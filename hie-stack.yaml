--- conflicted
+++ resolved
@@ -192,7 +192,6 @@
 
   # These use the plutus plugin - HIE doesn't support plugins yet
 
-<<<<<<< HEAD
   - path: ./marlowe
     config:
       cradle:
@@ -217,21 +216,3 @@
     config:
       cradle:
         none:
-=======
-  # - path: ./marlowe/src
-  #   component: "marlowe:lib"
-  # - path: ./marlowe/test
-  #   component: "marlowe:marlowe-test"
-  # - path: ./plutus-book/src
-  #   component: "plutus-book:lib"
-  # - path: ./plutus-book/test
-  #   component: "plutus-book:plutus-book-test"
-  # - path: ./plutus-playground-server/src
-  #   component: "plutus-playground-server:lib"
-  # - path: ./plutus-playground-server/test
-  #   component: "plutus-playground-server:plutus-playground-server-test"
-  # - path: ./plutus-use-cases/src
-  #   component: "plutus-use-cases:lib"
-  # - path: ./plutus-use-cases/test
-  #   component: "plutus-use-cases:plutus-use-cases-test"
->>>>>>> 7d3901b9
