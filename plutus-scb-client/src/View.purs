--- conflicted
+++ resolved
@@ -1,51 +1,10 @@
 module View (render) where
 
-<<<<<<< HEAD
-import AjaxUtils (ajaxErrorPane)
-import Bootstrap (badge, badgePrimary, btn, btnPrimary, btnSmall, cardBody_, cardFooter_, cardHeader_, card_, col12_, col2_, col4_, col5_, col6_, col8_, container_, nbsp, row_)
-import Bootstrap.Extra (preWrap_)
-import Chain.Types (AnnotatedBlockchain(..), ChainFocus)
-=======
 import Bootstrap (col12_, col5_, col7_, container_, row_)
->>>>>>> 068817f5
 import Chain.Types as Chain
 import Data.Lens (traversed, view)
 import Data.Lens.Extra (toArrayOf)
 import Data.Map (Map)
-<<<<<<< HEAD
-import Data.Map as Map
-import Data.Maybe (Maybe(..))
-import Data.Tuple.Nested (type (/\), (/\))
-import Data.UUID as UUID
-import Effect.Aff.Class (class MonadAff)
-import Halogen.HTML (ClassName(..), ComponentHTML, HTML, b_, button, code_, div, div_, h2_, h3_, span, span_, table_, tbody_, td_, text, th_, thead_, tr_)
-import Halogen.HTML.Events (onClick)
-import Halogen.HTML.Properties (class_, classes)
-import Icons (Icon(..), icon)
-import Language.Plutus.Contract.Resumable (IterationID(..), Request(..), RequestID(..))
-import Ledger.Crypto (PubKeyHash)
-import Ledger.Index (UtxoIndex)
-import Ledger.Tx (Tx)
-import Ledger.TxId (TxId)
-import NavTabs (mainTabBar, viewContainer)
-import Network.RemoteData (RemoteData(..))
-import Playground.Lenses (_endpointDescription, _getEndpointDescription, _schema)
-import Playground.Schema (actionArgumentForm)
-import Playground.Types (_FunctionSchema)
-import Plutus.SCB.Events (ChainEvent(..))
-import Plutus.SCB.Events.Contract (ContractEvent, ContractInstanceId, ContractInstanceState(..), ContractSCBRequest)
-import Plutus.SCB.Events.Node (NodeEvent)
-import Plutus.SCB.Events.User (UserEvent(..))
-import Plutus.SCB.Events.Wallet (WalletEvent)
-import Plutus.SCB.Types (ContractExe(..))
-import Plutus.SCB.Webserver.Types (FullReport(..))
-import Prelude (class Show, const, show, ($), (<$>), (<<<), (<>))
-import Schema.Types (FormEvent)
-import Types (EndpointForm, HAction(..), State(State), View(..), WebData, _contractInstanceId, _csContract, _csCurrentState, _hooks)
-import Validation (_argument)
-import Wallet.Emulator.Wallet (Wallet)
-import Wallet.Rollup.Types (AnnotatedTx)
-=======
 import Effect.Aff.Class (class MonadAff)
 import Halogen.HTML (ClassName(..), ComponentHTML, HTML, div, div_, h1, text)
 import Halogen.HTML.Properties (class_)
@@ -59,7 +18,6 @@
 import View.Contracts (contractStatusesPane, installedContractsPane)
 import View.Events (eventsPane, utxoIndexPane)
 import View.Utils (webDataPane)
->>>>>>> 068817f5
 
 render ::
   forall m slots.
@@ -69,22 +27,6 @@
   div
     [ class_ $ ClassName "main-frame" ]
     [ container_
-<<<<<<< HEAD
-        [ div_
-            $ case fullReport of
-                Success report -> [ fullReportPane currentView chainState contractSignatures report ]
-                Failure error -> [ ajaxErrorPane error ]
-                Loading -> [ icon Spinner ]
-                NotAsked -> [ icon Spinner ]
-        ]
-    ]
-
-tabs :: Array { help :: String, link :: View, title :: String }
-tabs =
-  [ { link: ActiveContracts
-    , title: "Active Contracts"
-    , help: "See currently-active contracts."
-=======
         [ mainHeader
         , mainTabBar ChangeView tabs currentView
         , div_ (webDataPane (fullReportPane currentView chainState contractSignatures) fullReport)
@@ -104,7 +46,6 @@
   [ { link: ActiveContracts
     , title: "Contracts"
     , help: "See available and active contracts."
->>>>>>> 068817f5
     }
   , { link: Blockchain
     , title: "Blockchain"
@@ -123,97 +64,6 @@
   Map ContractInstanceId (WebData (Array EndpointForm)) ->
   FullReport ContractExe ->
   HTML p HAction
-<<<<<<< HEAD
-fullReportPane currentView chainState contractSignatures fullReport@(FullReport { events, latestContractStatuses, transactionMap, utxoIndex, annotatedBlockchain, walletMap }) =
-  div_
-    [ mainTabBar ChangeView tabs currentView
-    , row_
-        [ viewContainer currentView ActiveContracts
-            [ contractStatusesPane latestContractStatuses contractSignatures ]
-        , viewContainer currentView Blockchain
-            [ ChainAction <<< Just <$> annotatedBlockchainPane chainState walletMap annotatedBlockchain ]
-        , viewContainer currentView EventLog
-            [ row_
-                [ col12_ [ eventsPane events ]
-                , col6_ [ transactionPane transactionMap ]
-                , col6_ [ utxoIndexPane utxoIndex ]
-                ]
-            ]
-        ]
-    ]
-
-contractStatusesPane ::
-  forall p t.
-  Array (ContractInstanceState t) ->
-  Map ContractInstanceId (WebData (Array EndpointForm)) ->
-  HTML p HAction
-contractStatusesPane latestContractStatuses contractSignatures =
-  card_
-    [ cardHeader_
-        [ h2_ [ text "Active Contracts" ]
-        ]
-    , cardBody_
-        [ div_ (contractStatusPane contractSignatures <$> latestContractStatuses) ]
-    ]
-
-contractStatusPane ::
-  forall p t.
-  Map ContractInstanceId (WebData (Array EndpointForm)) ->
-  ContractInstanceState t -> HTML p HAction
-contractStatusPane contractSignatures contractInstance =
-  div_
-    [ h3_ [ text $ view (_csContract <<< _contractInstanceId <<< _JsonUUID <<< to UUID.toString) contractInstance ]
-    , row_
-        [ col8_
-            [ div_ [ contractRequestView $ view (_csCurrentState <<< _hooks) contractInstance ]
-            ]
-        , col4_
-            $ case Map.lookup contractInstanceId contractSignatures of
-                Just (Success endpointForms) ->
-                  mapWithIndex
-                    (\index endpointForm -> actionCard contractInstanceId (ChangeContractEndpointCall contractInstanceId index) endpointForm)
-                    endpointForms
-                Just (Failure err) -> [ ajaxErrorPane err ]
-                Just Loading -> [ icon Spinner ]
-                Just NotAsked -> []
-                Nothing -> []
-        ]
-    ]
-  where
-  contractInstanceId :: ContractInstanceId
-  contractInstanceId = view _csContract contractInstance
-
-contractRequestView :: forall p i. Array (Request ContractSCBRequest) -> HTML p i
-contractRequestView requests =
-  table_
-    [ thead_
-        [ tr_
-            [ th_ [ text "Iteration" ]
-            , th_ [ text "Request ID" ]
-            , th_ [ text "Request" ]
-            ]
-        ]
-    , tbody_ (requestRow <$> requests)
-    ]
-  where
-  requestRow (Request { itID: IterationID itID, rqID: RequestID rqID, rqRequest }) =
-    tr_
-      [ td_ [ text $ show itID ]
-      , td_ [ text $ show rqID ]
-      , td_ [ text $ show rqRequest ]
-      ]
-
-actionCard :: forall p. ContractInstanceId -> (FormEvent -> HAction) -> EndpointForm -> HTML p HAction
-actionCard contractInstanceId wrapper endpointForm =
-  div_
-    [ card_
-        [ cardHeader_ [ h2_ [ text $ view (_schema <<< _FunctionSchema <<< _endpointDescription <<< _getEndpointDescription) endpointForm ] ]
-        , cardBody_ [ actionArgumentForm wrapper (view _argument endpointForm) ]
-        , cardFooter_
-            [ button
-                [ classes [ btn, btnSmall, btnPrimary ]
-                , onClick $ const $ Just $ InvokeContractEndpoint contractInstanceId endpointForm
-=======
 fullReportPane currentView chainState contractSignatures fullReport@(FullReport { events, contractReport, chainReport }) =
   row_
     [ viewContainer currentView ActiveContracts
@@ -228,7 +78,6 @@
                         )
                         contractReport
                     )
->>>>>>> 068817f5
                 ]
             ]
         ]
@@ -243,29 +92,4 @@
             , col5_ [ utxoIndexPane (view _utxoIndex chainReport) ]
             ]
         ]
-<<<<<<< HEAD
-    , showNodeEvent subevent
-    ]
-
-showUserEvent :: forall p i. UserEvent ContractExe -> HTML p i
-showUserEvent (InstallContract (ContractExe { contractPath })) = text $ "Install " <> contractPath
-
-showUserEvent ( ContractStateTransition
-    ( ContractInstanceState
-      { csContract
-    , csCurrentState
-    }
-  )
-) = text $ "Update " <> show csContract
-
-showNodeEvent :: forall p i. NodeEvent -> HTML p i
-showNodeEvent event = text $ show event
-
-showContractEvent :: forall p i a. Show a => ContractEvent a -> HTML p i
-showContractEvent event = text $ show event
-
-showWalletEvent :: forall p i. WalletEvent -> HTML p i
-showWalletEvent event = text $ show event
-=======
-    ]
->>>>>>> 068817f5
+    ]