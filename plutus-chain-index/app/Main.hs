{-# LANGUAGE DataKinds           #-}
{-# LANGUAGE DeriveAnyClass      #-}
{-# LANGUAGE DeriveGeneric       #-}
{-# LANGUAGE DerivingStrategies  #-}
{-# LANGUAGE NamedFieldPuns      #-}
{-# LANGUAGE OverloadedStrings   #-}
{-# LANGUAGE ScopedTypeVariables #-}
{-# LANGUAGE TypeApplications    #-}

module Main where

import qualified Control.Concurrent.STM            as STM
import           Control.Exception                 (throwIO)
import           Control.Lens                      (unto)
import           Control.Monad.Freer               (Eff, interpret, reinterpret, runM, send)
import           Control.Monad.Freer.Error         (Error, runError)
import           Control.Monad.Freer.Extras        (LogMsg (..))
import           Control.Monad.Freer.Extras.Log    (LogLevel (..), LogMessage (..), handleLogWriter)
import           Control.Monad.Freer.State         (State, runState)
import           Control.Monad.Freer.Writer        (runWriter)
<<<<<<< HEAD
=======
import           Control.Tracer                    (nullTracer)
>>>>>>> 8951655b
import qualified Data.Aeson                        as A
import           Data.Foldable                     (for_, traverse_)
import           Data.Function                     ((&))
import           Data.Functor                      (void)
import           Data.Sequence                     (Seq, (<|))
import           Data.Text.Prettyprint.Doc         (Pretty (..))
import qualified Data.Yaml                         as Y
import           Database.Beam.Migrate.Simple      (autoMigrate)
import qualified Database.Beam.Sqlite              as Sqlite
import qualified Database.Beam.Sqlite.Migrate      as Sqlite
import qualified Database.SQLite.Simple            as Sqlite
import           Options.Applicative               (execParser)
import qualified Plutus.ChainIndex.Server          as Server

import qualified Cardano.BM.Configuration.Model    as CM
import           Cardano.BM.Setup                  (setupTrace_)
import           Cardano.BM.Trace                  (Trace, logDebug, logError)

import           Cardano.Protocol.Socket.Client    (ChainSyncEvent (..), runChainSync)
import           CommandLine                       (AppConfig (..), Command (..), applyOverrides, cmdWithHelpParser)
import qualified Config
import           Ledger                            (Slot (..))
import qualified Logging
import           Plutus.ChainIndex.ChainIndexError (ChainIndexError (..))
import           Plutus.ChainIndex.ChainIndexLog   (ChainIndexLog (..))
import           Plutus.ChainIndex.Compatibility   (fromCardanoBlock, fromCardanoPoint, tipFromCardanoBlock)
import           Plutus.ChainIndex.DbStore         (DbStoreEffect, checkedSqliteDb, handleDbStore)
import           Plutus.ChainIndex.Effects         (ChainIndexControlEffect (..), ChainIndexQueryEffect (..),
                                                    appendBlock, rollback)
import           Plutus.ChainIndex.Handlers        (ChainIndexState, handleControl, handleQuery)
import           Plutus.Monitoring.Util            (runLogEffects)

type ChainIndexEffects
  = '[ ChainIndexControlEffect
     , ChainIndexQueryEffect
     , DbStoreEffect
     , State ChainIndexState
     , Error ChainIndexError
     , LogMsg ChainIndexLog
     , IO
     ]

runChainIndex
  :: Trace IO ChainIndexLog
  -> STM.TVar ChainIndexState
  -> Sqlite.Connection
  -> Eff ChainIndexEffects a
  -> IO ()
runChainIndex trace emulatorState conn effect = do
  -- First run the STM block capturing all log messages emited on a
  -- successful STM transaction.
  oldEmulatorState <- STM.atomically $ STM.readTVar emulatorState
  (result, logMessages') <-
    effect
    & interpret handleControl
    & interpret handleQuery
    & interpret (handleDbStore trace conn)
    & runState oldEmulatorState
    & runError
    & reinterpret
        (handleLogWriter @ChainIndexLog
                          @(Seq (LogMessage ChainIndexLog)) $ unto pure)
    & runWriter @(Seq (LogMessage ChainIndexLog))
    & runM
  logMessages <- case result of
      Left err ->
        pure $ LogMessage Error (Err err) <| logMessages'
      Right (_, newState) -> do
        STM.atomically $ STM.writeTVar emulatorState newState
        pure logMessages'
  -- Log all previously captured messages
  traverse_ (send . LMessage) logMessages
    & runLogEffects trace

chainSyncHandler
  :: Trace IO ChainIndexLog
  -> STM.TVar ChainIndexState
  -> Sqlite.Connection
  -> ChainSyncEvent
  -> Slot
  -> IO ()
chainSyncHandler trace mState conn
  (RollForward block _) _ = do
    let ciBlock = fromCardanoBlock block
    case ciBlock of
      Left err    ->
        logError trace (ConversionFailed err)
      Right txs ->
        runChainIndex trace mState conn $ appendBlock (tipFromCardanoBlock block) txs
chainSyncHandler trace mState conn
  (RollBackward point _) _ = do
    -- Do we really want to pass the tip of the new blockchain to the
    -- rollback function (rather than the point where the chains diverge)?
    runChainIndex trace mState conn $ rollback (fromCardanoPoint point)
-- On resume we do nothing, for now.
chainSyncHandler _ _ _ (Resume _) _ = do
  pure ()

main :: IO ()
main = do
  -- Parse comand line arguments.
  cmdConfig@AppConfig{acLogConfigPath, acConfigPath, acMinLogLevel, acCommand, acCLIConfigOverrides} <- execParser cmdWithHelpParser

  case acCommand of
    DumpDefaultConfig path ->
      A.encodeFile path Config.defaultConfig

    DumpDefaultLoggingConfig path ->
      Logging.defaultConfig >>= CM.toRepresentation >>= Y.encodeFile path

    StartChainIndex{} -> do
      -- Initialise logging
      logConfig <- maybe Logging.defaultConfig Logging.loadConfig acLogConfigPath
      for_ acMinLogLevel $ \ll -> CM.setMinSeverity logConfig ll
      (trace :: Trace IO ChainIndexLog, _) <- setupTrace_ logConfig "chain-index"

      -- Reading configuration file
      config <- applyOverrides acCLIConfigOverrides <$> case acConfigPath of
        Nothing -> pure Config.defaultConfig
        Just p  -> A.eitherDecodeFileStrict p >>=
          either (throwIO . Config.DecodeConfigException) pure

      putStrLn "\nCommand line config:"
      print cmdConfig

      putStrLn "\nLogging config:"
      CM.toRepresentation logConfig >>= print

      putStrLn "\nChain Index config:"
      print (pretty config)

      appState <- STM.newTVarIO mempty

      Sqlite.withConnection (Config.cicDbPath config) $ \conn -> do

        Sqlite.runBeamSqliteDebug (logDebug trace . SqlLog) conn $ do
          autoMigrate Sqlite.migrationBackend checkedSqliteDb

        putStrLn $ "Connecting to the node using socket: " <> Config.cicSocketPath config
        void $ runChainSync (Config.cicSocketPath config)
<<<<<<< HEAD
=======
                            nullTracer
>>>>>>> 8951655b
                            (Config.cicSlotConfig config)
                            (Config.cicNetworkId  config)
                            []
                            (chainSyncHandler trace appState conn)

        putStrLn $ "Starting webserver on port " <> show (Config.cicPort config)
        Server.serveChainIndexQueryServer (Config.cicPort config) trace appState conn<|MERGE_RESOLUTION|>--- conflicted
+++ resolved
@@ -18,10 +18,7 @@
 import           Control.Monad.Freer.Extras.Log    (LogLevel (..), LogMessage (..), handleLogWriter)
 import           Control.Monad.Freer.State         (State, runState)
 import           Control.Monad.Freer.Writer        (runWriter)
-<<<<<<< HEAD
-=======
 import           Control.Tracer                    (nullTracer)
->>>>>>> 8951655b
 import qualified Data.Aeson                        as A
 import           Data.Foldable                     (for_, traverse_)
 import           Data.Function                     ((&))
@@ -162,10 +159,7 @@
 
         putStrLn $ "Connecting to the node using socket: " <> Config.cicSocketPath config
         void $ runChainSync (Config.cicSocketPath config)
-<<<<<<< HEAD
-=======
                             nullTracer
->>>>>>> 8951655b
                             (Config.cicSlotConfig config)
                             (Config.cicNetworkId  config)
                             []
