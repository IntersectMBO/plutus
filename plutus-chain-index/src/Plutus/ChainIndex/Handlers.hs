{-# LANGUAGE FlexibleContexts      #-}
{-# LANGUAGE FlexibleInstances     #-}
{-# LANGUAGE GADTs                 #-}
{-# LANGUAGE LambdaCase            #-}
{-# LANGUAGE NamedFieldPuns        #-}
{-# LANGUAGE QuantifiedConstraints #-}
{-# LANGUAGE RankNTypes            #-}
{-# LANGUAGE TypeApplications      #-}
{-# LANGUAGE TypeOperators         #-}
{-# LANGUAGE UndecidableInstances  #-}
{-# LANGUAGE ViewPatterns          #-}
{-| Handlers for the 'ChainIndexQueryEffect' and the 'ChainIndexControlEffect' -}
module Plutus.ChainIndex.Handlers
    ( handleQuery
    , handleControl
    , restoreStateFromDb
    , getResumePoints
    , ChainIndexState
    ) where

<<<<<<< HEAD
import qualified Cardano.Api                       as C
import           Control.Applicative               (Const (..))
import           Control.Lens                      (Lens', _Just, ix, view, (^?))
import           Control.Monad.Freer               (Eff, Member, type (~>))
import           Control.Monad.Freer.Error         (Error, throwError)
import           Control.Monad.Freer.Extras.Beam   (BeamEffect (..), BeamableSqlite, addRowsInBatches, combined,
                                                    deleteRows, selectList, selectOne, updateRows)
import           Control.Monad.Freer.Extras.Log    (LogMsg, logDebug, logError, logWarn)
import           Control.Monad.Freer.State         (State, get, gets, put)
import           Data.ByteString                   (ByteString)
import           Data.Default                      (def)
import qualified Data.FingerTree                   as FT
import qualified Data.Map                          as Map
import           Data.Maybe                        (catMaybes, fromMaybe, mapMaybe)
import           Data.Monoid                       (Ap (..))
import           Data.Proxy                        (Proxy (..))
import qualified Data.Set                          as Set
import           Data.Word                         (Word64)
import           Database.Beam                     (Columnar, Identity, SqlSelect, TableEntity, aggregate_, all_,
                                                    countAll_, delete, filter_, limit_, nub_, select, val_)
import           Database.Beam.Backend.SQL         (BeamSqlBackendCanSerialize)
import           Database.Beam.Query               (HasSqlEqualityCheck, asc_, desc_, exists_, orderBy_, update, (&&.),
                                                    (<-.), (<.), (==.), (>.))
import           Database.Beam.Schema.Tables       (zipTables)
import           Database.Beam.Sqlite              (Sqlite)
import           Ledger                            (Address (..), ChainIndexTxOut (..), Datum, DatumHash, TxId (..),
                                                    TxOut (..), TxOutRef (..))
import           Plutus.ChainIndex.ChainIndexError (ChainIndexError (..))
import           Plutus.ChainIndex.ChainIndexLog   (ChainIndexLog (..))
import           Plutus.ChainIndex.Compatibility   (toCardanoPoint)
=======
import qualified Cardano.Api                           as C
import           Codec.Serialise                       (Serialise, deserialiseOrFail, serialise)
import           Control.Applicative                   (Const (..))
import           Control.Lens                          (Lens', _Just, ix, view, (^?))
import           Control.Monad.Freer                   (Eff, Member, type (~>))
import           Control.Monad.Freer.Error             (Error, throwError)
import           Control.Monad.Freer.Extras            (selectPage)
import           Control.Monad.Freer.Extras.Beam       (BeamEffect (..), BeamableSqlite, addRowsInBatches, combined,
                                                        deleteRows, selectList, selectOne, updateRows)
import           Control.Monad.Freer.Extras.Log        (LogMsg, logDebug, logError, logWarn)
import           Control.Monad.Freer.Extras.Pagination (Page (Page), PageQuery (..))
import           Control.Monad.Freer.State             (State, get, gets, put)
import           Data.ByteString                       (ByteString)
import qualified Data.ByteString.Lazy                  as BSL
import           Data.Either                           (fromRight)
import qualified Data.FingerTree                       as FT
import qualified Data.Map                              as Map
import           Data.Maybe                            (catMaybes, fromMaybe, mapMaybe)
import           Data.Monoid                           (Ap (..))
import           Data.Proxy                            (Proxy (..))
import qualified Data.Set                              as Set
import           Data.Word                             (Word64)
import           Database.Beam                         (Identity, SqlOrd ((>.)), SqlSelect, TableEntity, aggregate_,
                                                        all_, countAll_, delete, filter_, guard_, limit_, nub_,
                                                        orderBy_, select, val_)
import           Database.Beam.Query                   (asc_, desc_, exists_, update, (&&.), (<-.), (<.), (==.))
import           Database.Beam.Schema.Tables           (zipTables)
import           Database.Beam.Sqlite                  (Sqlite)
import           Ledger                                (Address (..), ChainIndexTxOut (..), Datum, DatumHash (..),
                                                        MintingPolicyHash (..), RedeemerHash (..),
                                                        StakeValidatorHash (..), TxId (..), TxOut (..), TxOutRef (..),
                                                        ValidatorHash (..))
import           Plutus.ChainIndex.ChainIndexError     (ChainIndexError (..))
import           Plutus.ChainIndex.ChainIndexLog       (ChainIndexLog (..))
>>>>>>> e2cd6415
import           Plutus.ChainIndex.DbSchema
import           Plutus.ChainIndex.Effects             (ChainIndexControlEffect (..), ChainIndexQueryEffect (..))
import           Plutus.ChainIndex.Tx
<<<<<<< HEAD
import qualified Plutus.ChainIndex.TxUtxoBalance   as TxUtxoBalance
import           Plutus.ChainIndex.Types           (Diagnostics (..), Point (..), Tip (..), TxUtxoBalance (..), pageOf,
                                                    tipAsPoint)
import           Plutus.ChainIndex.UtxoState       (InsertUtxoSuccess (..), RollbackResult (..), UtxoIndex)
import qualified Plutus.ChainIndex.UtxoState       as UtxoState
import           Plutus.V1.Ledger.Api              (Credential (PubKeyCredential, ScriptCredential))
=======
import qualified Plutus.ChainIndex.TxUtxoBalance       as TxUtxoBalance
import           Plutus.ChainIndex.Types               (BlockId (BlockId), BlockNumber (BlockNumber), Diagnostics (..),
                                                        Point (..), Tip (..), TxUtxoBalance (..), tipAsPoint)
import           Plutus.ChainIndex.UtxoState           (InsertUtxoSuccess (..), RollbackResult (..), UtxoIndex)
import qualified Plutus.ChainIndex.UtxoState           as UtxoState
import           Plutus.V1.Ledger.Api                  (Credential (PubKeyCredential, ScriptCredential))
import           PlutusTx.Builtins.Internal            (BuiltinByteString (..))
import qualified PlutusTx.Prelude                      as PlutusTx
>>>>>>> e2cd6415

type ChainIndexState = UtxoIndex TxUtxoBalance

getResumePoints :: Member BeamEffect effs => Eff effs [C.ChainPoint]
getResumePoints
    = fmap (mapMaybe (toCardanoPoint . tipAsPoint . fromDbValue . Just))
    . selectList . select . orderBy_ (desc_ . _tipRowSlot) . all_ $ tipRows db

restoreStateFromDb ::
    ( Member (State ChainIndexState) effs
    , Member BeamEffect effs
    )
    => Point
    -> Eff effs ()
restoreStateFromDb point = do
    rollbackUtxoDb point
    uo <- selectList . select $ all_ (unspentOutputRows db)
    ui <- selectList . select $ all_ (unmatchedInputRows db)
    let balances = Map.fromListWith (<>) $ fmap outputToTxUtxoBalance uo ++ fmap inputToTxUtxoBalance ui
    tips <- selectList . select
        . orderBy_ (asc_ . _tipRowSlot)
        $ all_ (tipRows db)
    put $ FT.fromList . fmap (toUtxoState balances) $ tips
    where
        outputToTxUtxoBalance :: UnspentOutputRow -> (Word64, TxUtxoBalance)
        outputToTxUtxoBalance (UnspentOutputRow (TipRowId slot) outRef)
            = (slot, TxUtxoBalance (Set.singleton (fromDbValue outRef)) mempty)
        inputToTxUtxoBalance :: UnmatchedInputRow -> (Word64, TxUtxoBalance)
        inputToTxUtxoBalance (UnmatchedInputRow (TipRowId slot) outRef)
            = (slot, TxUtxoBalance mempty (Set.singleton (fromDbValue outRef)))
        toUtxoState :: Map.Map Word64 TxUtxoBalance -> TipRow -> UtxoState.UtxoState TxUtxoBalance
        toUtxoState balances tip@(TipRow slot _ _)
            = UtxoState.UtxoState (Map.findWithDefault mempty slot balances) (fromDbValue (Just tip))

handleQuery ::
    ( Member (State ChainIndexState) effs
    , Member BeamEffect effs
    , Member (Error ChainIndexError) effs
    , Member (LogMsg ChainIndexLog) effs
    ) => ChainIndexQueryEffect
    ~> Eff effs
handleQuery = \case
    DatumFromHash dh            -> getDatumFromHash dh
    ValidatorFromHash hash      -> getScriptFromHash hash
    MintingPolicyFromHash hash  -> getScriptFromHash hash
    RedeemerFromHash hash       -> getScriptFromHash hash
    StakeValidatorFromHash hash -> getScriptFromHash hash
    TxFromTxId txId             -> getTxFromTxId txId
    TxOutFromRef tor            -> getTxOutFromRef tor
    UtxoSetMembership r -> do
        utxoState <- gets @ChainIndexState UtxoState.utxoState
        case UtxoState.tip utxoState of
            TipAtGenesis -> throwError QueryFailedNoTip
            tp           -> pure (tp, TxUtxoBalance.isUnspentOutput r utxoState)
<<<<<<< HEAD
    UtxoSetAtAddress cred -> do
        utxoState <- gets @ChainIndexState UtxoState.utxoState
        outRefs <- queryList $ queryKeyValue addressRows _addressRowCred _addressRowOutRef cred
        let page = pageOf def $ Set.fromList $ filter (\r -> TxUtxoBalance.isUnspentOutput r utxoState) outRefs
        case UtxoState.tip utxoState of
            TipAtGenesis -> do
                logWarn TipIsGenesis
                pure (TipAtGenesis, pageOf def Set.empty)
            tp           -> pure (tp, page)
=======
    UtxoSetAtAddress pageQuery cred -> getUtxoSetAtAddress pageQuery cred
>>>>>>> e2cd6415
    GetTip -> getTip

getTip :: Member BeamEffect effs => Eff effs Tip
getTip = fmap fromDbValue . selectOne . select $ limit_ 1 (orderBy_ (desc_ . _tipRowSlot) (all_ (tipRows db)))

getDatumFromHash :: Member BeamEffect effs => DatumHash -> Eff effs (Maybe Datum)
getDatumFromHash = queryOne . queryKeyValue datumRows _datumRowHash _datumRowDatum

getTxFromTxId :: Member BeamEffect effs => TxId -> Eff effs (Maybe ChainIndexTx)
getTxFromTxId = queryOne . queryKeyValue txRows _txRowTxId _txRowTx

getScriptFromHash ::
    ( Member BeamEffect effs
    , HasDbType i
    , DbType i ~ ByteString
    , HasDbType o
    , DbType o ~ ByteString
    ) => i
    -> Eff effs (Maybe o)
getScriptFromHash = queryOne . queryKeyValue scriptRows _scriptRowHash _scriptRowScript

queryKeyValue ::
    ( HasDbType key
    , HasSqlEqualityCheck Sqlite (DbType key)
    , BeamSqlBackendCanSerialize Sqlite (DbType key)
    ) => (forall f. Db f -> f (TableEntity table))
    -> (forall f. table f -> Columnar f (DbType key))
    -> (forall f. table f -> Columnar f value)
    -> key
    -> SqlSelect Sqlite value
queryKeyValue table getKey getValue (toDbValue -> key) =
    select $ getValue <$> filter_ (\row -> getKey row ==. val_ key) (all_ (table db))

queryOne ::
    ( Member BeamEffect effs
    , HasDbType o
    ) => SqlSelect Sqlite (DbType o)
    -> Eff effs (Maybe o)
queryOne = fmap (fmap fromDbValue) . selectOne

queryList ::
    ( Member BeamEffect effs
    , HasDbType o
    ) => SqlSelect Sqlite (DbType o)
    -> Eff effs [o]
queryList = fmap (fmap fromDbValue) . selectList

-- | Get the 'ChainIndexTxOut' for a 'TxOutRef'.
getTxOutFromRef ::
  forall effs.
  ( Member BeamEffect effs
  , Member (LogMsg ChainIndexLog) effs
  )
  => TxOutRef
  -> Eff effs (Maybe ChainIndexTxOut)
getTxOutFromRef ref@TxOutRef{txOutRefId, txOutRefIdx} = do
  mTx <- getTxFromTxId txOutRefId
  -- Find the output in the tx matching the output ref
  case mTx ^? _Just . citxOutputs . _ValidTx . ix (fromIntegral txOutRefIdx) of
    Nothing -> logWarn (TxOutNotFound ref) >> pure Nothing
    Just txout -> do
      -- The output might come from a public key address or a script address.
      -- We need to handle them differently.
      case addressCredential $ txOutAddress txout of
        PubKeyCredential _ ->
          pure $ Just $ PublicKeyChainIndexTxOut (txOutAddress txout) (txOutValue txout)
        ScriptCredential vh -> do
          case txOutDatumHash txout of
            Nothing -> do
              -- If the txout comes from a script address, the Datum should not be Nothing
              logWarn $ NoDatumScriptAddr txout
              pure Nothing
            Just dh -> do
                v <- maybe (Left vh) Right <$> getScriptFromHash vh
                d <- maybe (Left dh) Right <$> getDatumFromHash dh
                pure $ Just $ ScriptChainIndexTxOut (txOutAddress txout) v d (txOutValue txout)

<<<<<<< HEAD
=======
getUtxoSetAtAddress
  :: forall effs.
    ( Member (State ChainIndexState) effs
    , Member BeamEffect effs
    , Member (LogMsg ChainIndexLog) effs
    )
  => PageQuery TxOutRef
  -> Credential
  -> Eff effs (Tip, Page TxOutRef)
getUtxoSetAtAddress pageQuery cred = do
  utxoState <- gets @ChainIndexState UtxoState.utxoState

  case UtxoState.tip utxoState of
      TipAtGenesis -> do
          logWarn TipIsGenesis
          pure (TipAtGenesis, Page pageQuery Nothing [])
      tp           -> do
          let query =
                fmap _addressRowOutRef
                  $ filter_ (\row -> _addressRowCred row ==. val_ (toByteString cred))
                  $ do
                    utxo <- all_ (unspentOutputRows db)
                    a <- all_ (addressRows db)
                    guard_ (_addressRowOutRef a ==. _unspentOutputRowOutRef utxo)
                    pure a

          outRefs <- selectPage (fmap toByteString pageQuery) query
          let page = fmap fromByteString outRefs

          pure (tp, page)

queryOneScript ::
    ( Member BeamEffect effs
    , Serialise a
    ) => BuiltinByteString
    -> Eff effs (Maybe a)
queryOneScript (BuiltinByteString hash) =
    queryOne . select $ _scriptRowScript <$> filter_ (\row -> _scriptRowHash row ==. val_ hash) (all_ (scriptRows db))

queryOne ::
    ( Member BeamEffect effs
    , Serialise a
    ) => SqlSelect Sqlite ByteString
    -> Eff effs (Maybe a)
queryOne = fmap (fmap fromByteString) . selectOne

fromByteString :: Serialise a => ByteString -> a
fromByteString
    = fromRight (error "Deserialisation failed. Delete you chain index database and resync.")
    . deserialiseOrFail
    . BSL.fromStrict

toByteString :: Serialise a => a -> ByteString
toByteString = BSL.toStrict . serialise

>>>>>>> e2cd6415
handleControl ::
    forall effs.
    ( Member (State ChainIndexState) effs
    , Member BeamEffect effs
    , Member (Error ChainIndexError) effs
    , Member (LogMsg ChainIndexLog) effs
    )
    => ChainIndexControlEffect
    ~> Eff effs
handleControl = \case
    AppendBlock tip_ transactions -> do
        oldIndex <- get @ChainIndexState
        let newUtxoState = TxUtxoBalance.fromBlock tip_ transactions
        case UtxoState.insert newUtxoState oldIndex of
            Left err -> do
                let reason = InsertionFailed err
                logError $ Err reason
                throwError reason
            Right InsertUtxoSuccess{newIndex, insertPosition} -> do
                case UtxoState.reduceBlockCount 2160 newIndex of -- TODO: use chainConstant
                  UtxoState.BlockCountNotReduced -> put newIndex
                  lbcResult -> do
                    put $ UtxoState.reducedIndex lbcResult
                    reduceOldUtxoDb $ UtxoState._usTip $ UtxoState.combinedState lbcResult
                insert $ foldMap fromTx transactions
                insertUtxoDb newUtxoState
                logDebug $ InsertionSuccess tip_ insertPosition
    Rollback tip_ -> do
        oldIndex <- get @ChainIndexState
        case TxUtxoBalance.rollback tip_ oldIndex of
            Left err -> do
                let reason = RollbackFailed err
                logError $ Err reason
                throwError reason
            Right RollbackResult{newTip, rolledBackIndex} -> do
                put rolledBackIndex
                rollbackUtxoDb $ tipAsPoint newTip
                logDebug $ RollbackSuccess newTip
    CollectGarbage -> do
        -- Rebuild the index using only transactions that still have at
        -- least one output in the UTXO set
        utxos <- gets $
            Set.toList
            . Set.map txOutRefId
            . TxUtxoBalance.unspentOutputs
            . UtxoState.utxoState
        insertRows <- foldMap fromTx . catMaybes <$> mapM getTxFromTxId utxos
        combined $
            [ DeleteRows $ truncateTable (datumRows db)
            , DeleteRows $ truncateTable (scriptRows db)
            , DeleteRows $ truncateTable (txRows db)
            , DeleteRows $ truncateTable (addressRows db)
            ] ++ getConst (zipTables Proxy (\tbl (InsertRows rows) -> Const [AddRowsInBatches batchSize tbl rows]) db insertRows)
        where
            truncateTable table = delete table (const (val_ True))
    GetDiagnostics -> diagnostics


-- Use a batch size of 400 so that we don't hit the sql too-many-variables
-- limit.
batchSize :: Int
batchSize = 400

insertUtxoDb ::
    ( Member BeamEffect effs
    , Member (Error ChainIndexError) effs
    )
    => UtxoState.UtxoState TxUtxoBalance
    -> Eff effs ()
insertUtxoDb (UtxoState.UtxoState _ TipAtGenesis) = throwError $ InsertionFailed UtxoState.InsertUtxoNoTip
insertUtxoDb (UtxoState.UtxoState (TxUtxoBalance outputs inputs) tip)
    = insert $ mempty
        { tipRows = InsertRows $ catMaybes [toDbValue tip]
        , unspentOutputRows = InsertRows $ UnspentOutputRow tipRowId . toDbValue <$> Set.toList outputs
        , unmatchedInputRows = InsertRows $ UnmatchedInputRow tipRowId . toDbValue <$> Set.toList inputs
        }
        where
            tipRowId = TipRowId (toDbValue (tipSlot tip))

reduceOldUtxoDb :: Member BeamEffect effs => Tip -> Eff effs ()
reduceOldUtxoDb TipAtGenesis = pure ()
reduceOldUtxoDb (Tip (toDbValue -> slot) _ _) = do
    -- Delete all the tips before 'slot'
    deleteRows $ delete (tipRows db) (\row -> _tipRowSlot row <. val_ slot)
    -- Assign all the older utxo changes to 'slot'
    updateRows $ update
        (unspentOutputRows db)
        (\row -> _unspentOutputRowTip row <-. TipRowId (val_ slot))
        (\row -> unTipRowId (_unspentOutputRowTip row) <. val_ slot)
    updateRows $ update
        (unmatchedInputRows db)
        (\row -> _unmatchedInputRowTip row <-. TipRowId (val_ slot))
        (\row -> unTipRowId (_unmatchedInputRowTip row) <. val_ slot)
    -- Among these older changes, delete the matching input/output pairs
    -- We're deleting only the outputs here, the matching input is deleted by a trigger (See Main.hs)
    deleteRows $ delete
        (unspentOutputRows db)
        (\output -> unTipRowId (_unspentOutputRowTip output) ==. val_ slot &&.
            exists_ (filter_
                (\input ->
                    (unTipRowId (_unmatchedInputRowTip input) ==. val_ slot) &&.
                    (_unspentOutputRowOutRef output ==. _unmatchedInputRowOutRef input))
                (all_ (unmatchedInputRows db))))

rollbackUtxoDb :: Member BeamEffect effs => Point -> Eff effs ()
rollbackUtxoDb PointAtGenesis = deleteRows $ delete (tipRows db) (const (val_ True))
rollbackUtxoDb (Point (toDbValue -> slot) _) = do
    deleteRows $ delete (tipRows db) (\row -> _tipRowSlot row >. val_ slot)
    deleteRows $ delete (unspentOutputRows db) (\row -> unTipRowId (_unspentOutputRowTip row) >. val_ slot)
    deleteRows $ delete (unmatchedInputRows db) (\row -> unTipRowId (_unmatchedInputRowTip row) >. val_ slot)

data InsertRows te where
    InsertRows :: BeamableSqlite t => [t Identity] -> InsertRows (TableEntity t)

instance Semigroup (InsertRows te) where
    InsertRows l <> InsertRows r = InsertRows (l <> r)
instance BeamableSqlite t => Monoid (InsertRows (TableEntity t)) where
    mempty = InsertRows []

insert :: Member BeamEffect effs => Db InsertRows -> Eff effs ()
insert = getAp . getConst . zipTables Proxy (\tbl (InsertRows rows) -> Const $ Ap $ addRowsInBatches batchSize tbl rows) db

fromTx :: ChainIndexTx -> Db InsertRows
fromTx tx = mempty
<<<<<<< HEAD
    { datumRows = fromMap citxData
    , scriptRows = fromMap citxScripts <> fromMap citxRedeemers
    , txRows = InsertRows [toDbValue (_citxTxId tx, tx)]
    , addressRows = fromPairs (fmap credential . txOutsWithRef)
    }
    where
        credential (TxOut{txOutAddress=Address{addressCredential}}, ref) = (addressCredential, ref)
        fromMap :: (BeamableSqlite t, HasDbType (k, v), DbType (k, v) ~ t Identity) => Lens' ChainIndexTx (Map.Map k v) -> InsertRows (TableEntity t)
        fromMap l = fromPairs (Map.toList . view l)
        fromPairs :: (BeamableSqlite t, HasDbType (k, v), DbType (k, v) ~ t Identity) => (ChainIndexTx -> [(k, v)]) -> InsertRows (TableEntity t)
        fromPairs l = InsertRows . fmap toDbValue . l $ tx
=======
    { datumRows = fromMap citxData DatumRow
    , scriptRows = mconcat
        [ fromMap citxScripts ScriptRow
        , fromMap citxRedeemers ScriptRow
        ]
    , txRows = InsertRows [TxRow (PlutusTx.fromBuiltin $ getTxId $ _citxTxId tx) (toByteString tx)]
    , addressRows = fromPairs (fmap credential . txOutsWithRef) AddressRow
    }
    where
        credential (TxOut{txOutAddress=Address{addressCredential}}, ref) = (addressCredential, ref)
        fromMap
          :: (BeamableSqlite t, Serialise k, Serialise v)
          => Lens' ChainIndexTx (Map.Map k v)
          -> (ByteString -> ByteString -> t Identity)
          -> InsertRows (TableEntity t)
        fromMap l = fromPairs (Map.toList . view l)
        fromPairs
          :: (BeamableSqlite t, Serialise k, Serialise v)
          => (ChainIndexTx
          -> [(k, v)])
          -> (ByteString -> ByteString -> t Identity)
          -> InsertRows (TableEntity t)
        fromPairs l mkRow = InsertRows . fmap (\(k, v) -> mkRow (toByteString k) (toByteString v)) . l $ tx
>>>>>>> e2cd6415


diagnostics ::
    ( Member BeamEffect effs
    , Member (State ChainIndexState) effs
    ) => Eff effs Diagnostics
diagnostics = do
    numTransactions <- selectOne . select $ aggregate_ (const countAll_) (all_ (txRows db))
    txIds <- queryList . select $ _txRowTxId <$> limit_ 10 (all_ (txRows db))
    numScripts <- selectOne . select $ aggregate_ (const countAll_) (all_ (scriptRows db))
    numAddresses <- selectOne . select $ aggregate_ (const countAll_) $ nub_ $ _addressRowCred <$> all_ (addressRows db)
    TxUtxoBalance outputs inputs <- UtxoState._usTxUtxoData . UtxoState.utxoState <$> get @ChainIndexState

    pure $ Diagnostics
        { numTransactions    = fromMaybe (-1) numTransactions
        , numScripts         = fromMaybe (-1) numScripts
        , numAddresses       = fromMaybe (-1) numAddresses
        , numUnspentOutputs  = length outputs
        , numUnmatchedInputs = length inputs
        , someTransactions   = txIds
        }<|MERGE_RESOLUTION|>--- conflicted
+++ resolved
@@ -18,40 +18,7 @@
     , ChainIndexState
     ) where
 
-<<<<<<< HEAD
-import qualified Cardano.Api                       as C
-import           Control.Applicative               (Const (..))
-import           Control.Lens                      (Lens', _Just, ix, view, (^?))
-import           Control.Monad.Freer               (Eff, Member, type (~>))
-import           Control.Monad.Freer.Error         (Error, throwError)
-import           Control.Monad.Freer.Extras.Beam   (BeamEffect (..), BeamableSqlite, addRowsInBatches, combined,
-                                                    deleteRows, selectList, selectOne, updateRows)
-import           Control.Monad.Freer.Extras.Log    (LogMsg, logDebug, logError, logWarn)
-import           Control.Monad.Freer.State         (State, get, gets, put)
-import           Data.ByteString                   (ByteString)
-import           Data.Default                      (def)
-import qualified Data.FingerTree                   as FT
-import qualified Data.Map                          as Map
-import           Data.Maybe                        (catMaybes, fromMaybe, mapMaybe)
-import           Data.Monoid                       (Ap (..))
-import           Data.Proxy                        (Proxy (..))
-import qualified Data.Set                          as Set
-import           Data.Word                         (Word64)
-import           Database.Beam                     (Columnar, Identity, SqlSelect, TableEntity, aggregate_, all_,
-                                                    countAll_, delete, filter_, limit_, nub_, select, val_)
-import           Database.Beam.Backend.SQL         (BeamSqlBackendCanSerialize)
-import           Database.Beam.Query               (HasSqlEqualityCheck, asc_, desc_, exists_, orderBy_, update, (&&.),
-                                                    (<-.), (<.), (==.), (>.))
-import           Database.Beam.Schema.Tables       (zipTables)
-import           Database.Beam.Sqlite              (Sqlite)
-import           Ledger                            (Address (..), ChainIndexTxOut (..), Datum, DatumHash, TxId (..),
-                                                    TxOut (..), TxOutRef (..))
-import           Plutus.ChainIndex.ChainIndexError (ChainIndexError (..))
-import           Plutus.ChainIndex.ChainIndexLog   (ChainIndexLog (..))
-import           Plutus.ChainIndex.Compatibility   (toCardanoPoint)
-=======
 import qualified Cardano.Api                           as C
-import           Codec.Serialise                       (Serialise, deserialiseOrFail, serialise)
 import           Control.Applicative                   (Const (..))
 import           Control.Lens                          (Lens', _Just, ix, view, (^?))
 import           Control.Monad.Freer                   (Eff, Member, type (~>))
@@ -63,8 +30,6 @@
 import           Control.Monad.Freer.Extras.Pagination (Page (Page), PageQuery (..))
 import           Control.Monad.Freer.State             (State, get, gets, put)
 import           Data.ByteString                       (ByteString)
-import qualified Data.ByteString.Lazy                  as BSL
-import           Data.Either                           (fromRight)
 import qualified Data.FingerTree                       as FT
 import qualified Data.Map                              as Map
 import           Data.Maybe                            (catMaybes, fromMaybe, mapMaybe)
@@ -72,39 +37,27 @@
 import           Data.Proxy                            (Proxy (..))
 import qualified Data.Set                              as Set
 import           Data.Word                             (Word64)
-import           Database.Beam                         (Identity, SqlOrd ((>.)), SqlSelect, TableEntity, aggregate_,
-                                                        all_, countAll_, delete, filter_, guard_, limit_, nub_,
-                                                        orderBy_, select, val_)
-import           Database.Beam.Query                   (asc_, desc_, exists_, update, (&&.), (<-.), (<.), (==.))
+import           Database.Beam                         (Columnar, Identity, SqlSelect, TableEntity, aggregate_, all_,
+                                                        countAll_, delete, filter_, guard_, limit_, nub_, select, val_)
+import           Database.Beam.Backend.SQL             (BeamSqlBackendCanSerialize)
+import           Database.Beam.Query                   (HasSqlEqualityCheck, asc_, desc_, exists_, orderBy_, update,
+                                                        (&&.), (<-.), (<.), (==.), (>.))
 import           Database.Beam.Schema.Tables           (zipTables)
 import           Database.Beam.Sqlite                  (Sqlite)
-import           Ledger                                (Address (..), ChainIndexTxOut (..), Datum, DatumHash (..),
-                                                        MintingPolicyHash (..), RedeemerHash (..),
-                                                        StakeValidatorHash (..), TxId (..), TxOut (..), TxOutRef (..),
-                                                        ValidatorHash (..))
+import           Ledger                                (Address (..), ChainIndexTxOut (..), Datum, DatumHash, TxId (..),
+                                                        TxOut (..), TxOutRef (..))
 import           Plutus.ChainIndex.ChainIndexError     (ChainIndexError (..))
 import           Plutus.ChainIndex.ChainIndexLog       (ChainIndexLog (..))
->>>>>>> e2cd6415
+import           Plutus.ChainIndex.Compatibility       (toCardanoPoint)
 import           Plutus.ChainIndex.DbSchema
 import           Plutus.ChainIndex.Effects             (ChainIndexControlEffect (..), ChainIndexQueryEffect (..))
 import           Plutus.ChainIndex.Tx
-<<<<<<< HEAD
-import qualified Plutus.ChainIndex.TxUtxoBalance   as TxUtxoBalance
-import           Plutus.ChainIndex.Types           (Diagnostics (..), Point (..), Tip (..), TxUtxoBalance (..), pageOf,
-                                                    tipAsPoint)
-import           Plutus.ChainIndex.UtxoState       (InsertUtxoSuccess (..), RollbackResult (..), UtxoIndex)
-import qualified Plutus.ChainIndex.UtxoState       as UtxoState
-import           Plutus.V1.Ledger.Api              (Credential (PubKeyCredential, ScriptCredential))
-=======
 import qualified Plutus.ChainIndex.TxUtxoBalance       as TxUtxoBalance
-import           Plutus.ChainIndex.Types               (BlockId (BlockId), BlockNumber (BlockNumber), Diagnostics (..),
-                                                        Point (..), Tip (..), TxUtxoBalance (..), tipAsPoint)
+import           Plutus.ChainIndex.Types               (Diagnostics (..), Point (..), Tip (..), TxUtxoBalance (..),
+                                                        tipAsPoint)
 import           Plutus.ChainIndex.UtxoState           (InsertUtxoSuccess (..), RollbackResult (..), UtxoIndex)
 import qualified Plutus.ChainIndex.UtxoState           as UtxoState
 import           Plutus.V1.Ledger.Api                  (Credential (PubKeyCredential, ScriptCredential))
-import           PlutusTx.Builtins.Internal            (BuiltinByteString (..))
-import qualified PlutusTx.Prelude                      as PlutusTx
->>>>>>> e2cd6415
 
 type ChainIndexState = UtxoIndex TxUtxoBalance
 
@@ -159,19 +112,7 @@
         case UtxoState.tip utxoState of
             TipAtGenesis -> throwError QueryFailedNoTip
             tp           -> pure (tp, TxUtxoBalance.isUnspentOutput r utxoState)
-<<<<<<< HEAD
-    UtxoSetAtAddress cred -> do
-        utxoState <- gets @ChainIndexState UtxoState.utxoState
-        outRefs <- queryList $ queryKeyValue addressRows _addressRowCred _addressRowOutRef cred
-        let page = pageOf def $ Set.fromList $ filter (\r -> TxUtxoBalance.isUnspentOutput r utxoState) outRefs
-        case UtxoState.tip utxoState of
-            TipAtGenesis -> do
-                logWarn TipIsGenesis
-                pure (TipAtGenesis, pageOf def Set.empty)
-            tp           -> pure (tp, page)
-=======
     UtxoSetAtAddress pageQuery cred -> getUtxoSetAtAddress pageQuery cred
->>>>>>> e2cd6415
     GetTip -> getTip
 
 getTip :: Member BeamEffect effs => Eff effs Tip
@@ -249,8 +190,6 @@
                 d <- maybe (Left dh) Right <$> getDatumFromHash dh
                 pure $ Just $ ScriptChainIndexTxOut (txOutAddress txout) v d (txOutValue txout)
 
-<<<<<<< HEAD
-=======
 getUtxoSetAtAddress
   :: forall effs.
     ( Member (State ChainIndexState) effs
@@ -260,7 +199,7 @@
   => PageQuery TxOutRef
   -> Credential
   -> Eff effs (Tip, Page TxOutRef)
-getUtxoSetAtAddress pageQuery cred = do
+getUtxoSetAtAddress pageQuery (toDbValue -> cred) = do
   utxoState <- gets @ChainIndexState UtxoState.utxoState
 
   case UtxoState.tip utxoState of
@@ -270,43 +209,18 @@
       tp           -> do
           let query =
                 fmap _addressRowOutRef
-                  $ filter_ (\row -> _addressRowCred row ==. val_ (toByteString cred))
+                  $ filter_ (\row -> _addressRowCred row ==. val_ cred)
                   $ do
                     utxo <- all_ (unspentOutputRows db)
                     a <- all_ (addressRows db)
                     guard_ (_addressRowOutRef a ==. _unspentOutputRowOutRef utxo)
                     pure a
 
-          outRefs <- selectPage (fmap toByteString pageQuery) query
-          let page = fmap fromByteString outRefs
+          outRefs <- selectPage (fmap toDbValue pageQuery) query
+          let page = fmap fromDbValue outRefs
 
           pure (tp, page)
 
-queryOneScript ::
-    ( Member BeamEffect effs
-    , Serialise a
-    ) => BuiltinByteString
-    -> Eff effs (Maybe a)
-queryOneScript (BuiltinByteString hash) =
-    queryOne . select $ _scriptRowScript <$> filter_ (\row -> _scriptRowHash row ==. val_ hash) (all_ (scriptRows db))
-
-queryOne ::
-    ( Member BeamEffect effs
-    , Serialise a
-    ) => SqlSelect Sqlite ByteString
-    -> Eff effs (Maybe a)
-queryOne = fmap (fmap fromByteString) . selectOne
-
-fromByteString :: Serialise a => ByteString -> a
-fromByteString
-    = fromRight (error "Deserialisation failed. Delete you chain index database and resync.")
-    . deserialiseOrFail
-    . BSL.fromStrict
-
-toByteString :: Serialise a => a -> ByteString
-toByteString = BSL.toStrict . serialise
-
->>>>>>> e2cd6415
 handleControl ::
     forall effs.
     ( Member (State ChainIndexState) effs
@@ -431,7 +345,6 @@
 
 fromTx :: ChainIndexTx -> Db InsertRows
 fromTx tx = mempty
-<<<<<<< HEAD
     { datumRows = fromMap citxData
     , scriptRows = fromMap citxScripts <> fromMap citxRedeemers
     , txRows = InsertRows [toDbValue (_citxTxId tx, tx)]
@@ -439,35 +352,16 @@
     }
     where
         credential (TxOut{txOutAddress=Address{addressCredential}}, ref) = (addressCredential, ref)
-        fromMap :: (BeamableSqlite t, HasDbType (k, v), DbType (k, v) ~ t Identity) => Lens' ChainIndexTx (Map.Map k v) -> InsertRows (TableEntity t)
-        fromMap l = fromPairs (Map.toList . view l)
-        fromPairs :: (BeamableSqlite t, HasDbType (k, v), DbType (k, v) ~ t Identity) => (ChainIndexTx -> [(k, v)]) -> InsertRows (TableEntity t)
-        fromPairs l = InsertRows . fmap toDbValue . l $ tx
-=======
-    { datumRows = fromMap citxData DatumRow
-    , scriptRows = mconcat
-        [ fromMap citxScripts ScriptRow
-        , fromMap citxRedeemers ScriptRow
-        ]
-    , txRows = InsertRows [TxRow (PlutusTx.fromBuiltin $ getTxId $ _citxTxId tx) (toByteString tx)]
-    , addressRows = fromPairs (fmap credential . txOutsWithRef) AddressRow
-    }
-    where
-        credential (TxOut{txOutAddress=Address{addressCredential}}, ref) = (addressCredential, ref)
         fromMap
-          :: (BeamableSqlite t, Serialise k, Serialise v)
-          => Lens' ChainIndexTx (Map.Map k v)
-          -> (ByteString -> ByteString -> t Identity)
-          -> InsertRows (TableEntity t)
+            :: (BeamableSqlite t, HasDbType (k, v), DbType (k, v) ~ t Identity)
+            => Lens' ChainIndexTx (Map.Map k v)
+            -> InsertRows (TableEntity t)
         fromMap l = fromPairs (Map.toList . view l)
         fromPairs
-          :: (BeamableSqlite t, Serialise k, Serialise v)
-          => (ChainIndexTx
-          -> [(k, v)])
-          -> (ByteString -> ByteString -> t Identity)
-          -> InsertRows (TableEntity t)
-        fromPairs l mkRow = InsertRows . fmap (\(k, v) -> mkRow (toByteString k) (toByteString v)) . l $ tx
->>>>>>> e2cd6415
+            :: (BeamableSqlite t, HasDbType (k, v), DbType (k, v) ~ t Identity)
+            => (ChainIndexTx -> [(k, v)])
+            -> InsertRows (TableEntity t)
+        fromPairs l = InsertRows . fmap toDbValue . l $ tx
 
 
 diagnostics ::
