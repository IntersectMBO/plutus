--- conflicted
+++ resolved
@@ -24,7 +24,7 @@
 import           Control.Monad.Freer               (Eff, Member, type (~>))
 import           Control.Monad.Freer.Error         (Error, throwError)
 import           Control.Monad.Freer.Extras.Beam   (BeamEffect (..), BeamableSqlite, addRowsInBatches, combined,
-                                                    deleteRows, selectList, selectOne)
+                                                    deleteRows, selectList, selectOne, updateRows)
 import           Control.Monad.Freer.Extras.Log    (LogMsg, logDebug, logError, logWarn)
 import           Control.Monad.Freer.State         (State, get, gets, put)
 import           Data.ByteString                   (ByteString)
@@ -276,18 +276,6 @@
     => UtxoState.UtxoState UtxoState.TxUtxoBalance
     -> Eff effs ()
 insertUtxoDb (UtxoState.UtxoState _ TipAtGenesis) = throwError $ InsertionFailed UtxoState.InsertUtxoNoTip
-<<<<<<< HEAD
-insertUtxoDb (UtxoState.UtxoState balance (Tip sl (BlockId bi) (BlockNumber bn)))
-    = addRowsInBatches batchSize (utxoRows db) [UtxoRow (fromIntegral sl) bi bn (toByteString balance)]
-
-deleteOldUtxoDb :: Member BeamEffect effs => Tip -> Eff effs ()
-deleteOldUtxoDb TipAtGenesis = pure ()
-deleteOldUtxoDb (Tip slot _ _) = deleteRows $ delete (utxoRows db) (\row -> _utxoRowSlot row <=. val_ (fromIntegral slot))
-
-rollbackUtxoDb :: Member BeamEffect effs => Point -> Eff effs ()
-rollbackUtxoDb PointAtGenesis = deleteRows $ delete (utxoRows db) (const (val_ True))
-rollbackUtxoDb (Point slot _) = deleteRows $ delete (utxoRows db) (\row -> _utxoRowSlot row >. val_ (fromIntegral slot))
-=======
 insertUtxoDb (UtxoState.UtxoState (UtxoState.TxUtxoBalance outputs inputs) (Tip sl (BlockId bi) (BlockNumber bn)))
     = insert $ mempty
         { tipRows = InsertRows [TipRow (fromIntegral sl) bi bn]
@@ -297,7 +285,7 @@
         where
             tipRowId = TipRowId (fromIntegral sl)
 
-reduceOldUtxoDb :: Member DbStoreEffect effs => Tip -> Eff effs ()
+reduceOldUtxoDb :: Member BeamEffect effs => Tip -> Eff effs ()
 reduceOldUtxoDb TipAtGenesis = pure ()
 reduceOldUtxoDb (Tip slotNo _ _) = do
     -- Delete all the tips before 'slot'
@@ -325,13 +313,12 @@
         slot :: Word64
         slot = fromIntegral slotNo
 
-rollbackUtxoDb :: Member DbStoreEffect effs => Point -> Eff effs ()
+rollbackUtxoDb :: Member BeamEffect effs => Point -> Eff effs ()
 rollbackUtxoDb PointAtGenesis = deleteRows $ delete (tipRows db) (const (val_ True))
 rollbackUtxoDb (Point slot _) = do
     deleteRows $ delete (tipRows db) (\row -> _tipRowSlot row >. val_ (fromIntegral slot))
     deleteRows $ delete (unspentOutputRows db) (\row -> unTipRowId (_unspentOutputRowTip row) >. val_ (fromIntegral slot))
     deleteRows $ delete (unmatchedInputRows db) (\row -> unTipRowId (_unmatchedInputRowTip row) >. val_ (fromIntegral slot))
->>>>>>> 5e9d0d90
 
 data InsertRows te where
     InsertRows :: BeamableSqlite t => [t Identity] -> InsertRows (TableEntity t)
