{-# LANGUAGE DataKinds        #-}
{-# LANGUAGE FlexibleContexts #-}
{-# LANGUAGE MonoLocalBinds   #-}
{-# LANGUAGE RankNTypes       #-}
{-# LANGUAGE TypeApplications #-}
{-# LANGUAGE TypeOperators    #-}
module Plutus.ChainIndex.Server(
    serveChainIndexQueryServer,
    serveChainIndex) where

import           Control.Monad                     ((>=>))
import qualified Control.Monad.Except              as E
import           Control.Monad.Freer               (Eff, Member, type (~>))
import           Control.Monad.Freer.Error         (Error, runError, throwError)
import           Control.Monad.Freer.Extras.Modify (raiseEnd)
import           Control.Monad.IO.Class            (MonadIO (liftIO))
import qualified Data.ByteString.Lazy              as BSL
import           Data.Default                      (Default (def))
import           Data.Maybe                        (fromMaybe)
import           Data.Proxy                        (Proxy (..))
import qualified Data.Text                         as Text
import qualified Data.Text.Encoding                as Text
import qualified Network.Wai.Handler.Warp          as Warp
<<<<<<< HEAD
import           Plutus.ChainIndex                 (RunRequirements, runChainIndexEffects)
import           Plutus.ChainIndex.Api             (API, FromHashAPI, UtxoAtAddressRequest (UtxoAtAddressRequest))
=======
import           Plutus.ChainIndex.Api             (API, FromHashAPI, UtxoAtAddressRequest (UtxoAtAddressRequest),
                                                    UtxoWithCurrencyRequest (UtxoWithCurrencyRequest))
import           Plutus.ChainIndex.ChainIndexError (ChainIndexError (..))
import           Plutus.ChainIndex.ChainIndexLog   (ChainIndexLog (..))
>>>>>>> affe394c
import           Plutus.ChainIndex.Effects         (ChainIndexControlEffect, ChainIndexQueryEffect)
import qualified Plutus.ChainIndex.Effects         as E
import           Servant.API                       ((:<|>) (..))
import           Servant.API.ContentTypes          (NoContent (..))
import           Servant.Server                    (Handler, ServerError, ServerT, err404, err500, errBody, hoistServer,
                                                    serve)

serveChainIndexQueryServer ::
    Int -- ^ Port
    -> RunRequirements
    -> IO ()
serveChainIndexQueryServer port runReq = do
    let server = hoistServer (Proxy @API) (runChainIndexQuery runReq) serveChainIndex
    Warp.run port (serve (Proxy @API) server)

runChainIndexQuery ::
    RunRequirements
    -> Eff '[Error ServerError, ChainIndexQueryEffect, ChainIndexControlEffect] ~> Handler
runChainIndexQuery runReq action = do
    (result, _) <- liftIO $ runChainIndexEffects runReq $ runError $ raiseEnd action
    case result of
        Right (Right a) -> pure a
        Right (Left e) -> E.throwError e
        Left e' ->
            let err = err500 { errBody = BSL.fromStrict $ Text.encodeUtf8 $ Text.pack $ show e' } in
            E.throwError err

serveChainIndex ::
    forall effs.
    ( Member (Error ServerError) effs
    , Member ChainIndexQueryEffect effs
    , Member ChainIndexControlEffect effs
    )
    => ServerT API (Eff effs)
serveChainIndex =
    pure NoContent
    :<|> serveFromHashApi
    :<|> (E.txOutFromRef >=> handleMaybe)
    :<|> (E.txFromTxId >=> handleMaybe)
    :<|> E.utxoSetMembership
    :<|> (\(UtxoAtAddressRequest pq c) -> E.utxoSetAtAddress (fromMaybe def pq) c)
    :<|> (\(UtxoWithCurrencyRequest pq c) -> E.utxoSetWithCurrency (fromMaybe def pq) c)
    :<|> E.getTip
    :<|> E.collectGarbage *> pure NoContent
    :<|> E.getDiagnostics

serveFromHashApi ::
    forall effs.
    ( Member (Error ServerError) effs
    , Member ChainIndexQueryEffect effs
    )
    => ServerT FromHashAPI (Eff effs)
serveFromHashApi =
    (E.datumFromHash >=> handleMaybe)
    :<|> (E.validatorFromHash >=> handleMaybe)
    :<|> (E.mintingPolicyFromHash >=> handleMaybe)
    :<|> (E.stakeValidatorFromHash >=> handleMaybe)
    :<|> (E.redeemerFromHash >=> handleMaybe)

-- | Return the value of throw a 404 error
handleMaybe :: forall effs. Member (Error ServerError) effs => Maybe ~> Eff effs
handleMaybe = maybe (throwError err404) pure<|MERGE_RESOLUTION|>--- conflicted
+++ resolved
@@ -21,15 +21,9 @@
 import qualified Data.Text                         as Text
 import qualified Data.Text.Encoding                as Text
 import qualified Network.Wai.Handler.Warp          as Warp
-<<<<<<< HEAD
 import           Plutus.ChainIndex                 (RunRequirements, runChainIndexEffects)
-import           Plutus.ChainIndex.Api             (API, FromHashAPI, UtxoAtAddressRequest (UtxoAtAddressRequest))
-=======
 import           Plutus.ChainIndex.Api             (API, FromHashAPI, UtxoAtAddressRequest (UtxoAtAddressRequest),
                                                     UtxoWithCurrencyRequest (UtxoWithCurrencyRequest))
-import           Plutus.ChainIndex.ChainIndexError (ChainIndexError (..))
-import           Plutus.ChainIndex.ChainIndexLog   (ChainIndexLog (..))
->>>>>>> affe394c
 import           Plutus.ChainIndex.Effects         (ChainIndexControlEffect, ChainIndexQueryEffect)
 import qualified Plutus.ChainIndex.Effects         as E
 import           Servant.API                       ((:<|>) (..))
