{- | The tests in this file run tests of the uplc certifier. Various
    unoptimised UPLC is fed to the optimiser with the certifier turned
    on, which will then call the Agda decision procedures for each of
    the phases. -}

module Main (main) where

import Data.Text qualified as T (Text, dropEnd, pack, takeWhileEnd, unpack)
import GHC.IO.Encoding (setLocaleEncoding)
import System.Exit
import System.FilePath
import System.IO
import System.Process
import Test.Tasty
import Test.Tasty.Extras (goldenVsTextM)
import Test.Tasty.HUnit

{- | Run an external executable with some arguments.  This is for use inside
    HUnit Assertions -}
runProg :: String -> [String] -> String -> IO T.Text
runProg prog args stdin' = do
  (exitCode, output, err) <- readProcessWithExitCode prog args stdin'
  case exitCode of
    ExitFailure _ -> assertFailure $ prog ++ " failed: " ++ err
    ExitSuccess   -> pure ()
  return $ T.pack output

makeUplcCert :: [ String ] -> String -> IO T.Text
makeUplcCert path name = do
    let inputfile = foldr (</>) ("UPLC" </> name ++ ".uplc") path
    let args = ["optimise", "--certify", "TestCert",
                "--input", inputfile,
                "--print-mode", "Classic"]
    runProg "uplc" args []

makeGoldenUplcCert :: [ String ] -> String -> TestTree
makeGoldenUplcCert path name = do
    let goldenfile = foldr (</>) ("Golden" </> name ++ ".golden") path
    let result = makeUplcCert path name
    goldenVsTextM name goldenfile result

-- These come from `uplc example -a`
exampleNames :: [String]
exampleNames =
  [ "succInteger"
  , "unitval"
  , "true"
  , "false"
  , "churchZero"
  , "churchSucc"
  , "overapplication"
  , "factorial"
  , "fibonacci"
  , "NatRoundTrip"
  , "ScottListSum"
  , "IfIntegers"
  , "ApplyAdd1"
  , "ApplyAdd2"
  , "DivideByZero"
  , "DivideByZeroDrop"
  ]

makeExampleM :: String -> IO T.Text
makeExampleM testname = do
  example <- runProg "uplc" ["example", "-s", testname] []
  let args = ["optimise", "--certify", "TestCert",
                "--print-mode", "Classic"]
  runProg "uplc" args (T.unpack example)

makeExample :: String -> Assertion
makeExample testname = do
  result <- makeExampleM testname
  let lastLine = T.takeWhileEnd (/='\n') $ T.dropEnd 1 result
  assertBool
    (testname ++ " fails to certify: " ++ T.unpack lastLine)
    $ "The compilation was successfully certified." == lastLine

-- Serialisation tests: run the certifier to make a certificate,
-- then try to load it in Agda.
runAgda :: String -> IO (ExitCode, String)
runAgda file = do
  (exitCode, result, _) <- readProcessWithExitCode "agda-with-stdlib-and-metatheory" [file] []
  return (exitCode, result)


agdaTestCert :: [ String ] -> String -> Assertion
agdaTestCert path name = do
    _ <- makeUplcCert path name
    makeAgdaLibFile
    (resCode, resText) <- runAgda "TestCert.agda"
    assertBool (name ++ " creates an invalid certificate:" ++ resText) (resCode == ExitSuccess)

makeAgdaLibFile :: Assertion
makeAgdaLibFile = do
    let name = "TestCert.agda-lib"
    let contents = unlines
          [ "depend:"
          , "  plutus-metatheory"
          , "  standard-library-2.1.1"
          , "include: ."
          , "  name: test-cert"
          ]
    writeFile name contents

{-
agdaExampleCert :: String -> Assertion
agdaExampleCert name = do
    _ <- makeExampleM name
    (resCode, resText) <- runAgda "TestCert.agda"
    assertBool ("Example " ++ name
      ++ " creates an invalid certificate: \\n" ++ resText)
      (resCode == ExitSuccess)
-}

-- We were just calling the nested stuff with this constant, so it
-- might as well be constant for now.
fixedPath :: [ String ]
fixedPath = ["test", "certifier"]

srcTests :: [ String ]
srcTests =
  [ "inc"
  -- TODO: This is currently failing to certify. This will be fixed
  -- after the PR that covers counter example tracing.
  -- , "len"
<<<<<<< HEAD
  -- TODO: This doesn't certify because of a missmatch in the purity
  -- definition between the certifier and the Haskell.
  -- , "AA2-CSE"
=======
  -- TODO: uncomment when "Haskell ByteString != Agda String" issue is fixed
  -- , "MinBS"
>>>>>>> f6459213
  ]

makeExampleTests :: [ String ] -> [ TestTree ]
makeExampleTests = map (\testname -> testCase testname (makeExample testname))

makeTestTree :: [ String ] -> [ TestTree ]
makeTestTree = map $ makeGoldenUplcCert fixedPath

makeSerialisationTests :: [ String ] -> [ TestTree]
makeSerialisationTests = map (\testname -> testCase testname (agdaTestCert fixedPath testname))

{-
makeSerialisationExampleTests :: [ String ] -> [ TestTree]
makeSerialisationExampleTests = map (\testname -> testCase testname (agdaExampleCert testname))
-}

main :: IO ()
main = do
  setLocaleEncoding utf8
  defaultMain $
    testGroup "Certification"
    [ testGroup "simple certification"  $ makeTestTree srcTests
    , testGroup "example certification"  $ makeExampleTests exampleNames
    , testGroup "serialisation certification"  $ makeSerialisationTests srcTests
    --, testGroup "example serialisation certification"
    --                $ makeSerialisationExampleTests exampleNames
    ]<|MERGE_RESOLUTION|>--- conflicted
+++ resolved
@@ -123,14 +123,11 @@
   -- TODO: This is currently failing to certify. This will be fixed
   -- after the PR that covers counter example tracing.
   -- , "len"
-<<<<<<< HEAD
+  -- TODO: uncomment when "Haskell ByteString != Agda String" issue is fixed
+  -- , "MinBS"
   -- TODO: This doesn't certify because of a missmatch in the purity
   -- definition between the certifier and the Haskell.
   -- , "AA2-CSE"
-=======
-  -- TODO: uncomment when "Haskell ByteString != Agda String" issue is fixed
-  -- , "MinBS"
->>>>>>> f6459213
   ]
 
 makeExampleTests :: [ String ] -> [ TestTree ]
