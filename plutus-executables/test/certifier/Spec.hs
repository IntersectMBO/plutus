{- | The tests in this file run tests of the uplc certifier. Various
    unoptimised UPLC is fed to the optimiser with the certifier turned
    on, which will then call the Agda decision procedures for each of
    the phases. -}

module Main (main) where

import AgdaTrace (mkAgdaTrace)
import Data.Text qualified as T (Text, dropEnd, pack, takeWhileEnd, unpack)
import GHC.IO.Encoding (setLocaleEncoding)
import MAlonzo.Code.VerifiedCompilation (runCertifierMain)
import PlutusCore qualified as PLC
import System.Exit
import System.FilePath
import System.IO
import System.Process
import Test.Tasty
import Test.Tasty.Extras (goldenVsTextM)
import Test.Tasty.HUnit
import Transform.Simplify
import Transform.Simplify.Lib
import UntypedPlutusCore

{- | Run an external executable with some arguments.  This is for use inside
    HUnit Assertions -}
runProg :: String -> [String] -> String -> IO T.Text
runProg prog args stdin' = do
  (exitCode, output, err) <- readProcessWithExitCode prog args stdin'
  case exitCode of
    ExitFailure _ -> assertFailure $ prog ++ " failed: " ++ err
    ExitSuccess   -> pure ()
  return $ T.pack output

makeUplcCert :: [ String ] -> String -> IO T.Text
makeUplcCert path name = do
    let inputfile = foldr (</>) ("UPLC" </> name ++ ".uplc") path
    let args = ["optimise", "--certify", "TestCert",
                "--input", inputfile,
                "--print-mode", "Classic"]
    runProg "uplc" args []

makeGoldenUplcCert :: [ String ] -> String -> TestTree
makeGoldenUplcCert path name = do
    let goldenfile = foldr (</>) ("Golden" </> name ++ ".golden") path
    let result = makeUplcCert path name
    goldenVsTextM name goldenfile result

-- These come from `uplc example -a`
exampleNames :: [String]
exampleNames =
  [ "succInteger"
  , "unitval"
  , "true"
  , "false"
  , "churchZero"
  , "churchSucc"
  , "overapplication"
  , "factorial"
  , "fibonacci"
  , "NatRoundTrip"
  , "ScottListSum"
  , "IfIntegers"
  , "ApplyAdd1"
  , "ApplyAdd2"
  , "DivideByZero"
  , "DivideByZeroDrop"
  ]

makeExampleM :: String -> IO T.Text
makeExampleM testname = do
  example <- runProg "uplc" ["example", "-s", testname] []
  let args = ["optimise", "--certify", "TestCert",
                "--print-mode", "Classic"]
  runProg "uplc" args (T.unpack example)

makeExample :: String -> Assertion
makeExample testname = do
  result <- makeExampleM testname
  let lastLine = T.takeWhileEnd (/='\n') $ T.dropEnd 1 result
  assertBool
    (testname ++ " fails to certify: " ++ T.unpack lastLine)
    $ "The compilation was successfully certified." == lastLine

-- Serialisation tests: run the certifier to make a certificate,
-- then try to load it in Agda.
runAgda :: String -> IO (ExitCode, String)
runAgda file = do
  (exitCode, result, _) <- readProcessWithExitCode "agda-with-stdlib-and-metatheory" [file] []
  return (exitCode, result)


agdaTestCert :: [ String ] -> String -> Assertion
agdaTestCert path name = do
    _ <- makeUplcCert path name
    makeAgdaLibFile
    (resCode, resText) <- runAgda "TestCert.agda"
    assertBool (name ++ " creates an invalid certificate:" ++ resText) (resCode == ExitSuccess)

makeAgdaLibFile :: Assertion
makeAgdaLibFile = do
    let name = "TestCert.agda-lib"
    let contents = unlines
          [ "depend:"
          , "  plutus-metatheory"
          , "  standard-library-2.1.1"
          , "include: ."
          , "  name: test-cert"
          ]
    writeFile name contents

{-
agdaExampleCert :: String -> Assertion
agdaExampleCert name = do
    _ <- makeExampleM name
    (resCode, resText) <- runAgda "TestCert.agda"
    assertBool ("Example " ++ name
      ++ " creates an invalid certificate: \\n" ++ resText)
      (resCode == ExitSuccess)
-}

-- We were just calling the nested stuff with this constant, so it
-- might as well be constant for now.
fixedPath :: [ String ]
fixedPath = ["test", "certifier"]

srcTests :: [ String ]
srcTests =
  [ "inc"
  -- TODO: This is currently failing to certify. This will be fixed
  -- after the PR that covers counter example tracing.
  -- , "len"
  , "MinBS"
  , "AA2-CSE"
  ]

makeExampleTests :: [ String ] -> [ TestTree ]
makeExampleTests = map (\testname -> testCase testname (makeExample testname))

makeTestTree :: [ String ] -> [ TestTree ]
makeTestTree = map $ makeGoldenUplcCert fixedPath

makeSerialisationTests :: [ String ] -> [ TestTree]
makeSerialisationTests = map (\testname -> testCase testname (agdaTestCert fixedPath testname))

{-
makeSerialisationExampleTests :: [ String ] -> [ TestTree]
makeSerialisationExampleTests = map (\testname -> testCase testname (agdaExampleCert testname))
-}

<<<<<<< HEAD

type SimplifierFunc
  = Term Name PLC.DefaultUni PLC.DefaultFun ()
  -> PLC.Quote
      ( Term Name PLC.DefaultUni PLC.DefaultFun ()
      , SimplifierTrace Name PLC.DefaultUni PLC.DefaultFun ()
      )

mkUPLCTest
  :: SimplifierFunc
  -> String
  -> Term Name DefaultUni DefaultFun ()
  -> TestTree
mkUPLCTest simplifierFunc name input = testCase name $
  let rawAgdaTrace = PLC.runQuote $ do
        simplifierTrace <- snd <$> simplifierFunc input
=======
mkUPLCSimplifierTest :: String -> Term Name DefaultUni DefaultFun () -> TestTree
mkUPLCSimplifierTest name input = testCase name $
  let rawAgdaTrace = PLC.runQuote $ do
        simplifierTrace <- snd <$> testSimplify input
>>>>>>> e0c3fd01
        return $ mkAgdaTrace simplifierTrace
  in
    case runCertifierMain rawAgdaTrace of
      Just result ->
        assertBool "The certifier returned false." result
      Nothing ->
        assertFailure "The certifier exited with an error."

<<<<<<< HEAD
mkUPLCSimplifierTest
  :: String
  -> Term Name DefaultUni DefaultFun ()
  -> TestTree
mkUPLCSimplifierTest = mkUPLCTest testSimplify

mkUPLCCseTest
  :: String
  -> Term Name DefaultUni DefaultFun ()
  -> TestTree
mkUPLCCseTest = mkUPLCTest testCse

=======
>>>>>>> e0c3fd01
main :: IO ()
main = do
  setLocaleEncoding utf8
  defaultMain $
    testGroup "Certification"
    [ testGroup "simple certification"  $ makeTestTree srcTests
    , testGroup "example certification"  $ makeExampleTests exampleNames
    , testGroup "serialisation certification"  $ makeSerialisationTests srcTests
    --, testGroup "example serialisation certification"
    --                $ makeSerialisationExampleTests exampleNames
    , testGroup "uplc simplifier tests"
        $ fmap (uncurry mkUPLCSimplifierTest) testSimplifyInputs'
<<<<<<< HEAD
    , testGroup "uplc cse tests"
        $ fmap (uncurry mkUPLCCseTest) testCseInputs
=======
>>>>>>> e0c3fd01
    ]
  where
    -- TODO(https://github.com/IntersectMBO/plutus-private/issues/1541):
    --   this removes two tests which are currently failing; we should
    --   fix the tests and add them back
    testSimplifyInputs' =
      filter
        (\(name, _) ->
          name /= "forceDelaySimple" && name /= "forceDelayComplex"
        )
        testSimplifyInputs<|MERGE_RESOLUTION|>--- conflicted
+++ resolved
@@ -147,8 +147,6 @@
 makeSerialisationExampleTests = map (\testname -> testCase testname (agdaExampleCert testname))
 -}
 
-<<<<<<< HEAD
-
 type SimplifierFunc
   = Term Name PLC.DefaultUni PLC.DefaultFun ()
   -> PLC.Quote
@@ -164,12 +162,6 @@
 mkUPLCTest simplifierFunc name input = testCase name $
   let rawAgdaTrace = PLC.runQuote $ do
         simplifierTrace <- snd <$> simplifierFunc input
-=======
-mkUPLCSimplifierTest :: String -> Term Name DefaultUni DefaultFun () -> TestTree
-mkUPLCSimplifierTest name input = testCase name $
-  let rawAgdaTrace = PLC.runQuote $ do
-        simplifierTrace <- snd <$> testSimplify input
->>>>>>> e0c3fd01
         return $ mkAgdaTrace simplifierTrace
   in
     case runCertifierMain rawAgdaTrace of
@@ -178,7 +170,6 @@
       Nothing ->
         assertFailure "The certifier exited with an error."
 
-<<<<<<< HEAD
 mkUPLCSimplifierTest
   :: String
   -> Term Name DefaultUni DefaultFun ()
@@ -191,8 +182,6 @@
   -> TestTree
 mkUPLCCseTest = mkUPLCTest testCse
 
-=======
->>>>>>> e0c3fd01
 main :: IO ()
 main = do
   setLocaleEncoding utf8
@@ -205,11 +194,8 @@
     --                $ makeSerialisationExampleTests exampleNames
     , testGroup "uplc simplifier tests"
         $ fmap (uncurry mkUPLCSimplifierTest) testSimplifyInputs'
-<<<<<<< HEAD
     , testGroup "uplc cse tests"
         $ fmap (uncurry mkUPLCCseTest) testCseInputs
-=======
->>>>>>> e0c3fd01
     ]
   where
     -- TODO(https://github.com/IntersectMBO/plutus-private/issues/1541):
