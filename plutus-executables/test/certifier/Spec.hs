--- conflicted
+++ resolved
@@ -10,10 +10,7 @@
 import GHC.IO.Encoding (setLocaleEncoding)
 import MAlonzo.Code.VerifiedCompilation (runCertifierMain)
 import PlutusCore qualified as PLC
-<<<<<<< HEAD
 import PlutusCore.MkPlc (mkConstant)
-=======
->>>>>>> 9c8bbbd7
 import System.Exit
 import System.FilePath
 import System.IO
@@ -151,10 +148,6 @@
 makeSerialisationExampleTests = map (\testname -> testCase testname (agdaExampleCert testname))
 -}
 
-<<<<<<< HEAD
-
-=======
->>>>>>> 9c8bbbd7
 type SimplifierFunc
   = Term Name PLC.DefaultUni PLC.DefaultFun ()
   -> PLC.Quote
@@ -178,7 +171,6 @@
       Nothing ->
         assertFailure "The certifier exited with an error."
 
-<<<<<<< HEAD
 mkMockTracePair
   :: SimplifierStage
   -> Term Name DefaultUni DefaultFun ()
@@ -223,8 +215,6 @@
     result <- runCertifierWithMockTrace trace
     assertBool "The certifier returned true when it shouldn't have." (not result)
 
-=======
->>>>>>> 9c8bbbd7
 mkUPLCSimplifierTest
   :: String
   -> Term Name DefaultUni DefaultFun ()
@@ -251,13 +241,10 @@
         $ fmap (uncurry mkUPLCSimplifierTest) testSimplifyInputs'
     , testGroup "uplc cse tests"
         $ fmap (uncurry mkUPLCCseTest) testCseInputs
-<<<<<<< HEAD
     , testGroup "certifier unit tests"
         [ testTrivialSuccess1
         , testTrivialFailure1
         ]
-=======
->>>>>>> 9c8bbbd7
     ]
   where
     -- TODO(https://github.com/IntersectMBO/plutus-private/issues/1541):
