/*eslint-env node*/
"use strict";

var JSONbig = require("json-bigint");

exports.createBlocklyInstance_ = function () {
  return require("blockly");
};
exports.debugBlockly_ = function debugBlockly_(name, state) {
  if (typeof window.blockly === 'undefined') {
    window.blockly = {};
  }
  window.blockly[name] = state
}
exports.getElementById_ = function (id) {
  return document.getElementById(id);
};

exports.createWorkspace_ = function (blockly, workspaceDiv, config) {

<<<<<<< HEAD
  /* Disable disabling blocks */
  blockly.ContextMenuRegistry.registry.unregister('blockDisable');
=======
  /* Disable comments */
  blockly.ContextMenuRegistry.registry.unregister('blockComment');
>>>>>>> 4f3fb224

  /* Register extensions */
  /* Silently clean if already registered */
  try { blockly.Extensions.register('timeout_validator', function () { }); } catch(err) { }
  blockly.Extensions.unregister('timeout_validator');

  /* Timeout extension (advanced validation for the timeout field) */
  blockly.Extensions.register('timeout_validator',
    function () {
      var thisBlock = this;

      /* Validator for timeout */
      var timeoutValidator = function (input) {
        if (thisBlock.getFieldValue('timeout_type') == 'slot') {
          var cleanedInput = input.replace(new RegExp('[,]+', 'g'), '').trim();
          if ((new RegExp('^(-[0-9])?[0-9]*$', 'g')).test(cleanedInput)) {
            return BigInt(cleanedInput).toString();
          } else {
            return null;
          }
        } else {
          return input;
        }
      };
      
      thisBlock.getField('timeout').setValidator(timeoutValidator);

      /* This sets the timeout to zero when switching to slot in the dropdown */
      this.setOnChange(function (event) {
        if (event.blockId == thisBlock.id &&
          event.name == 'timeout_type' &&
          event.element == 'field' &&
          event.oldValue != event.newValue) {
          if (timeoutValidator(thisBlock.getFieldValue('timeout')) === null) {
              thisBlock.setFieldValue('0', 'timeout');
          }
        }
      });
    });

  /* Inject workspace */
  var workspace = blockly.inject(workspaceDiv, config);
  blockly.svgResize(workspace);
  return workspace;
};

exports.resizeBlockly_ = function (blockly, workspace) {
  blockly.svgResize(workspace);
  workspace.render();
};

function removeUndefinedFields(obj) {
  for (var propName in obj) {
    if (obj[propName] === undefined) {
      delete obj[propName];
    }
  }
}

function removeEmptyArrayFields(obj) {
  for (var propName in obj) {
    if (Array.isArray(obj[propName]) && obj[propName].length == 0) {
      delete obj[propName];
    }
  }
}

exports.addBlockType_ = function (blockly, name, block) {
  // we really don't want to be mutating the input object, it is not supposed to be state
  var clone = JSONbig.parse(JSONbig.stringify(block));
  removeUndefinedFields(clone);
  removeEmptyArrayFields(clone);
  blockly.Blocks[name] = {
    init: function () {
      this.jsonInit(clone);
    },
  };
};

exports.initializeWorkspace_ = function (blockly, workspace) {
  // QUESTION: Shouldn't we pass the id element as a parameter? this does not
  // affect having multiple Blockly instances? (currently Actus and BlocklyEditor)
  var workspaceBlocks = document.getElementById("workspaceBlocks");
  blockly.Xml.domToWorkspace(workspaceBlocks, workspace);
  workspace.getAllBlocks()[0].setDeletable(false);
};

exports.render_ = function (workspace) {
  workspace.render();
};

exports.getBlockById_ = function (just, nothing, workspace, id) {
  var result = workspace.getBlockById(id);
  if (result) {
    return just(result);
  } else {
    return nothing;
  }
};

exports.workspaceXML_ = function (blockly, workspace) {
  const isEmpty = workspace.getAllBlocks()[0].getChildren().length == 0;
  if (isEmpty) {
    return "";
  } else {
    var dom = blockly.Xml.workspaceToDom(workspace);
    return blockly.utils.xml.domToText(dom);
  }
};

exports.loadWorkspace_ = function (blockly, workspace, xml) {
  var dom = blockly.utils.xml.textToDomDocument(xml);
  blockly.Xml.clearWorkspaceAndLoadFromXml(dom.childNodes[0], workspace);
  workspace.getAllBlocks()[0].setDeletable(false);
};

exports.addChangeListener_ = function (workspace, listener) {
  workspace.addChangeListener(listener);
};

exports.removeChangeListener_ = function (workspace, listener) {
  workspace.removeChangeListener(listener);
};

exports.workspaceToDom_ = function (blockly, workspace) {
  return blockly.Xml.workspaceToDom(workspace);
};

exports.select_ = function (block) {
  block.select();
}

exports.centerOnBlock_ = function (workspace, blockId) {
  workspace.centerOnBlock(blockId);
}

exports.hideChaff_ = function (blockly) {
  blockly.hideChaff();
}

exports.getBlockType_ = function (block) {
  return block.type;
}

exports.updateToolbox_ = function (toolboxJson, workspace) {
  workspace.updateToolbox(toolboxJson);
}

<|MERGE_RESOLUTION|>--- conflicted
+++ resolved
@@ -18,13 +18,11 @@
 
 exports.createWorkspace_ = function (blockly, workspaceDiv, config) {
 
-<<<<<<< HEAD
   /* Disable disabling blocks */
   blockly.ContextMenuRegistry.registry.unregister('blockDisable');
-=======
+
   /* Disable comments */
   blockly.ContextMenuRegistry.registry.unregister('blockComment');
->>>>>>> 4f3fb224
 
   /* Register extensions */
   /* Silently clean if already registered */
