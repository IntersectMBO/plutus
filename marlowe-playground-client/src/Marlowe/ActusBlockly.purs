--- conflicted
+++ resolved
@@ -226,40 +226,6 @@
     $ merge
         { type: show PaymentAtMaturity
         , message0:
-<<<<<<< HEAD
-          "Principal At Maturity %1"
-            <> "start date * %2"
-            <> "maturity date * %3"
-            <> "notional * %4"
-            <> "premium/discount %5"
-            <> "interest rate %6"
-            <> "purchase date %7"
-            <> "purchase price %8"
-            <> "initial exchange date %9"
-            <> "termination date %10"
-            <> "termination price %11"
-            <> "rate reset cycle %12"
-            <> "interest payment cycle %13"
-            <> "observation constraints %14"
-            <> "payoff analysis constraints %15"
-        , args0:
-          [ DummyCentre
-          , Value { name: "start_date", check: "date", align: Right }
-          , Value { name: "maturity_date", check: "date", align: Right }
-          , Value { name: "notional", check: "decimal", align: Right }
-          , Value { name: "premium_discount", check: "decimal", align: Right }
-          , Value { name: "interest_rate", check: "decimal", align: Right }
-          , Value { name: "purchase_date", check: "date", align: Right }
-          , Value { name: "purchase_price", check: "decimal", align: Right }
-          , Value { name: "initial_exchange_date", check: "date", align: Right }
-          , Value { name: "termination_date", check: "date", align: Right }
-          , Value { name: "termination_price", check: "decimal", align: Right }
-          , Value { name: "rate_reset_cycle", check: "cycle", align: Right }
-          , Value { name: "interest_rate_cycle", check: "cycle", align: Right }
-          , Value { name: "interest_rate_ctr", check: "assertionCtx", align: Right }
-          , Value { name: "payoff_ctr", check: "assertion", align: Right }
-          ]
-=======
             "Principal At Maturity %1"
               <> "start date * %2"
               <> "maturity date * %3"
@@ -267,12 +233,14 @@
               <> "premium/discount %5"
               <> "interest rate %6"
               <> "purchase date %7"
-              <> "initial exchange date %8"
-              <> "termination date %9"
-              <> "rate reset cycle %10"
-              <> "interest payment cycle %11"
-              <> "observation constraints %12"
-              <> "payoff analysis constraints %13"
+              <> "purchase price %8"
+              <> "initial exchange date %9"
+              <> "termination date %10"
+              <> "termination price %11"
+              <> "rate reset cycle %12"
+              <> "interest payment cycle %13"
+              <> "observation constraints %14"
+              <> "payoff analysis constraints %15"
         , args0:
             [ DummyCentre
             , Value { name: "start_date", check: "date", align: Right }
@@ -281,14 +249,15 @@
             , Value { name: "premium_discount", check: "decimal", align: Right }
             , Value { name: "interest_rate", check: "decimal", align: Right }
             , Value { name: "purchase_date", check: "date", align: Right }
+            , Value { name: "purchase_price", check: "decimal", align: Right }
             , Value { name: "initial_exchange_date", check: "date", align: Right }
             , Value { name: "termination_date", check: "date", align: Right }
+            , Value { name: "termination_price", check: "decimal", align: Right }
             , Value { name: "rate_reset_cycle", check: "cycle", align: Right }
             , Value { name: "interest_rate_cycle", check: "cycle", align: Right }
             , Value { name: "interest_rate_ctr", check: "assertionCtx", align: Right }
             , Value { name: "payoff_ctr", check: "assertion", align: Right }
             ]
->>>>>>> b6cf77bc
         , colour: blockColour (ActusContractType PaymentAtMaturity)
         , previousStatement: Just (show BaseContractType)
         , inputsInline: Just false
