--- conflicted
+++ resolved
@@ -1,10 +1,6 @@
 module MainFrame (mkMainFrame) where
 
 import API (_RunResult)
-<<<<<<< HEAD
-import Control.Bind (void)
-=======
->>>>>>> 068817f5
 import Control.Monad.Except (ExceptT, runExceptT)
 import Control.Monad.Reader (runReaderT)
 import Data.Array (catMaybes)
@@ -43,11 +39,7 @@
 import Monaco (IMarkerData, markerSeverity)
 import Network.RemoteData (RemoteData(..))
 import Network.RemoteData as RemoteData
-<<<<<<< HEAD
-import Prelude (Unit, bind, const, discard, eq, mempty, pure, show, unit, ($), (<$>), (<<<), (<>))
-=======
 import Prelude (Unit, bind, const, discard, eq, flip, identity, mempty, negate, pure, show, unit, void, ($), (<$>), (<<<), (<>))
->>>>>>> 068817f5
 import Servant.PureScript.Ajax (AjaxError)
 import Servant.PureScript.Settings (SPSettings_)
 import Simulation as Simulation
