--- conflicted
+++ resolved
@@ -405,13 +405,7 @@
 }
 
 .editor-options select {
-<<<<<<< HEAD
-  height: 30px;
-  border: none;
-  background-color: var(--bg-dark);
-=======
   width: 6rem;
->>>>>>> 068817f5
 }
 
 .analysis-result-title {
@@ -430,8 +424,6 @@
 .indented-loweralpha-enum {
   list-style-type: lower-alpha;
   padding-left: 1.5rem;
-<<<<<<< HEAD
-=======
 }
 
 .contract-buttons {
@@ -488,5 +480,4 @@
 .success-code {
   height: auto;
   padding-bottom: 3rem;
->>>>>>> 068817f5
 }