(abs
<<<<<<< HEAD
  out_Bool_119
  (type)
  (lam
    case_True_120 out_Bool_119 (lam case_False_121 out_Bool_119 case_False_121)
=======
  out_Bool_112
  (type)
  (lam
    case_True_113 out_Bool_112 (lam case_False_114 out_Bool_112 case_False_114)
>>>>>>> cc6faa0d
  )
)<|MERGE_RESOLUTION|>--- conflicted
+++ resolved
@@ -1,14 +1,7 @@
 (abs
-<<<<<<< HEAD
-  out_Bool_119
+  out_Bool_118
   (type)
   (lam
-    case_True_120 out_Bool_119 (lam case_False_121 out_Bool_119 case_False_121)
-=======
-  out_Bool_112
-  (type)
-  (lam
-    case_True_113 out_Bool_112 (lam case_False_114 out_Bool_112 case_False_114)
->>>>>>> cc6faa0d
+    case_True_119 out_Bool_118 (lam case_False_120 out_Bool_118 case_False_120)
   )
 )