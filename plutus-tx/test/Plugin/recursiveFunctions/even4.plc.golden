(abs
<<<<<<< HEAD
  out_Bool_239
  (type)
  (lam
    case_True_240 out_Bool_239 (lam case_False_241 out_Bool_239 case_True_240)
=======
  out_Bool_311
  (type)
  (lam
    case_True_312 out_Bool_311 (lam case_False_313 out_Bool_311 case_True_312)
>>>>>>> cc6faa0d
  )
)<|MERGE_RESOLUTION|>--- conflicted
+++ resolved
@@ -1,14 +1,7 @@
 (abs
-<<<<<<< HEAD
-  out_Bool_239
+  out_Bool_238
   (type)
   (lam
-    case_True_240 out_Bool_239 (lam case_False_241 out_Bool_239 case_True_240)
-=======
-  out_Bool_311
-  (type)
-  (lam
-    case_True_312 out_Bool_311 (lam case_False_313 out_Bool_311 case_True_312)
->>>>>>> cc6faa0d
+    case_True_239 out_Bool_238 (lam case_False_240 out_Bool_238 case_True_239)
   )
 )