--- conflicted
+++ resolved
@@ -1,14 +1,7 @@
 (abs
-<<<<<<< HEAD
-  out_Bool_242
+  out_Bool_241
   (type)
   (lam
-    case_True_243 out_Bool_242 (lam case_False_244 out_Bool_242 case_False_244)
-=======
-  out_Bool_314
-  (type)
-  (lam
-    case_True_315 out_Bool_314 (lam case_False_316 out_Bool_314 case_False_316)
->>>>>>> cc6faa0d
+    case_True_242 out_Bool_241 (lam case_False_243 out_Bool_241 case_False_243)
   )
 )