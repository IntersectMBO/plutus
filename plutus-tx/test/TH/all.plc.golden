--- conflicted
+++ resolved
@@ -1,14 +1,7 @@
 (abs
-<<<<<<< HEAD
-  out_Bool_326
+  out_Bool_325
   (type)
   (lam
-    case_True_327 out_Bool_326 (lam case_False_328 out_Bool_326 case_True_327)
-=======
-  out_Bool_374
-  (type)
-  (lam
-    case_True_375 out_Bool_374 (lam case_False_376 out_Bool_374 case_True_375)
->>>>>>> cc6faa0d
+    case_True_326 out_Bool_325 (lam case_False_327 out_Bool_325 case_True_326)
   )
 )