{-# LANGUAGE DataKinds        #-}
{-# LANGUAGE TemplateHaskell  #-}
{-# LANGUAGE TypeApplications #-}

module PlutusTx.TH (
  compile,
  compileUntyped,
  loadFromFile,
) where

import Data.Proxy
import Language.Haskell.TH qualified as TH
import Language.Haskell.TH.Syntax qualified as TH
import PlutusTx.Code
import PlutusTx.Plugin.Utils

-- We do not use qualified import because the whole module contains off-chain code
import Control.Monad.IO.Class
import Data.ByteString qualified as BS
import Prelude

-- | Compile a quoted Haskell expression into a corresponding Plutus Core program.
compile :: TH.Code TH.Q a -> TH.Code TH.Q (CompiledCode a)
-- See Note [Typed TH]
compile e = TH.unsafeCodeCoerce $ compileUntyped $ TH.unType <$> TH.examineCode e

-- | Load a 'CompiledCode' from a file. Drop-in replacement for 'compile'.
loadFromFile :: FilePath -> TH.Code TH.Q (CompiledCode a)
loadFromFile fp = TH.liftCode $ do
<<<<<<< HEAD
    -- We don't have a 'Lift' instance for 'CompiledCode' (we could but it would be tedious),
    -- so we lift the bytestring and construct the value in the quote.
    bs <- liftIO $ BS.readFile fp
    -- TODO: maybe fix?
    TH.examineCode [|| SerializedCode bs Nothing mempty mempty ||]
=======
  -- We don't have a 'Lift' instance for 'CompiledCode' (we could but it would be tedious),
  -- so we lift the bytestring and construct the value in the quote.
  bs <- liftIO $ BS.readFile fp
  TH.examineCode [||SerializedCode bs Nothing mempty||]
>>>>>>> f17c02cb

{- Note [Typed TH]
It's nice to use typed TH! However, we sadly can't *quite* use it thoroughly, because we
want to make a type literal, and there's no way to do that properly with typed TH.

Moreover, we really want to create an expression with the precise form that we want,
so we can't isolate the badness much. So we pretty much just have to use 'unsafeTExpCoerce'
and assert that we know what we're doing.

This isn't so bad, since our plc function accepts an argument of any type, so that's always
going to typecheck, and the result is always a 'CompiledCode', so that's also fine.
-}

-- | Compile a quoted Haskell expression into a corresponding Plutus Core program.
compileUntyped :: TH.Q TH.Exp -> TH.Q TH.Exp
compileUntyped e = do
  TH.addCorePlugin "PlutusTx.Plugin"
  loc <- TH.location
  let locStr = TH.pprint loc
  -- See Note [Typed TH]
  [|plc (Proxy :: Proxy $(TH.litT $ TH.strTyLit locStr)) $(e)|]<|MERGE_RESOLUTION|>--- conflicted
+++ resolved
@@ -27,18 +27,11 @@
 -- | Load a 'CompiledCode' from a file. Drop-in replacement for 'compile'.
 loadFromFile :: FilePath -> TH.Code TH.Q (CompiledCode a)
 loadFromFile fp = TH.liftCode $ do
-<<<<<<< HEAD
-    -- We don't have a 'Lift' instance for 'CompiledCode' (we could but it would be tedious),
-    -- so we lift the bytestring and construct the value in the quote.
-    bs <- liftIO $ BS.readFile fp
-    -- TODO: maybe fix?
-    TH.examineCode [|| SerializedCode bs Nothing mempty mempty ||]
-=======
   -- We don't have a 'Lift' instance for 'CompiledCode' (we could but it would be tedious),
   -- so we lift the bytestring and construct the value in the quote.
   bs <- liftIO $ BS.readFile fp
-  TH.examineCode [||SerializedCode bs Nothing mempty||]
->>>>>>> f17c02cb
+    -- TODO: maybe fix?
+  TH.examineCode [||SerializedCode bs Nothing mempty mempty ||]
 
 {- Note [Typed TH]
 It's nice to use typed TH! However, we sadly can't *quite* use it thoroughly, because we
