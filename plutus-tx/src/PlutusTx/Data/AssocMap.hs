{-# LANGUAGE DerivingStrategies    #-}
{-# LANGUAGE FlexibleContexts      #-}
{-# LANGUAGE MultiParamTypeClasses #-}
{-# LANGUAGE NoImplicitPrelude     #-}
{-# LANGUAGE TemplateHaskell       #-}
{-# LANGUAGE TypeApplications      #-}
{-# LANGUAGE ViewPatterns          #-}

module PlutusTx.Data.AssocMap (
  Map,
  lookup,
  member,
  member',
  insert,
  insert',
  delete,
  singleton,
  empty,
  null,
  toSOPList,
  toBuiltinList,
  safeFromSOPList,
  unsafeFromSOPList,
  unsafeFromDataList,
  unsafeFromBuiltinList,
  noDuplicateKeys,
  all,
  any,
  union,
  unionWith,
  keys,
  elems,
  map,
  mapThese,
  foldr,
  filter,
  mapWithKey,
  mapMaybe,
  mapMaybeWithKey,
  ) where

import Data.Coerce (coerce)
import PlutusTx.Builtins qualified as P
import PlutusTx.Builtins.Internal qualified as BI
import PlutusTx.Data.List (List)
import PlutusTx.Data.List qualified as Data.List
import PlutusTx.IsData qualified as P
import PlutusTx.Lift (makeLift)
import PlutusTx.List qualified as SOP.List
import PlutusTx.Prelude hiding (all, any, filter, foldr, map, mapMaybe, null, toList, uncons)
import PlutusTx.Prelude qualified
import PlutusTx.These
import Prettyprinter (Pretty (..))

import Prelude qualified as Haskell

{- | A map associating keys and values backed by `P.BuiltinData`.

This implementation has the following characteristics:

  * The `P.toBuiltinData` and `P.unsafeFromBuiltinData` operations are no-op.
  * Other operations are slower than @PlutusTx.AssocMap.Map@, although equality
    checks on keys can be faster due to `P.equalsData`.
  * Many operations involve converting the keys and\/or values to\/from `P.BuiltinData`.

Therefore this implementation is likely a better choice than "PlutusTx.AssocMap.Map"
if it is part of a data type defined using @asData@, and the key and value types
have efficient `P.toBuiltinData` and `P.unsafeFromBuiltinData` operations (e.g., they
are primitive types or types defined using @asData@).

A `Map` is considered well-defined if it has no duplicate keys. Most operations
preserve the definedness of the resulting `Map` unless otherwise noted.
It is important to observe that, in comparison to standard map implementations,
this implementation provides slow lookup and update operations because it is based
on a list representation.
-}
newtype Map k a = Map (BI.BuiltinList (BI.BuiltinPair BuiltinData BuiltinData))
  deriving stock (Haskell.Show)

instance P.ToData (Map k a) where
  {-# INLINEABLE toBuiltinData #-}
  toBuiltinData (Map d) = BI.mkMap d
instance P.FromData (Map k a) where
  {-# INLINABLE fromBuiltinData #-}
  fromBuiltinData = Just . Map . BI.unsafeDataAsMap

instance P.UnsafeFromData (Map k a) where
  {-# INLINABLE unsafeFromBuiltinData #-}
  unsafeFromBuiltinData = Map . BI.unsafeDataAsMap

instance
  ( Pretty k
  , Pretty a
  , P.UnsafeFromData k
  , P.UnsafeFromData a
  ) => Pretty (Map k a) where
  pretty = pretty . toSOPList

-- | Look up the value corresponding to the key.
-- If the `Map` is not well-defined, the result is the value associated with
-- the left-most occurrence of the key in the list.
-- This operation is O(n).
lookup :: forall k a. (P.ToData k, P.UnsafeFromData a) => k -> Map k a -> Maybe a
lookup (P.toBuiltinData -> k) (Map m) = P.unsafeFromBuiltinData <$> lookup' k m
{-# INLINEABLE lookup #-}

lookup'
  :: BuiltinData
  -> BI.BuiltinList (BI.BuiltinPair BuiltinData BuiltinData)
  -> Maybe BuiltinData
lookup' k m = go m
  where
    go =
      P.caseList'
        Nothing
        ( \hd ->
            let k' = BI.fst hd
             in if P.equalsData k k'
                  then \_ -> Just (BI.snd hd)
                  else go
        )

-- | Check if the key is in the `Map`.
member :: forall k a. (P.ToData k) => k -> Map k a -> Bool
member (P.toBuiltinData -> k) (Map m) = member' k m
{-# INLINEABLE member #-}

member' :: BuiltinData -> BI.BuiltinList (BI.BuiltinPair BuiltinData BuiltinData) -> Bool
member' k = go
  where
    go :: BI.BuiltinList (BI.BuiltinPair BuiltinData BuiltinData) -> Bool
    go =
      P.caseList'
        False
        ( \hd ->
            let k' = BI.fst hd
             in if P.equalsData k k'
                  then \_ -> True
                  else go
        )

-- | Insert a key-value pair into the `Map`. If the key is already present,
-- the value is updated.
insert :: forall k a. (P.ToData k, P.ToData a) => k -> a -> Map k a -> Map k a
insert (P.toBuiltinData -> k) (P.toBuiltinData -> a) (Map m) = Map $ insert' k a m
{-# INLINEABLE insert #-}

insert'
  :: BuiltinData
  -> BuiltinData
  -> BI.BuiltinList (BI.BuiltinPair BuiltinData BuiltinData)
  -> BI.BuiltinList (BI.BuiltinPair BuiltinData BuiltinData)
insert' k a = go
  where
    nilCase = BI.mkCons (BI.mkPairData k a) nil
    go ::
      BI.BuiltinList (BI.BuiltinPair BuiltinData BuiltinData) ->
      BI.BuiltinList (BI.BuiltinPair BuiltinData BuiltinData)
    go =
      P.caseList'
        nilCase
        ( \hd ->
            if P.equalsData k (BI.fst hd)
              then BI.mkCons (BI.mkPairData k a)
              else BI.mkCons hd . go
        )

-- | Delete a key value pair from the `Map`.
-- If the `Map` is not well-defined, it deletes the pair associated with the
-- left-most occurrence of the key in the list.
delete :: forall k a. (P.ToData k) => k -> Map k a -> Map k a
delete (P.toBuiltinData -> k) = coerce $ delete' k
{-# INLINEABLE delete #-}

delete' ::
  BuiltinData ->
  BI.BuiltinList (BI.BuiltinPair BuiltinData BuiltinData) ->
  BI.BuiltinList (BI.BuiltinPair BuiltinData BuiltinData)
delete' k = go
  where
    go ::
      BI.BuiltinList (BI.BuiltinPair BuiltinData BuiltinData) ->
      BI.BuiltinList (BI.BuiltinPair BuiltinData BuiltinData)
    go =
      P.caseList'
        nil
        ( \hd ->
            if P.equalsData k (BI.fst hd)
              then id
              else BI.mkCons hd . go
        )

-- | Create an `Map` with a single key-value pair.
singleton :: forall k a. (P.ToData k, P.ToData a) => k -> a -> Map k a
singleton (P.toBuiltinData -> k) (P.toBuiltinData -> a) =
  coerce $ BI.mkCons (BI.mkPairData k a) nil
{-# INLINEABLE singleton #-}

-- | An empty `Map`.
empty :: forall k a. Map k a
empty = coerce nil
{-# INLINEABLE empty #-}

-- | Check if the `Map` is empty.
null :: forall k a. Map k a -> Bool
null =
  coerce
    @(BI.BuiltinList (BI.BuiltinPair BuiltinData BuiltinData) -> Bool)
    P.null
{-# INLINEABLE null #-}

-- | Create an `Map` from a sums of products list of key-value pairs.
-- In case of duplicates, this function will keep only one entry (the one that precedes).
-- In other words, this function de-duplicates the input list.
-- Warning: this function is very slow. If you know that the input list does not contain
-- duplicate keys, use one of the unsafe functions instead.
safeFromSOPList :: forall k a . (P.ToData k, P.ToData a) => [(k, a)] -> Map k a
safeFromSOPList =
  Map
    . toOpaque
    . SOP.List.foldr (uncurry go) []
  where
    go :: k -> a -> [(BuiltinData, BuiltinData)] -> [(BuiltinData, BuiltinData)]
    go k v [] = [(P.toBuiltinData k, P.toBuiltinData v)]
    go k v ((k', v') : rest) =
      if P.toBuiltinData k == k'
        then (P.toBuiltinData k, P.toBuiltinData v) : go k v rest
        else (k', v') : go k v rest
{-# INLINEABLE safeFromSOPList #-}

-- | Unsafely create an 'Map' from a sums of products list of pairs.
-- This should _only_ be applied to lists which have been checked to not
-- contain duplicate keys, otherwise the resulting 'Map' will contain
-- conflicting entries (two entries sharing the same key), and therefore be ill-defined.
-- Warning: this requires traversing the list and encoding the keys and values, so it
-- should be avoided in favor of 'unsafeFromBuiltinList' if the input is already in
-- 'BuiltinData' form.
unsafeFromSOPList :: (P.ToData k, P.ToData a) => [(k, a)] -> Map k a
unsafeFromSOPList =
  Map
    . toOpaque
    . PlutusTx.Prelude.map (\(k, a) -> (P.toBuiltinData k, P.toBuiltinData a))
{-# INLINEABLE unsafeFromSOPList #-}

-- | Unsafely create an 'Map' from a `P.BuiltinList` of key-value pairs. This operation
-- is O(1).
-- This function is unsafe because it assumes that the elements of the list can be safely
-- decoded from their 'BuiltinData' representation. It also does not deduplicate the keys.
unsafeFromBuiltinList ::
  forall k a.
  BI.BuiltinList (BI.BuiltinPair BuiltinData BuiltinData) ->
  Map k a
unsafeFromBuiltinList = coerce
{-# INLINEABLE unsafeFromBuiltinList #-}

-- | Unsafely create an 'Map' from a `List` of key-value pairs.
-- This function is unsafe because it assumes that the elements of the list can be safely
-- decoded from their 'BuiltinData' representation. It also does not deduplicate the keys.
unsafeFromDataList :: List (a, k) -> Map k a
unsafeFromDataList =
  coerce . go . Data.List.toBuiltinList
  where
    go
      :: BI.BuiltinList BuiltinData
      -> BI.BuiltinList (BI.BuiltinPair BuiltinData BuiltinData)
    go =
      P.caseList'
        nil
        ( \hd tl ->
            let (a, b) = P.unsafeFromBuiltinData hd
             in BI.mkCons (BI.mkPairData a b) (go tl)
        )
{-# INLINEABLE unsafeFromDataList #-}

-- | Convert the `Map` to a list of key-value pairs. This operation is O(n).
-- See 'toBuiltinList' for a more efficient alternative.
toSOPList :: (P.UnsafeFromData k, P.UnsafeFromData a) => Map k a -> [(k, a)]
toSOPList d = go (toBuiltinList d)
  where
    go =
      P.caseList'
        []
        ( \hd tl ->
            (P.unsafeFromBuiltinData (BI.fst hd), P.unsafeFromBuiltinData (BI.snd hd))
              : go tl
        )
{-# INLINEABLE toSOPList #-}

-- | Convert the `Map` to a `P.BuiltinList` of key-value pairs. This operation is O(1).
toBuiltinList :: Map k a -> BI.BuiltinList (BI.BuiltinPair BuiltinData BuiltinData)
toBuiltinList = coerce
{-# INLINEABLE toBuiltinList #-}

<<<<<<< HEAD
-- | Convert the `Map` to a `List` of key-value pairs.
toDataList :: Map k a -> List (k, a)
toDataList = Data.List.fromBuiltinList . go . toBuiltinList
  where
    go
      :: BI.BuiltinList (BI.BuiltinPair BuiltinData BuiltinData)
      -> BI.BuiltinList BuiltinData
    go =
      P.caseList'
        P.mkNil
        ( \hd tl ->
            let p = P.toBuiltinData $ P.pairToPair hd
             in BI.mkCons p (go tl)
        )
{-# INLINEABLE toDataList #-}

=======
>>>>>>> 47b12c74
-- | Check if the `Map` is well-defined. Warning: this operation is O(n^2).
noDuplicateKeys :: forall k a. Map k a -> Bool
noDuplicateKeys (Map m) = go m
  where
    go :: BI.BuiltinList (BI.BuiltinPair BuiltinData BuiltinData) -> Bool
    go =
      P.caseList'
        True
        ( \hd tl ->
            if member' (BI.fst hd) tl then False else go tl
        )
{-# INLINEABLE noDuplicateKeys #-}

--- | Check if all values in the `Map` satisfy the predicate.
all :: forall k a. (P.UnsafeFromData a) => (a -> Bool) -> Map k a -> Bool
all p = coerce go
  where
    go :: BI.BuiltinList (BI.BuiltinPair BuiltinData BuiltinData) -> Bool
    go =
      P.caseList'
        True
        ( \hd ->
            if p (P.unsafeFromBuiltinData (BI.snd hd))
              then go
              else \_ -> False
        )
{-# INLINEABLE all #-}

-- | Check if any value in the `Map` satisfies the predicate.
any :: forall k a. (P.UnsafeFromData a) => (a -> Bool) -> Map k a -> Bool
any p = coerce go
  where
    go :: BI.BuiltinList (BI.BuiltinPair BuiltinData BuiltinData) -> Bool
    go =
      P.caseList'
        False
        ( \hd ->
            if p (P.unsafeFromBuiltinData (BI.snd hd))
              then \_ -> True
              else go
        )
{-# INLINEABLE any #-}

-- | Combine two 'Map's into one. It saves both values if the key is present in both maps.
union ::
  forall k a b.
  (P.UnsafeFromData a, P.UnsafeFromData b, P.ToData a, P.ToData b) =>
  Map k a ->
  Map k b ->
  Map k (These a b)
union (Map ls) (Map rs) = Map res
  where
    goLeft =
      P.caseList'
        nil
        ( \hd tl ->
            let k = BI.fst hd
                v = BI.snd hd
                v' = case lookup' k rs of
                  Just r ->
                    P.toBuiltinData
                      ( These
                          (P.unsafeFromBuiltinData v)
                          (P.unsafeFromBuiltinData r)
                        :: These a b
                      )
                  Nothing ->
                    P.toBuiltinData (This (P.unsafeFromBuiltinData v) :: These a b)
             in BI.mkCons (BI.mkPairData k v') (goLeft tl)
        )

    goRight =
      P.caseList'
        nil
        ( \hd tl ->
            let k = BI.fst hd
                v = BI.snd hd
                v' = case lookup' k ls of
                  Just r ->
                    P.toBuiltinData
                      ( These
                          (P.unsafeFromBuiltinData v)
                          (P.unsafeFromBuiltinData r)
                        :: These a b
                      )
                  Nothing ->
                    P.toBuiltinData (That (P.unsafeFromBuiltinData v) :: These a b)
             in BI.mkCons (BI.mkPairData k v') (goRight tl)
        )

    res = goLeft ls `safeAppend` goRight rs

    safeAppend xs1 xs2 =
      P.matchList'
        xs1
        xs2
        ( \hd tl ->
            let k = BI.fst hd
                v = BI.snd hd
             in insert' k v (safeAppend tl xs2)
        )
{-# INLINEABLE union #-}

-- | Combine two 'Map's with the given combination function.
unionWith ::
  forall k a.
  (P.UnsafeFromData a, P.ToData a) =>
  (a -> a -> a) ->
  Map k a ->
  Map k a ->
  Map k a
unionWith f (Map ls) (Map rs) =
  Map res
  where
    ls' :: BI.BuiltinList (BI.BuiltinPair BuiltinData BuiltinData)
    ls' = go ls
      where
        go =
          P.caseList'
            nil
            ( \hd tl ->
                let k' = BI.fst hd
                    v' = BI.snd hd
                    v'' = case lookup' k' rs of
                      Just r ->
                        P.toBuiltinData
                          (f (P.unsafeFromBuiltinData v') (P.unsafeFromBuiltinData r))
                      Nothing -> v'
                 in BI.mkCons (BI.mkPairData k' v'') (go tl)
            )

    rs' :: BI.BuiltinList (BI.BuiltinPair BuiltinData BuiltinData)
    rs' = go rs
      where
        go =
          P.caseList'
            nil
            ( \hd tl ->
                let k' = BI.fst hd
                    tl' = go tl
                 in if member' k' ls
                      then tl'
                      else BI.mkCons hd tl'
            )

    res :: BI.BuiltinList (BI.BuiltinPair BuiltinData BuiltinData)
    res = go rs' ls'
      where
        go acc =
          P.caseList'
            acc
            (\hd -> go (BI.mkCons hd acc))
{-# INLINEABLE unionWith #-}

-- | An empty `P.BuiltinList` of key-value pairs.
nil :: BI.BuiltinList (BI.BuiltinPair BuiltinData BuiltinData)
nil = P.mkNil
{-# INLINEABLE nil #-}

keys'
  :: BI.BuiltinList (BI.BuiltinPair BuiltinData BuiltinData)
  -> BI.BuiltinList BuiltinData
keys' = go
  where
    go =
      P.caseList'
        P.mkNil
        ( \hd ->
            BI.mkCons (BI.fst hd) . go
        )

keys :: forall k a. Map k a -> List k
keys = Data.List.fromBuiltinList . keys' . coerce
{-# INLINEABLE keys #-}

elems :: forall k a . Map k a -> List a
elems = Data.List.fromBuiltinList . go . coerce
  where
    go
      :: BI.BuiltinList (BI.BuiltinPair BuiltinData BuiltinData)
      -> BI.BuiltinList BuiltinData
    go =
      P.caseList'
        P.mkNil
        ( \hd ->
            BI.mkCons (BI.snd hd) . go
        )
{-# INLINEABLE elems #-}

mapThese
  :: forall v k a b
  . ( P.ToData a, P.ToData b, P.UnsafeFromData v)
  => (v -> These a b) -> Map k v -> (Map k a, Map k b)
mapThese f (Map m) = (Map ls, Map rs)
  where
    nilCase = (nil, nil)
    (ls, rs) = go m
    go
      :: BI.BuiltinList (BI.BuiltinPair BuiltinData BuiltinData)
      ->
        ( BI.BuiltinList (BI.BuiltinPair BuiltinData BuiltinData)
        , BI.BuiltinList (BI.BuiltinPair BuiltinData BuiltinData)
        )
    go =
      P.caseList'
        nilCase
        ( \hd tl ->
            let k = BI.fst hd
                v = BI.snd hd
                (ls', rs') = go tl
             in case f' v of
                  This l' -> (BI.mkCons (BI.mkPairData k (P.toBuiltinData l')) ls', rs')
                  That r' -> (ls', BI.mkCons (BI.mkPairData k (P.toBuiltinData r')) rs')
                  These l' r' ->
                    ( BI.mkCons (BI.mkPairData k (P.toBuiltinData l')) ls'
                    , BI.mkCons (BI.mkPairData k (P.toBuiltinData r')) rs'
                    )
        )
    f' :: BuiltinData -> These a b
    f' = f . P.unsafeFromBuiltinData
{-# INLINEABLE mapThese #-}

map :: forall k a b. (P.UnsafeFromData a, P.ToData b) => (a -> b) -> Map k a -> Map k b
map f = coerce go
  where
    go =
      P.caseList'
        nil
        ( \hd ->
            let (k, v) = P.pairToPair hd
             in
              BI.mkCons
                (BI.mkPairData k (P.toBuiltinData (f (P.unsafeFromBuiltinData v))))
                . go
        )
{-# INLINEABLE map #-}

foldr
  :: forall a b k
  . (P.UnsafeFromData a)
  => (a -> b -> b) -> b -> Map k a -> b
foldr f z = coerce go
  where
    go :: BI.BuiltinList (BI.BuiltinPair BuiltinData BuiltinData) -> b
    go =
      P.caseList'
        z
        ( \hd ->
            f (P.unsafeFromBuiltinData (BI.snd hd)) . go
        )
{-# INLINEABLE foldr #-}

filter
  :: forall k a
  . (P.UnsafeFromData a)
  => (a -> Bool) -> Map k a -> Map k a
filter p = coerce go
  where
    go =
      P.caseList'
        nil
        ( \hd ->
            if p (P.unsafeFromBuiltinData (BI.snd hd))
              then BI.mkCons hd . go
              else go
        )
{-# INLINEABLE filter #-}

mapWithKey
  :: forall k a b
  . (P.UnsafeFromData k, P.UnsafeFromData a, P.ToData b)
  => (k -> a -> b) -> Map k a -> Map k b
mapWithKey f = coerce go
  where
    go =
      P.caseList'
        nil
        ( \hd ->
            let (k, v) = P.pairToPair hd
             in
              BI.mkCons
                (BI.mkPairData k
                  (P.toBuiltinData
                    (f
                      (P.unsafeFromBuiltinData k)
                      (P.unsafeFromBuiltinData v)
                    )
                  )
                )
                . go
        )
{-# INLINEABLE mapWithKey #-}

mapMaybe
  :: forall k a b
  . (P.UnsafeFromData a, P.ToData b)
  => (a -> Maybe b) -> Map k a -> Map k b
mapMaybe f = coerce go
  where
    go =
      P.caseList'
        nil
        ( \hd ->
            let (k, v) = P.pairToPair hd
             in case f (P.unsafeFromBuiltinData v) of
                  Just v' ->
                    BI.mkCons
                      (BI.mkPairData k (P.toBuiltinData v'))
                    . go
                  Nothing -> go
        )
{-# INLINEABLE mapMaybe #-}

mapMaybeWithKey
  :: forall k a b
  . (P.UnsafeFromData k, P.UnsafeFromData a, P.ToData b)
  => (k -> a -> Maybe b) -> Map k a -> Map k b
mapMaybeWithKey f = coerce go
  where
    go =
      P.caseList'
        nil
        ( \hd ->
            let (k, v) = P.pairToPair hd
             in case f (P.unsafeFromBuiltinData k) (P.unsafeFromBuiltinData v) of
                  Just v' ->
                    BI.mkCons
                      (BI.mkPairData k (P.toBuiltinData v'))
                    . go
                  Nothing -> go
        )
{-# INLINEABLE mapMaybeWithKey #-}

makeLift ''Map<|MERGE_RESOLUTION|>--- conflicted
+++ resolved
@@ -291,25 +291,6 @@
 toBuiltinList = coerce
 {-# INLINEABLE toBuiltinList #-}
 
-<<<<<<< HEAD
--- | Convert the `Map` to a `List` of key-value pairs.
-toDataList :: Map k a -> List (k, a)
-toDataList = Data.List.fromBuiltinList . go . toBuiltinList
-  where
-    go
-      :: BI.BuiltinList (BI.BuiltinPair BuiltinData BuiltinData)
-      -> BI.BuiltinList BuiltinData
-    go =
-      P.caseList'
-        P.mkNil
-        ( \hd tl ->
-            let p = P.toBuiltinData $ P.pairToPair hd
-             in BI.mkCons p (go tl)
-        )
-{-# INLINEABLE toDataList #-}
-
-=======
->>>>>>> 47b12c74
 -- | Check if the `Map` is well-defined. Warning: this operation is O(n^2).
 noDuplicateKeys :: forall k a. Map k a -> Bool
 noDuplicateKeys (Map m) = go m
