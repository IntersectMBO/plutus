{-# LANGUAGE DerivingStrategies    #-}
{-# LANGUAGE FlexibleContexts      #-}
{-# LANGUAGE MultiParamTypeClasses #-}
{-# LANGUAGE NoImplicitPrelude     #-}
{-# LANGUAGE TemplateHaskell       #-}
{-# LANGUAGE ViewPatterns          #-}

module PlutusTx.Data.AssocMap (
  Map,
  lookup,
  member,
  insert,
  delete,
  singleton,
  empty,
  null,
  toList,
  toBuiltinList,
  safeFromList,
  unsafeFromList,
  unsafeFromBuiltinList,
  noDuplicateKeys,
  all,
  any,
  union,
  unionWith,
  keys,
  map,
  mapThese,
  foldr,
  ) where

import PlutusTx.Builtins qualified as P
import PlutusTx.Builtins.Internal qualified as BI
import PlutusTx.IsData qualified as P
import PlutusTx.Lift (makeLift)
import PlutusTx.List qualified as List
import PlutusTx.Prelude hiding (all, any, foldr, map, null, toList, uncons)
import PlutusTx.Prelude qualified
import PlutusTx.These
import Prettyprinter (Pretty (..))

import Prelude qualified as Haskell

{- | A map associating keys and values backed by `P.BuiltinData`.

This implementation has the following characteristics:

  * The `P.toBuiltinData` and `P.unsafeFromBuiltinData` operations are no-op.
  * Other operations are slower than @PlutusTx.AssocMap.Map@, although equality
    checks on keys can be faster due to `P.equalsData`.
  * Many operations involve converting the keys and\/or values to\/from `P.BuiltinData`.

Therefore this implementation is likely a better choice than "PlutusTx.AssocMap.Map"
if it is part of a data type defined using @asData@, and the key and value types
have efficient `P.toBuiltinData` and `P.unsafeFromBuiltinData` operations (e.g., they
are primitive types or types defined using @asData@).

A `Map` is considered well-defined if it has no duplicate keys. Most operations
preserve the definedness of the resulting `Map` unless otherwise noted.
It is important to observe that, in comparison to standard map implementations,
this implementation provides slow lookup and update operations because it is based
on a list representation.
-}
newtype Map k a = Map (BI.BuiltinList (BI.BuiltinPair BuiltinData BuiltinData))
<<<<<<< HEAD
  deriving stock (Haskell.Eq, Haskell.Show)
=======
  deriving stock (Haskell.Show)

>>>>>>> 4ea8b3d9
instance P.ToData (Map k a) where
  {-# INLINEABLE toBuiltinData #-}
  toBuiltinData (Map d) = BI.mkMap d
instance P.FromData (Map k a) where
  {-# INLINABLE fromBuiltinData #-}
  fromBuiltinData = Just . Map . BI.unsafeDataAsMap

instance P.UnsafeFromData (Map k a) where
  {-# INLINABLE unsafeFromBuiltinData #-}
  unsafeFromBuiltinData = Map . BI.unsafeDataAsMap

instance Eq (Map k a) where
  (Map m1) == (Map m2) =
    P.equalsData (BI.mkMap m1) (BI.mkMap m2)

instance
  ( Pretty k
  , Pretty a
  , P.UnsafeFromData k
  , P.UnsafeFromData a
  ) => Pretty (Map k a) where
  pretty = pretty . toList

{-# INLINEABLE lookup #-}
-- | Look up the value corresponding to the key.
-- If the `Map` is not well-defined, the result is the value associated with
-- the left-most occurrence of the key in the list.
-- This operation is O(n).
lookup :: forall k a. (P.ToData k, P.UnsafeFromData a) => k -> Map k a -> Maybe a
lookup (P.toBuiltinData -> k) (Map m) = P.unsafeFromBuiltinData <$> lookup' k m

lookup'
  :: BuiltinData
  -> BI.BuiltinList (BI.BuiltinPair BuiltinData BuiltinData)
  -> Maybe BuiltinData
lookup' k m = go m
  where
    go xs =
      P.matchList
        xs
        (\() -> Nothing)
        ( \hd ->
            let k' = BI.fst hd
             in if P.equalsData k k'
                  then \_ -> Just (BI.snd hd)
                  else go
        )

{-# INLINEABLE member #-}
-- | Check if the key is in the `Map`.
member :: forall k a. (P.ToData k) => k -> Map k a -> Bool
member (P.toBuiltinData -> k) (Map m) = member' k m

member' :: BuiltinData -> BI.BuiltinList (BI.BuiltinPair BuiltinData BuiltinData) -> Bool
member' k = go
  where
    go :: BI.BuiltinList (BI.BuiltinPair BuiltinData BuiltinData) -> Bool
    go xs =
      P.matchList
        xs
        (\() -> False)
        ( \hd ->
            let k' = BI.fst hd
             in if P.equalsData k k'
                  then \_ -> True
                  else go
        )

{-# INLINEABLE insert #-}
-- | Insert a key-value pair into the `Map`. If the key is already present,
-- the value is updated.
insert :: forall k a. (P.ToData k, P.ToData a) => k -> a -> Map k a -> Map k a
insert (P.toBuiltinData -> k) (P.toBuiltinData -> a) (Map m) = Map $ insert' k a m

insert'
  :: BuiltinData
  -> BuiltinData
  -> BI.BuiltinList (BI.BuiltinPair BuiltinData BuiltinData)
  -> BI.BuiltinList (BI.BuiltinPair BuiltinData BuiltinData)
insert' k a = go
  where
    go ::
      BI.BuiltinList (BI.BuiltinPair BuiltinData BuiltinData) ->
      BI.BuiltinList (BI.BuiltinPair BuiltinData BuiltinData)
    go xs =
      P.matchList
        xs
        (\() -> BI.mkCons (BI.mkPairData k a) nil)
        ( \hd tl ->
            let k' = BI.fst hd
             in if P.equalsData k k'
                  then BI.mkCons (BI.mkPairData k a) tl
                  else BI.mkCons hd (go tl)
        )

{-# INLINEABLE delete #-}
-- | Delete a key value pair from the `Map`.
-- If the `Map` is not well-defined, it deletes the pair associated with the
-- left-most occurrence of the key in the list.
delete :: forall k a. (P.ToData k) => k -> Map k a -> Map k a
delete (P.toBuiltinData -> k) (Map m) = Map $ delete' k m

delete' ::
  BuiltinData ->
  BI.BuiltinList (BI.BuiltinPair BuiltinData BuiltinData) ->
  BI.BuiltinList (BI.BuiltinPair BuiltinData BuiltinData)
delete' k = go
  where
    go ::
      BI.BuiltinList (BI.BuiltinPair BuiltinData BuiltinData) ->
      BI.BuiltinList (BI.BuiltinPair BuiltinData BuiltinData)
    go xs =
      P.matchList
        xs
        (\() -> nil)
        ( \hd tl ->
            let k' = BI.fst hd
             in if P.equalsData k k'
                  then tl
                  else BI.mkCons hd (go tl)
        )

{-# INLINEABLE singleton #-}
-- | Create an `Map` with a single key-value pair.
singleton :: forall k a. (P.ToData k, P.ToData a) => k -> a -> Map k a
singleton (P.toBuiltinData -> k) (P.toBuiltinData -> a) =
  Map $ BI.mkCons (BI.mkPairData k a) nil

{-# INLINEABLE empty #-}
-- | An empty `Map`.
empty :: forall k a. Map k a
empty = Map nil

{-# INLINEABLE null #-}
-- | Check if the `Map` is empty.
null :: forall k a. Map k a -> Bool
null (Map m) = P.null m

{-# INLINEABLE safeFromList #-}
-- | Create an `Map` from a list of key-value pairs.
-- In case of duplicates, this function will keep only one entry (the one that precedes).
-- In other words, this function de-duplicates the input list.
safeFromList :: forall k a . (P.ToData k, P.ToData a) => [(k, a)] -> Map k a
safeFromList =
  Map
    . toOpaque
    . List.foldr (uncurry go) []
  where
    go k v [] = [(P.toBuiltinData k, P.toBuiltinData v)]
    go k v ((k', v') : rest) =
      if P.toBuiltinData k == k'
        then (P.toBuiltinData k, P.toBuiltinData v) : go k v rest
        else (P.toBuiltinData k', P.toBuiltinData v') : go k v rest

{-# INLINEABLE unsafeFromList #-}
-- | Unsafely create an 'Map' from a list of pairs.
-- This should _only_ be applied to lists which have been checked to not
-- contain duplicate keys, otherwise the resulting 'Map' will contain
-- conflicting entries (two entries sharing the same key), and therefore be ill-defined.
unsafeFromList :: (P.ToData k, P.ToData a) => [(k, a)] -> Map k a
unsafeFromList =
  Map
    . toOpaque
    . PlutusTx.Prelude.map (\(k, a) -> (P.toBuiltinData k, P.toBuiltinData a))

{-# INLINEABLE noDuplicateKeys #-}
-- | Check if the `Map` is well-defined. Warning: this operation is O(n^2).
noDuplicateKeys :: forall k a. Map k a -> Bool
noDuplicateKeys (Map m) = go m
  where
    go :: BI.BuiltinList (BI.BuiltinPair BuiltinData BuiltinData) -> Bool
    go xs =
      P.matchList
        xs
        (\() -> True)
        ( \hd tl ->
            let k = BI.fst hd
             in if member k (Map tl) then False else go tl
        )

{-# INLINEABLE all #-}
--- | Check if all values in the `Map` satisfy the predicate.
all :: forall k a. (P.UnsafeFromData a) => (a -> Bool) -> Map k a -> Bool
all p (Map m) = go m
  where
    go :: BI.BuiltinList (BI.BuiltinPair BuiltinData BuiltinData) -> Bool
    go xs =
      P.matchList
        xs
        (\() -> True)
        ( \hd ->
            let a = P.unsafeFromBuiltinData (BI.snd hd)
             in if p a then go else \_ -> False
        )

{-# INLINEABLE any #-}
-- | Check if any value in the `Map` satisfies the predicate.
any :: forall k a. (P.UnsafeFromData a) => (a -> Bool) -> Map k a -> Bool
any p (Map m) = go m
  where
    go :: BI.BuiltinList (BI.BuiltinPair BuiltinData BuiltinData) -> Bool
    go xs =
      P.matchList
        xs
        (\() -> False)
        ( \hd ->
            let a = P.unsafeFromBuiltinData (BI.snd hd)
             in if p a then \_ -> True else go
        )

{-# INLINEABLE union #-}

-- | Combine two 'Map's into one. It saves both values if the key is present in both maps.
union ::
  forall k a b.
  (P.UnsafeFromData a, P.UnsafeFromData b, P.ToData a, P.ToData b) =>
  Map k a ->
  Map k b ->
  Map k (These a b)
union (Map ls) (Map rs) = Map res
  where
    goLeft xs =
      P.matchList
        xs
        (\() -> nil)
        ( \hd tl ->
            let k = BI.fst hd
                v = BI.snd hd
                v' = case lookup' k rs of
                  Just r ->
                    P.toBuiltinData
                      ( These
                          (P.unsafeFromBuiltinData v)
                          (P.unsafeFromBuiltinData r)
                        :: These a b
                      )
                  Nothing ->
                    P.toBuiltinData (This (P.unsafeFromBuiltinData v) :: These a b)
             in BI.mkCons (BI.mkPairData k v') (goLeft tl)
        )

    goRight xs =
      P.matchList
        xs
        (\() -> nil)
        ( \hd tl ->
            let k = BI.fst hd
                v = BI.snd hd
                v' = case lookup' k ls of
                  Just r ->
                    P.toBuiltinData
                      ( These
                          (P.unsafeFromBuiltinData v)
                          (P.unsafeFromBuiltinData r)
                        :: These a b
                      )
                  Nothing ->
                    P.toBuiltinData (That (P.unsafeFromBuiltinData v) :: These a b)
             in BI.mkCons (BI.mkPairData k v') (goRight tl)
        )

    res = goLeft ls `safeAppend` goRight rs

    safeAppend xs1 xs2 =
      P.matchList
        xs1
        (\() -> xs2)
        ( \hd tl ->
            let k = BI.fst hd
                v = BI.snd hd
             in insert' k v (safeAppend tl xs2)
        )

{-# INLINEABLE unionWith #-}
-- | Combine two 'Map's with the given combination function.
unionWith ::
  forall k a.
  (P.UnsafeFromData a, P.ToData a) =>
  (a -> a -> a) ->
  Map k a ->
  Map k a ->
  Map k a
unionWith f (Map ls) (Map rs) =
  Map res
  where
    ls' :: BI.BuiltinList (BI.BuiltinPair BuiltinData BuiltinData)
    ls' = go ls
      where
        go xs =
          P.matchList
            xs
            (\() -> nil)
            ( \hd tl ->
                let k' = BI.fst hd
                    v' = BI.snd hd
                    v'' = case lookup' k' rs of
                      Just r ->
                        P.toBuiltinData
                          (f (P.unsafeFromBuiltinData v') (P.unsafeFromBuiltinData r))
                      Nothing -> v'
                 in BI.mkCons (BI.mkPairData k' v'') (go tl)
            )

    rs' :: BI.BuiltinList (BI.BuiltinPair BuiltinData BuiltinData)
    rs' = go rs
      where
        go xs =
          P.matchList
            xs
            (\() -> nil)
            ( \hd tl ->
                let k' = BI.fst hd
                    tl' = go tl
                 in if member' k' ls
                      then tl'
                      else BI.mkCons hd tl'
            )

    res :: BI.BuiltinList (BI.BuiltinPair BuiltinData BuiltinData)
    res = go rs' ls'
      where
        go acc xs =
          P.matchList
            xs
            (\() -> acc)
            (\hd -> go (BI.mkCons hd acc))

{-# INLINEABLE toList #-}
-- | Convert the `Map` to a list of key-value pairs. This operation is O(n).
-- See 'toBuiltinList' for a more efficient alternative.
toList :: (P.UnsafeFromData k, P.UnsafeFromData a) => Map k a -> [(k, a)]
toList d = go (toBuiltinList d)
  where
    go xs =
      P.matchList
        xs
        (\() -> [])
        ( \hd tl ->
            (P.unsafeFromBuiltinData (BI.fst hd), P.unsafeFromBuiltinData (BI.snd hd))
              : go tl
        )

{-# INLINEABLE toBuiltinList #-}
-- | Convert the `Map` to a `P.BuiltinList` of key-value pairs. This operation is O(1).
toBuiltinList :: Map k a -> BI.BuiltinList (BI.BuiltinPair BuiltinData BuiltinData)
toBuiltinList (Map d) = d

{-# INLINEABLE unsafeFromBuiltinList #-}
-- | Unsafely create an 'Map' from a `P.BuiltinList` of key-value pairs.
-- This function is unsafe because it assumes that the elements of the list can be safely
-- decoded from their 'BuiltinData' representation.
unsafeFromBuiltinList ::
  forall k a.
  BI.BuiltinList (BI.BuiltinPair BuiltinData BuiltinData) ->
  Map k a
unsafeFromBuiltinList = Map

{-# INLINEABLE nil #-}
-- | An empty `P.BuiltinList` of key-value pairs.
nil :: BI.BuiltinList (BI.BuiltinPair BuiltinData BuiltinData)
nil = BI.mkNilPairData BI.unitval

keys'
  :: BI.BuiltinList (BI.BuiltinPair BuiltinData BuiltinData)
  -> BI.BuiltinList BuiltinData
keys' = go
  where
    go xs =
      P.matchList
        xs
        (\() -> BI.mkNilData BI.unitval)
        ( \hd tl ->
            let k = BI.fst hd
             in BI.mkCons k (go tl)
        )

{-# INLINEABLE keys #-}
keys :: forall k a. Map k a -> BI.BuiltinList BuiltinData
keys (Map m) = keys' m

{-# INLINEABLE mapThese #-}
mapThese
  :: forall v k a b
  . ( P.ToData a, P.ToData b, P.UnsafeFromData v)
  => (v -> These a b) -> Map k v -> (Map k a, Map k b)
mapThese f (Map m) = (Map ls, Map rs)
  where
    (ls, rs) = go m
    go
      :: BI.BuiltinList (BI.BuiltinPair BuiltinData BuiltinData)
      ->
        ( BI.BuiltinList (BI.BuiltinPair BuiltinData BuiltinData)
        , BI.BuiltinList (BI.BuiltinPair BuiltinData BuiltinData)
        )
    go xs =
      P.matchList
        xs
        (\() -> (nil, nil))
        ( \hd tl ->
            let k = BI.fst hd
                v = BI.snd hd
                (ls', rs') = go tl
             in case f' v of
                  This l' -> (BI.mkCons (BI.mkPairData k (P.toBuiltinData l')) ls', rs')
                  That r' -> (ls', BI.mkCons (BI.mkPairData k (P.toBuiltinData r')) rs')
                  These l' r' ->
                    ( BI.mkCons (BI.mkPairData k (P.toBuiltinData l')) ls'
                    , BI.mkCons (BI.mkPairData k (P.toBuiltinData r')) rs'
                    )
        )
    f' :: BuiltinData -> These a b
    f' = f . P.unsafeFromBuiltinData

{-# INLINEABLE map #-}
map :: forall k a b. (P.UnsafeFromData a, P.ToData b) => (a -> b) -> Map k a -> Map k b
map f (Map m) = Map $ go m
  where
    go xs =
      P.matchList
        xs
        (\() -> nil)
        ( \hd tl ->
            let k = BI.fst hd
                v = BI.snd hd
             in
              BI.mkCons
                (BI.mkPairData k (P.toBuiltinData (f (P.unsafeFromBuiltinData v))))
                (go tl)
        )

{-# INLINEABLE foldr #-}
foldr :: forall a b k. (P.UnsafeFromData a) => (a -> b -> b) -> b -> Map k a -> b
foldr f z (Map m) = go m
  where
    go xs =
      P.matchList
        xs
        (\() -> z)
        ( \hd tl ->
            let v = BI.snd hd
             in f (P.unsafeFromBuiltinData v) (go tl)
        )

makeLift ''Map<|MERGE_RESOLUTION|>--- conflicted
+++ resolved
@@ -63,12 +63,8 @@
 on a list representation.
 -}
 newtype Map k a = Map (BI.BuiltinList (BI.BuiltinPair BuiltinData BuiltinData))
-<<<<<<< HEAD
-  deriving stock (Haskell.Eq, Haskell.Show)
-=======
   deriving stock (Haskell.Show)
 
->>>>>>> 4ea8b3d9
 instance P.ToData (Map k a) where
   {-# INLINEABLE toBuiltinData #-}
   toBuiltinData (Map d) = BI.mkMap d
