{-# LANGUAGE BangPatterns          #-}
{-# LANGUAGE DerivingStrategies    #-}
{-# LANGUAGE MultiParamTypeClasses #-}
{-# LANGUAGE TemplateHaskell       #-}
{-# LANGUAGE TypeApplications      #-}
{-# LANGUAGE ViewPatterns          #-}

module PlutusTx.Data.List (
    List,
    toBuiltinList,
    fromBuiltinList,
    toSOP,
    fromSOP,
    null,
    append,
    find,
    findIndices,
    filter,
    mapMaybe,
    any,
    all,
    foldMap,
    map,
    length,
    mconcat,
<<<<<<< HEAD
    fromSOP,
    toSOP,
    toBuiltinList,
    null,
=======
    cons,
    uncons,
    all,
    and,
    or,
    elem,
    notElem,
    foldr,
    foldl,
    concat,
    concatMap,
    listToMaybe,
    uniqueElement,
    (!!),
    revAppend,
    reverse,
    replicate,
    findIndex,
    unzip,
    zipWith,
    head,
    last,
    tail,
    take,
    drop,
    dropWhile,
    splitAt,
    elemBy,
    nubBy,
    nub,
    partition,
>>>>>>> 6cc3b92f
) where

import PlutusTx.Builtins qualified as B
import PlutusTx.Builtins.Internal (BuiltinList)
import PlutusTx.Builtins.Internal qualified as BI
import PlutusTx.IsData.Class (FromData (..), ToData (..), UnsafeFromData (..))
import PlutusTx.Lift (makeLift)
<<<<<<< HEAD
import PlutusTx.Prelude hiding (all, any, filter, find, findIndices, foldMap, length, map, mapMaybe,
                         mconcat, null, pred)
=======
import PlutusTx.Prelude (Bool (..), BuiltinData, Eq (..), Integer, Maybe (..), Monoid (..),
                         Ord (..), Semigroup (..), fmap, id, not, pure, traceError, ($), (&&), (.),
                         (<$>), (||))
>>>>>>> 6cc3b92f
import Prettyprinter (Pretty (..))

import Data.Coerce (coerce)
import Data.Semigroup qualified as Haskell
import PlutusTx.ErrorCodes (indexTooLargeError, lastEmptyListError, negativeIndexError)
import Prelude qualified as Haskell

-- | A list type backed directly by 'Data'. It is meant to be used whenever fast
-- encoding/decoding to/from 'Data' is needed.
newtype List a = List (BuiltinList BuiltinData)
  deriving stock (Haskell.Show, Haskell.Eq)

instance Eq (List a) where
    {-# INLINEABLE (==) #-}
    List l == List l' =
        case (B.uncons l, B.uncons l') of
            (Just (h, t), Just (h', t')) -> h == h' && List t == List t'
            (Nothing, Nothing)           -> True
            _                            -> False

instance ToData (List a) where
    {-# INLINEABLE toBuiltinData #-}
    toBuiltinData (List l) = BI.mkList l

instance FromData (List a) where
    {-# INLINEABLE fromBuiltinData #-}
    fromBuiltinData = Just . List . BI.unsafeDataAsList

instance UnsafeFromData (List a) where
    {-# INLINEABLE unsafeFromBuiltinData #-}
    unsafeFromBuiltinData = List . BI.unsafeDataAsList

instance (UnsafeFromData a, Pretty a) => Pretty (List a) where
    {-# INLINEABLE pretty #-}
    pretty = pretty . toSOP

toBuiltinList :: List a -> BuiltinList BuiltinData
<<<<<<< HEAD
toBuiltinList (List l) = l
=======
toBuiltinList = coerce
{-# INLINEABLE toBuiltinList #-}

fromBuiltinList :: BuiltinList BuiltinData -> List a
fromBuiltinList = coerce
{-# INLINEABLE fromBuiltinList #-}

null :: List a -> Bool
null = B.null . coerce @_ @(BuiltinList BuiltinData)
{-# INLINEABLE null #-}
>>>>>>> 6cc3b92f

cons :: (ToData a) => a -> List a -> List a
cons h = coerce . BI.mkCons (toBuiltinData h) . coerce
{-# INLINEABLE cons #-}

append :: List a -> List a -> List a
append (List l) (List l') = List (go l)
  where
    go =
        B.caseList'
            l'
            (\h t -> BI.mkCons h (go t))
{-# INLINEABLE append #-}

instance Semigroup (List a) where
    (<>) = append

instance Monoid (List a) where
    mempty = List B.mkNil

instance Haskell.Semigroup  (List a) where
    (<>) = append

instance Haskell.Monoid (List a) where
    mempty = coerce @(BuiltinList BuiltinData) B.mkNil

-- | Convert a data-backed list to a sums of products list.
-- Warning: this function can be very inefficient if the list contains elements
-- that are expensive to decode from 'BuiltinData'.
toSOP :: (UnsafeFromData a) => List a -> [a]
toSOP = go . coerce
  where
    go = B.caseList' [] (\h t -> unsafeFromBuiltinData h : go t)
{-# INLINEABLE toSOP #-}

-- | Convert a sums of products list to a data-backed list.
-- Warning: this function can be very inefficient if the list contains elements
-- that are expensive to encode to 'BuiltinData'.
fromSOP :: (ToData a) => [a] -> List a
fromSOP = coerce . BI.unsafeDataAsList . B.mkList . fmap toBuiltinData
{-# INLINEABLE fromSOP #-}

-- | Find the first element that satisfies a predicate.
-- Warning: this function can be very inefficient if the list contains elements
-- that are expensive to decode from 'BuiltinData'.
find :: (UnsafeFromData a) => (a -> Bool) -> List a -> Maybe a
find pred' = go . coerce
  where
    go =
        B.caseList'
            Nothing
            (\h t ->
                let h' = unsafeFromBuiltinData h
                in
                    if pred' h'
                        then Just h'
                        else go t
            )
{-# INLINEABLE find #-}

-- | Find the indices of all elements that satisfy a predicate.
-- Warning: this function can be very inefficient if the list contains elements
-- that are expensive to decode from 'BuiltinData'.
findIndices :: (UnsafeFromData a) => (a -> Bool) -> List a -> List Integer
findIndices pred' = go 0 . coerce
  where
    go i =
        B.caseList'
            mempty
            (\h t ->
                let h' = unsafeFromBuiltinData h
                    indices = go (B.addInteger 1 i) t
                in
                    if pred' h'
                        then i `cons` indices
                        else indices
            )
{-# INLINEABLE findIndices #-}

-- | Filter a list using a predicate.
-- Warning: this function can be very inefficient if the list contains elements
-- that are expensive to decode from 'BuiltinData'.
filter :: (UnsafeFromData a, ToData a) => (a -> Bool) -> List a -> List a
filter pred1 = go . coerce
  where
    go =
        B.caseList'
            mempty
            (\h t ->
                let h' = unsafeFromBuiltinData h
                in if pred1 h' then h' `cons` go t else go t
            )
{-# INLINEABLE filter #-}

-- | Map a function over a list and discard the results that are 'Nothing'.
-- Warning: this function can be very inefficient if the list contains elements
-- that are expensive to decode from 'BuiltinData', or if the result of applying
-- 'f' is expensive to encode to 'BuiltinData'.
mapMaybe :: (UnsafeFromData a, ToData b) => (a -> Maybe b) -> List a -> List b
mapMaybe f = go . coerce
  where
    go =
        B.caseList'
            mempty
            (\h t ->
                case f (unsafeFromBuiltinData h) of
                    Just b  -> b `cons` go t
                    Nothing -> go t
            )
{-# INLINEABLE mapMaybe #-}

-- | Check if any element in the list satisfies a predicate.
-- Warning: this function can be very inefficient if the list contains elements
-- that are expensive to decode from 'BuiltinData'.
any :: (UnsafeFromData a) => (a -> Bool) -> List a -> Bool
any pred1 = go . coerce
  where
    go =
        B.caseList'
            False
            (\h t ->
                pred1 (unsafeFromBuiltinData h) || go t
            )
{-# INLINEABLE any #-}

<<<<<<< HEAD
all :: (UnsafeFromData a) => (a -> Bool) -> List a -> Bool
all pred (List l) = go l
=======
-- | Check if all elements in the list satisfy a predicate.
-- Warning: this function can be very inefficient if the list contains elements
-- that are expensive to decode from 'BuiltinData'.
all :: (UnsafeFromData a) => (a -> Bool) -> List a -> Bool
all pred1 = go . coerce
>>>>>>> 6cc3b92f
  where
    go =
        B.caseList'
            True
            (\h t ->
<<<<<<< HEAD
                let h' = unsafeFromBuiltinData h
                in pred h' && go t
            )
{-# INLINEABLE all #-}

=======
                pred1 (unsafeFromBuiltinData h) && go t
            )
{-# INLINEABLE all #-}

-- | Fold a list using a monoid.
-- Warning: this function can be very inefficient if the list contains elements
-- that are expensive to decode from 'BuiltinData'.
>>>>>>> 6cc3b92f
foldMap :: (UnsafeFromData a, Monoid m) => (a -> m) -> List a -> m
foldMap f = go . coerce
  where
    go =
        B.caseList'
            mempty
            (\h t ->
                let h' = unsafeFromBuiltinData h
                in f h' <> go t
            )
{-# INLINEABLE map #-}

-- | Map a function over a list.
-- Warning: this function can be very inefficient if the list contains elements
-- that are expensive to decode from 'BuiltinData', or if the result of applying
-- 'f' is expensive to encode to 'BuiltinData'.
map :: (UnsafeFromData a, ToData b) => (a -> b) -> List a -> List b
map f = coerce go
  where
    go =
        B.caseList'
            B.mkNil
            (\h t ->
                BI.mkCons
                    (toBuiltinData $ f $ unsafeFromBuiltinData h)
                    (go t)
            )
{-# INLINEABLE foldMap #-}

-- | Get the length of a list.
length :: List a -> Integer
length (List l) = go l 0
  where
    go =
        B.caseList'
            id
            (\_ t -> B.addInteger 1 . go t)
{-# INLINEABLE length #-}

-- | Concatenate a list of monoids.
-- Warning: this function can be very inefficient if the list contains elements
-- that are expensive to decode from 'BuiltinData'.
mconcat :: (Monoid a, UnsafeFromData a) => List a -> a
mconcat = go . coerce
  where
    go =
        B.caseList'
            mempty
            (\h t ->
                unsafeFromBuiltinData h <> go t
            )
{-# INLINABLE mconcat #-}

<<<<<<< HEAD
null :: List a -> Bool
null = B.null . toBuiltinList
{-# INLINABLE null #-}
=======
-- | Get the first element of a list and the rest of the list.
uncons :: (UnsafeFromData a) => List a -> Maybe (a, List a)
uncons (List l) = do
    (h, t) <- B.uncons l
    pure (unsafeFromBuiltinData h, List t)
{-# INLINEABLE uncons #-}

-- | Check if all elements in the list are 'True'.
-- Warning: this function can be very inefficient if the list contains elements
-- that are expensive to decode from 'BuiltinData'.
and :: List Bool -> Bool
and = go . coerce
  where
    go =
        B.caseList'
            True
            (\h t ->
                unsafeFromBuiltinData h && go t
            )
{-# INLINEABLE and #-}

-- | Check if any element in the list is 'True'.
-- Warning: this function can be very inefficient if the list contains elements
-- that are expensive to decode from 'BuiltinData'.
or :: List Bool -> Bool
or = go . coerce
  where
    go =
        B.caseList'
            False
            (\h t ->
                unsafeFromBuiltinData h || go t
            )
{-# INLINEABLE or #-}

-- | Check if an element is in the list.
-- Note: this function can leverage the better performance of equality checks
-- for 'BuiltinData'.
elem :: (ToData a) => a -> List a -> Bool
elem x = go . coerce
  where
    go =
        let x' = toBuiltinData x
        in B.caseList'
            False
            (\h t ->
                x' == h || go t
            )
{-# INLINEABLE elem #-}

-- | Check if an element is not in the list.
notElem :: (ToData a) => a -> List a -> Bool
notElem x = not . elem x
{-# INLINEABLE notElem #-}

-- | Fold a list from the right.
-- Warning: this function can be very inefficient if the list contains elements
-- that are expensive to decode from 'BuiltinData'.
foldr :: (UnsafeFromData a) => (a -> b -> b) -> b -> List a -> b
foldr f z = go z . coerce
  where
    go u =
        B.caseList'
            u
            (\h ->
                f (unsafeFromBuiltinData h) . go u
            )
{-# INLINEABLE foldr #-}

-- | Fold a list from the left.
-- Warning: this function can be very inefficient if the list contains elements
-- that are expensive to decode from 'BuiltinData'.
foldl :: (UnsafeFromData a) => (b -> a -> b) -> b -> List a -> b
foldl f z = go z . coerce
  where
    go acc =
        B.caseList'
            acc
            (\h t ->
                let h' = unsafeFromBuiltinData h
                in go (f acc h') t
            )
{-# INLINEABLE foldl #-}

-- | Flatten a list of lists into a single list.
concat :: List (List a) -> List a
concat = foldr append mempty
{-# INLINEABLE concat #-}

-- | Map a function over a list and concatenate the results.
concatMap :: (UnsafeFromData a) => (a -> List b) -> List a -> List b
concatMap = foldMap
{-# INLINEABLE concatMap #-}

-- | Get the first element of a list if it is not empty.
listToMaybe :: (UnsafeFromData a) => List a -> Maybe a
listToMaybe (List l) = unsafeFromBuiltinData <$> B.headMaybe l
{-# INLINEABLE listToMaybe #-}

-- | Get the element of a list if it has exactly one element.
uniqueElement :: (UnsafeFromData a) => List a -> Maybe a
uniqueElement (List l) = do
    (h, t) <- B.uncons l
    if B.null t
        then Just $ unsafeFromBuiltinData h
        else Nothing
{-# INLINEABLE uniqueElement #-}

-- | Get the element at a given index.
-- Warning: this is a partial function and will fail if the index is negative or
-- greater than the length of the list.
-- Note: this function has the same precedence as (!!) from 'PlutusTx.List'.
infixl 9 !!
(!!) :: (UnsafeFromData a) => List a -> Integer -> a
(List l) !! n =
    if B.lessThanInteger n 0
        then traceError negativeIndexError
        else go n l
  where
    go n' =
        B.caseList
            (\() -> traceError indexTooLargeError)
            (\h t ->
                if B.equalsInteger n' 0
                    then unsafeFromBuiltinData h
                    else go (B.subtractInteger n' 1) t
            )
{-# INLINABLE (!!) #-}

-- | Append two lists in reverse order.
revAppend :: List a -> List a -> List a
revAppend (List l) (List l') = List $ rev l l'
  where
    rev l1 l2 =
        B.caseList'
            l2
            (\h t -> rev t (BI.mkCons h l2))
            l1
{-# INLINEABLE revAppend #-}

-- | Reverse a list.
reverse :: List a -> List a
reverse l = revAppend l mempty
{-# INLINEABLE reverse #-}

-- | Replicate a value n times.
replicate :: (ToData a) =>  Integer -> a -> List a
replicate n (toBuiltinData -> x) = coerce $ go n
  where
    go n' =
        if B.equalsInteger n' 0
            then B.mkNil
            else BI.mkCons x (go (B.subtractInteger n' 1))
{-# INLINEABLE replicate #-}

-- | Find the index of the first element that satisfies a predicate.
-- Warning: this function can be very inefficient if the list contains elements
-- that are expensive to decode from 'BuiltinData'.
findIndex :: (UnsafeFromData a) => (a -> Bool) -> List a -> Maybe Integer
findIndex pred' = go 0 . coerce
  where
    go i =
        B.caseList'
            Nothing
            (\h t ->
                if pred' (unsafeFromBuiltinData h) then Just i else go (B.addInteger 1 i) t
            )
{-# INLINEABLE findIndex #-}

-- | Split a list of pairs into a pair of lists.
unzip :: forall a b . List (a, b) -> (List a, List b)
unzip =
    coerce go
  where
    go :: BuiltinList BuiltinData -> (BuiltinList BuiltinData, BuiltinList BuiltinData)
    go =
        B.caseList'
            (B.mkNil, B.mkNil)
            (\h t ->
                let (a, b) = unsafeFromBuiltinData h
                    (as, bs) = go t
                in (a `BI.mkCons` as, b `BI.mkCons` bs)
            )
{-# INLINEABLE unzip #-}

-- | Zip two lists together using a function.
-- Warning: this function can be very inefficient if the lists contain elements
-- that are expensive to decode from 'BuiltinData', or if the result of applying
-- 'f' is expensive to encode to 'BuiltinData'.
zipWith
    :: (UnsafeFromData a, UnsafeFromData b, ToData c)
    => (a -> b -> c) -> List a -> List b -> List c
zipWith f = coerce go
  where
    go :: BuiltinList BuiltinData -> BuiltinList BuiltinData -> BuiltinList BuiltinData
    go l1' l2' =
        B.caseList'
            B.mkNil
            (\h1 t1 ->
                B.caseList'
                    B.mkNil
                    (\h2 t2 ->
                        BI.mkCons
                            (toBuiltinData
                            $ f
                                (unsafeFromBuiltinData h1)
                                (unsafeFromBuiltinData h2)
                            )
                            (go t1 t2)
                    )
                    l2'
            )
            l1'
{-# INLINEABLE zipWith #-}

-- | Return the head of a list.
-- Warning: this is a partial function and will fail if the list is empty.
head :: forall a . (UnsafeFromData a) => List a -> a
head =
    coerce
        @(BuiltinList BuiltinData -> a)
        @(List a -> a)
        (unsafeFromBuiltinData . B.head)
{-# INLINEABLE head #-}

-- | Return the last element of a list.
-- Warning: this is a partial function and will fail if the list is empty.
last :: forall a . (UnsafeFromData a) => List a -> a
last =
    coerce
        @(BuiltinList BuiltinData -> a)
        @(List a -> a)
        (unsafeFromBuiltinData . go)
  where
    go :: BuiltinList BuiltinData -> BuiltinData
    go =
        B.caseList
            (\() -> traceError lastEmptyListError)
            (\h t ->
                if B.null t
                    then h
                    else go t
            )
{-# INLINEABLE last #-}

-- | Return the tail of a list.
-- Warning: this is a partial function and will fail if the list is empty.
tail :: forall a . List a -> List a
tail = coerce @(BuiltinList BuiltinData) @(List a) . B.tail . coerce
{-# INLINEABLE tail #-}

-- | Take the first n elements from the list.
take :: forall a . Integer -> List a -> List a
take n = coerce $ go n
  where
    go :: Integer -> BuiltinList BuiltinData -> BuiltinList BuiltinData
    go n' =
        B.caseList'
            B.mkNil
            (\h t ->
                if B.equalsInteger n' 0
                    then B.mkNil
                    else BI.mkCons h (go (B.subtractInteger n' 1) t)
            )
{-# INLINEABLE take #-}

-- | Drop the first n elements from the list.
drop :: forall a . Integer -> List a -> List a
drop n = coerce $ go n
  where
    go :: Integer -> BuiltinList BuiltinData -> BuiltinList BuiltinData
    go n' xs =
        if n' <= 0
            then xs
            else
                B.caseList'
                    B.mkNil
                    (\_ ->
                        go (B.subtractInteger n' 1)
                    )
                    xs
{-# INLINEABLE drop #-}

-- | Drop elements from the list while the predicate holds.
-- Warning: this function can be very inefficient if the list contains elements
-- that are expensive to decode from 'BuiltinData'.
dropWhile :: forall a . (UnsafeFromData a) => (a -> Bool) -> List a -> List a
dropWhile pred1 =
    coerce @_ @(List a -> List a) $ go
  where
    go :: BuiltinList BuiltinData -> BuiltinList BuiltinData
    go xs =
        B.caseList'
            B.mkNil
            (\h t ->
                if pred1 (unsafeFromBuiltinData h) then go t else xs
            )
            xs
{-# INLINEABLE dropWhile #-}

-- | Split a list at a given index.
splitAt :: forall a . Integer -> List a -> (List a, List a)
splitAt n l =
    coerce $ go n (coerce @_ @(BuiltinList BuiltinData) l)
  where
    go n' xs =
        if n' <= 0
            then (B.mkNil, xs)
            else
                B.caseList'
                    (B.mkNil, B.mkNil)
                    (\h t ->
                        if B.equalsInteger n' 0
                            then (B.mkNil, coerce @_ @(BuiltinList BuiltinData) l)
                            else
                                let (l1, l2) = go (B.subtractInteger n' 1) t
                                in (BI.mkCons h l1, l2)
                    )
                    xs
{-# INLINEABLE splitAt #-}

-- | Check if an element satisfying a binary predicate is in the list.
-- Warning: this function can be very inefficient if the list contains elements
-- that are expensive to decode from 'BuiltinData'.
elemBy :: (UnsafeFromData a) => (a -> a -> Bool) -> a -> List a -> Bool
elemBy pred2 x = go . coerce
  where
    go =
        B.caseList'
            False
            (\h t ->
                pred2 (unsafeFromBuiltinData h) x || go t
            )
{-# INLINEABLE elemBy #-}

-- | Removes elements from the list that satisfy a binary predicate.
-- Warning: this function can be very inefficient if the list contains elements
-- that are expensive to decode from 'BuiltinData'.
nubBy :: forall a . (UnsafeFromData a) => (a -> a -> Bool) -> List a -> List a
nubBy pred2 l =
    coerce @_ @(List a) $ go (coerce @_ @(BuiltinList BuiltinData) l) B.mkNil
  where
    go ys xs =
        B.caseList'
            B.mkNil
            (\h t ->
                if elemBy pred2 (unsafeFromBuiltinData h) (coerce xs)
                    then go t xs
                    else BI.mkCons h (go t (BI.mkCons h xs))
            )
            ys
{-# INLINEABLE nubBy #-}

-- | Removes duplicate elements from the list.
-- Warning: this function can be very inefficient if the list contains elements
-- that are expensive to decode from 'BuiltinData'.
nub :: (Eq a, UnsafeFromData a) => List a -> List a
nub = nubBy (==)
{-# INLINEABLE nub #-}

-- | Partition a list into two lists based on a predicate.
-- Warning: this function can be very inefficient if the list contains elements
-- that are expensive to decode from 'BuiltinData'.
partition :: (UnsafeFromData a) => (a -> Bool) -> List a -> (List a, List a)
partition pred1 l =
    coerce $ go (coerce l)
  where
    go =
        B.caseList'
            (B.mkNil, B.mkNil)
            (\h t ->
                let h' = unsafeFromBuiltinData h
                    (l1, l2) = go t
                in if pred1 h'
                    then (h `BI.mkCons` l1, l2)
                    else (l1, h `BI.mkCons` l2)
            )
{-# INLINEABLE partition #-}
>>>>>>> 6cc3b92f

makeLift ''List<|MERGE_RESOLUTION|>--- conflicted
+++ resolved
@@ -23,15 +23,8 @@
     map,
     length,
     mconcat,
-<<<<<<< HEAD
-    fromSOP,
-    toSOP,
-    toBuiltinList,
-    null,
-=======
     cons,
     uncons,
-    all,
     and,
     or,
     elem,
@@ -60,7 +53,6 @@
     nubBy,
     nub,
     partition,
->>>>>>> 6cc3b92f
 ) where
 
 import PlutusTx.Builtins qualified as B
@@ -68,14 +60,9 @@
 import PlutusTx.Builtins.Internal qualified as BI
 import PlutusTx.IsData.Class (FromData (..), ToData (..), UnsafeFromData (..))
 import PlutusTx.Lift (makeLift)
-<<<<<<< HEAD
-import PlutusTx.Prelude hiding (all, any, filter, find, findIndices, foldMap, length, map, mapMaybe,
-                         mconcat, null, pred)
-=======
 import PlutusTx.Prelude (Bool (..), BuiltinData, Eq (..), Integer, Maybe (..), Monoid (..),
                          Ord (..), Semigroup (..), fmap, id, not, pure, traceError, ($), (&&), (.),
                          (<$>), (||))
->>>>>>> 6cc3b92f
 import Prettyprinter (Pretty (..))
 
 import Data.Coerce (coerce)
@@ -113,9 +100,6 @@
     pretty = pretty . toSOP
 
 toBuiltinList :: List a -> BuiltinList BuiltinData
-<<<<<<< HEAD
-toBuiltinList (List l) = l
-=======
 toBuiltinList = coerce
 {-# INLINEABLE toBuiltinList #-}
 
@@ -126,7 +110,6 @@
 null :: List a -> Bool
 null = B.null . coerce @_ @(BuiltinList BuiltinData)
 {-# INLINEABLE null #-}
->>>>>>> 6cc3b92f
 
 cons :: (ToData a) => a -> List a -> List a
 cons h = coerce . BI.mkCons (toBuiltinData h) . coerce
@@ -252,36 +235,23 @@
             )
 {-# INLINEABLE any #-}
 
-<<<<<<< HEAD
-all :: (UnsafeFromData a) => (a -> Bool) -> List a -> Bool
-all pred (List l) = go l
-=======
 -- | Check if all elements in the list satisfy a predicate.
 -- Warning: this function can be very inefficient if the list contains elements
 -- that are expensive to decode from 'BuiltinData'.
 all :: (UnsafeFromData a) => (a -> Bool) -> List a -> Bool
 all pred1 = go . coerce
->>>>>>> 6cc3b92f
   where
     go =
         B.caseList'
             True
             (\h t ->
-<<<<<<< HEAD
-                let h' = unsafeFromBuiltinData h
-                in pred h' && go t
+                pred1 (unsafeFromBuiltinData h) && go t
             )
 {-# INLINEABLE all #-}
 
-=======
-                pred1 (unsafeFromBuiltinData h) && go t
-            )
-{-# INLINEABLE all #-}
-
 -- | Fold a list using a monoid.
 -- Warning: this function can be very inefficient if the list contains elements
 -- that are expensive to decode from 'BuiltinData'.
->>>>>>> 6cc3b92f
 foldMap :: (UnsafeFromData a, Monoid m) => (a -> m) -> List a -> m
 foldMap f = go . coerce
   where
@@ -335,11 +305,6 @@
             )
 {-# INLINABLE mconcat #-}
 
-<<<<<<< HEAD
-null :: List a -> Bool
-null = B.null . toBuiltinList
-{-# INLINABLE null #-}
-=======
 -- | Get the first element of a list and the rest of the list.
 uncons :: (UnsafeFromData a) => List a -> Maybe (a, List a)
 uncons (List l) = do
@@ -718,6 +683,5 @@
                     else (l1, h `BI.mkCons` l2)
             )
 {-# INLINEABLE partition #-}
->>>>>>> 6cc3b92f
 
 makeLift ''List