--- conflicted
+++ resolved
@@ -156,8 +156,6 @@
     go = caseList' True ( \x xs -> if p x then go xs else False )
 {-# INLINEABLE all #-}
 
-
-<<<<<<< HEAD
 {-| Get the element at a given index.
 This function throws an error if the index is negative or larger than the length
 of the list. -}
@@ -492,17 +490,3 @@
     caseList'' :: forall a r. r -> (a -> r) -> (a -> a -> BuiltinList a -> r) -> BuiltinList a -> r
     caseList'' f0 f1 f2 = caseList' f0 ( \x xs -> caseList' (f1 x) ( \y ys -> f2 x y ys ) xs )
 {-# INLINABLE _sortBy #-}
-=======
-This function throws an error if the index is negative or
-larger than the length of the list.
--}
-(!!) :: forall a. BuiltinList a -> Integer -> a
-(!!) xs i
-  | i `B.lessThanInteger` 0 = traceError builtinListNegativeIndexError
-  | otherwise =
-      B.caseList
-        (\_ann -> traceError builtinListIndexTooLargeError)
-        (\y _rest _ann -> y)
-        (BI.drop i xs)
-        ()
->>>>>>> efb93658
