-- editorconfig-checker-disable-file
{-# LANGUAGE LambdaCase        #-}
{-# LANGUAGE OverloadedStrings #-}
{-# OPTIONS_GHC -fno-omit-interface-pragmas #-}

module PlutusTx.List (
  uncons,
  null,
  length,
  map,
  and,
  or,
  any,
  all,
  elem,
  notElem,
  find,
  filter,
  listToMaybe,
  uniqueElement,
  findIndices,
  findIndex,
  foldr,
  foldl,
  revAppend,
  reverse,
  concat,
  concatMap,
  zip,
  unzip,
  (++),
  (!!),
  head,
  last,
  tail,
  take,
  drop,
  splitAt,
  nub,
  nubBy,
  zipWith,
  dropWhile,
  replicate,
  partition,
  sort,
  sortBy,
  elemBy,
) where

import PlutusTx.Bool (Bool (..), not, otherwise, (||))
import PlutusTx.Builtins (Integer)
import PlutusTx.Builtins qualified as Builtins
import PlutusTx.Eq (Eq, (/=), (==))
import PlutusTx.ErrorCodes
import PlutusTx.Ord (Ord, Ordering (..), compare, (<), (<=))
import PlutusTx.Trace (traceError)
import Prelude (Maybe (..), (.))

{- HLINT ignore -}

-- | Plutus Tx version of 'Data.List.uncons'.
uncons :: [a] -> Maybe (a, [a])
uncons = \case
  [] -> Nothing
  x : xs -> Just (x, xs)
{-# INLINEABLE uncons #-}

-- | Test whether a list is empty.
null :: [a] -> Bool
null = \case
  [] -> True
  _ -> False
{-# INLINEABLE null #-}

length :: [a] -> Integer
length = go
 where
  go = \case
    [] -> 0
    _ : xs -> Builtins.addInteger 1 (go xs)
{-# INLINEABLE length #-}

{-| Plutus Tx version of 'Data.List.map'.

  >>> map (\i -> i + 1) [1, 2, 3]
  [2,3,4]
-}
map :: forall a b. (a -> b) -> [a] -> [b]
map f = go
 where
  go :: [a] -> [b]
  go = \case
    [] -> []
    x : xs -> f x : go xs
{-# INLINEABLE map #-}

-- | Returns the conjunction of a list of Bools.
and :: [Bool] -> Bool
and = \case
  [] -> True
  x : xs -> if x then and xs else False
{-# INLINEABLE and #-}

-- | Returns the disjunction of a list of Bools.
or :: [Bool] -> Bool
or = \case
  [] -> False
  x : xs -> if x then True else or xs
{-# INLINEABLE or #-}

-- | Determines whether any element of the structure satisfies the predicate.
any :: forall a. (a -> Bool) -> [a] -> Bool
any f = go
 where
  go :: [a] -> Bool
  go = \case
    [] -> False
    x : xs -> if f x then True else go xs
{-# INLINEABLE any #-}

<<<<<<< HEAD
-- The pragma improves some of the budget tests.

=======
>>>>>>> 13fb1f3b
-- | Determines whether all elements of the list satisfy the predicate.
all :: forall a. (a -> Bool) -> [a] -> Bool
all f = go
 where
  go :: [a] -> Bool
  go = \case
    [] -> True
    x : xs -> if f x then go xs else False
<<<<<<< HEAD
=======
-- The pragma improves some of the budget tests.
>>>>>>> 13fb1f3b
{-# INLINEABLE all #-}

-- | Does the element occur in the list?
elem :: (Eq a) => a -> [a] -> Bool
elem = any . (==)
{-# INLINEABLE elem #-}

-- | The negation of `elem`.
notElem :: (Eq a) => a -> [a] -> Bool
notElem a = not . elem a
{-# INLINEABLE notElem #-}

-- | Returns the leftmost element matching the predicate, or `Nothing` if there's no such element.
find :: forall a. (a -> Bool) -> [a] -> Maybe a
find f = go
 where
  go :: [a] -> Maybe a
  go = \case
    [] -> Nothing
    x : xs -> if f x then Just x else go xs
{-# INLINEABLE find #-}

{-| Plutus Tx version of 'Data.List.foldr'.

  >>> foldr (\i s -> s + i) 0 [1, 2, 3, 4]
  10
-}
foldr :: forall a b. (a -> b -> b) -> b -> [a] -> b
foldr f acc = go
 where
  go :: [a] -> b
  go = \case
    [] -> acc
    x : xs -> f x (go xs)
{-# INLINEABLE foldr #-}

{-| Plutus Tx velsion of 'Data.List.foldl'.

  >>> foldl (\s i -> s + i) 0 [1, 2, 3, 4]
  10
-}
foldl :: forall a b. (b -> a -> b) -> b -> [a] -> b
foldl f = go
 where
  go :: b -> [a] -> b
  go acc = \case
    [] -> acc
    x : xs -> go (f acc x) xs
{-# INLINEABLE foldl #-}

{-| Plutus Tx version of '(Data.List.++)'.

  >>> [0, 1, 2] ++ [1, 2, 3, 4]
  [0,1,2,1,2,3,4]
-}
infixr 5 ++

(++) :: [a] -> [a] -> [a]
(++) l r = foldr (:) r l
{-# INLINEABLE (++) #-}

{-| Plutus Tx version of 'Data.List.concat'.

  >>> concat [[1, 2], [3], [4, 5]]
  [1,2,3,4,5]
-}
concat :: [[a]] -> [a]
concat = foldr (++) []
{-# INLINEABLE concat #-}

-- | Plutus Tx version of 'Data.List.concatMap'.
concatMap :: (a -> [b]) -> [a] -> [b]
concatMap f = foldr (\x ys -> f x ++ ys) []
{-# INLINEABLE concatMap #-}

{-| Plutus Tx version of 'Data.List.filter'.

  >>> filter (> 1) [1, 2, 3, 4]
  [2,3,4]
-}
filter :: (a -> Bool) -> [a] -> [a]
filter p = foldr (\e xs -> if p e then e : xs else xs) []
{-# INLINEABLE filter #-}

-- | Plutus Tx version of 'Data.List.listToMaybe'.
listToMaybe :: [a] -> Maybe a
listToMaybe []      = Nothing
listToMaybe (x : _) = Just x
{-# INLINEABLE listToMaybe #-}

-- | Return the element in the list, if there is precisely one.
uniqueElement :: [a] -> Maybe a
uniqueElement [x] = Just x
uniqueElement _   = Nothing
{-# INLINEABLE uniqueElement #-}

-- | Plutus Tx version of 'Data.List.findIndices'.
findIndices :: (a -> Bool) -> [a] -> [Integer]
findIndices p = go 0
 where
  go i l = case l of
    [] -> []
    (x : xs) -> let indices = go (Builtins.addInteger i 1) xs in if p x then i : indices else indices
{-# INLINEABLE findIndices #-}

-- | Plutus Tx version of 'Data.List.findIndex'.
findIndex :: (a -> Bool) -> [a] -> Maybe Integer
findIndex f = go 0
 where
  go i = \case
    [] -> Nothing
    x : xs -> if f x then Just i else go (Builtins.addInteger i 1) xs
{-# INLINEABLE findIndex #-}

{-| Plutus Tx version of '(GHC.List.!!)'.

  >>> [10, 11, 12] !! 2
  12
-}
infixl 9 !!

(!!) :: forall a. [a] -> Integer -> a
_ !! n0 | n0 < 0 = traceError negativeIndexError
xs0 !! n0 = go n0 xs0
 where
  go :: Integer -> [a] -> a
  go _ [] = traceError indexTooLargeError
  go n (x : xs) =
    if Builtins.equalsInteger n 0
      then x
      else go (Builtins.subtractInteger n 1) xs
{-# INLINEABLE (!!) #-}

{-| Cons each element of the first list to the second one in reverse order (i.e. the last element
of the first list is the head of the result).

> revAppend xs ys === reverse xs ++ ys

>>> revAppend "abc" "de"
"cbade"
-}
revAppend :: forall a. [a] -> [a] -> [a]
revAppend = rev
 where
  rev :: [a] -> [a] -> [a]
  rev [] a       = a
  rev (x : xs) a = rev xs (x : a)
{-# INLINEABLE revAppend #-}

-- | Plutus Tx version of 'Data.List.reverse'.
reverse :: [a] -> [a]
reverse l = revAppend l []
{-# INLINEABLE reverse #-}

-- | Plutus Tx version of 'Data.List.zip'.
zip :: forall a b. [a] -> [b] -> [(a, b)]
zip = go
 where
  go :: [a] -> [b] -> [(a, b)]
  go [] _bs            = []
  go _as []            = []
  go (a : as) (b : bs) = (a, b) : go as bs
{-# INLINEABLE zip #-}

-- | Plutus Tx version of 'Data.List.unzip'.
unzip :: forall a b. [(a, b)] -> ([a], [b])
unzip = go
 where
  go :: [(a, b)] -> ([a], [b])
  go [] = ([], [])
  go ((x, y) : xys) = case go xys of
    (xs, ys) -> (x : xs, y : ys)
{-# INLINEABLE unzip #-}

-- | Plutus Tx version of 'Data.List.head'.
head :: [a] -> a
head []      = traceError headEmptyListError
head (x : _) = x
{-# INLINEABLE head #-}

-- | Plutus Tx version of 'Data.List.last'.
last :: [a] -> a
last []       = traceError lastEmptyListError
last [x]      = x
last (_ : xs) = last xs
{-# INLINEABLE last #-}

-- | Plutus Tx version of 'Data.List.tail'.
tail :: [a] -> [a]
tail (_ : as) = as
tail []       = traceError tailEmptyListError
{-# INLINEABLE tail #-}

-- | Plutus Tx version of 'Data.List.take'.
take :: forall a. Integer -> [a] -> [a]
take = go
 where
  go :: Integer -> [a] -> [a]
  go n _ | n <= 0 = []
  go _ [] = []
  go n (x : xs) = x : go (Builtins.subtractInteger n 1) xs
{-# INLINEABLE take #-}

-- | Plutus Tx version of 'Data.List.drop'.
drop :: forall a. Integer -> [a] -> [a]
drop = go
 where
  go :: Integer -> [a] -> [a]
  go n xs | n <= 0 = xs
  go _ [] = []
  go n (_ : xs) = go (Builtins.subtractInteger n 1) xs
{-# INLINEABLE drop #-}

-- | Plutus Tx version of 'Data.List.splitAt'.
splitAt :: forall a. Integer -> [a] -> ([a], [a])
splitAt n xs
  | n <= 0 = ([], xs)
  | otherwise = go n xs
 where
  go :: Integer -> [a] -> ([a], [a])
  go _ [] = ([], [])
  go m (y : ys)
    | m == 1 = ([y], ys)
    | otherwise = case go (Builtins.subtractInteger m 1) ys of
        (zs, ws) -> (y : zs, ws)
{-# INLINEABLE splitAt #-}

-- | Plutus Tx version of 'Data.List.nub'.
nub :: (Eq a) => [a] -> [a]
nub = nubBy (==)
{-# INLINEABLE nub #-}

elemBy :: forall a. (a -> a -> Bool) -> a -> [a] -> Bool
elemBy eq y = go
 where
  go :: [a] -> Bool
  go []       = False
  go (x : xs) = x `eq` y || go xs
{-# INLINEABLE elemBy #-}

-- | Plutus Tx version of 'Data.List.nubBy'.
nubBy :: (a -> a -> Bool) -> [a] -> [a]
nubBy eq l = nubBy' l []
 where
  nubBy' [] _ = []
  nubBy' (y : ys) xs
    | elemBy eq y xs = nubBy' ys xs
    | otherwise = y : nubBy' ys (y : xs)
{-# INLINEABLE nubBy #-}

-- | Plutus Tx version of 'Data.List.zipWith'.
zipWith :: forall a b c. (a -> b -> c) -> [a] -> [b] -> [c]
zipWith f = go
 where
  go :: [a] -> [b] -> [c]
  go [] _              = []
  go _ []              = []
  go (x : xs) (y : ys) = f x y : go xs ys
{-# INLINEABLE zipWith #-}

-- | Plutus Tx version of 'Data.List.dropWhile'.
dropWhile :: forall a. (a -> Bool) -> [a] -> [a]
dropWhile p = go
 where
  go :: [a] -> [a]
  go [] = []
  go xs@(x : xs')
    | p x = go xs'
    | otherwise = xs
{-# INLINEABLE dropWhile #-}

-- | Plutus Tx version of 'Data.List.replicate'.
replicate :: forall a. Integer -> a -> [a]
replicate n0 x = go n0
 where
  go n | n <= 0 = []
  go n = x : go (Builtins.subtractInteger n 1)
{-# INLINEABLE replicate #-}

-- | Plutus Tx version of 'Data.List.partition'.
partition :: (a -> Bool) -> [a] -> ([a], [a])
partition p xs = foldr (select p) ([], []) xs
{-# INLINEABLE partition #-}

select :: (a -> Bool) -> a -> ([a], [a]) -> ([a], [a])
select p x ~(ts, fs)
  | p x = (x : ts, fs)
  | otherwise = (ts, x : fs)

-- | Plutus Tx version of 'Data.List.sort'.
sort :: (Ord a) => [a] -> [a]
sort = sortBy compare
{-# INLINEABLE sort #-}

-- | Plutus Tx version of 'Data.List.sortBy'.
sortBy :: (a -> a -> Ordering) -> [a] -> [a]
sortBy cmp l = mergeAll (sequences l)
 where
  sequences (a : b : xs)
    | a `cmp` b == GT = descending b [a] xs
    | otherwise = ascending b (a :) xs
  sequences xs = [xs]

  descending a as (b : bs)
    | a `cmp` b == GT = descending b (a : as) bs
  descending a as bs = (a : as) : sequences bs

  ascending a as (b : bs)
    | a `cmp` b /= GT = ascending b (\ys -> as (a : ys)) bs
  ascending a as bs =
    let x = as [a]
     in x : sequences bs

  mergeAll [x] = x
  mergeAll xs  = mergeAll (mergePairs xs)

  mergePairs (a : b : xs) =
    let x = merge a b
     in x : mergePairs xs
  mergePairs xs = xs

  merge as@(a : as') bs@(b : bs')
    | a `cmp` b == GT = b : merge as bs'
    | otherwise = a : merge as' bs
  merge [] bs = bs
  merge as [] = as
{-# INLINEABLE sortBy #-}<|MERGE_RESOLUTION|>--- conflicted
+++ resolved
@@ -118,11 +118,6 @@
     x : xs -> if f x then True else go xs
 {-# INLINEABLE any #-}
 
-<<<<<<< HEAD
--- The pragma improves some of the budget tests.
-
-=======
->>>>>>> 13fb1f3b
 -- | Determines whether all elements of the list satisfy the predicate.
 all :: forall a. (a -> Bool) -> [a] -> Bool
 all f = go
@@ -131,10 +126,6 @@
   go = \case
     [] -> True
     x : xs -> if f x then go xs else False
-<<<<<<< HEAD
-=======
--- The pragma improves some of the budget tests.
->>>>>>> 13fb1f3b
 {-# INLINEABLE all #-}
 
 -- | Does the element occur in the list?
