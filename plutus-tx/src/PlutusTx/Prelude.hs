--- conflicted
+++ resolved
@@ -109,27 +109,21 @@
 import PlutusTx.Applicative as Applicative
 import PlutusTx.Base as Base
 import PlutusTx.Bool as Bool
-<<<<<<< HEAD
-import PlutusTx.Builtins (BuiltinBLS12_381_G1_Element, BuiltinBLS12_381_G2_Element, BuiltinBLS12_381_MlResult,
-                          BuiltinByteString, BuiltinData, BuiltinString, Integer, appendByteString, appendString,
-                          bls12_381_G1_add, bls12_381_G1_compress, bls12_381_G1_equals, bls12_381_G1_hashToCurve,
-                          bls12_381_G1_neg, bls12_381_G1_scalarMul, bls12_381_G1_uncompress, bls12_381_G2_add,
-                          bls12_381_G2_compress, bls12_381_G2_equals, bls12_381_G2_hashToCurve, bls12_381_G2_neg,
-                          bls12_381_G2_scalarMul, bls12_381_G2_uncompress, bls12_381_finalVerify, bls12_381_mulMlResult,
-                          bls12_381_pairing, consByteString, decodeUtf8, emptyByteString, emptyString, encodeUtf8,
-                          equalsByteString, equalsString, error, fromBuiltin, greaterThanByteString, indexByteString,
-                          lengthOfByteString, lessThanByteString, sha2_256, sha3_256, sliceByteString, toBuiltin, trace,
-                          verifyEcdsaSecp256k1Signature, verifyEd25519Signature, verifySchnorrSecp256k1Signature)
-
-=======
-import PlutusTx.Builtins (BuiltinByteString, BuiltinData, BuiltinString, Integer, appendByteString,
-                          appendString, consByteString, decodeUtf8, emptyByteString, emptyString,
-                          encodeUtf8, equalsByteString, equalsString, error, fromBuiltin,
-                          greaterThanByteString, indexByteString, lengthOfByteString,
+import PlutusTx.Builtins (BuiltinBLS12_381_G1_Element, BuiltinBLS12_381_G2_Element,
+                          BuiltinBLS12_381_MlResult, BuiltinByteString, BuiltinData, BuiltinString,
+                          Integer, appendByteString, appendString, bls12_381_G1_add,
+                          bls12_381_G1_compress, bls12_381_G1_equals, bls12_381_G1_hashToCurve,
+                          bls12_381_G1_neg, bls12_381_G1_scalarMul, bls12_381_G1_uncompress,
+                          bls12_381_G2_add, bls12_381_G2_compress, bls12_381_G2_equals,
+                          bls12_381_G2_hashToCurve, bls12_381_G2_neg, bls12_381_G2_scalarMul,
+                          bls12_381_G2_uncompress, bls12_381_finalVerify, bls12_381_mulMlResult,
+                          bls12_381_pairing, consByteString, decodeUtf8, emptyByteString,
+                          emptyString, encodeUtf8, equalsByteString, equalsString, error,
+                          fromBuiltin, greaterThanByteString, indexByteString, lengthOfByteString,
                           lessThanByteString, sha2_256, sha3_256, sliceByteString, toBuiltin, trace,
                           verifyEcdsaSecp256k1Signature, verifyEd25519Signature,
                           verifySchnorrSecp256k1Signature)
->>>>>>> e714ddab
+
 import PlutusTx.Builtins qualified as Builtins
 import PlutusTx.Either as Either
 import PlutusTx.Enum as Enum
