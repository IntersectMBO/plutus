--- conflicted
+++ resolved
@@ -39,11 +39,8 @@
     ) where
 
 import           Control.DeepSeq            (NFData)
-<<<<<<< HEAD
 import           Data.OpenApi.Schema        as OpenApi
-=======
 import           Data.Text.Prettyprint.Doc  (Pretty (..))
->>>>>>> 8ce0d58c
 import           GHC.Generics               (Generic)
 import qualified PlutusTx.Builtins          as P
 import qualified PlutusTx.Builtins.Internal as BI
