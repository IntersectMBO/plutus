--- conflicted
+++ resolved
@@ -39,19 +39,8 @@
     , mapThese
     ) where
 
-<<<<<<< HEAD
-import           Control.DeepSeq     (NFData)
-import           GHC.Generics        (Generic)
-import           PlutusTx.IsData
-import           PlutusTx.Lift       (makeLift)
-import           PlutusTx.Prelude    hiding (filter, mapMaybe, null, toList)
-import qualified PlutusTx.Prelude    as P
-import           PlutusTx.These
-import qualified Prelude             as Haskell
-
-import           Data.Swagger.Schema as Swagger
-=======
 import           Control.DeepSeq            (NFData)
+import           Data.Swagger.Schema        as Swagger
 import           GHC.Generics               (Generic)
 import qualified PlutusTx.Builtins          as P
 import qualified PlutusTx.Builtins.Internal as BI
@@ -61,18 +50,14 @@
 import qualified PlutusTx.Prelude           as P
 import           PlutusTx.These
 import qualified Prelude                    as Haskell
->>>>>>> 8f6c2422
 
 {- HLINT ignore "Use newtype instead of data" -}
 
 -- | A 'Map' of key-value pairs.
 newtype Map k v = Map { unMap :: [(k, v)] }
     deriving stock (Generic, Haskell.Eq, Haskell.Show)
-<<<<<<< HEAD
-    deriving newtype (Eq, Ord, ToData, FromData, UnsafeFromData, NFData)
+    deriving newtype (Eq, Ord, NFData)
     deriving anyclass (Swagger.ToSchema)
-=======
-    deriving newtype (Eq, Ord, NFData)
 
 -- Hand-written instances to use the underlying 'Map' type in 'Data', and to be reasonably efficient.
 instance (ToData k, ToData v) => ToData (Map k v) where
@@ -85,6 +70,7 @@
                 go :: [(k, v)] -> BI.BuiltinList (BI.BuiltinPair BI.BuiltinData BI.BuiltinData)
                 go []         = BI.mkNilPairData BI.unitval
                 go ((k,v):xs) = BI.mkCons (BI.mkPairData (toBuiltinData k) (toBuiltinData v)) (go xs)
+
 instance (FromData k, FromData v) => FromData (Map k v) where
     fromBuiltinData d = P.matchData' d
         (\_ _ -> Nothing)
@@ -99,6 +85,7 @@
             where
                 go :: BI.BuiltinList (BI.BuiltinPair BI.BuiltinData BI.BuiltinData) -> Maybe [(k, v)]
                 go l = BI.chooseList l (const (pure [])) (\_ -> let tup = BI.head l in liftA2 (:) (liftA2 (,) (fromBuiltinData $ BI.fst tup) (fromBuiltinData $ BI.snd tup)) (go (BI.tail l))) ()
+
 instance (UnsafeFromData k, UnsafeFromData v) => UnsafeFromData (Map k v) where
     unsafeFromBuiltinData d = let es = BI.unsafeDataAsMap d in Map $ mapFromBuiltin es
       where
@@ -108,7 +95,6 @@
             where
                 go ::  BI.BuiltinList (BI.BuiltinPair BI.BuiltinData BI.BuiltinData) -> [(k, v)]
                 go l = BI.chooseList l (const []) (\_ -> let tup = BI.head l in (unsafeFromBuiltinData $ BI.fst tup, unsafeFromBuiltinData $ BI.snd tup) : go (BI.tail l)) ()
->>>>>>> 8f6c2422
 
 instance Functor (Map k) where
     {-# INLINABLE fmap #-}
