--- conflicted
+++ resolved
@@ -14,13 +14,8 @@
     )
 where
 
-<<<<<<< HEAD
+import qualified PlutusCore                               as PLC
 import           PlutusCore.Default
-=======
-import qualified PlutusCore                               as PLC
-
-import           PlutusCore.Builtins
->>>>>>> 5ec5927e
 import           PlutusCore.Name
 
 import           UntypedPlutusCore
