--- conflicted
+++ resolved
@@ -653,8 +653,7 @@
 {-# INLINABLE byteStringToInteger #-}
 byteStringToInteger :: ByteOrder -> BuiltinByteString -> Integer
 byteStringToInteger endianness =
-<<<<<<< HEAD
-  BI.byteStringToInteger (toBuiltin (byteOrderToBool endianness))
+  BI.byteStringToInteger (toOpaque (byteOrderToBool endianness))
 
 -- Logical operations
 
@@ -782,7 +781,4 @@
   Integer ->
   Integer ->
   BuiltinByteString
-replicateByteString = BI.replicateByteString
-=======
-  BI.byteStringToInteger (toOpaque (byteOrderToBool endianness))
->>>>>>> 9326493d
+replicateByteString = BI.replicateByteString