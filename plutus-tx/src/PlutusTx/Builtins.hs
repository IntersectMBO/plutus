-- editorconfig-checker-disable-file

-- | Primitive names and functions for working with Plutus Core builtins.
module PlutusTx.Builtins (
                          -- * Bytestring builtins
                          BuiltinByteString
                         , appendByteString
                         , consByteString
                         , sliceByteString
                         , lengthOfByteString
                         , indexByteString
                         , emptyByteString
                         , equalsByteString
                         , lessThanByteString
                         , lessThanEqualsByteString
                         , greaterThanByteString
                         , greaterThanEqualsByteString
                         , sha2_256
                         , sha3_256
                         , blake2b_224
                         , blake2b_256
                         , keccak_256
                         , verifyEd25519Signature
                         , verifyEcdsaSecp256k1Signature
                         , verifySchnorrSecp256k1Signature
                         , decodeUtf8
                         -- * Integer builtins
                         , Integer
                         , addInteger
                         , subtractInteger
                         , multiplyInteger
                         , divideInteger
                         , modInteger
                         , quotientInteger
                         , remainderInteger
                         , greaterThanInteger
                         , greaterThanEqualsInteger
                         , lessThanInteger
                         , lessThanEqualsInteger
                         , equalsInteger
                         -- * Error
                         , error
                         -- * Data
                         , BuiltinData
                         , chooseData
                         , matchData
                         , matchData'
                         , equalsData
                         , serialiseData
                         , mkConstr
                         , mkMap
                         , mkList
                         , mkI
                         , mkB
                         , unsafeDataAsConstr
                         , unsafeDataAsMap
                         , unsafeDataAsList
                         , unsafeDataAsI
                         , unsafeDataAsB
                         , BI.builtinDataToData
                         , BI.dataToBuiltinData
                         -- * Strings
                         , BuiltinString
                         , appendString
                         , emptyString
                         , equalsString
                         , encodeUtf8
                         -- * Pairs
                         , pairToPair
                         -- * Lists
                         , null
                         , matchList
                         , matchList'
                         , headMaybe
                         , BI.head
                         , BI.tail
                         , uncons
                         , unsafeUncons
                         -- * Tracing
                         , trace
                         -- * BLS12_381
                         , BuiltinBLS12_381_G1_Element
                         , bls12_381_G1_equals
                         , bls12_381_G1_add
                         , bls12_381_G1_scalarMul
                         , bls12_381_G1_neg
                         , bls12_381_G1_compress
                         , bls12_381_G1_uncompress
                         , bls12_381_G1_hashToGroup
                         , bls12_381_G1_compressed_zero
                         , bls12_381_G1_compressed_generator
                         , BuiltinBLS12_381_G2_Element
                         , bls12_381_G2_equals
                         , bls12_381_G2_add
                         , bls12_381_G2_scalarMul
                         , bls12_381_G2_neg
                         , bls12_381_G2_compress
                         , bls12_381_G2_uncompress
                         , bls12_381_G2_hashToGroup
                         , bls12_381_G2_compressed_zero
                         , bls12_381_G2_compressed_generator
                         , BuiltinBLS12_381_MlResult
                         , bls12_381_millerLoop
                         , bls12_381_mulMlResult
                         , bls12_381_finalVerify
                         -- * Conversions
                         , fromOpaque
                         , toOpaque
                         , fromBuiltin
                         , toBuiltin
                         , integerToByteString
                         , byteStringToInteger
<<<<<<< HEAD
                         -- * Bitwise
                         , bitwiseShift
                         , bitwiseRotate
                         , countSetBits
                         , findFirstSetBit
=======
                         -- * Logical
                         , andByteString
                         , orByteString
                         , xorByteString
                         , complementByteString
                         , readBit
                         , writeBits
                         , replicateByteString
>>>>>>> f6b9bdce
                         ) where

import Data.Maybe
import PlutusTx.Base (const, uncurry)
import PlutusTx.Bool (Bool (..))
import PlutusTx.Builtins.HasBuiltin
import PlutusTx.Builtins.HasOpaque
import PlutusTx.Builtins.Internal (BuiltinBLS12_381_G1_Element (..),
                                   BuiltinBLS12_381_G2_Element (..), BuiltinBLS12_381_MlResult (..),
                                   BuiltinByteString (..), BuiltinData, BuiltinString)
import PlutusTx.Builtins.Internal qualified as BI
import PlutusTx.Integer (Integer)

import GHC.ByteOrder (ByteOrder (BigEndian, LittleEndian))

{-# INLINABLE appendByteString #-}
-- | Concatenates two 'ByteString's.
appendByteString :: BuiltinByteString -> BuiltinByteString -> BuiltinByteString
appendByteString = BI.appendByteString

{-# INLINABLE consByteString #-}
-- | Adds a byte to the front of a 'ByteString'.
consByteString :: Integer -> BuiltinByteString -> BuiltinByteString
consByteString n bs = BI.consByteString (toOpaque n) bs

{-# INLINABLE sliceByteString #-}
-- | Returns the substring of a 'ByteString' from index 'start' of length 'n'.
sliceByteString :: Integer -> Integer -> BuiltinByteString -> BuiltinByteString
sliceByteString start n bs = BI.sliceByteString (toOpaque start) (toOpaque n) bs

{-# INLINABLE lengthOfByteString #-}
-- | Returns the length of a 'ByteString'.
lengthOfByteString :: BuiltinByteString -> Integer
lengthOfByteString = BI.lengthOfByteString

{-# INLINABLE indexByteString #-}
-- | Returns the byte of a 'ByteString' at index.
indexByteString :: BuiltinByteString -> Integer -> Integer
indexByteString b n = BI.indexByteString b (toOpaque n)

{-# INLINABLE emptyByteString #-}
-- | An empty 'ByteString'.
emptyByteString :: BuiltinByteString
emptyByteString = BI.emptyByteString

{-# INLINABLE sha2_256 #-}
-- | The SHA2-256 hash of a 'ByteString'
sha2_256 :: BuiltinByteString -> BuiltinByteString
sha2_256 = BI.sha2_256

{-# INLINABLE sha3_256 #-}
-- | The SHA3-256 hash of a 'ByteString'
sha3_256 :: BuiltinByteString -> BuiltinByteString
sha3_256 = BI.sha3_256

{-# INLINABLE blake2b_224 #-}
-- | The BLAKE2B-224 hash of a 'ByteString'
blake2b_224 :: BuiltinByteString -> BuiltinByteString
blake2b_224 = BI.blake2b_224

{-# INLINABLE blake2b_256 #-}
-- | The BLAKE2B-256 hash of a 'ByteString'
blake2b_256 :: BuiltinByteString -> BuiltinByteString
blake2b_256 = BI.blake2b_256

{-# INLINABLE keccak_256 #-}
-- | The KECCAK-256 hash of a 'ByteString'
keccak_256 :: BuiltinByteString -> BuiltinByteString
keccak_256 = BI.keccak_256

{-# INLINABLE verifyEd25519Signature #-}
-- | Ed25519 signature verification. Verify that the signature is a signature of
-- the message by the public key. This will fail if key or the signature are not
-- of the expected length.
verifyEd25519Signature
    :: BuiltinByteString  -- ^ Public Key (32 bytes)
    -> BuiltinByteString  -- ^ Message    (arbirtary length)
    -> BuiltinByteString  -- ^ Signature  (64 bytes)
    -> Bool
verifyEd25519Signature pubKey message signature =
    fromOpaque (BI.verifyEd25519Signature pubKey message signature)

{-# INLINABLE equalsByteString #-}
-- | Check if two 'ByteString's are equal.
equalsByteString :: BuiltinByteString -> BuiltinByteString -> Bool
equalsByteString x y = fromOpaque (BI.equalsByteString x y)

{-# INLINABLE lessThanByteString #-}
-- | Check if one 'ByteString' is less than another.
lessThanByteString :: BuiltinByteString -> BuiltinByteString -> Bool
lessThanByteString x y = fromOpaque (BI.lessThanByteString x y)

{-# INLINABLE lessThanEqualsByteString #-}
-- | Check if one 'ByteString' is less than or equal to another.
lessThanEqualsByteString :: BuiltinByteString -> BuiltinByteString -> Bool
lessThanEqualsByteString x y = fromOpaque (BI.lessThanEqualsByteString x y)

{-# INLINABLE greaterThanByteString #-}
-- | Check if one 'ByteString' is greater than another.
greaterThanByteString :: BuiltinByteString -> BuiltinByteString -> Bool
greaterThanByteString x y = BI.ifThenElse (BI.lessThanEqualsByteString x y) False True

{-# INLINABLE greaterThanEqualsByteString #-}
-- | Check if one 'ByteString' is greater than another.
greaterThanEqualsByteString :: BuiltinByteString -> BuiltinByteString -> Bool
greaterThanEqualsByteString x y = BI.ifThenElse (BI.lessThanByteString x y) False True

{-# INLINABLE decodeUtf8 #-}
-- | Converts a ByteString to a String.
decodeUtf8 :: BuiltinByteString -> BuiltinString
decodeUtf8 = BI.decodeUtf8

{-# INLINEABLE verifyEcdsaSecp256k1Signature #-}
-- | Given an ECDSA SECP256k1 verification key, an ECDSA SECP256k1 signature,
-- and an ECDSA SECP256k1 message hash (all as 'BuiltinByteString's), verify the
-- hash with that key and signature.
--
-- = Note
--
-- There are additional well-formation requirements for the arguments beyond
-- their length:
--
-- * The first byte of the public key must correspond to the sign of the /y/
-- coordinate: this is @0x02@ if /y/ is even, and @0x03@ otherwise.
-- * The remaining bytes of the public key must correspond to the /x/
-- coordinate, as a big-endian integer.
-- * The first 32 bytes of the signature must correspond to the big-endian
-- integer representation of _r_.
-- * The last 32 bytes of the signature must correspond to the big-endian
-- integer representation of _s_.
--
-- While this primitive /accepts/ a hash, any caller should only pass it hashes
-- that they computed themselves: specifically, they should receive the
-- /message/ from a sender and hash it, rather than receiving the /hash/ from
-- said sender. Failure to do so can be
-- [dangerous](https://bitcoin.stackexchange.com/a/81116/35586). Other than
-- length, we make no requirements of what hash gets used.
--
-- = See also
--
-- *
-- [@secp256k1_ec_pubkey_serialize@](https://github.com/bitcoin-core/secp256k1/blob/master/include/secp256k1.h#L394);
-- this implements the format for the verification key that we accept, given a
-- length argument of 33 and the @SECP256K1_EC_COMPRESSED@ flag.
-- *
-- [@secp256k1_ecdsa_serialize_compact@](https://github.com/bitcoin-core/secp256k1/blob/master/include/secp256k1.h#L487);
-- this implements the format for the signature that we accept.
verifyEcdsaSecp256k1Signature
  :: BuiltinByteString -- ^ Verification key (33 bytes)
  -> BuiltinByteString -- ^ Message hash (32 bytes)
  -> BuiltinByteString -- ^ Signature (64 bytes)
  -> Bool
verifyEcdsaSecp256k1Signature vk msg sig =
  fromOpaque (BI.verifyEcdsaSecp256k1Signature vk msg sig)

{-# INLINEABLE verifySchnorrSecp256k1Signature #-}
-- | Given a Schnorr SECP256k1 verification key, a Schnorr SECP256k1 signature,
-- and a message (all as 'BuiltinByteString's), verify the message with that key
-- and signature.
--
-- = Note
--
-- There are additional well-formation requirements for the arguments beyond
-- their length. Throughout, we refer to co-ordinates of the point @R@.
--
-- * The bytes of the public key must correspond to the /x/ coordinate, as a
-- big-endian integer, as specified in BIP-340.
-- * The first 32 bytes of the signature must correspond to the /x/ coordinate,
-- as a big-endian integer, as specified in BIP-340.
-- * The last 32 bytes of the signature must correspond to the bytes of /s/, as
-- a big-endian integer, as specified in BIP-340.
--
-- = See also
--
-- * [BIP-340](https://github.com/bitcoin/bips/blob/master/bip-0340.mediawiki)
-- *
-- [@secp256k1_xonly_pubkey_serialize@](https://github.com/bitcoin-core/secp256k1/blob/master/include/secp256k1_extrakeys.h#L61);
-- this implements the format for the verification key that we accept.
-- *
-- [@secp256k1_schnorrsig_sign@](https://github.com/bitcoin-core/secp256k1/blob/master/include/secp256k1_schnorrsig.h#L129);
-- this implements the signing logic for signatures this builtin can verify.
verifySchnorrSecp256k1Signature
  :: BuiltinByteString -- ^ Verification key (32 bytes)
  -> BuiltinByteString -- ^ Message (arbitrary length)
  -> BuiltinByteString -- ^ Signature (64 bytes)
  -> Bool
verifySchnorrSecp256k1Signature vk msg sig =
  fromOpaque (BI.verifySchnorrSecp256k1Signature vk msg sig)

{-# INLINABLE addInteger #-}
-- | Add two 'Integer's.
addInteger :: Integer -> Integer -> Integer
addInteger x y = fromOpaque (BI.addInteger (toOpaque x) (toOpaque y))

{-# INLINABLE subtractInteger #-}
-- | Subtract two 'Integer's.
subtractInteger :: Integer -> Integer -> Integer
subtractInteger x y = fromOpaque (BI.subtractInteger (toOpaque x) (toOpaque y))

{-# INLINABLE multiplyInteger #-}
-- | Multiply two 'Integer's.
multiplyInteger :: Integer -> Integer -> Integer
multiplyInteger x y = fromOpaque (BI.multiplyInteger (toOpaque x) (toOpaque y))

{-# INLINABLE divideInteger #-}
-- | Divide two integers.
divideInteger :: Integer -> Integer -> Integer
divideInteger x y = fromOpaque (BI.divideInteger (toOpaque x) (toOpaque y))

{-# INLINABLE modInteger #-}
-- | Integer modulo operation.
modInteger :: Integer -> Integer -> Integer
modInteger x y = fromOpaque (BI.modInteger (toOpaque x) (toOpaque y))

{-# INLINABLE quotientInteger #-}
-- | Quotient of two integers.
quotientInteger :: Integer -> Integer -> Integer
quotientInteger x y = fromOpaque (BI.quotientInteger (toOpaque x) (toOpaque y))

{-# INLINABLE remainderInteger #-}
-- | Take the remainder of dividing two 'Integer's.
remainderInteger :: Integer -> Integer -> Integer
remainderInteger x y = fromOpaque (BI.remainderInteger (toOpaque x) (toOpaque y))

{-# INLINABLE greaterThanInteger #-}
-- | Check whether one 'Integer' is greater than another.
greaterThanInteger :: Integer -> Integer -> Bool
greaterThanInteger x y = BI.ifThenElse (BI.lessThanEqualsInteger x y ) False True

{-# INLINABLE greaterThanEqualsInteger #-}
-- | Check whether one 'Integer' is greater than or equal to another.
greaterThanEqualsInteger :: Integer -> Integer -> Bool
greaterThanEqualsInteger x y = BI.ifThenElse (BI.lessThanInteger x y) False True

{-# INLINABLE lessThanInteger #-}
-- | Check whether one 'Integer' is less than another.
lessThanInteger :: Integer -> Integer -> Bool
lessThanInteger x y = fromOpaque (BI.lessThanInteger (toOpaque x) (toOpaque y))

{-# INLINABLE lessThanEqualsInteger #-}
-- | Check whether one 'Integer' is less than or equal to another.
lessThanEqualsInteger :: Integer -> Integer -> Bool
lessThanEqualsInteger x y = fromOpaque (BI.lessThanEqualsInteger (toOpaque x) (toOpaque y))

{-# INLINABLE equalsInteger #-}
-- | Check if two 'Integer's are equal.
equalsInteger :: Integer -> Integer -> Bool
equalsInteger x y = fromOpaque (BI.equalsInteger (toOpaque x) (toOpaque y))

{-# INLINABLE error #-}
-- | Aborts evaluation with an error.
error :: () -> a
error x = BI.error (toOpaque x)

{-# INLINABLE appendString #-}
-- | Append two 'String's.
appendString :: BuiltinString -> BuiltinString -> BuiltinString
appendString = BI.appendString

{-# INLINABLE emptyString #-}
-- | An empty 'String'.
emptyString :: BuiltinString
emptyString = BI.emptyString

{-# INLINABLE equalsString #-}
-- | Check if two strings are equal
equalsString :: BuiltinString -> BuiltinString -> Bool
equalsString x y = fromOpaque (BI.equalsString x y)

{-# INLINABLE trace #-}
-- | Emit the given string as a trace message before evaluating the argument.
trace :: BuiltinString -> a -> a
trace = BI.trace

{-# INLINABLE encodeUtf8 #-}
-- | Convert a String into a ByteString.
encodeUtf8 :: BuiltinString -> BuiltinByteString
encodeUtf8 = BI.encodeUtf8

{-# INLINABLE null #-}
null :: forall a. BI.BuiltinList a -> Bool
null l = fromOpaque (BI.null l)

{-# INLINABLE matchList #-}
matchList :: forall a r . BI.BuiltinList a -> (() -> r) -> (a -> BI.BuiltinList a -> r) -> r
matchList l nilCase consCase = BI.chooseList l nilCase (\_ -> consCase (BI.head l) (BI.tail l)) ()

{-# INLINABLE matchList' #-}
-- | Like `matchList` but evaluates @nilCase@ strictly.
matchList' :: forall a r . BI.BuiltinList a -> r -> (a -> BI.BuiltinList a -> r) -> r
matchList' l nilCase consCase = BI.chooseList l (const nilCase) (\_ -> consCase (BI.head l) (BI.tail l)) ()

{-# INLINE headMaybe #-}
headMaybe :: BI.BuiltinList a -> Maybe a
headMaybe l = matchList' l Nothing (\h _ -> Just h)

{-# INLINE uncons #-}
-- | Uncons a builtin list, failing if the list is empty, useful in patterns.
uncons :: BI.BuiltinList a -> Maybe (a, BI.BuiltinList a)
uncons l = matchList' l Nothing (\h t -> Just (h, t))

{-# INLINE unsafeUncons #-}
-- | Uncons a builtin list, failing if the list is empty, useful in patterns.
unsafeUncons :: BI.BuiltinList a -> (a, BI.BuiltinList a)
unsafeUncons l = (BI.head l, BI.tail l)

{-# INLINE pairToPair #-}
-- | Turn a builtin pair into a normal pair, useful in patterns.
pairToPair :: BI.BuiltinPair a b -> (a, b)
pairToPair tup = (BI.fst tup, BI.snd tup)

{-# INLINABLE chooseData #-}
-- | Given five values for the five different constructors of 'BuiltinData', selects
-- one depending on which corresponds to the actual constructor of the given value.
chooseData :: forall a . BuiltinData -> a -> a -> a -> a -> a -> a
chooseData = BI.chooseData

{-# INLINABLE serialiseData #-}
-- | Convert a String into a ByteString.
serialiseData :: BuiltinData -> BuiltinByteString
serialiseData = BI.serialiseData

{-# INLINABLE mkConstr #-}
-- | Constructs a 'BuiltinData' value with the @Constr@ constructor.
mkConstr :: Integer -> [BuiltinData] -> BuiltinData
mkConstr i args = BI.mkConstr (toOpaque i) (toOpaque args)

{-# INLINABLE mkMap #-}
-- | Constructs a 'BuiltinData' value with the @Map@ constructor.
mkMap :: [(BuiltinData, BuiltinData)] -> BuiltinData
mkMap es = BI.mkMap (toOpaque es)

{-# INLINABLE mkList #-}
-- | Constructs a 'BuiltinData' value with the @List@ constructor.
mkList :: [BuiltinData] -> BuiltinData
mkList l = BI.mkList (toOpaque l)

{-# INLINABLE mkI #-}
-- | Constructs a 'BuiltinData' value with the @I@ constructor.
mkI :: Integer -> BuiltinData
mkI = BI.mkI

{-# INLINABLE mkB #-}
-- | Constructs a 'BuiltinData' value with the @B@ constructor.
mkB :: BuiltinByteString -> BuiltinData
mkB = BI.mkB

{-# INLINABLE unsafeDataAsConstr #-}
-- | Deconstructs a 'BuiltinData' as a @Constr@, or fails if it is not one.
unsafeDataAsConstr :: BuiltinData -> (Integer, [BuiltinData])
unsafeDataAsConstr d = fromOpaque (BI.unsafeDataAsConstr d)

{-# INLINABLE unsafeDataAsMap #-}
-- | Deconstructs a 'BuiltinData' as a @Map@, or fails if it is not one.
unsafeDataAsMap :: BuiltinData -> [(BuiltinData, BuiltinData)]
unsafeDataAsMap d = fromOpaque (BI.unsafeDataAsMap d)

{-# INLINABLE unsafeDataAsList #-}
-- | Deconstructs a 'BuiltinData' as a @List@, or fails if it is not one.
unsafeDataAsList :: BuiltinData -> [BuiltinData]
unsafeDataAsList d = fromOpaque (BI.unsafeDataAsList d)

{-# INLINABLE unsafeDataAsI #-}
-- | Deconstructs a 'BuiltinData' as an @I@, or fails if it is not one.
unsafeDataAsI :: BuiltinData -> Integer
unsafeDataAsI d = fromOpaque (BI.unsafeDataAsI d)

{-# INLINABLE unsafeDataAsB #-}
-- | Deconstructs a 'BuiltinData' as a @B@, or fails if it is not one.
unsafeDataAsB :: BuiltinData -> BuiltinByteString
unsafeDataAsB = BI.unsafeDataAsB

{-# INLINABLE equalsData #-}
-- | Check if two 'BuiltinData's are equal.
equalsData :: BuiltinData -> BuiltinData -> Bool
equalsData d1 d2 = fromOpaque (BI.equalsData d1 d2)

{-# INLINABLE matchData #-}
-- | Given a 'BuiltinData' value and matching functions for the five constructors,
-- applies the appropriate matcher to the arguments of the constructor and returns the result.
matchData
    :: BuiltinData
    -> (Integer -> [BuiltinData] -> r)
    -> ([(BuiltinData, BuiltinData)] -> r)
    -> ([BuiltinData] -> r)
    -> (Integer -> r)
    -> (BuiltinByteString -> r)
    -> r
matchData d constrCase mapCase listCase iCase bCase =
   chooseData
   d
   (\_ -> uncurry constrCase (unsafeDataAsConstr d))
   (\_ -> mapCase (unsafeDataAsMap d))
   (\_ -> listCase (unsafeDataAsList d))
   (\_ -> iCase (unsafeDataAsI d))
   (\_ -> bCase (unsafeDataAsB d))
   ()

{-# INLINABLE matchData' #-}
-- | Given a 'BuiltinData' value and matching functions for the five constructors,
-- applies the appropriate matcher to the arguments of the constructor and returns the result.
matchData'
    :: BuiltinData
    -> (Integer -> BI.BuiltinList BuiltinData -> r)
    -> (BI.BuiltinList (BI.BuiltinPair BuiltinData BuiltinData) -> r)
    -> (BI.BuiltinList BuiltinData -> r)
    -> (Integer -> r)
    -> (BuiltinByteString -> r)
    -> r
matchData' d constrCase mapCase listCase iCase bCase =
   chooseData
   d
   (\_ -> let tup = BI.unsafeDataAsConstr d in constrCase (BI.fst tup) (BI.snd tup))
   (\_ -> mapCase (BI.unsafeDataAsMap d))
   (\_ -> listCase (BI.unsafeDataAsList d))
   (\_ -> iCase (unsafeDataAsI d))
   (\_ -> bCase (unsafeDataAsB d))
   ()

-- G1 --
{-# INLINABLE bls12_381_G1_equals #-}
bls12_381_G1_equals :: BuiltinBLS12_381_G1_Element -> BuiltinBLS12_381_G1_Element -> Bool
bls12_381_G1_equals a b = fromOpaque (BI.bls12_381_G1_equals a b)

{-# INLINABLE bls12_381_G1_add #-}
bls12_381_G1_add :: BuiltinBLS12_381_G1_Element -> BuiltinBLS12_381_G1_Element -> BuiltinBLS12_381_G1_Element
bls12_381_G1_add = BI.bls12_381_G1_add

{-# INLINABLE bls12_381_G1_scalarMul #-}
bls12_381_G1_scalarMul :: Integer -> BuiltinBLS12_381_G1_Element -> BuiltinBLS12_381_G1_Element
bls12_381_G1_scalarMul = BI.bls12_381_G1_scalarMul

{-# INLINABLE bls12_381_G1_neg #-}
bls12_381_G1_neg :: BuiltinBLS12_381_G1_Element -> BuiltinBLS12_381_G1_Element
bls12_381_G1_neg = BI.bls12_381_G1_neg

{-# INLINABLE bls12_381_G1_compress #-}
bls12_381_G1_compress :: BuiltinBLS12_381_G1_Element -> BuiltinByteString
bls12_381_G1_compress = BI.bls12_381_G1_compress

{-# INLINABLE bls12_381_G1_uncompress #-}
bls12_381_G1_uncompress :: BuiltinByteString -> BuiltinBLS12_381_G1_Element
bls12_381_G1_uncompress = BI.bls12_381_G1_uncompress

{-# INLINABLE bls12_381_G1_hashToGroup #-}
bls12_381_G1_hashToGroup :: BuiltinByteString -> BuiltinByteString -> BuiltinBLS12_381_G1_Element
bls12_381_G1_hashToGroup = BI.bls12_381_G1_hashToGroup

{-# INLINABLE bls12_381_G1_compressed_zero #-}
bls12_381_G1_compressed_zero :: BuiltinByteString
bls12_381_G1_compressed_zero = BI.bls12_381_G1_compressed_zero

{-# INLINABLE bls12_381_G1_compressed_generator #-}
bls12_381_G1_compressed_generator :: BuiltinByteString
bls12_381_G1_compressed_generator = BI.bls12_381_G1_compressed_generator

-- G2 --
{-# INLINABLE bls12_381_G2_equals #-}
bls12_381_G2_equals :: BuiltinBLS12_381_G2_Element -> BuiltinBLS12_381_G2_Element -> Bool
bls12_381_G2_equals a b = fromOpaque (BI.bls12_381_G2_equals a b)

{-# INLINABLE bls12_381_G2_add #-}
bls12_381_G2_add :: BuiltinBLS12_381_G2_Element -> BuiltinBLS12_381_G2_Element -> BuiltinBLS12_381_G2_Element
bls12_381_G2_add = BI.bls12_381_G2_add

{-# INLINABLE bls12_381_G2_scalarMul #-}
bls12_381_G2_scalarMul :: Integer -> BuiltinBLS12_381_G2_Element -> BuiltinBLS12_381_G2_Element
bls12_381_G2_scalarMul = BI.bls12_381_G2_scalarMul

{-# INLINABLE bls12_381_G2_neg #-}
bls12_381_G2_neg :: BuiltinBLS12_381_G2_Element -> BuiltinBLS12_381_G2_Element
bls12_381_G2_neg = BI.bls12_381_G2_neg

{-# INLINABLE bls12_381_G2_compress #-}
bls12_381_G2_compress :: BuiltinBLS12_381_G2_Element -> BuiltinByteString
bls12_381_G2_compress = BI.bls12_381_G2_compress

{-# INLINABLE bls12_381_G2_uncompress #-}
bls12_381_G2_uncompress :: BuiltinByteString -> BuiltinBLS12_381_G2_Element
bls12_381_G2_uncompress = BI.bls12_381_G2_uncompress

{-# INLINABLE bls12_381_G2_hashToGroup #-}
bls12_381_G2_hashToGroup :: BuiltinByteString -> BuiltinByteString -> BuiltinBLS12_381_G2_Element
bls12_381_G2_hashToGroup = BI.bls12_381_G2_hashToGroup

{-# INLINABLE bls12_381_G2_compressed_zero #-}
bls12_381_G2_compressed_zero :: BuiltinByteString
bls12_381_G2_compressed_zero = BI.bls12_381_G2_compressed_zero

{-# INLINABLE bls12_381_G2_compressed_generator #-}
bls12_381_G2_compressed_generator :: BuiltinByteString
bls12_381_G2_compressed_generator = BI.bls12_381_G2_compressed_generator

-- Pairing --
{-# INLINABLE bls12_381_millerLoop #-}
bls12_381_millerLoop :: BuiltinBLS12_381_G1_Element -> BuiltinBLS12_381_G2_Element -> BuiltinBLS12_381_MlResult
bls12_381_millerLoop = BI.bls12_381_millerLoop

{-# INLINABLE bls12_381_mulMlResult #-}
bls12_381_mulMlResult ::  BuiltinBLS12_381_MlResult -> BuiltinBLS12_381_MlResult -> BuiltinBLS12_381_MlResult
bls12_381_mulMlResult = BI.bls12_381_mulMlResult

{-# INLINABLE bls12_381_finalVerify #-}
bls12_381_finalVerify :: BuiltinBLS12_381_MlResult -> BuiltinBLS12_381_MlResult -> Bool
bls12_381_finalVerify a b = fromOpaque (BI.bls12_381_finalVerify a b)

-- Bitwise conversions

-- The PLC builtins take a boolean argument to indicate the endianness of the
-- conversion, but here we use GHC.ByteOrder.ByteOrder for clarity.
byteOrderToBool :: ByteOrder -> Bool
byteOrderToBool BigEndian    = True
byteOrderToBool LittleEndian = False

-- | Convert a 'BuiltinInteger' into a 'BuiltinByteString', as described in
-- [CIP-121](https://github.com/mlabs-haskell/CIPs/tree/koz/to-from-bytestring/CIP-0121).
-- The first argument indicates the endianness of the conversion and the third
-- argument is the integer to be converted, which must be non-negative.  The
-- second argument must also be non-negative and it indicates the required width
-- of the output.  If the width is zero then the output is the smallest
-- bytestring which can contain the converted input (and in this case, the
-- integer 0 encodes to the empty bytestring).  If the width is nonzero then the
-- output bytestring will be padded to the required width with 0x00 bytes (on
-- the left for big-endian conversions and on the right for little-endian
-- conversions); if the input integer is too big to fit into a bytestring of the
-- specified width then the conversion will fail.  Conversion will also fail if
-- the specified width is greater than 8192 or the input integer is too big to
-- fit into a bytestring of length 8192.
{-# INLINABLE integerToByteString #-}
integerToByteString :: ByteOrder -> Integer -> Integer -> BuiltinByteString
integerToByteString endianness = BI.integerToByteString (toOpaque (byteOrderToBool endianness))

-- | Convert a 'BuiltinByteString' to a 'BuiltinInteger', as described in
-- [CIP-121](https://github.com/mlabs-haskell/CIPs/tree/koz/to-from-bytestring/CIP-0121).
-- The first argument indicates the endianness of the conversion and the second
-- is the bytestring to be converted.  There is no limitation on the size of
-- the bytestring.  The empty bytestring is converted to the integer 0.
{-# INLINABLE byteStringToInteger #-}
byteStringToInteger :: ByteOrder -> BuiltinByteString -> Integer
byteStringToInteger endianness =
  BI.byteStringToInteger (toOpaque (byteOrderToBool endianness))

<<<<<<< HEAD
-- Bitwise operations

-- | Shift a 'BuiltinByteString', as per [this
-- CIP](https://github.com/mlabs-haskell/CIPs/blob/koz/bitwise/CIP-XXXX/CIP-XXXX.md).
{-# INLINEABLE bitwiseShift #-}
bitwiseShift :: BuiltinByteString -> Integer -> BuiltinByteString
bitwiseShift = BI.bitwiseShift

-- | Rotate a 'BuiltinByteString', as per [this
-- CIP](https://github.com/mlabs-haskell/CIPs/blob/koz/bitwise/CIP-XXXX/CIP-XXXX.md).
{-# INLINEABLE bitwiseRotate #-}
bitwiseRotate :: BuiltinByteString -> Integer -> BuiltinByteString
bitwiseRotate = BI.bitwiseRotate

-- | Count the set bits in a 'BuiltinByteString', as per [this
-- CIP](https://github.com/mlabs-haskell/CIPs/blob/koz/bitwise/CIP-XXXX/CIP-XXXX.md).
{-# INLINEABLE countSetBits #-}
countSetBits :: BuiltinByteString -> Integer
countSetBits = BI.countSetBits

-- | Find the lowest index of a set bit in a 'BuiltinByteString', as per [this
-- CIP](https://github.com/mlabs-haskell/CIPs/blob/koz/bitwise/CIP-XXXX/CIP-XXXX.md).
--
-- If given a 'BuiltinByteString' which consists only of zero bytes (including the empty
-- 'BuiltinByteString', this returns @-1@.
{-# INLINEABLE findFirstSetBit #-}
findFirstSetBit :: BuiltinByteString -> Integer
findFirstSetBit = BI.findFirstSetBit
=======
-- Logical operations

-- | Perform logical AND on two 'BuiltinByteString' arguments, as described
-- [here](https://github.com/mlabs-haskell/CIPs/blob/koz/logic-ops/CIP-0122/CIP-0122.md#bitwiselogicaland).
--
-- The first argument indicates whether padding semantics should be used or not;
-- if 'False', truncation semantics will be used instead.
--
-- = See also
--
-- * [Padding and truncation
-- semantics](https://github.com/mlabs-haskell/CIPs/blob/koz/logic-ops/CIP-0122/CIP-0122.md#padding-versus-truncation-semantics)
-- * [Bit indexing
-- scheme](https://github.com/mlabs-haskell/CIPs/blob/koz/logic-ops/CIP-0122/CIP-0122.md#bit-indexing-scheme)
{-# INLINEABLE andByteString #-}
andByteString ::
  Bool ->
  BuiltinByteString ->
  BuiltinByteString ->
  BuiltinByteString
andByteString b = BI.andByteString (toOpaque b)

-- | Perform logical OR on two 'BuiltinByteString' arguments, as described
-- [here](https://github.com/mlabs-haskell/CIPs/blob/koz/logic-ops/CIP-0122/CIP-0122.md#bitwiselogicalor).
--
-- The first argument indicates whether padding semantics should be used or not;
-- if 'False', truncation semantics will be used instead.
--
-- = See also
--
-- * [Padding and truncation
-- semantics](https://github.com/mlabs-haskell/CIPs/blob/koz/logic-ops/CIP-0122/CIP-0122.md#padding-versus-truncation-semantics)
-- * [Bit indexing
-- scheme](https://github.com/mlabs-haskell/CIPs/blob/koz/logic-ops/CIP-0122/CIP-0122.md#bit-indexing-scheme)
{-# INLINEABLE orByteString #-}
orByteString ::
  Bool ->
  BuiltinByteString ->
  BuiltinByteString ->
  BuiltinByteString
orByteString b = BI.orByteString (toOpaque b)

-- | Perform logical XOR on two 'BuiltinByteString' arguments, as described
-- [here](https://github.com/mlabs-haskell/CIPs/blob/koz/logic-ops/CIP-0122/CIP-0122.md#bitwiselogicalxor).
--
-- The first argument indicates whether padding semantics should be used or not;
-- if 'False', truncation semantics will be used instead.
--
-- = See also
--
-- * [Padding and truncation
-- semantics](https://github.com/mlabs-haskell/CIPs/blob/koz/logic-ops/CIP-0122/CIP-0122.md#padding-versus-truncation-semantics)
-- * [Bit indexing
-- scheme](https://github.com/mlabs-haskell/CIPs/blob/koz/logic-ops/CIP-0122/CIP-0122.md#bit-indexing-scheme)
{-# INLINEABLE xorByteString #-}
xorByteString ::
  Bool ->
  BuiltinByteString ->
  BuiltinByteString ->
  BuiltinByteString
xorByteString b = BI.xorByteString (toOpaque b)

-- | Perform logical complement on a 'BuiltinByteString', as described
-- [here](https://github.com/mlabs-haskell/CIPs/blob/koz/logic-ops/CIP-0122/CIP-0122.md#bitwiselogicalcomplement).
--
-- = See also
--
-- * [Bit indexing
-- scheme](https://github.com/mlabs-haskell/CIPs/blob/koz/logic-ops/CIP-0122/CIP-0122.md#bit-indexing-scheme)
{-# INLINEABLE complementByteString #-}
complementByteString ::
  BuiltinByteString ->
  BuiltinByteString
complementByteString = BI.complementByteString

-- | Read a bit at the _bit_ index given by the 'Integer' argument in the
-- 'BuiltinByteString' argument. The result will be 'True' if the corresponding bit is set, and
-- 'False' if it is clear. Will error if given an out-of-bounds index argument; that is, if the
-- index is either negative, or equal to or greater than the total number of bits in the
-- 'BuiltinByteString' argument.
--
-- = See also
--
-- * [Bit indexing
-- scheme](https://github.com/mlabs-haskell/CIPs/blob/koz/logic-ops/CIP-0122/CIP-0122.md#bit-indexing-scheme)
-- * [Operation
-- description](https://github.com/mlabs-haskell/CIPs/blob/koz/logic-ops/CIP-0122/CIP-0122.md#readbit)
{-# INLINEABLE readBit #-}
readBit ::
  BuiltinByteString ->
  Integer ->
  Bool
readBit bs i = fromOpaque (BI.readBit bs i)

-- | Given a 'BuiltinByteString' and a changelist of index-value pairs, set the _bit_ at each index
-- where the corresponding value is 'True', and clear the bit at each index where the corresponding
-- value is 'False'. Will error if any of the indexes are out-of-bounds: that is, if the index is
-- either negative, or equal to or greater than the total number of bits in the 'BuiltinByteString'
-- argument.
--
-- = See also
--
-- * [Bit indexing
-- scheme](https://github.com/mlabs-haskell/CIPs/blob/koz/logic-ops/CIP-0122/CIP-0122.md#bit-indexing-scheme)
-- * [Operation
-- description](https://github.com/mlabs-haskell/CIPs/blob/koz/logic-ops/CIP-0122/CIP-0122.md#writebits)
{-# INLINEABLE writeBits #-}
writeBits ::
  BuiltinByteString ->
  BI.BuiltinList (BI.BuiltinPair BI.BuiltinInteger BI.BuiltinBool) ->
  BuiltinByteString
writeBits = BI.writeBits

-- | Given a length (first argument) and a byte (second argument), produce a 'BuiltinByteString' of
-- that length, with that byte in every position. Will error if given a negative length, or a second
-- argument that isn't a byte (less than 0, greater than 255).
--
-- = See also
--
-- * [Operation
-- description](https://github.com/mlabs-haskell/CIPs/blob/koz/logic-ops/CIP-0122/CIP-0122.md#replicateByteString)
{-# INLINEABLE replicateByteString #-}
replicateByteString ::
  Integer ->
  Integer ->
  BuiltinByteString
replicateByteString = BI.replicateByteString
>>>>>>> f6b9bdce
<|MERGE_RESOLUTION|>--- conflicted
+++ resolved
@@ -110,13 +110,6 @@
                          , toBuiltin
                          , integerToByteString
                          , byteStringToInteger
-<<<<<<< HEAD
-                         -- * Bitwise
-                         , bitwiseShift
-                         , bitwiseRotate
-                         , countSetBits
-                         , findFirstSetBit
-=======
                          -- * Logical
                          , andByteString
                          , orByteString
@@ -125,7 +118,11 @@
                          , readBit
                          , writeBits
                          , replicateByteString
->>>>>>> f6b9bdce
+                         -- * Bitwise
+                         , bitwiseShift
+                         , bitwiseRotate
+                         , countSetBits
+                         , findFirstSetBit
                          ) where
 
 import Data.Maybe
@@ -668,7 +665,6 @@
 byteStringToInteger endianness =
   BI.byteStringToInteger (toOpaque (byteOrderToBool endianness))
 
-<<<<<<< HEAD
 -- Bitwise operations
 
 -- | Shift a 'BuiltinByteString', as per [this
@@ -697,7 +693,7 @@
 {-# INLINEABLE findFirstSetBit #-}
 findFirstSetBit :: BuiltinByteString -> Integer
 findFirstSetBit = BI.findFirstSetBit
-=======
+
 -- Logical operations
 
 -- | Perform logical AND on two 'BuiltinByteString' arguments, as described
@@ -824,5 +820,4 @@
   Integer ->
   Integer ->
   BuiltinByteString
-replicateByteString = BI.replicateByteString
->>>>>>> f6b9bdce
+replicateByteString = BI.replicateByteString