-- editorconfig-checker-disable-file

-- | Primitive names and functions for working with Plutus Core builtins.
module PlutusTx.Builtins (
<<<<<<< HEAD
                          -- * Bytestring builtins
                          BuiltinByteString
                         , appendByteString
                         , consByteString
                         , sliceByteString
                         , lengthOfByteString
                         , indexByteString
                         , emptyByteString
                         , equalsByteString
                         , lessThanByteString
                         , lessThanEqualsByteString
                         , greaterThanByteString
                         , greaterThanEqualsByteString
                         , sha2_256
                         , sha3_256
                         , blake2b_224
                         , blake2b_256
                         , keccak_256
                         , ripemd_160
                         , verifyEd25519Signature
                         , verifyEcdsaSecp256k1Signature
                         , verifySchnorrSecp256k1Signature
                         , decodeUtf8
                         , BuiltinByteStringHex (..)
                         , BuiltinByteStringUtf8 (..)
                         -- * Integer builtins
                         , Integer
                         , addInteger
                         , subtractInteger
                         , multiplyInteger
                         , divideInteger
                         , modInteger
                         , quotientInteger
                         , remainderInteger
                         , greaterThanInteger
                         , greaterThanEqualsInteger
                         , lessThanInteger
                         , lessThanEqualsInteger
                         , equalsInteger
                         , expModInteger
                         -- * Error
                         , error
                         -- * Data
                         , BuiltinData
                         , chooseData
                         , BI.caseData'
                         , caseData
                         , matchData
                         , matchData'
                         , equalsData
                         , serialiseData
                         , mkConstr
                         , mkMap
                         , mkList
                         , mkI
                         , mkB
                         , unsafeDataAsConstr
                         , unsafeDataAsMap
                         , unsafeDataAsList
                         , unsafeDataAsI
                         , unsafeDataAsB
                         , BI.builtinDataToData
                         , BI.dataToBuiltinData
                         -- * Strings
                         , BuiltinString
                         , appendString
                         , emptyString
                         , equalsString
                         , encodeUtf8
                         -- * Pairs
                         , pairToPair
                         -- * Lists
                         , mkNil
                         , mkNilOpaque
                         , null
                         , BI.caseList'
                         , caseList
                         , matchList
                         , matchList'
                         , headMaybe
                         , BI.head
                         , BI.tail
                         , BI.drop
                         , uncons
                         , unsafeUncons
                         -- * Arrays
                         , BI.BuiltinArray
                         , BI.listToArray
                         , sopListToArray
                         , BI.lengthOfArray
                         , BI.indexArray
                         -- * Tracing
                         , trace
                         -- * BLS12_381
                         , BuiltinBLS12_381_G1_Element
                         , bls12_381_G1_equals
                         , bls12_381_G1_add
                         , bls12_381_G1_scalarMul
                         , bls12_381_G1_neg
                         , bls12_381_G1_compress
                         , bls12_381_G1_uncompress
                         , bls12_381_G1_hashToGroup
                         , bls12_381_G1_compressed_zero
                         , bls12_381_G1_compressed_generator
                         , BuiltinBLS12_381_G2_Element
                         , bls12_381_G2_equals
                         , bls12_381_G2_add
                         , bls12_381_G2_scalarMul
                         , bls12_381_G2_neg
                         , bls12_381_G2_compress
                         , bls12_381_G2_uncompress
                         , bls12_381_G2_hashToGroup
                         , bls12_381_G2_compressed_zero
                         , bls12_381_G2_compressed_generator
                         , BuiltinBLS12_381_MlResult
                         , bls12_381_millerLoop
                         , bls12_381_mulMlResult
                         , bls12_381_finalVerify
                         -- * Conversions
                         , fromOpaque
                         , toOpaque
                         , useToOpaque
                         , useFromOpaque
                         , fromBuiltin
                         , toBuiltin
                         -- * Logical
                         , ByteOrder (..)
                         , integerToByteString
                         , byteStringToInteger
                         , andByteString
                         , orByteString
                         , xorByteString
                         , complementByteString
                         , readBit
                         , writeBits
                         , replicateByte
                         -- * Bitwise
                         , shiftByteString
                         , rotateByteString
                         , countSetBits
                         , findFirstSetBit
                         -- Hydra Extras
                         , sha2_512
                         , sha3_512
                         ) where
=======
  -- * Bytestring builtins
  BuiltinByteString,
  appendByteString,
  consByteString,
  sliceByteString,
  lengthOfByteString,
  indexByteString,
  emptyByteString,
  equalsByteString,
  lessThanByteString,
  lessThanEqualsByteString,
  greaterThanByteString,
  greaterThanEqualsByteString,
  sha2_256,
  sha3_256,
  blake2b_224,
  blake2b_256,
  keccak_256,
  ripemd_160,
  verifyEd25519Signature,
  verifyEcdsaSecp256k1Signature,
  verifySchnorrSecp256k1Signature,
  decodeUtf8,
  BuiltinByteStringHex (..),
  BuiltinByteStringUtf8 (..),

  -- * Integer builtins
  Integer,
  addInteger,
  subtractInteger,
  multiplyInteger,
  divideInteger,
  modInteger,
  quotientInteger,
  remainderInteger,
  greaterThanInteger,
  greaterThanEqualsInteger,
  lessThanInteger,
  lessThanEqualsInteger,
  equalsInteger,
  expModInteger,

  -- * Error
  error,

  -- * Data
  BuiltinData,
  chooseData,
  BI.caseData',
  caseData,
  matchData,
  matchData',
  equalsData,
  serialiseData,
  mkConstr,
  mkMap,
  mkList,
  mkI,
  mkB,
  unsafeDataAsConstr,
  unsafeDataAsMap,
  unsafeDataAsList,
  unsafeDataAsI,
  unsafeDataAsB,
  BI.builtinDataToData,
  BI.dataToBuiltinData,

  -- * Strings
  BuiltinString,
  appendString,
  emptyString,
  equalsString,
  encodeUtf8,

  -- * Pairs
  pairToPair,

  -- * Lists
  mkNil,
  mkNilOpaque,
  null,
  BI.caseList',
  caseList,
  matchList,
  matchList',
  headMaybe,
  BI.head,
  BI.tail,
  BI.drop,
  uncons,
  unsafeUncons,

  -- * Arrays
  BI.BuiltinArray,
  BI.listToArray,
  sopListToArray,
  BI.lengthOfArray,
  BI.indexArray,

  -- * Tracing
  trace,

  -- * BLS12_381
  BuiltinBLS12_381_G1_Element,
  bls12_381_G1_equals,
  bls12_381_G1_add,
  bls12_381_G1_scalarMul,
  bls12_381_G1_neg,
  bls12_381_G1_compress,
  bls12_381_G1_uncompress,
  bls12_381_G1_hashToGroup,
  bls12_381_G1_compressed_zero,
  bls12_381_G1_compressed_generator,
  BuiltinBLS12_381_G2_Element,
  bls12_381_G2_equals,
  bls12_381_G2_add,
  bls12_381_G2_scalarMul,
  bls12_381_G2_neg,
  bls12_381_G2_compress,
  bls12_381_G2_uncompress,
  bls12_381_G2_hashToGroup,
  bls12_381_G2_compressed_zero,
  bls12_381_G2_compressed_generator,
  BuiltinBLS12_381_MlResult,
  bls12_381_millerLoop,
  bls12_381_mulMlResult,
  bls12_381_finalVerify,

  -- * Conversions
  fromOpaque,
  toOpaque,
  useToOpaque,
  useFromOpaque,
  fromBuiltin,
  toBuiltin,

  -- * Logical
  ByteOrder (..),
  integerToByteString,
  byteStringToInteger,
  andByteString,
  orByteString,
  xorByteString,
  complementByteString,
  readBit,
  writeBits,
  replicateByte,

  -- * Bitwise
  shiftByteString,
  rotateByteString,
  countSetBits,
  findFirstSetBit,
) where
>>>>>>> de1b3ef1

import Data.Maybe
import PlutusTx.Bool (Bool (..))
import PlutusTx.Builtins.HasBuiltin
import PlutusTx.Builtins.HasOpaque
import PlutusTx.Builtins.Internal (BuiltinBLS12_381_G1_Element (..),
                                   BuiltinBLS12_381_G2_Element (..), BuiltinBLS12_381_MlResult (..),
                                   BuiltinByteString (..), BuiltinData, BuiltinString)
import PlutusTx.Builtins.Internal qualified as BI
import PlutusTx.Integer (Integer)

import GHC.ByteOrder (ByteOrder (BigEndian, LittleEndian))

-- | Concatenates two 'ByteString's.
appendByteString :: BuiltinByteString -> BuiltinByteString -> BuiltinByteString
appendByteString = BI.appendByteString
{-# INLINEABLE appendByteString #-}

-- | Adds a byte to the front of a 'ByteString'.
consByteString :: Integer -> BuiltinByteString -> BuiltinByteString
consByteString n bs = BI.consByteString (toOpaque n) bs
{-# INLINEABLE consByteString #-}

-- | Returns the substring of a 'ByteString' from index 'start' of length 'n'.
sliceByteString :: Integer -> Integer -> BuiltinByteString -> BuiltinByteString
sliceByteString start n bs = BI.sliceByteString (toOpaque start) (toOpaque n) bs
{-# INLINEABLE sliceByteString #-}

-- | Returns the length of a 'ByteString'.
lengthOfByteString :: BuiltinByteString -> Integer
lengthOfByteString = BI.lengthOfByteString
{-# INLINEABLE lengthOfByteString #-}

-- | Returns the byte of a 'ByteString' at index.
indexByteString :: BuiltinByteString -> Integer -> Integer
indexByteString b n = BI.indexByteString b (toOpaque n)
{-# INLINEABLE indexByteString #-}

-- | An empty 'ByteString'.
emptyByteString :: BuiltinByteString
emptyByteString = BI.emptyByteString
{-# INLINEABLE emptyByteString #-}

-- | The SHA2-256 hash of a 'ByteString'
sha2_256 :: BuiltinByteString -> BuiltinByteString
sha2_256 = BI.sha2_256
{-# INLINEABLE sha2_256 #-}

-- | The SHA3-256 hash of a 'ByteString'
sha3_256 :: BuiltinByteString -> BuiltinByteString
sha3_256 = BI.sha3_256
{-# INLINEABLE sha3_256 #-}

-- | The BLAKE2B-224 hash of a 'ByteString'
blake2b_224 :: BuiltinByteString -> BuiltinByteString
blake2b_224 = BI.blake2b_224
{-# INLINEABLE blake2b_224 #-}

-- | The BLAKE2B-256 hash of a 'ByteString'
blake2b_256 :: BuiltinByteString -> BuiltinByteString
blake2b_256 = BI.blake2b_256
{-# INLINEABLE blake2b_256 #-}

-- | The KECCAK-256 hash of a 'ByteString'
keccak_256 :: BuiltinByteString -> BuiltinByteString
keccak_256 = BI.keccak_256
{-# INLINEABLE keccak_256 #-}

-- | The RIPEMD-160 hash of a 'ByteString'
ripemd_160 :: BuiltinByteString -> BuiltinByteString
ripemd_160 = BI.ripemd_160
{-# INLINEABLE ripemd_160 #-}

{-| Ed25519 signature verification. Verify that the signature is a signature of
the message by the public key. This will fail if key or the signature are not
of the expected length.
-}
verifyEd25519Signature
  :: BuiltinByteString
  -- ^ Public Key (32 bytes)
  -> BuiltinByteString
  -- ^ Message    (arbirtary length)
  -> BuiltinByteString
  -- ^ Signature  (64 bytes)
  -> Bool
verifyEd25519Signature pubKey message signature =
  fromOpaque (BI.verifyEd25519Signature pubKey message signature)
{-# INLINEABLE verifyEd25519Signature #-}

-- | Check if two 'ByteString's are equal.
equalsByteString :: BuiltinByteString -> BuiltinByteString -> Bool
equalsByteString x y = fromOpaque (BI.equalsByteString x y)
{-# INLINEABLE equalsByteString #-}

-- | Check if one 'ByteString' is less than another.
lessThanByteString :: BuiltinByteString -> BuiltinByteString -> Bool
lessThanByteString x y = fromOpaque (BI.lessThanByteString x y)
{-# INLINEABLE lessThanByteString #-}

-- | Check if one 'ByteString' is less than or equal to another.
lessThanEqualsByteString :: BuiltinByteString -> BuiltinByteString -> Bool
lessThanEqualsByteString x y = fromOpaque (BI.lessThanEqualsByteString x y)
{-# INLINEABLE lessThanEqualsByteString #-}

-- | Check if one 'ByteString' is greater than another.
greaterThanByteString :: BuiltinByteString -> BuiltinByteString -> Bool
greaterThanByteString x y = BI.ifThenElse (BI.lessThanEqualsByteString x y) False True
{-# INLINEABLE greaterThanByteString #-}

-- | Check if one 'ByteString' is greater than another.
greaterThanEqualsByteString :: BuiltinByteString -> BuiltinByteString -> Bool
greaterThanEqualsByteString x y = BI.ifThenElse (BI.lessThanByteString x y) False True
{-# INLINEABLE greaterThanEqualsByteString #-}

-- | Converts a ByteString to a String.
decodeUtf8 :: BuiltinByteString -> BuiltinString
decodeUtf8 = BI.decodeUtf8
{-# INLINEABLE decodeUtf8 #-}

{-| Given an ECDSA SECP256k1 verification key, an ECDSA SECP256k1 signature,
and an ECDSA SECP256k1 message hash (all as 'BuiltinByteString's), verify the
hash with that key and signature.

= Note

There are additional well-formation requirements for the arguments beyond
their length:

* The first byte of the public key must correspond to the sign of the /y/
coordinate: this is @0x02@ if /y/ is even, and @0x03@ otherwise.
* The remaining bytes of the public key must correspond to the /x/
coordinate, as a big-endian integer.
* The first 32 bytes of the signature must correspond to the big-endian
integer representation of _r_.
* The last 32 bytes of the signature must correspond to the big-endian
integer representation of _s_.

While this primitive /accepts/ a hash, any caller should only pass it hashes
that they computed themselves: specifically, they should receive the
/message/ from a sender and hash it, rather than receiving the /hash/ from
said sender. Failure to do so can be
[dangerous](https://bitcoin.stackexchange.com/a/81116/35586). Other than
length, we make no requirements of what hash gets used.

= See also

*
[@secp256k1_ec_pubkey_serialize@](https://github.com/bitcoin-core/secp256k1/blob/master/include/secp256k1.h#L394);
this implements the format for the verification key that we accept, given a
length argument of 33 and the @SECP256K1_EC_COMPRESSED@ flag.
*
[@secp256k1_ecdsa_serialize_compact@](https://github.com/bitcoin-core/secp256k1/blob/master/include/secp256k1.h#L487);
this implements the format for the signature that we accept.
-}
verifyEcdsaSecp256k1Signature
  :: BuiltinByteString
  -- ^ Verification key (33 bytes)
  -> BuiltinByteString
  -- ^ Message hash (32 bytes)
  -> BuiltinByteString
  -- ^ Signature (64 bytes)
  -> Bool
verifyEcdsaSecp256k1Signature vk msg sig =
  fromOpaque (BI.verifyEcdsaSecp256k1Signature vk msg sig)
{-# INLINEABLE verifyEcdsaSecp256k1Signature #-}

{-| Given a Schnorr SECP256k1 verification key, a Schnorr SECP256k1 signature,
and a message (all as 'BuiltinByteString's), verify the message with that key
and signature.

= Note

There are additional well-formation requirements for the arguments beyond
their length. Throughout, we refer to co-ordinates of the point @R@.

* The bytes of the public key must correspond to the /x/ coordinate, as a
big-endian integer, as specified in BIP-340.
* The first 32 bytes of the signature must correspond to the /x/ coordinate,
as a big-endian integer, as specified in BIP-340.
* The last 32 bytes of the signature must correspond to the bytes of /s/, as
a big-endian integer, as specified in BIP-340.

= See also

* [BIP-340](https://github.com/bitcoin/bips/blob/master/bip-0340.mediawiki)
*
[@secp256k1_xonly_pubkey_serialize@](https://github.com/bitcoin-core/secp256k1/blob/master/include/secp256k1_extrakeys.h#L61);
this implements the format for the verification key that we accept.
*
[@secp256k1_schnorrsig_sign@](https://github.com/bitcoin-core/secp256k1/blob/master/include/secp256k1_schnorrsig.h#L129);
this implements the signing logic for signatures this builtin can verify.
-}
verifySchnorrSecp256k1Signature
  :: BuiltinByteString
  -- ^ Verification key (32 bytes)
  -> BuiltinByteString
  -- ^ Message (arbitrary length)
  -> BuiltinByteString
  -- ^ Signature (64 bytes)
  -> Bool
verifySchnorrSecp256k1Signature vk msg sig =
  fromOpaque (BI.verifySchnorrSecp256k1Signature vk msg sig)
{-# INLINEABLE verifySchnorrSecp256k1Signature #-}

-- | Add two 'Integer's.
addInteger :: Integer -> Integer -> Integer
addInteger x y = fromOpaque (BI.addInteger (toOpaque x) (toOpaque y))
{-# INLINEABLE addInteger #-}

-- | Subtract two 'Integer's.
subtractInteger :: Integer -> Integer -> Integer
subtractInteger x y = fromOpaque (BI.subtractInteger (toOpaque x) (toOpaque y))
{-# INLINEABLE subtractInteger #-}

-- | Multiply two 'Integer's.
multiplyInteger :: Integer -> Integer -> Integer
multiplyInteger x y = fromOpaque (BI.multiplyInteger (toOpaque x) (toOpaque y))
{-# INLINEABLE multiplyInteger #-}

-- | Divide two integers.
divideInteger :: Integer -> Integer -> Integer
divideInteger x y = fromOpaque (BI.divideInteger (toOpaque x) (toOpaque y))
{-# INLINEABLE divideInteger #-}

-- | Integer modulo operation.
modInteger :: Integer -> Integer -> Integer
modInteger x y = fromOpaque (BI.modInteger (toOpaque x) (toOpaque y))
{-# INLINEABLE modInteger #-}

-- | Quotient of two integers.
quotientInteger :: Integer -> Integer -> Integer
quotientInteger x y = fromOpaque (BI.quotientInteger (toOpaque x) (toOpaque y))
{-# INLINEABLE quotientInteger #-}

-- | Take the remainder of dividing two 'Integer's.
remainderInteger :: Integer -> Integer -> Integer
remainderInteger x y = fromOpaque (BI.remainderInteger (toOpaque x) (toOpaque y))
{-# INLINEABLE remainderInteger #-}

-- | Check whether one 'Integer' is greater than another.
greaterThanInteger :: Integer -> Integer -> Bool
greaterThanInteger x y = BI.ifThenElse (BI.lessThanEqualsInteger x y) False True
{-# INLINEABLE greaterThanInteger #-}

-- | Check whether one 'Integer' is greater than or equal to another.
greaterThanEqualsInteger :: Integer -> Integer -> Bool
greaterThanEqualsInteger x y = BI.ifThenElse (BI.lessThanInteger x y) False True
{-# INLINEABLE greaterThanEqualsInteger #-}

-- | Check whether one 'Integer' is less than another.
lessThanInteger :: Integer -> Integer -> Bool
lessThanInteger x y = fromOpaque (BI.lessThanInteger (toOpaque x) (toOpaque y))
{-# INLINEABLE lessThanInteger #-}

-- | Check whether one 'Integer' is less than or equal to another.
lessThanEqualsInteger :: Integer -> Integer -> Bool
lessThanEqualsInteger x y = fromOpaque (BI.lessThanEqualsInteger (toOpaque x) (toOpaque y))
{-# INLINEABLE lessThanEqualsInteger #-}

-- | Check if two 'Integer's are equal.
equalsInteger :: Integer -> Integer -> Bool
equalsInteger x y = fromOpaque (BI.equalsInteger (toOpaque x) (toOpaque y))
{-# INLINEABLE equalsInteger #-}

-- | Aborts evaluation with an error.
error :: () -> a
error x = BI.error (toOpaque x)
{-# INLINEABLE error #-}

-- | Append two 'String's.
appendString :: BuiltinString -> BuiltinString -> BuiltinString
appendString = BI.appendString
{-# INLINEABLE appendString #-}

-- | An empty 'String'.
emptyString :: BuiltinString
emptyString = BI.emptyString
{-# INLINEABLE emptyString #-}

-- | Check if two strings are equal
equalsString :: BuiltinString -> BuiltinString -> Bool
equalsString x y = fromOpaque (BI.equalsString x y)
{-# INLINEABLE equalsString #-}

-- | Emit the given string as a trace message before evaluating the argument.
trace :: BuiltinString -> a -> a
trace = BI.trace
{-# INLINEABLE trace #-}

-- | Convert a String into a ByteString.
encodeUtf8 :: BuiltinString -> BuiltinByteString
encodeUtf8 = BI.encodeUtf8
{-# INLINEABLE encodeUtf8 #-}

null :: forall a. BI.BuiltinList a -> Bool
null l = fromOpaque (BI.null l)
{-# INLINEABLE null #-}

caseList :: forall a r. (() -> r) -> (a -> BI.BuiltinList a -> r) -> BI.BuiltinList a -> r
caseList nilCase consCase l = BI.caseList' nilCase (\x xs _ -> consCase x xs) l ()
{-# INLINEABLE caseList #-}

matchList :: forall a r. BI.BuiltinList a -> (() -> r) -> (a -> BI.BuiltinList a -> r) -> r
matchList l nilCase consCase = caseList nilCase consCase l
{-# INLINEABLE matchList #-}

matchList' :: forall a r. BI.BuiltinList a -> r -> (a -> BI.BuiltinList a -> r) -> r
matchList' l nilCase consCase = BI.caseList' nilCase consCase l
{-# INLINEABLE matchList' #-}

headMaybe :: BI.BuiltinList a -> Maybe a
headMaybe = BI.caseList' Nothing (\h _ -> Just h)
{-# INLINE headMaybe #-}

-- | Uncons a builtin list, failing if the list is empty, useful in patterns.
uncons :: BI.BuiltinList a -> Maybe (a, BI.BuiltinList a)
uncons = BI.caseList' Nothing (\h t -> Just (h, t))
{-# INLINE uncons #-}

-- | Uncons a builtin list, failing if the list is empty, useful in patterns.
unsafeUncons :: BI.BuiltinList a -> (a, BI.BuiltinList a)
unsafeUncons l = (BI.head l, BI.tail l)
{-# INLINE unsafeUncons #-}

-- | Turn a builtin pair into a normal pair, useful in patterns.
pairToPair :: BI.BuiltinPair a b -> (a, b)
pairToPair tup = (BI.fst tup, BI.snd tup)
{-# INLINE pairToPair #-}

sopListToArray :: (HasToOpaque a arep, MkNil arep) => [a] -> BI.BuiltinArray arep
sopListToArray l = BI.listToArray (toOpaque l)
{-# INLINEABLE sopListToArray #-}

{-| Given five values for the five different constructors of 'BuiltinData', selects
one depending on which corresponds to the actual constructor of the given value.
-}
chooseData :: forall a. BuiltinData -> a -> a -> a -> a -> a -> a
chooseData = BI.chooseData
{-# INLINEABLE chooseData #-}

-- | Convert a String into a ByteString.
serialiseData :: BuiltinData -> BuiltinByteString
serialiseData = BI.serialiseData
{-# INLINEABLE serialiseData #-}

-- | Constructs a 'BuiltinData' value with the @Constr@ constructor.
mkConstr :: Integer -> [BuiltinData] -> BuiltinData
mkConstr i args = BI.mkConstr (toOpaque i) (toOpaque args)
{-# INLINEABLE mkConstr #-}

-- | Constructs a 'BuiltinData' value with the @Map@ constructor.
mkMap :: [(BuiltinData, BuiltinData)] -> BuiltinData
mkMap es = BI.mkMap (toOpaque es)
{-# INLINEABLE mkMap #-}

-- | Constructs a 'BuiltinData' value with the @List@ constructor.
mkList :: [BuiltinData] -> BuiltinData
mkList l = BI.mkList (toOpaque l)
{-# INLINEABLE mkList #-}

-- | Constructs a 'BuiltinData' value with the @I@ constructor.
mkI :: Integer -> BuiltinData
mkI = BI.mkI
{-# INLINEABLE mkI #-}

-- | Constructs a 'BuiltinData' value with the @B@ constructor.
mkB :: BuiltinByteString -> BuiltinData
mkB = BI.mkB
{-# INLINEABLE mkB #-}

-- | Deconstructs a 'BuiltinData' as a @Constr@, or fails if it is not one.
unsafeDataAsConstr :: BuiltinData -> (Integer, [BuiltinData])
unsafeDataAsConstr d = fromOpaque (BI.unsafeDataAsConstr d)
{-# INLINEABLE unsafeDataAsConstr #-}

-- | Deconstructs a 'BuiltinData' as a @Map@, or fails if it is not one.
unsafeDataAsMap :: BuiltinData -> [(BuiltinData, BuiltinData)]
unsafeDataAsMap d = fromOpaque (BI.unsafeDataAsMap d)
{-# INLINEABLE unsafeDataAsMap #-}

-- | Deconstructs a 'BuiltinData' as a @List@, or fails if it is not one.
unsafeDataAsList :: BuiltinData -> [BuiltinData]
unsafeDataAsList d = fromOpaque (BI.unsafeDataAsList d)
{-# INLINEABLE unsafeDataAsList #-}

-- | Deconstructs a 'BuiltinData' as an @I@, or fails if it is not one.
unsafeDataAsI :: BuiltinData -> Integer
unsafeDataAsI d = fromOpaque (BI.unsafeDataAsI d)
{-# INLINEABLE unsafeDataAsI #-}

-- | Deconstructs a 'BuiltinData' as a @B@, or fails if it is not one.
unsafeDataAsB :: BuiltinData -> BuiltinByteString
unsafeDataAsB = BI.unsafeDataAsB
{-# INLINEABLE unsafeDataAsB #-}

-- | Check if two 'BuiltinData's are equal.
equalsData :: BuiltinData -> BuiltinData -> Bool
equalsData d1 d2 = fromOpaque (BI.equalsData d1 d2)
{-# INLINEABLE equalsData #-}

caseData
  :: (Integer -> [BuiltinData] -> r)
  -> ([(BuiltinData, BuiltinData)] -> r)
  -> ([BuiltinData] -> r)
  -> (Integer -> r)
  -> (BuiltinByteString -> r)
  -> BuiltinData
  -> r
caseData constrCase mapCase listCase iCase bCase =
  BI.caseData'
    (\i ds -> constrCase i (fromOpaque ds))
    (\ps -> mapCase (fromOpaque ps))
    (\ds -> listCase (fromOpaque ds))
    iCase
    bCase
{-# INLINEABLE caseData #-}

matchData'
  :: BuiltinData
  -> (Integer -> BI.BuiltinList BuiltinData -> r)
  -> (BI.BuiltinList (BI.BuiltinPair BuiltinData BuiltinData) -> r)
  -> (BI.BuiltinList BuiltinData -> r)
  -> (Integer -> r)
  -> (BuiltinByteString -> r)
  -> r
matchData' d constrCase mapCase listCase iCase bCase =
  BI.caseData' constrCase mapCase listCase iCase bCase d
{-# INLINEABLE matchData' #-}

{-| Given a 'BuiltinData' value and matching functions for the five constructors,
applies the appropriate matcher to the arguments of the constructor and returns the result.
-}
matchData
  :: BuiltinData
  -> (Integer -> [BuiltinData] -> r)
  -> ([(BuiltinData, BuiltinData)] -> r)
  -> ([BuiltinData] -> r)
  -> (Integer -> r)
  -> (BuiltinByteString -> r)
  -> r
matchData d constrCase mapCase listCase iCase bCase =
  caseData constrCase mapCase listCase iCase bCase d
{-# INLINEABLE matchData #-}

-- G1 --
bls12_381_G1_equals :: BuiltinBLS12_381_G1_Element -> BuiltinBLS12_381_G1_Element -> Bool
bls12_381_G1_equals a b = fromOpaque (BI.bls12_381_G1_equals a b)
{-# INLINEABLE bls12_381_G1_equals #-}

bls12_381_G1_add
  :: BuiltinBLS12_381_G1_Element -> BuiltinBLS12_381_G1_Element -> BuiltinBLS12_381_G1_Element
bls12_381_G1_add = BI.bls12_381_G1_add
{-# INLINEABLE bls12_381_G1_add #-}

bls12_381_G1_scalarMul :: Integer -> BuiltinBLS12_381_G1_Element -> BuiltinBLS12_381_G1_Element
bls12_381_G1_scalarMul = BI.bls12_381_G1_scalarMul
{-# INLINEABLE bls12_381_G1_scalarMul #-}

bls12_381_G1_neg :: BuiltinBLS12_381_G1_Element -> BuiltinBLS12_381_G1_Element
bls12_381_G1_neg = BI.bls12_381_G1_neg
{-# INLINEABLE bls12_381_G1_neg #-}

bls12_381_G1_compress :: BuiltinBLS12_381_G1_Element -> BuiltinByteString
bls12_381_G1_compress = BI.bls12_381_G1_compress
{-# INLINEABLE bls12_381_G1_compress #-}

bls12_381_G1_uncompress :: BuiltinByteString -> BuiltinBLS12_381_G1_Element
bls12_381_G1_uncompress = BI.bls12_381_G1_uncompress
{-# INLINEABLE bls12_381_G1_uncompress #-}

bls12_381_G1_hashToGroup :: BuiltinByteString -> BuiltinByteString -> BuiltinBLS12_381_G1_Element
bls12_381_G1_hashToGroup = BI.bls12_381_G1_hashToGroup
{-# INLINEABLE bls12_381_G1_hashToGroup #-}

bls12_381_G1_compressed_zero :: BuiltinByteString
bls12_381_G1_compressed_zero = BI.bls12_381_G1_compressed_zero
{-# INLINEABLE bls12_381_G1_compressed_zero #-}

bls12_381_G1_compressed_generator :: BuiltinByteString
bls12_381_G1_compressed_generator = BI.bls12_381_G1_compressed_generator
{-# INLINEABLE bls12_381_G1_compressed_generator #-}

-- G2 --
bls12_381_G2_equals :: BuiltinBLS12_381_G2_Element -> BuiltinBLS12_381_G2_Element -> Bool
bls12_381_G2_equals a b = fromOpaque (BI.bls12_381_G2_equals a b)
{-# INLINEABLE bls12_381_G2_equals #-}

bls12_381_G2_add
  :: BuiltinBLS12_381_G2_Element -> BuiltinBLS12_381_G2_Element -> BuiltinBLS12_381_G2_Element
bls12_381_G2_add = BI.bls12_381_G2_add
{-# INLINEABLE bls12_381_G2_add #-}

bls12_381_G2_scalarMul :: Integer -> BuiltinBLS12_381_G2_Element -> BuiltinBLS12_381_G2_Element
bls12_381_G2_scalarMul = BI.bls12_381_G2_scalarMul
{-# INLINEABLE bls12_381_G2_scalarMul #-}

bls12_381_G2_neg :: BuiltinBLS12_381_G2_Element -> BuiltinBLS12_381_G2_Element
bls12_381_G2_neg = BI.bls12_381_G2_neg
{-# INLINEABLE bls12_381_G2_neg #-}

bls12_381_G2_compress :: BuiltinBLS12_381_G2_Element -> BuiltinByteString
bls12_381_G2_compress = BI.bls12_381_G2_compress
{-# INLINEABLE bls12_381_G2_compress #-}

bls12_381_G2_uncompress :: BuiltinByteString -> BuiltinBLS12_381_G2_Element
bls12_381_G2_uncompress = BI.bls12_381_G2_uncompress
{-# INLINEABLE bls12_381_G2_uncompress #-}

bls12_381_G2_hashToGroup :: BuiltinByteString -> BuiltinByteString -> BuiltinBLS12_381_G2_Element
bls12_381_G2_hashToGroup = BI.bls12_381_G2_hashToGroup
{-# INLINEABLE bls12_381_G2_hashToGroup #-}

bls12_381_G2_compressed_zero :: BuiltinByteString
bls12_381_G2_compressed_zero = BI.bls12_381_G2_compressed_zero
{-# INLINEABLE bls12_381_G2_compressed_zero #-}

bls12_381_G2_compressed_generator :: BuiltinByteString
bls12_381_G2_compressed_generator = BI.bls12_381_G2_compressed_generator
{-# INLINEABLE bls12_381_G2_compressed_generator #-}

-- Pairing --
bls12_381_millerLoop
  :: BuiltinBLS12_381_G1_Element -> BuiltinBLS12_381_G2_Element -> BuiltinBLS12_381_MlResult
bls12_381_millerLoop = BI.bls12_381_millerLoop
{-# INLINEABLE bls12_381_millerLoop #-}

bls12_381_mulMlResult
  :: BuiltinBLS12_381_MlResult -> BuiltinBLS12_381_MlResult -> BuiltinBLS12_381_MlResult
bls12_381_mulMlResult = BI.bls12_381_mulMlResult
{-# INLINEABLE bls12_381_mulMlResult #-}

bls12_381_finalVerify :: BuiltinBLS12_381_MlResult -> BuiltinBLS12_381_MlResult -> Bool
bls12_381_finalVerify a b = fromOpaque (BI.bls12_381_finalVerify a b)
{-# INLINEABLE bls12_381_finalVerify #-}

-- Bitwise conversions

-- The PLC builtins take a boolean argument to indicate the endianness of the
-- conversion, but here we use GHC.ByteOrder.ByteOrder for clarity.
byteOrderToBool :: ByteOrder -> Bool
byteOrderToBool BigEndian    = True
byteOrderToBool LittleEndian = False
{-# INLINEABLE byteOrderToBool #-}

{-| Convert a 'BuiltinInteger' into a 'BuiltinByteString', as described in
[CIP-121](https://github.com/cardano-foundation/CIPs/tree/master/CIP-0121).
The first argument indicates the endianness of the conversion and the third
argument is the integer to be converted, which must be non-negative.  The
second argument must also be non-negative and it indicates the required width
of the output.  If the width is zero then the output is the smallest
bytestring which can contain the converted input (and in this case, the
integer 0 encodes to the empty bytestring).  If the width is nonzero then the
output bytestring will be padded to the required width with 0x00 bytes (on
the left for big-endian conversions and on the right for little-endian
conversions); if the input integer is too big to fit into a bytestring of the
specified width then the conversion will fail.  Conversion will also fail if
the specified width is greater than 8192 or the input integer is too big to
fit into a bytestring of length 8192.
-}
integerToByteString :: ByteOrder -> Integer -> Integer -> BuiltinByteString
integerToByteString endianness = BI.integerToByteString (toOpaque (byteOrderToBool endianness))
{-# INLINEABLE integerToByteString #-}

{-| Convert a 'BuiltinByteString' to a 'BuiltinInteger', as described in
[CIP-121](https://github.com/cardano-foundation/CIPs/tree/master/CIP-0121).
The first argument indicates the endianness of the conversion and the second
is the bytestring to be converted.  There is no limitation on the size of
the bytestring.  The empty bytestring is converted to the integer 0.
-}
byteStringToInteger :: ByteOrder -> BuiltinByteString -> Integer
byteStringToInteger endianness =
  BI.byteStringToInteger (toOpaque (byteOrderToBool endianness))
{-# INLINEABLE byteStringToInteger #-}

-- Bitwise operations

{-| Shift a 'BuiltinByteString', as per
[CIP-123](https://github.com/cardano-foundation/CIPs/tree/master/CIP-0123).
-}
shiftByteString :: BuiltinByteString -> Integer -> BuiltinByteString
shiftByteString = BI.shiftByteString
{-# INLINEABLE shiftByteString #-}

{-| Rotate a 'BuiltinByteString', as per
[CIP-123](https://github.com/cardano-foundation/CIPs/tree/master/CIP-0123).
-}
rotateByteString :: BuiltinByteString -> Integer -> BuiltinByteString
rotateByteString = BI.rotateByteString
{-# INLINEABLE rotateByteString #-}

{-| Count the set bits in a 'BuiltinByteString', as per
[CIP-123](https://github.com/cardano-foundation/CIPs/tree/master/CIP-0123).
-}
countSetBits :: BuiltinByteString -> Integer
countSetBits = BI.countSetBits
{-# INLINEABLE countSetBits #-}

{-| Find the lowest index of a set bit in a 'BuiltinByteString', as per
[CIP-123](https://github.com/cardano-foundation/CIPs/tree/master/CIP-0123).

If given a 'BuiltinByteString' which consists only of zero bytes (including the empty
'BuiltinByteString', this returns @-1@.
-}
findFirstSetBit :: BuiltinByteString -> Integer
findFirstSetBit = BI.findFirstSetBit
{-# INLINEABLE findFirstSetBit #-}

-- Logical operations

{-| Perform logical AND on two 'BuiltinByteString' arguments, as described in
[CIP-122](https://github.com/cardano-foundation/CIPs/tree/master/CIP-0122#bitwiselogicaland).

The first argument indicates whether padding semantics should be used or not;
if 'False', truncation semantics will be used instead.

= See also

* [Padding and truncation
semantics](https://github.com/cardano-foundation/CIPs/tree/master/CIP-0122#padding-versus-truncation-semantics)
* [Bit indexing
scheme](https://github.com/cardano-foundation/CIPs/tree/master/CIP-0122#bit-indexing-scheme)
-}
andByteString
  :: Bool
  -> BuiltinByteString
  -> BuiltinByteString
  -> BuiltinByteString
andByteString b = BI.andByteString (toOpaque b)
{-# INLINEABLE andByteString #-}

{-| Perform logical OR on two 'BuiltinByteString' arguments, as described
[here](https://github.com/cardano-foundation/CIPs/tree/master/CIP-0122#bitwiselogicalor).

The first argument indicates whether padding semantics should be used or not;
if 'False', truncation semantics will be used instead.

= See also

* [Padding and truncation
semantics](https://github.com/cardano-foundation/CIPs/tree/master/CIP-0122#padding-versus-truncation-semantics)
* [Bit indexing
scheme](https://github.com/cardano-foundation/CIPs/tree/master/CIP-0122#bit-indexing-scheme)
-}
orByteString
  :: Bool
  -> BuiltinByteString
  -> BuiltinByteString
  -> BuiltinByteString
orByteString b = BI.orByteString (toOpaque b)
{-# INLINEABLE orByteString #-}

{-| Perform logical XOR on two 'BuiltinByteString' arguments, as described
[here](https://github.com/cardano-foundation/CIPs/tree/master/CIP-0122#bitwiselogicalxor).

The first argument indicates whether padding semantics should be used or not;
if 'False', truncation semantics will be used instead.

= See also

* [Padding and truncation
semantics](https://github.com/cardano-foundation/CIPs/tree/master/CIP-0122#padding-versus-truncation-semantics)
* [Bit indexing
scheme](https://github.com/cardano-foundation/CIPs/tree/master/CIP-0122#bit-indexing-scheme)
-}
xorByteString
  :: Bool
  -> BuiltinByteString
  -> BuiltinByteString
  -> BuiltinByteString
xorByteString b = BI.xorByteString (toOpaque b)
{-# INLINEABLE xorByteString #-}

{-| Perform logical complement on a 'BuiltinByteString', as described
[here](https://github.com/cardano-foundation/CIPs/tree/master/CIP-0122#bitwiselogicalcomplement).

= See also

* [Bit indexing
scheme](https://github.com/cardano-foundation/CIPs/tree/master/CIP-0122#bit-indexing-scheme)
-}
complementByteString
  :: BuiltinByteString
  -> BuiltinByteString
complementByteString = BI.complementByteString
{-# INLINEABLE complementByteString #-}

{-| Read a bit at the _bit_ index given by the 'Integer' argument in the
'BuiltinByteString' argument. The result will be 'True' if the corresponding bit is set, and
'False' if it is clear. Will error if given an out-of-bounds index argument; that is, if the
index is either negative, or equal to or greater than the total number of bits in the
'BuiltinByteString' argument.

= See also

* [Bit indexing
scheme](https://github.com/cardano-foundation/CIPs/tree/master/CIP-0122#bit-indexing-scheme)
* [Operation
description](https://github.com/cardano-foundation/CIPs/tree/master/CIP-0122#readbit)
-}
readBit
  :: BuiltinByteString
  -> Integer
  -> Bool
readBit bs i = fromOpaque (BI.readBit bs i)
{-# INLINEABLE readBit #-}

{-| Given a 'BuiltinByteString', a list of indexes to change, and a boolean
value 'b' to change those indexes to, set the /bit/ at each of the specified
index as follows:

* If 'b' is 'True', set that bit;
* Otherwise, clear that bit.

Will error if any of the indexes are out-of-bounds: that is, if the index is either negative, or
equal to or greater than the total number of bits in the 'BuiltinByteString' argument.

= Note

This differs slightly from the description of the [corresponding operation in
CIP-122](https://github.com/cardano-foundation/CIPs/tree/master/CIP-0122#writebits);
instead of a single changelist argument comprised of pairs, we instead pass a
single list of indexes to change, and a single boolean value to change those
indexes to. The original proposal allowed one to set and clear bits in a
single operation, but constructing the list of boolean values for the updates
was somewhat expensive.  If it's really necessary to set some bits and clear
others then it is easier to call the function twice, once to set bits and
and once to clear them.

= See also

* [Bit indexing
scheme](https://github.com/cardano-foundation/CIPs/tree/master/CIP-0122#bit-indexing-scheme)
* [Operation
description](https://github.com/cardano-foundation/CIPs/tree/master/CIP-0122#writebits)
-}
writeBits
  :: BuiltinByteString
  -> [Integer]
  -> Bool
  -> BuiltinByteString
writeBits bs ixes bit = BI.writeBits bs (toOpaque ixes) (toOpaque bit)
{-# INLINEABLE writeBits #-}

{-| Given a length (first argument) and a byte (second argument), produce a 'BuiltinByteString' of
that length, with that byte in every position. Will error if given a negative length, or a second
argument that isn't a byte (less than 0, greater than 255).

= See also

* [Operation
description](https://github.com/cardano-foundation/CIPs/tree/master/CIP-0122#replicateByteString)
-}
replicateByte
  :: Integer
  -> Integer
  -> BuiltinByteString
replicateByte = BI.replicateByte
{-# INLINEABLE replicateByte #-}

{-| FIXME(https://github.com/IntersectMBO/plutus-private/issues/1609):

= See also

* [Operation
description](https://github.com/cardano-foundation/CIPs/tree/master/CIP-0109)
-}
expModInteger
  :: Integer
  -> Integer
  -> Integer
  -> Integer
expModInteger = BI.expModInteger
{-# INLINEABLE expModInteger #-}

-- | The SHA2-512 hash of a 'ByteString'
sha2_512 :: BuiltinByteString -> BuiltinByteString
sha2_512 = BI.sha2_512
{-# INLINABLE sha2_512 #-}

-- | The SHA3-512 hash of a 'ByteString'
sha3_512 :: BuiltinByteString -> BuiltinByteString
sha3_512 = BI.sha3_512
{-# INLINABLE sha3_512 #-}

<|MERGE_RESOLUTION|>--- conflicted
+++ resolved
@@ -2,153 +2,6 @@
 
 -- | Primitive names and functions for working with Plutus Core builtins.
 module PlutusTx.Builtins (
-<<<<<<< HEAD
-                          -- * Bytestring builtins
-                          BuiltinByteString
-                         , appendByteString
-                         , consByteString
-                         , sliceByteString
-                         , lengthOfByteString
-                         , indexByteString
-                         , emptyByteString
-                         , equalsByteString
-                         , lessThanByteString
-                         , lessThanEqualsByteString
-                         , greaterThanByteString
-                         , greaterThanEqualsByteString
-                         , sha2_256
-                         , sha3_256
-                         , blake2b_224
-                         , blake2b_256
-                         , keccak_256
-                         , ripemd_160
-                         , verifyEd25519Signature
-                         , verifyEcdsaSecp256k1Signature
-                         , verifySchnorrSecp256k1Signature
-                         , decodeUtf8
-                         , BuiltinByteStringHex (..)
-                         , BuiltinByteStringUtf8 (..)
-                         -- * Integer builtins
-                         , Integer
-                         , addInteger
-                         , subtractInteger
-                         , multiplyInteger
-                         , divideInteger
-                         , modInteger
-                         , quotientInteger
-                         , remainderInteger
-                         , greaterThanInteger
-                         , greaterThanEqualsInteger
-                         , lessThanInteger
-                         , lessThanEqualsInteger
-                         , equalsInteger
-                         , expModInteger
-                         -- * Error
-                         , error
-                         -- * Data
-                         , BuiltinData
-                         , chooseData
-                         , BI.caseData'
-                         , caseData
-                         , matchData
-                         , matchData'
-                         , equalsData
-                         , serialiseData
-                         , mkConstr
-                         , mkMap
-                         , mkList
-                         , mkI
-                         , mkB
-                         , unsafeDataAsConstr
-                         , unsafeDataAsMap
-                         , unsafeDataAsList
-                         , unsafeDataAsI
-                         , unsafeDataAsB
-                         , BI.builtinDataToData
-                         , BI.dataToBuiltinData
-                         -- * Strings
-                         , BuiltinString
-                         , appendString
-                         , emptyString
-                         , equalsString
-                         , encodeUtf8
-                         -- * Pairs
-                         , pairToPair
-                         -- * Lists
-                         , mkNil
-                         , mkNilOpaque
-                         , null
-                         , BI.caseList'
-                         , caseList
-                         , matchList
-                         , matchList'
-                         , headMaybe
-                         , BI.head
-                         , BI.tail
-                         , BI.drop
-                         , uncons
-                         , unsafeUncons
-                         -- * Arrays
-                         , BI.BuiltinArray
-                         , BI.listToArray
-                         , sopListToArray
-                         , BI.lengthOfArray
-                         , BI.indexArray
-                         -- * Tracing
-                         , trace
-                         -- * BLS12_381
-                         , BuiltinBLS12_381_G1_Element
-                         , bls12_381_G1_equals
-                         , bls12_381_G1_add
-                         , bls12_381_G1_scalarMul
-                         , bls12_381_G1_neg
-                         , bls12_381_G1_compress
-                         , bls12_381_G1_uncompress
-                         , bls12_381_G1_hashToGroup
-                         , bls12_381_G1_compressed_zero
-                         , bls12_381_G1_compressed_generator
-                         , BuiltinBLS12_381_G2_Element
-                         , bls12_381_G2_equals
-                         , bls12_381_G2_add
-                         , bls12_381_G2_scalarMul
-                         , bls12_381_G2_neg
-                         , bls12_381_G2_compress
-                         , bls12_381_G2_uncompress
-                         , bls12_381_G2_hashToGroup
-                         , bls12_381_G2_compressed_zero
-                         , bls12_381_G2_compressed_generator
-                         , BuiltinBLS12_381_MlResult
-                         , bls12_381_millerLoop
-                         , bls12_381_mulMlResult
-                         , bls12_381_finalVerify
-                         -- * Conversions
-                         , fromOpaque
-                         , toOpaque
-                         , useToOpaque
-                         , useFromOpaque
-                         , fromBuiltin
-                         , toBuiltin
-                         -- * Logical
-                         , ByteOrder (..)
-                         , integerToByteString
-                         , byteStringToInteger
-                         , andByteString
-                         , orByteString
-                         , xorByteString
-                         , complementByteString
-                         , readBit
-                         , writeBits
-                         , replicateByte
-                         -- * Bitwise
-                         , shiftByteString
-                         , rotateByteString
-                         , countSetBits
-                         , findFirstSetBit
-                         -- Hydra Extras
-                         , sha2_512
-                         , sha3_512
-                         ) where
-=======
   -- * Bytestring builtins
   BuiltinByteString,
   appendByteString,
@@ -302,8 +155,10 @@
   rotateByteString,
   countSetBits,
   findFirstSetBit,
+
+  sha2_512,
+  sha3_512,
 ) where
->>>>>>> de1b3ef1
 
 import Data.Maybe
 import PlutusTx.Bool (Bool (..))
