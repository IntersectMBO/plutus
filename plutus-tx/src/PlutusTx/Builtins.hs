-- editorconfig-checker-disable-file
{-# OPTIONS_GHC -fno-omit-interface-pragmas #-}
{-# OPTIONS_GHC -fno-ignore-interface-pragmas #-}

-- | Primitive names and functions for working with Plutus Core builtins.
module PlutusTx.Builtins (
<<<<<<< HEAD
                          -- * Bytestring builtins
                          BuiltinByteString
                         , appendByteString
                         , consByteString
                         , sliceByteString
                         , lengthOfByteString
                         , indexByteString
                         , emptyByteString
                         , equalsByteString
                         , lessThanByteString
                         , lessThanEqualsByteString
                         , greaterThanByteString
                         , greaterThanEqualsByteString
                         , sha2_256
                         , sha3_256
                         , blake2b_256
                         , verifyEd25519Signature
                         , verifyEcdsaSecp256k1Signature
                         , verifySchnorrSecp256k1Signature
                         , decodeUtf8
                         -- * Integer builtins
                         , Integer
                         , addInteger
                         , subtractInteger
                         , multiplyInteger
                         , divideInteger
                         , modInteger
                         , quotientInteger
                         , remainderInteger
                         , greaterThanInteger
                         , greaterThanEqualsInteger
                         , lessThanInteger
                         , lessThanEqualsInteger
                         , equalsInteger
                         -- * Error
                         , error
                         -- * Data
                         , BuiltinData
                         , chooseData
                         , matchData
                         , matchData'
                         , equalsData
                         , serialiseData
                         , mkConstr
                         , mkMap
                         , mkList
                         , mkI
                         , mkB
                         , unsafeDataAsConstr
                         , unsafeDataAsMap
                         , unsafeDataAsList
                         , unsafeDataAsI
                         , unsafeDataAsB
                         , BI.builtinDataToData
                         , BI.dataToBuiltinData
                         -- * Strings
                         , BuiltinString
                         , appendString
                         , emptyString
                         , equalsString
                         , encodeUtf8
                         -- * Lists
                         , matchList
                         -- * Tracing
                         , trace
                         -- * BLS12_381
                         , BuiltinBLS12_381_G1_Element
                         , bls12_381_G1_equals
                         , bls12_381_G1_add
                         , bls12_381_G1_scalarMul
                         , bls12_381_G1_neg
                         , bls12_381_G1_compress
                         , bls12_381_G1_uncompress
                         , bls12_381_G1_hashToGroup
                         , bls12_381_G1_zero
                         , bls12_381_G1_generator
                         , BuiltinBLS12_381_G2_Element
                         , bls12_381_G2_equals
                         , bls12_381_G2_add
                         , bls12_381_G2_scalarMul
                         , bls12_381_G2_neg
                         , bls12_381_G2_compress
                         , bls12_381_G2_uncompress
                         , bls12_381_G2_hashToGroup
                         , bls12_381_G2_zero
                         , bls12_381_G2_generator
                         , BuiltinBLS12_381_MlResult
                         , bls12_381_millerLoop
                         , bls12_381_mulMlResult
                         , bls12_381_finalVerify
                         -- * Conversions
                         , fromBuiltin
                         , toBuiltin
                         ) where
=======
                                -- * Bytestring builtins
                                BuiltinByteString
                                , appendByteString
                                , consByteString
                                , sliceByteString
                                , lengthOfByteString
                                , indexByteString
                                , emptyByteString
                                , equalsByteString
                                , lessThanByteString
                                , lessThanEqualsByteString
                                , greaterThanByteString
                                , greaterThanEqualsByteString
                                , sha2_256
                                , sha3_256
                                , blake2b_256
                                , verifyEd25519Signature
                                , verifyEcdsaSecp256k1Signature
                                , verifySchnorrSecp256k1Signature
                                , decodeUtf8
                                -- * Integer builtins
                                , Integer
                                , addInteger
                                , subtractInteger
                                , multiplyInteger
                                , divideInteger
                                , modInteger
                                , quotientInteger
                                , remainderInteger
                                , greaterThanInteger
                                , greaterThanEqualsInteger
                                , lessThanInteger
                                , lessThanEqualsInteger
                                , equalsInteger
                                -- * Error
                                , error
                                -- * Data
                                , BuiltinData
                                , chooseData
                                , matchData
                                , matchData'
                                , equalsData
                                , serialiseData
                                , mkConstr
                                , mkMap
                                , mkList
                                , mkI
                                , mkB
                                , unsafeDataAsConstr
                                , unsafeDataAsMap
                                , unsafeDataAsList
                                , unsafeDataAsI
                                , unsafeDataAsB
                                , BI.builtinDataToData
                                , BI.dataToBuiltinData
                                -- * Strings
                                , BuiltinString
                                , appendString
                                , emptyString
                                , equalsString
                                , encodeUtf8
                                -- * Lists
                                , matchList
                                -- * Tracing
                                , trace
                                -- * Conversions
                                , fromBuiltin
                                , toBuiltin
                                -- * Bitwise builtins
                                , integerToByteString
                                , byteStringToInteger
                                , andByteString
                                , iorByteString
                                , xorByteString
                                , complementByteString
                                , shiftByteString
                                , rotateByteString
                                , popCountByteString
                                , testBitByteString
                                , writeBitByteString
                                , findFirstSetByteString
                                ) where
>>>>>>> 266ac1ef

import PlutusTx.Base (const, uncurry)
import PlutusTx.Bool (Bool (..))
import PlutusTx.Builtins.Class
import PlutusTx.Builtins.Internal (BuiltinBLS12_381_G1_Element (..),
                                   BuiltinBLS12_381_G2_Element (..), BuiltinBLS12_381_MlResult (..),
                                   BuiltinByteString (..), BuiltinData, BuiltinString)
import PlutusTx.Builtins.Internal qualified as BI
import PlutusTx.Integer (Integer)

{-# INLINABLE appendByteString #-}
-- | Concatenates two 'ByteString's.
appendByteString :: BuiltinByteString -> BuiltinByteString -> BuiltinByteString
appendByteString = BI.appendByteString

{-# INLINABLE consByteString #-}
-- | Adds a byte to the front of a 'ByteString'.
consByteString :: Integer -> BuiltinByteString -> BuiltinByteString
consByteString n bs = BI.consByteString (toBuiltin n) bs

{-# INLINABLE sliceByteString #-}
-- | Returns the substring of a 'ByteString' from index 'start' of length 'n'.
sliceByteString :: Integer -> Integer -> BuiltinByteString -> BuiltinByteString
sliceByteString start n bs = BI.sliceByteString (toBuiltin start) (toBuiltin n) bs

{-# INLINABLE lengthOfByteString #-}
-- | Returns the length of a 'ByteString'.
lengthOfByteString :: BuiltinByteString -> Integer
lengthOfByteString = BI.lengthOfByteString

{-# INLINABLE indexByteString #-}
-- | Returns the byte of a 'ByteString' at index.
indexByteString :: BuiltinByteString -> Integer -> Integer
indexByteString b n = BI.indexByteString b (toBuiltin n)

{-# INLINABLE emptyByteString #-}
-- | An empty 'ByteString'.
emptyByteString :: BuiltinByteString
emptyByteString = BI.emptyByteString

{-# INLINABLE sha2_256 #-}
-- | The SHA2-256 hash of a 'ByteString'
sha2_256 :: BuiltinByteString -> BuiltinByteString
sha2_256 = BI.sha2_256

{-# INLINABLE sha3_256 #-}
-- | The SHA3-256 hash of a 'ByteString'
sha3_256 :: BuiltinByteString -> BuiltinByteString
sha3_256 = BI.sha3_256

{-# INLINABLE blake2b_256 #-}
-- | The BLAKE2B-256 hash of a 'ByteString'
blake2b_256 :: BuiltinByteString -> BuiltinByteString
blake2b_256 = BI.blake2b_256

{-# INLINABLE verifyEd25519Signature #-}
-- | Ed25519 signature verification. Verify that the signature is a signature of
-- the message by the public key. This will fail if key or the signature are not
-- of the expected length.
verifyEd25519Signature
    :: BuiltinByteString  -- ^ Public Key (32 bytes)
    -> BuiltinByteString  -- ^ Message    (arbirtary length)
    -> BuiltinByteString  -- ^ Signature  (64 bytes)
    -> Bool
verifyEd25519Signature pubKey message signature = fromBuiltin (BI.verifyEd25519Signature pubKey message signature)

{-# INLINABLE equalsByteString #-}
-- | Check if two 'ByteString's are equal.
equalsByteString :: BuiltinByteString -> BuiltinByteString -> Bool
equalsByteString x y = fromBuiltin (BI.equalsByteString x y)

{-# INLINABLE lessThanByteString #-}
-- | Check if one 'ByteString' is less than another.
lessThanByteString :: BuiltinByteString -> BuiltinByteString -> Bool
lessThanByteString x y = fromBuiltin (BI.lessThanByteString x y)

{-# INLINABLE lessThanEqualsByteString #-}
-- | Check if one 'ByteString' is less than or equal to another.
lessThanEqualsByteString :: BuiltinByteString -> BuiltinByteString -> Bool
lessThanEqualsByteString x y = fromBuiltin (BI.lessThanEqualsByteString x y)

{-# INLINABLE greaterThanByteString #-}
-- | Check if one 'ByteString' is greater than another.
greaterThanByteString :: BuiltinByteString -> BuiltinByteString -> Bool
greaterThanByteString x y = BI.ifThenElse (BI.lessThanEqualsByteString x y) False True

{-# INLINABLE greaterThanEqualsByteString #-}
-- | Check if one 'ByteString' is greater than another.
greaterThanEqualsByteString :: BuiltinByteString -> BuiltinByteString -> Bool
greaterThanEqualsByteString x y = BI.ifThenElse (BI.lessThanByteString x y) False True

{-# INLINABLE decodeUtf8 #-}
-- | Converts a ByteString to a String.
decodeUtf8 :: BuiltinByteString -> BuiltinString
decodeUtf8 = BI.decodeUtf8

{-# INLINEABLE verifyEcdsaSecp256k1Signature #-}
-- | Given an ECDSA SECP256k1 verification key, an ECDSA SECP256k1 signature,
-- and an ECDSA SECP256k1 message hash (all as 'BuiltinByteString's), verify the
-- hash with that key and signature.
--
-- = Note
--
-- There are additional well-formation requirements for the arguments beyond
-- their length:
--
-- * The first byte of the public key must correspond to the sign of the /y/
-- coordinate: this is @0x02@ if /y/ is even, and @0x03@ otherwise.
-- * The remaining bytes of the public key must correspond to the /x/
-- coordinate, as a big-endian integer.
-- * The first 32 bytes of the signature must correspond to the big-endian
-- integer representation of _r_.
-- * The last 32 bytes of the signature must correspond to the big-endian
-- integer representation of _s_.
--
-- While this primitive /accepts/ a hash, any caller should only pass it hashes
-- that they computed themselves: specifically, they should receive the
-- /message/ from a sender and hash it, rather than receiving the /hash/ from
-- said sender. Failure to do so can be
-- [dangerous](https://bitcoin.stackexchange.com/a/81116/35586). Other than
-- length, we make no requirements of what hash gets used.
--
-- = See also
--
-- *
-- [@secp256k1_ec_pubkey_serialize@](https://github.com/bitcoin-core/secp256k1/blob/master/include/secp256k1.h#L394);
-- this implements the format for the verification key that we accept, given a
-- length argument of 33 and the @SECP256K1_EC_COMPRESSED@ flag.
-- *
-- [@secp256k1_ecdsa_serialize_compact@](https://github.com/bitcoin-core/secp256k1/blob/master/include/secp256k1.h#L487);
-- this implements the format for the signature that we accept.
verifyEcdsaSecp256k1Signature
  :: BuiltinByteString -- ^ Verification key (33 bytes)
  -> BuiltinByteString -- ^ Message hash (32 bytes)
  -> BuiltinByteString -- ^ Signature (64 bytes)
  -> Bool
verifyEcdsaSecp256k1Signature vk msg sig =
  fromBuiltin (BI.verifyEcdsaSecp256k1Signature vk msg sig)

{-# INLINEABLE verifySchnorrSecp256k1Signature #-}
-- | Given a Schnorr SECP256k1 verification key, a Schnorr SECP256k1 signature,
-- and a message (all as 'BuiltinByteString's), verify the message with that key
-- and signature.
--
-- = Note
--
-- There are additional well-formation requirements for the arguments beyond
-- their length. Throughout, we refer to co-ordinates of the point @R@.
--
-- * The bytes of the public key must correspond to the /x/ coordinate, as a
-- big-endian integer, as specified in BIP-340.
-- * The first 32 bytes of the signature must correspond to the /x/ coordinate,
-- as a big-endian integer, as specified in BIP-340.
-- * The last 32 bytes of the signature must correspond to the bytes of /s/, as
-- a big-endian integer, as specified in BIP-340.
--
-- = See also
--
-- * [BIP-340](https://github.com/bitcoin/bips/blob/master/bip-0340.mediawiki)
-- *
-- [@secp256k1_xonly_pubkey_serialize@](https://github.com/bitcoin-core/secp256k1/blob/master/include/secp256k1_extrakeys.h#L61);
-- this implements the format for the verification key that we accept.
-- *
-- [@secp256k1_schnorrsig_sign@](https://github.com/bitcoin-core/secp256k1/blob/master/include/secp256k1_schnorrsig.h#L129);
-- this implements the signing logic for signatures this builtin can verify.
verifySchnorrSecp256k1Signature
  :: BuiltinByteString -- ^ Verification key (32 bytes)
  -> BuiltinByteString -- ^ Message (arbitrary length)
  -> BuiltinByteString -- ^ Signature (64 bytes)
  -> Bool
verifySchnorrSecp256k1Signature vk msg sig =
  fromBuiltin (BI.verifySchnorrSecp256k1Signature vk msg sig)

-- | Converts a non-negative 'Integer' into its base-256 'BuiltinByteString' representation.
-- The format is little-endian, i.e. the first byte is the least significant.
-- The inverse of this is 'byteStringToInteger'.
-- The output does not contain any trailing zero-bytes, hence zeros are empty bytestrings.
-- If the input is negative, this function errs.
{-# INLINEABLE integerToByteString #-}
integerToByteString :: Integer -> BuiltinByteString
integerToByteString i = BI.integerToByteString (toBuiltin i)

-- | Converts a base-256 'BuiltinByteString' into its 'Integer' representation.
-- The format is little-endian, i.e. the first byte is the least significant.
-- The inverse of this is 'integerToByteString'.
-- The input can contain trailing zero-bytes.
{-# INLINEABLE byteStringToInteger #-}
byteStringToInteger :: BuiltinByteString -> Integer
byteStringToInteger bs = fromBuiltin (BI.byteStringToInteger bs)

-- | If given bytestrings of equal length, constructs their bitwise logical
-- AND, erring otherwise.
{-# INLINEABLE andByteString #-}
andByteString :: BuiltinByteString -> BuiltinByteString -> BuiltinByteString
andByteString = BI.andByteString

-- | If given bytestrings of equal length, constructs their bitwise logical
-- OR, erring otherwise.
{-# INLINEABLE iorByteString #-}
iorByteString :: BuiltinByteString -> BuiltinByteString -> BuiltinByteString
iorByteString = BI.iorByteString

-- | If given bytestrings of equal length, constructs their bitwise logical
-- XOR, erroring otherwise.
{-# INLINEABLE xorByteString #-}
xorByteString :: BuiltinByteString -> BuiltinByteString -> BuiltinByteString
xorByteString = BI.xorByteString

-- | If given bytestrings of equal length, constructs the flipped bytestring,
-- i.e. each bit is flipped.
{-# INLINEABLE complementByteString #-}
complementByteString :: BuiltinByteString -> BuiltinByteString
complementByteString = BI.complementByteString

-- | Shifts the input bytestring left by the specified (possibly negative) amount.
-- If positive, shifts left/to higher significance.
-- If negative, shifts right/to lower significance.
-- The shift is **not** arithmetic. You can emulate an arithmetic
-- shift by OR-ing with what is morally -1 left-shifted the appropriate amount.
-- The output is not trimmed, hence trailing zero-bytes may remain.
{-# INLINEABLE shiftByteString #-}
shiftByteString :: BuiltinByteString -> Integer -> BuiltinByteString
shiftByteString bs i = BI.shiftByteString bs (toBuiltin i)

-- | Rotates the input bytestring left by the specified (possibly negative) amount.
-- If positive, rotates left/to higher significance.
-- If negative, rotates right/to lower significance.
{-# INLINEABLE rotateByteString #-}
rotateByteString :: BuiltinByteString -> Integer -> BuiltinByteString
rotateByteString bs i = BI.rotateByteString bs (toBuiltin i)

-- | Counts the number of 1 bits in the argument.
{-# INLINEABLE popCountByteString #-}
popCountByteString :: BuiltinByteString -> Integer
popCountByteString bs = fromBuiltin (BI.popCountByteString bs)

-- | Bitwise indexing operation. Errs when given an index that's not
-- in-bounds: specifically, indices that are either negative or greater than or
-- equal to the number of bits in the 'BuiltinByteString' argument.
{-# INLINEABLE testBitByteString #-}
testBitByteString :: BuiltinByteString -> Integer -> Bool
testBitByteString bs i = fromBuiltin (BI.testBitByteString bs (toBuiltin i))

-- | Bitwise modification at an index. Errs when given an index that's not
-- in-bounds: specifically, indices that are either negative or greater than
-- or equal to the number of bits in the 'BuiltinByteString' argument.
{-# INLINEABLE writeBitByteString #-}
writeBitByteString :: BuiltinByteString -> Integer -> Bool -> BuiltinByteString
writeBitByteString bs i b = BI.writeBitByteString bs (toBuiltin i) (toBuiltin b)

-- | Finds the lowest bit index such that 'testBitByteString' at that index is
-- 'True'. Returns @-1@ if no such index exists: that is, the
-- 'BuiltinByteString' argument has only zero bytes in it, or is empty.
{-# INLINEABLE findFirstSetByteString #-}
findFirstSetByteString :: BuiltinByteString -> Integer
findFirstSetByteString bs = fromBuiltin (BI.findFirstSetByteString bs)

{-# INLINABLE addInteger #-}
-- | Add two 'Integer's.
addInteger :: Integer -> Integer -> Integer
addInteger x y = fromBuiltin (BI.addInteger (toBuiltin x) (toBuiltin y))

{-# INLINABLE subtractInteger #-}
-- | Subtract two 'Integer's.
subtractInteger :: Integer -> Integer -> Integer
subtractInteger x y = fromBuiltin (BI.subtractInteger (toBuiltin x) (toBuiltin y))

{-# INLINABLE multiplyInteger #-}
-- | Multiply two 'Integer's.
multiplyInteger :: Integer -> Integer -> Integer
multiplyInteger x y = fromBuiltin (BI.multiplyInteger (toBuiltin x) (toBuiltin y))

{-# INLINABLE divideInteger #-}
-- | Divide two integers.
divideInteger :: Integer -> Integer -> Integer
divideInteger x y = fromBuiltin (BI.divideInteger (toBuiltin x) (toBuiltin y))

{-# INLINABLE modInteger #-}
-- | Integer modulo operation.
modInteger :: Integer -> Integer -> Integer
modInteger x y = fromBuiltin (BI.modInteger (toBuiltin x) (toBuiltin y))

{-# INLINABLE quotientInteger #-}
-- | Quotient of two integers.
quotientInteger :: Integer -> Integer -> Integer
quotientInteger x y = fromBuiltin (BI.quotientInteger (toBuiltin x) (toBuiltin y))

{-# INLINABLE remainderInteger #-}
-- | Take the remainder of dividing two 'Integer's.
remainderInteger :: Integer -> Integer -> Integer
remainderInteger x y = fromBuiltin (BI.remainderInteger (toBuiltin x) (toBuiltin y))

{-# INLINABLE greaterThanInteger #-}
-- | Check whether one 'Integer' is greater than another.
greaterThanInteger :: Integer -> Integer -> Bool
greaterThanInteger x y = BI.ifThenElse (BI.lessThanEqualsInteger x y ) False True

{-# INLINABLE greaterThanEqualsInteger #-}
-- | Check whether one 'Integer' is greater than or equal to another.
greaterThanEqualsInteger :: Integer -> Integer -> Bool
greaterThanEqualsInteger x y = BI.ifThenElse (BI.lessThanInteger x y) False True

{-# INLINABLE lessThanInteger #-}
-- | Check whether one 'Integer' is less than another.
lessThanInteger :: Integer -> Integer -> Bool
lessThanInteger x y = fromBuiltin (BI.lessThanInteger (toBuiltin x) (toBuiltin y))

{-# INLINABLE lessThanEqualsInteger #-}
-- | Check whether one 'Integer' is less than or equal to another.
lessThanEqualsInteger :: Integer -> Integer -> Bool
lessThanEqualsInteger x y = fromBuiltin (BI.lessThanEqualsInteger (toBuiltin x) (toBuiltin y))

{-# INLINABLE equalsInteger #-}
-- | Check if two 'Integer's are equal.
equalsInteger :: Integer -> Integer -> Bool
equalsInteger x y = fromBuiltin (BI.equalsInteger (toBuiltin x) (toBuiltin y))

{-# INLINABLE error #-}
-- | Aborts evaluation with an error.
error :: () -> a
error x = BI.error (toBuiltin x)

{-# INLINABLE appendString #-}
-- | Append two 'String's.
appendString :: BuiltinString -> BuiltinString -> BuiltinString
appendString = BI.appendString

{-# INLINABLE emptyString #-}
-- | An empty 'String'.
emptyString :: BuiltinString
emptyString = BI.emptyString

{-# INLINABLE equalsString #-}
-- | Check if two strings are equal
equalsString :: BuiltinString -> BuiltinString -> Bool
equalsString x y = fromBuiltin (BI.equalsString x y)

{-# INLINABLE trace #-}
-- | Emit the given string as a trace message before evaluating the argument.
trace :: BuiltinString -> a -> a
trace = BI.trace

{-# INLINABLE encodeUtf8 #-}
-- | Convert a String into a ByteString.
encodeUtf8 :: BuiltinString -> BuiltinByteString
encodeUtf8 = BI.encodeUtf8

matchList :: forall a r . BI.BuiltinList a -> r -> (a -> BI.BuiltinList a -> r) -> r
matchList l nilCase consCase = BI.chooseList l (const nilCase) (\_ -> consCase (BI.head l) (BI.tail l)) ()

{-# INLINABLE chooseData #-}
-- | Given five values for the five different constructors of 'BuiltinData', selects
-- one depending on which corresponds to the actual constructor of the given value.
chooseData :: forall a . BuiltinData -> a -> a -> a -> a -> a -> a
chooseData = BI.chooseData

{-# INLINABLE serialiseData #-}
-- | Convert a String into a ByteString.
serialiseData :: BuiltinData -> BuiltinByteString
serialiseData = BI.serialiseData

{-# INLINABLE mkConstr #-}
-- | Constructs a 'BuiltinData' value with the @Constr@ constructor.
mkConstr :: Integer -> [BuiltinData] -> BuiltinData
mkConstr i args = BI.mkConstr (toBuiltin i) (toBuiltin args)

{-# INLINABLE mkMap #-}
-- | Constructs a 'BuiltinData' value with the @Map@ constructor.
mkMap :: [(BuiltinData, BuiltinData)] -> BuiltinData
mkMap es = BI.mkMap (toBuiltin es)

{-# INLINABLE mkList #-}
-- | Constructs a 'BuiltinData' value with the @List@ constructor.
mkList :: [BuiltinData] -> BuiltinData
mkList l = BI.mkList (toBuiltin l)

{-# INLINABLE mkI #-}
-- | Constructs a 'BuiltinData' value with the @I@ constructor.
mkI :: Integer -> BuiltinData
mkI = BI.mkI

{-# INLINABLE mkB #-}
-- | Constructs a 'BuiltinData' value with the @B@ constructor.
mkB :: BuiltinByteString -> BuiltinData
mkB = BI.mkB

{-# INLINABLE unsafeDataAsConstr #-}
-- | Deconstructs a 'BuiltinData' as a @Constr@, or fails if it is not one.
unsafeDataAsConstr :: BuiltinData -> (Integer, [BuiltinData])
unsafeDataAsConstr d = fromBuiltin (BI.unsafeDataAsConstr d)

{-# INLINABLE unsafeDataAsMap #-}
-- | Deconstructs a 'BuiltinData' as a @Map@, or fails if it is not one.
unsafeDataAsMap :: BuiltinData -> [(BuiltinData, BuiltinData)]
unsafeDataAsMap d = fromBuiltin (BI.unsafeDataAsMap d)

{-# INLINABLE unsafeDataAsList #-}
-- | Deconstructs a 'BuiltinData' as a @List@, or fails if it is not one.
unsafeDataAsList :: BuiltinData -> [BuiltinData]
unsafeDataAsList d = fromBuiltin (BI.unsafeDataAsList d)

{-# INLINABLE unsafeDataAsI #-}
-- | Deconstructs a 'BuiltinData' as an @I@, or fails if it is not one.
unsafeDataAsI :: BuiltinData -> Integer
unsafeDataAsI d = fromBuiltin (BI.unsafeDataAsI d)

{-# INLINABLE unsafeDataAsB #-}
-- | Deconstructs a 'BuiltinData' as a @B@, or fails if it is not one.
unsafeDataAsB :: BuiltinData -> BuiltinByteString
unsafeDataAsB = BI.unsafeDataAsB

{-# INLINABLE equalsData #-}
-- | Check if two 'BuiltinData's are equal.
equalsData :: BuiltinData -> BuiltinData -> Bool
equalsData d1 d2 = fromBuiltin (BI.equalsData d1 d2)

{-# INLINABLE matchData #-}
-- | Given a 'BuiltinData' value and matching functions for the five constructors,
-- applies the appropriate matcher to the arguments of the constructor and returns the result.
matchData
    :: BuiltinData
    -> (Integer -> [BuiltinData] -> r)
    -> ([(BuiltinData, BuiltinData)] -> r)
    -> ([BuiltinData] -> r)
    -> (Integer -> r)
    -> (BuiltinByteString -> r)
    -> r
matchData d constrCase mapCase listCase iCase bCase =
   chooseData
   d
   (\_ -> uncurry constrCase (unsafeDataAsConstr d))
   (\_ -> mapCase (unsafeDataAsMap d))
   (\_ -> listCase (unsafeDataAsList d))
   (\_ -> iCase (unsafeDataAsI d))
   (\_ -> bCase (unsafeDataAsB d))
   ()

{-# INLINABLE matchData' #-}
-- | Given a 'BuiltinData' value and matching functions for the five constructors,
-- applies the appropriate matcher to the arguments of the constructor and returns the result.
matchData'
    :: BuiltinData
    -> (Integer -> BI.BuiltinList BuiltinData -> r)
    -> (BI.BuiltinList (BI.BuiltinPair BuiltinData BuiltinData) -> r)
    -> (BI.BuiltinList BuiltinData -> r)
    -> (Integer -> r)
    -> (BuiltinByteString -> r)
    -> r
matchData' d constrCase mapCase listCase iCase bCase =
   chooseData
   d
   (\_ -> let tup = BI.unsafeDataAsConstr d in constrCase (BI.fst tup) (BI.snd tup))
   (\_ -> mapCase (BI.unsafeDataAsMap d))
   (\_ -> listCase (BI.unsafeDataAsList d))
   (\_ -> iCase (unsafeDataAsI d))
   (\_ -> bCase (unsafeDataAsB d))
   ()

-- G1 --
{-# INLINABLE bls12_381_G1_equals #-}
bls12_381_G1_equals :: BuiltinBLS12_381_G1_Element -> BuiltinBLS12_381_G1_Element -> Bool
bls12_381_G1_equals a b = fromBuiltin (BI.bls12_381_G1_equals a b)

{-# INLINABLE bls12_381_G1_add #-}
bls12_381_G1_add :: BuiltinBLS12_381_G1_Element -> BuiltinBLS12_381_G1_Element -> BuiltinBLS12_381_G1_Element
bls12_381_G1_add = BI.bls12_381_G1_add

{-# INLINABLE bls12_381_G1_scalarMul #-}
bls12_381_G1_scalarMul :: Integer -> BuiltinBLS12_381_G1_Element -> BuiltinBLS12_381_G1_Element
bls12_381_G1_scalarMul = BI.bls12_381_G1_scalarMul

{-# INLINABLE bls12_381_G1_neg #-}
bls12_381_G1_neg :: BuiltinBLS12_381_G1_Element -> BuiltinBLS12_381_G1_Element
bls12_381_G1_neg = BI.bls12_381_G1_neg

{-# INLINABLE bls12_381_G1_compress #-}
bls12_381_G1_compress :: BuiltinBLS12_381_G1_Element -> BuiltinByteString
bls12_381_G1_compress = BI.bls12_381_G1_compress

{-# INLINABLE bls12_381_G1_uncompress #-}
bls12_381_G1_uncompress :: BuiltinByteString -> BuiltinBLS12_381_G1_Element
bls12_381_G1_uncompress = BI.bls12_381_G1_uncompress

{-# INLINABLE bls12_381_G1_hashToGroup #-}
bls12_381_G1_hashToGroup :: BuiltinByteString -> BuiltinByteString -> BuiltinBLS12_381_G1_Element
bls12_381_G1_hashToGroup = BI.bls12_381_G1_hashToGroup

{-# INLINABLE bls12_381_G1_zero #-}
bls12_381_G1_zero :: BuiltinBLS12_381_G1_Element
bls12_381_G1_zero = BI.bls12_381_G1_zero

{-# INLINABLE bls12_381_G1_generator #-}
bls12_381_G1_generator :: BuiltinBLS12_381_G1_Element
bls12_381_G1_generator = BI.bls12_381_G1_generator

-- G2 --
{-# INLINABLE bls12_381_G2_equals #-}
bls12_381_G2_equals :: BuiltinBLS12_381_G2_Element -> BuiltinBLS12_381_G2_Element -> Bool
bls12_381_G2_equals a b = fromBuiltin (BI.bls12_381_G2_equals a b)

{-# INLINABLE bls12_381_G2_add #-}
bls12_381_G2_add :: BuiltinBLS12_381_G2_Element -> BuiltinBLS12_381_G2_Element -> BuiltinBLS12_381_G2_Element
bls12_381_G2_add = BI.bls12_381_G2_add

{-# INLINABLE bls12_381_G2_scalarMul #-}
bls12_381_G2_scalarMul :: Integer -> BuiltinBLS12_381_G2_Element -> BuiltinBLS12_381_G2_Element
bls12_381_G2_scalarMul = BI.bls12_381_G2_scalarMul

{-# INLINABLE bls12_381_G2_neg #-}
bls12_381_G2_neg :: BuiltinBLS12_381_G2_Element -> BuiltinBLS12_381_G2_Element
bls12_381_G2_neg = BI.bls12_381_G2_neg

{-# INLINABLE bls12_381_G2_compress #-}
bls12_381_G2_compress :: BuiltinBLS12_381_G2_Element -> BuiltinByteString
bls12_381_G2_compress = BI.bls12_381_G2_compress

{-# INLINABLE bls12_381_G2_uncompress #-}
bls12_381_G2_uncompress :: BuiltinByteString -> BuiltinBLS12_381_G2_Element
bls12_381_G2_uncompress = BI.bls12_381_G2_uncompress

{-# INLINABLE bls12_381_G2_hashToGroup #-}
bls12_381_G2_hashToGroup :: BuiltinByteString -> BuiltinByteString -> BuiltinBLS12_381_G2_Element
bls12_381_G2_hashToGroup = BI.bls12_381_G2_hashToGroup

{-# INLINABLE bls12_381_G2_zero #-}
bls12_381_G2_zero :: BuiltinBLS12_381_G2_Element
bls12_381_G2_zero = BI.bls12_381_G2_zero

{-# INLINABLE bls12_381_G2_generator #-}
bls12_381_G2_generator :: BuiltinBLS12_381_G2_Element
bls12_381_G2_generator = BI.bls12_381_G2_generator

-- Pairing --
{-# INLINABLE bls12_381_millerLoop #-}
bls12_381_millerLoop :: BuiltinBLS12_381_G1_Element -> BuiltinBLS12_381_G2_Element -> BuiltinBLS12_381_MlResult
bls12_381_millerLoop = BI.bls12_381_millerLoop

{-# INLINABLE bls12_381_mulMlResult #-}
bls12_381_mulMlResult ::  BuiltinBLS12_381_MlResult -> BuiltinBLS12_381_MlResult -> BuiltinBLS12_381_MlResult
bls12_381_mulMlResult = BI.bls12_381_mulMlResult

{-# INLINABLE bls12_381_finalVerify #-}
bls12_381_finalVerify :: BuiltinBLS12_381_MlResult -> BuiltinBLS12_381_MlResult -> Bool
bls12_381_finalVerify a b = fromBuiltin (BI.bls12_381_finalVerify a b)<|MERGE_RESOLUTION|>--- conflicted
+++ resolved
@@ -4,9 +4,8 @@
 
 -- | Primitive names and functions for working with Plutus Core builtins.
 module PlutusTx.Builtins (
-<<<<<<< HEAD
-                          -- * Bytestring builtins
-                          BuiltinByteString
+                         -- * Bytestring builtins
+                           BuiltinByteString
                          , appendByteString
                          , consByteString
                          , sliceByteString
@@ -95,94 +94,20 @@
                          , bls12_381_millerLoop
                          , bls12_381_mulMlResult
                          , bls12_381_finalVerify
-                         -- * Conversions
-                         , fromBuiltin
-                         , toBuiltin
+                         -- * Bitwise builtins
+                         , integerToByteString
+                         , byteStringToInteger
+                         , andByteString
+                         , iorByteString
+                         , xorByteString
+                         , complementByteString
+                         , shiftByteString
+                         , rotateByteString
+                         , popCountByteString
+                         , testBitByteString
+                         , writeBitByteString
+                         , findFirstSetByteString
                          ) where
-=======
-                                -- * Bytestring builtins
-                                BuiltinByteString
-                                , appendByteString
-                                , consByteString
-                                , sliceByteString
-                                , lengthOfByteString
-                                , indexByteString
-                                , emptyByteString
-                                , equalsByteString
-                                , lessThanByteString
-                                , lessThanEqualsByteString
-                                , greaterThanByteString
-                                , greaterThanEqualsByteString
-                                , sha2_256
-                                , sha3_256
-                                , blake2b_256
-                                , verifyEd25519Signature
-                                , verifyEcdsaSecp256k1Signature
-                                , verifySchnorrSecp256k1Signature
-                                , decodeUtf8
-                                -- * Integer builtins
-                                , Integer
-                                , addInteger
-                                , subtractInteger
-                                , multiplyInteger
-                                , divideInteger
-                                , modInteger
-                                , quotientInteger
-                                , remainderInteger
-                                , greaterThanInteger
-                                , greaterThanEqualsInteger
-                                , lessThanInteger
-                                , lessThanEqualsInteger
-                                , equalsInteger
-                                -- * Error
-                                , error
-                                -- * Data
-                                , BuiltinData
-                                , chooseData
-                                , matchData
-                                , matchData'
-                                , equalsData
-                                , serialiseData
-                                , mkConstr
-                                , mkMap
-                                , mkList
-                                , mkI
-                                , mkB
-                                , unsafeDataAsConstr
-                                , unsafeDataAsMap
-                                , unsafeDataAsList
-                                , unsafeDataAsI
-                                , unsafeDataAsB
-                                , BI.builtinDataToData
-                                , BI.dataToBuiltinData
-                                -- * Strings
-                                , BuiltinString
-                                , appendString
-                                , emptyString
-                                , equalsString
-                                , encodeUtf8
-                                -- * Lists
-                                , matchList
-                                -- * Tracing
-                                , trace
-                                -- * Conversions
-                                , fromBuiltin
-                                , toBuiltin
-                                -- * Bitwise builtins
-                                , integerToByteString
-                                , byteStringToInteger
-                                , andByteString
-                                , iorByteString
-                                , xorByteString
-                                , complementByteString
-                                , shiftByteString
-                                , rotateByteString
-                                , popCountByteString
-                                , testBitByteString
-                                , writeBitByteString
-                                , findFirstSetByteString
-                                ) where
->>>>>>> 266ac1ef
 
 import PlutusTx.Base (const, uncurry)
 import PlutusTx.Bool (Bool (..))
