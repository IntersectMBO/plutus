--- conflicted
+++ resolved
@@ -257,327 +257,78 @@
 verifySchnorrSecp256k1Signature vk msg sig =
   fromBuiltin (BI.verifySchnorrSecp256k1Signature vk msg sig)
 
-<<<<<<< HEAD
--- | Converts an 'Integer' into its 'BuiltinByteString' representation.
---
--- = Notes
---
--- Throughout, let @maxInteger@ be the maximum function for 'Integer's,
--- and @absInteger@ be the absolute value function for 'Integer's.
--- We define @zeroes :: 'Integer' -> 'BuiltinByteString'@ be the
--- function which, given input @i@, produces a 'BuiltinByteString' @bs@ such
--- that:
---
--- * @'lengthByteString' bs@ @=@ @'maxInteger' 0 i@; and
--- * For all @j :: 'Integer'@ such that @'greaterThanEqualsInteger' j 0@,
--- @'indexByteString' bs j = 0@;
---
--- We define @ones :: 'Integer' -> 'BuiltinByteString'@ identically to @zeroes@,
--- except that @'indexByteString' bs j = 255@ instead.
---
--- == Laws
---
--- 'integerToByteString' must roundtrip via 'byteStringToInteger'. Specifically,
--- for all @i :: 'Integer'@, we must have:
---
--- @'byteStringToInteger '.' 'integerToByteString' '$' i@ @=@ @i@
---
--- Furthermore, the length of any result of 'integerToByteString' must be
--- strictly positive:
---
--- @'greaterThanInteger' ('lengthByteString' '.' 'integerToByteString' i) 0@ @=@
--- @True@
---
--- Lastly, the result /must/ be encoded as defined in the Encoding section
--- below.
---
--- == Encoding
---
--- 'integerToByteString' follows the encoding we describe below; let @i ::
--- 'Integer'@. If @i@ is zero, @'integerToByteString' i@ @=@ @zeroes 1@;
--- we call this the /zero representation/. If @i@ is non-zero, the encoding
--- depends on the sign of @i@.
---
--- If @i@ is positive, @'integerToByteString' i@ @=@ @bs@ such that the
--- following hold:
---
--- * @'greaterThanInteger' ('byteStringLength' bs) 0@ @=@ @True@;
--- * Let @polyQuotientInteger :: 'Integer' -> 'Integer' ->
--- 'Integer' -> 'Integer'@ be defined such that
--- @polyQuotientInteger i j reps@ be a repeat application of 'quotientInteger'
--- with @j@ as its second argument @'maxInteger' 0 reps@ times to @i@. Let
--- @ix :: 'BuiltinInteger'@ such that @'greaterThanEqualsInteger' ix 0@ and
--- @'lessThanInteger' ix k@. Then, @'indexByteString' bs ix@ @=@
--- @'remainderInteger' (polyQuotientInteger i 256 ('subtractInteger' ('subtractInteger' k 1) ix)) 256@
---
--- We call this a /positive representation/.
---
--- If @i@ is negative, there are two cases:
---
--- * If the absolute value of @i@ is /not/ an exact power of 256, then
--- @'integerToByteString' i@ is the [two's
--- complement](https://en.wikipedia.org/wiki/Two%27s_complement) of the positive
--- representation of @'absInteger' i@.
--- * Otherwise, let @bs@ be the two's complement of the positive representation
--- of @'absInteger' i@. Then, @'integerToByteString' i@ is @'appendByteString'
--- (ones 1) bs@.
---
--- We call this a /negative representation/. We need to introduce the special
--- second case (with the \'ones padding\') for negative representations as exact
--- powers of 256 are their own two's complement: thus, we have to distinguish
--- positive cases from negative ones. We choose to do this by \'padding\', as
--- this makes the decode direction easier.
-=======
 -- | Converts a non-negative 'Integer' into its base-256 'BuiltinByteString' representation.
 -- The format is little-endian, i.e. the first byte is the least significant.
 -- The inverse of this is 'byteStringToInteger'.
 -- The output does not contain any trailing zero-bytes, hence zeros are empty bytestrings.
 -- If the input is negative, this function errs.
->>>>>>> 266ac1ef
 {-# INLINEABLE integerToByteString #-}
 integerToByteString :: Integer -> BuiltinByteString
 integerToByteString i = BI.integerToByteString (toBuiltin i)
 
-<<<<<<< HEAD
--- | Converts a 'BuiltinByteString' into its 'Integer' representation.
---
--- = Notes
---
--- We inherit all definitions described for 'integerToByteString'.
---
--- == Laws
---
--- In addition to the roundtrip requirements specified by the laws of
--- 'integerToByteString', we also add the following requirements. Throughout,
--- let @i :: Integer@ and @j :: Integer@ such that @'greaterThanInteger' j 0@.
---
--- * /Padding/: If @bs@ is a zero representation or
--- a positive representation, then @'byteStringToInteger' bs@ @=@
--- @'byteStringToInteger' ('appendByteString' (zeroes i) bs)@; otherwise,
--- @'byteStringToInteger' bs@ @=@ @'byteStringToInteger' ('appendByteString'
--- (ones i) bs)@.
--- * /Zero homogeneity/: @'byteStringToInteger' (zeroes i)@ @=@ @0@.
--- * /One homogeneity/: @'byteStringToInteger' (ones j)@ @=@ @(-1)@.
---
--- A theorem of zero homogeneity is that @'byteStringToInteger' ""@ @=@ @0@.
---
--- == Redundant encodings
---
--- Unfortunately, the padding, zero homogeneity and one homogeneity laws mean
--- that the combination of 'byteStringToInteger' and 'integerToByteString'
--- cannot be an isomorphism. This is unavoidable: we either have to make
--- 'byteStringToInteger' partial, or allow redundant encodings. We chose the
--- second option as it is harmless, and as long as 'integerToByteString'
--- produces non-redundant encodings, shouldn't cause issues.
-=======
 -- | Converts a base-256 'BuiltinByteString' into its 'Integer' representation.
 -- The format is little-endian, i.e. the first byte is the least significant.
 -- The inverse of this is 'integerToByteString'.
 -- The input can contain trailing zero-bytes.
->>>>>>> 266ac1ef
 {-# INLINEABLE byteStringToInteger #-}
 byteStringToInteger :: BuiltinByteString -> Integer
 byteStringToInteger bs = fromBuiltin (BI.byteStringToInteger bs)
 
-<<<<<<< HEAD
--- | If given arguments of identical length, constructs their bitwise logical
--- AND, erroring otherwise.
---
--- = Notes
---
--- We inherit all definitions described for 'integerToByteString'.
---
--- == Laws
---
--- 'andByteString' follows these laws:
---
--- * /Commutativity/: @'andByteString' bs1 bs2@ @=@ @'andByteString' bs2 bs1@
--- * /Associativity/: @'andByteString' bs1 ('andByteString' bs2 bs3)@ @=@
--- @'andByteString' ('andByteString' bs1 bs2) bs3@
--- * /Identity/: @'andByteString' bs (ones '.' 'lengthByteString' '$' bs)@ @=@
--- @bs@
--- * /Absorbtion/: @'andByteString' bs (zeroes '.' 'lengthByteString' '$' bs)@
--- @=@ @zeroes '.' 'lengthByteString' '$' bs@
--- * /De Morgan's law for AND/: @'complementByteString' ('andByteString' bs1
--- bs2)@ @=@ @'iorByteString' ('complementByteString' bs1)
--- ('complementByteString' bs2)@
--- * /Idempotence/: @'andByteString' bs bs@ @=@ @bs@
-=======
 -- | If given bytestrings of equal length, constructs their bitwise logical
 -- AND, erring otherwise.
->>>>>>> 266ac1ef
 {-# INLINEABLE andByteString #-}
 andByteString :: BuiltinByteString -> BuiltinByteString -> BuiltinByteString
 andByteString = BI.andByteString
 
-<<<<<<< HEAD
--- | If given arguments of identical length, constructs their bitwise logical
--- IOR, erroring otherwise.
---
--- = Notes
---
--- We inherit all definitions described for 'integerToByteString'.
---
--- == Laws
---
--- 'iorByteString' follows these laws:
---
--- * /Commutativity/: @'iorByteString' bs1 bs2@ @=@ @'iorByteString' bs2 bs1@
--- * /Associativity/: @'iorByteString' bs1 ('iorByteString' bs2 bs3)@ @=@
--- @'iorByteString' ('iorByteString' bs1 bs2) bs3@
--- * /Identity/: @'iorByteString' bs (zeroes '.' 'lengthByteString' '$' bs)@ @=@
--- @bs@
--- * /Absorbtion/: @'iorByteString' bs (ones '.' 'lengthByteString' '$' bs)@
--- @=@ @ones '.' 'lengthByteString' '$' bs@
--- * /De Morgan's law for IOR/: @'complementByteString' ('iorByteString' bs1
--- bs2)@ @=@ @'andByteString' ('complementByteString' bs1)
--- ('complementByteString' bs2)@
--- * /Idempotence/: @'iorByteString' bs bs@ @=@ @bs@
-=======
 -- | If given bytestrings of equal length, constructs their bitwise logical
 -- OR, erring otherwise.
->>>>>>> 266ac1ef
 {-# INLINEABLE iorByteString #-}
 iorByteString :: BuiltinByteString -> BuiltinByteString -> BuiltinByteString
 iorByteString = BI.iorByteString
 
-<<<<<<< HEAD
--- | If given arguments of identical length, constructs their bitwise logical
--- XOR, erroring otherwise.
---
--- = Notes
---
--- We inherit all definitions described for 'integerToByteString'.
---
--- == Laws
---
--- 'xorByteString' follows these laws:
---
--- * /Commutativity/: @'xorByteString' bs1 bs2@ @=@ @'xorByteString' bs2 bs1@
--- * /Associativity/: @'xorByteString' bs1 ('xorByteString' bs2 bs3)@ @=@
--- @'xorByteString' ('xorByteString' bs1 bs2) bs3@
--- * /Identity/: @'xorByteString' bs (zeroes '.' 'lengthByteString' '$' bs)@ @=@
--- @bs@
--- * /Complementarity/: @'xorByteString' bs (ones '.' 'lengthByteString' '$'
--- bs)@ @=@ @'complementByteString' bs@
--- * /Self-absorbtion/: @'xorByteString' bs bs@ @=@ @zeroes '.'
--- 'lengthByteString' '$' bs@
-=======
 -- | If given bytestrings of equal length, constructs their bitwise logical
 -- XOR, erroring otherwise.
->>>>>>> 266ac1ef
 {-# INLINEABLE xorByteString #-}
 xorByteString :: BuiltinByteString -> BuiltinByteString -> BuiltinByteString
 xorByteString = BI.xorByteString
 
-<<<<<<< HEAD
--- | Constructs the [one's complement](https://en.wikipedia.org/wiki/Ones%27_complement)
--- of its argument.
---
--- = Laws
---
--- `complementByteString` is self-inverting: specifically, we have
--- @'complementByteString' '.' 'complementByteString' '$' bs@ @=@ @bs@.
-=======
 -- | If given bytestrings of equal length, constructs the flipped bytestring,
 -- i.e. each bit is flipped.
->>>>>>> 266ac1ef
 {-# INLINEABLE complementByteString #-}
 complementByteString :: BuiltinByteString -> BuiltinByteString
 complementByteString = BI.complementByteString
 
-<<<<<<< HEAD
--- | Shifts the 'BuiltinByteString' argument. More precisely, constructs a new
--- 'BuiltinByteString' by \'adjusting\' the bit indexes of the
--- 'BuiltinByteString' argument by the 'Integer' argument; if this would cause
--- an \'out-of-bounds\', that bit is 0 instead.
---
--- = Notes
---
--- We inherit all definitions described for 'integerToByteString'.
---
--- == Laws
---
--- 'shiftByteString' follows these laws:
---
--- * /Identity/: @'shiftByteString' bs 0@ @=@ @bs@
--- * /Decomposition/: Let @i, j :: 'Integer'@ such that either at least one of
--- @i@, @j@ is zero or @i@ and @j@ have the same sign. Then @'shiftByteString'
--- bs ('addInteger' i j)@ @=@ @'shiftByteString' ('shiftByteString' bs i) j@
--- * /Erasure/: If @greaterThanEqualsInteger ('absInteger' i) '.' 'lengthByteString' '$' bs@,
--- then @'shiftByteString' bs i@ @=@ @zeroes '.' 'lengthByteString' '$' bs@
-=======
 -- | Shifts the input bytestring left by the specified (possibly negative) amount.
 -- If positive, shifts left/to higher significance.
 -- If negative, shifts right/to lower significance.
 -- The shift is **not** arithmetic. You can emulate an arithmetic
 -- shift by OR-ing with what is morally -1 left-shifted the appropriate amount.
 -- The output is not trimmed, hence trailing zero-bytes may remain.
->>>>>>> 266ac1ef
 {-# INLINEABLE shiftByteString #-}
 shiftByteString :: BuiltinByteString -> Integer -> BuiltinByteString
 shiftByteString bs i = BI.shiftByteString bs (toBuiltin i)
 
-<<<<<<< HEAD
--- | Rotates the 'BuiltinByteString' argument. More precisely, constructs a new
--- 'BuiltinByteString' by \'adjusting\' the bit indexes of the
--- 'BuiltinByteString' argument by the 'Integer' argument; if this would cause
--- an \'out-of-bounds\', we \'wrap around\'.
---
--- = Laws
---
--- 'rotateByteString' follows these laws:
---
--- * /Identity/: @'rotateByteString' bs 0@ @=@ @bs@
--- * /Decomposition/: @'rotateByteString' bs ('addInteger' i j)@ @=@
--- @'rotateByteString' ('rotateByteString' bs i) j@
--- * /Wraparound/: Let @i :: Integer@ be nonzero. Then @'rotateByteString' bs i@
--- @=@ @'rotateByteString' bs ('remainderInteger' i ('timesInteger' 8 '.'
--- 'lengthByteString' '$' bs))@
-=======
 -- | Rotates the input bytestring left by the specified (possibly negative) amount.
 -- If positive, rotates left/to higher significance.
 -- If negative, rotates right/to lower significance.
->>>>>>> 266ac1ef
 {-# INLINEABLE rotateByteString #-}
 rotateByteString :: BuiltinByteString -> Integer -> BuiltinByteString
 rotateByteString bs i = BI.rotateByteString bs (toBuiltin i)
 
 -- | Counts the number of 1 bits in the argument.
-<<<<<<< HEAD
---
--- = Laws
---
--- 'popCountByteString' follows these laws:
---
--- * @'popCountByteString' ""@ @=@ @0@
--- * @'popCountByteString' ('appendByteString' bs1 bs2)@ @=@
--- @'addInteger' ('popCountByteString' bs1) ('popCountByteString' bs2)@
-=======
->>>>>>> 266ac1ef
 {-# INLINEABLE popCountByteString #-}
 popCountByteString :: BuiltinByteString -> Integer
 popCountByteString bs = fromBuiltin (BI.popCountByteString bs)
 
-<<<<<<< HEAD
--- | Bitwise indexing operation. Errors when given an index that's not
--- in-bounds: specifically, indexes that are either negative or greater than or
-=======
 -- | Bitwise indexing operation. Errs when given an index that's not
 -- in-bounds: specifically, indices that are either negative or greater than or
->>>>>>> 266ac1ef
 -- equal to the number of bits in the 'BuiltinByteString' argument.
 {-# INLINEABLE testBitByteString #-}
 testBitByteString :: BuiltinByteString -> Integer -> Bool
 testBitByteString bs i = fromBuiltin (BI.testBitByteString bs (toBuiltin i))
 
-<<<<<<< HEAD
--- | Bitwise modification at an index. Errors when given an index that's not
--- in-bounds: specifically, indexes that are either negative or greater than
-=======
 -- | Bitwise modification at an index. Errs when given an index that's not
 -- in-bounds: specifically, indices that are either negative or greater than
->>>>>>> 266ac1ef
 -- or equal to the number of bits in the 'BuiltinByteString' argument.
 {-# INLINEABLE writeBitByteString #-}
 writeBitByteString :: BuiltinByteString -> Integer -> Bool -> BuiltinByteString
