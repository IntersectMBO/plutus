-- editorconfig-checker-disable-file
{-# LANGUAGE CPP                   #-}
{-# LANGUAGE ConstraintKinds       #-}
{-# LANGUAGE DataKinds             #-}
{-# LANGUAGE DerivingStrategies    #-}
{-# LANGUAGE FlexibleContexts      #-}
{-# LANGUAGE FlexibleInstances     #-}
{-# LANGUAGE MultiParamTypeClasses #-}
{-# LANGUAGE OverloadedStrings     #-}
{-# LANGUAGE PolyKinds             #-}
{-# LANGUAGE RankNTypes            #-}
{-# LANGUAGE ScopedTypeVariables   #-}
{-# LANGUAGE TypeApplications      #-}
{-# LANGUAGE TypeOperators         #-}
{-# LANGUAGE UndecidableInstances  #-}
module PlutusTx.Lift.Class
    ( Typeable (..)
    , Lift (..)
    , RTCompile
    ) where

import PlutusIR
import PlutusIR.Compiler.Definitions

import PlutusCore qualified as PLC
import PlutusCore.Crypto.BLS12_381.G1 (Element)
import PlutusCore.Crypto.BLS12_381.G2 (Element)
import PlutusCore.Crypto.BLS12_381.Pairing (MlResult)
import PlutusCore.Data
import PlutusCore.Quote
import PlutusIR.MkPir
import PlutusTx.Builtins
import PlutusTx.Builtins.HasBuiltin (FromBuiltin, HasFromBuiltin)
import PlutusTx.Builtins.Internal (BuiltinBool, BuiltinInteger, BuiltinList, BuiltinPair,
                                   BuiltinUnit)

import Language.Haskell.TH qualified as TH hiding (newName)

import Data.ByteString qualified as BS
import Data.Kind qualified as GHC
import Data.Proxy
import Data.Text qualified as T
import GHC.TypeLits (ErrorMessage (..), TypeError)

-- We do not use qualified import because the whole module contains off-chain code
import Prelude as Haskell

{- Note [Compiling at TH time and runtime]
We want to reuse PIR's machinery for defining datatypes. However, one cannot
get a PLC Type consisting of the compiled PIR type, because the compilation of the
definitions is done by making a *term*.

So we use the abstract support for handling definitions in PIR, MonadDefs. Typeable
then has `typeRep :: Proxy a -> RTCompile uni fun (Type TyName uni ())`,
which says that you can get the type in some compilation monad (which
you will later have to discharge yourself).

This means that the TH expressions we are generating are not for `Type`s directly, but rather
for monadic expressions that will, at runtime, compute types. We are effectively generating
a specialized compiler.

We thus have two pieces of compilation going on here:
- At TH time, we reify information about datatypes, and construct specialized compilation expressions
  for the various parts.
- At runtime, we actually run these and create definitions etc.

The interplay between the parts happening at TH time and the parts happening at runtime is somewhat
awkward, but I couldn't think of a better way of doing it.

A particularly awkward feature is that the typeclass constraints required by the code in each
instance are going to be different, and so we can't use reusable functions, instead we need to
inline all the definitions so that the overall expression can have the right constraints inferred.
-}

type RTCompile uni fun = DefT TH.Name uni fun () Quote

-- | Class for types which have a corresponding Plutus IR type. Instances should always be derived,
-- do not write your own instance!
class Typeable uni (a :: k) where
    -- | Get the Plutus IR type corresponding to this type.
    typeRep :: Proxy a -> RTCompile uni fun (Type TyName uni ())

-- | Class for types which can be lifted into Plutus IR. Instances should be derived, do not write
-- your own instance!
class Lift uni a where
    -- | Get a Plutus IR term corresponding to the given value.
    lift :: a -> RTCompile uni fun (Term TyName Name uni fun ())

-- This instance ensures that we can apply typeable type constructors to typeable arguments and get
-- a typeable type. We need the kind variable, so that partial application of type constructors
-- works.
instance (Typeable uni (f :: GHC.Type -> k), Typeable uni (a :: GHC.Type)) => Typeable uni (f a) where
    typeRep _ = TyApp () <$> typeRep (Proxy :: Proxy f) <*> typeRep (Proxy :: Proxy a)

{- Note [Typeable instances for function types]
Surely there is an obvious 'Typeable' instance for 'a -> b': we just turn it directly
into a 'TyFun'!

However, if you write this instance, you find that it overlaps with the instance for applied
type constructors. For is not '(->) a' an applied type constructor?

Vexing. However, if we run with this, we can define a 'Typeable' instance for '(->)' directly.
What is this? Well, it's something like '\a b . a -> b' as a type function. Which is a rather
silly thing to write, but it does work.
-}
-- See Note [Typeable instances for function types]
instance Typeable uni (->) where
    typeRep _ = do
        a <- PLC.liftQuote $ PLC.freshTyName "a"
        b <- PLC.liftQuote $ PLC.freshTyName "b"
        let tvda = TyVarDecl () a (Type ())
            tvdb = TyVarDecl () b (Type ())
        pure $ mkIterTyLam [tvda, tvdb] $ TyFun () (mkTyVar () tvda) (mkTyVar () tvdb)

-- Primitives

typeRepBuiltin
    :: forall k (a :: k) uni fun. uni `PLC.HasTypeLevel` a
    => Proxy a -> RTCompile uni fun (Type TyName uni ())
typeRepBuiltin (_ :: Proxy a) = pure $ mkTyBuiltin @_ @a ()

liftBuiltin
    :: forall a uni fun. uni `PLC.HasTermLevel` a
    => a -> RTCompile uni fun (Term TyName Name uni fun ())
liftBuiltin = pure . mkConstant ()

instance (TypeError ('Text "Int is not supported, use Integer instead"))
    => Typeable uni Int where
    typeRep = Haskell.error "unsupported"

instance (TypeError ('Text "Int is not supported, use Integer instead"))
    => Lift uni Int where
    lift = Haskell.error "unsupported"

instance uni `PLC.HasTypeLevel` Integer => Typeable uni BuiltinInteger where
    typeRep = typeRepBuiltin

-- See Note [Lift and Typeable instances for builtins]
instance uni `PLC.HasTermLevel` Integer => Lift uni BuiltinInteger where
    lift = liftBuiltin

-- See Note [Lift and Typeable instances for builtins]
instance uni `PLC.HasTypeLevel` BS.ByteString => Typeable uni BuiltinByteString where
    typeRep _ = typeRepBuiltin (Proxy @BS.ByteString)

-- See Note [Lift and Typeable instances for builtins]
instance uni `PLC.HasTermLevel` BS.ByteString => Lift uni BuiltinByteString where
    lift = liftBuiltin . fromBuiltin

-- See Note [Lift and Typeable instances for builtins]
instance uni `PLC.HasTypeLevel` T.Text => Typeable uni BuiltinString where
    typeRep _ = typeRepBuiltin (Proxy @T.Text)

-- See Note [Lift and Typeable instances for builtins]
instance uni `PLC.HasTermLevel` T.Text => Lift uni BuiltinString where
    lift = liftBuiltin . fromBuiltin

-- See Note [Lift and Typeable instances for builtins]
instance uni `PLC.HasTypeLevel` () => Typeable uni BuiltinUnit where
    typeRep _ = typeRepBuiltin (Proxy @())

-- See Note [Lift and Typeable instances for builtins]
instance uni `PLC.HasTermLevel` () => Lift uni BuiltinUnit where
    lift = liftBuiltin . fromBuiltin

-- See Note [Lift and Typeable instances for builtins]
instance uni `PLC.HasTypeLevel` Bool => Typeable uni BuiltinBool where
    typeRep _ = typeRepBuiltin (Proxy @Bool)

-- See Note [Lift and Typeable instances for builtins]
instance uni `PLC.HasTermLevel` Bool => Lift uni BuiltinBool where
    lift = liftBuiltin . fromBuiltin

-- See Note [Lift and Typeable instances for builtins]
instance uni `PLC.HasTypeLevel` [] => Typeable uni BuiltinList where
    typeRep _ = typeRepBuiltin (Proxy @[])

-- See Note [Lift and Typeable instances for builtins]
instance (HasFromBuiltin arep, uni `PLC.HasTermLevel` [FromBuiltin arep]) =>
        Lift uni (BuiltinList arep) where
    lift = liftBuiltin . fromBuiltin

instance uni `PLC.HasTypeLevel` (,) => Typeable uni BuiltinPair where
    typeRep _ = typeRepBuiltin (Proxy @(,))

instance
        ( HasFromBuiltin arep, HasFromBuiltin brep
        , uni `PLC.HasTermLevel` (FromBuiltin arep, FromBuiltin brep)
        ) => Lift uni (BuiltinPair arep brep) where
    lift = liftBuiltin . fromBuiltin
<<<<<<< HEAD

-- See Note [Lift and Typeable instances for builtins]
instance uni `PLC.HasTypeLevel` Data => Typeable uni BuiltinData where
    typeRep _ = typeRepBuiltin (Proxy @Data)

-- See Note [Lift and Typeable instances for builtins]
=======

-- See Note [Lift and Typeable instances for builtins]
instance uni `PLC.HasTypeLevel` Data => Typeable uni BuiltinData where
    typeRep _ = typeRepBuiltin (Proxy @Data)

-- See Note [Lift and Typeable instances for builtins]
>>>>>>> d99ba339
instance uni `PLC.HasTermLevel` Data => Lift uni BuiltinData where
    lift = liftBuiltin . fromBuiltin

-- See Note [Lift and Typeable instances for builtins]
instance uni `PLC.HasTypeLevel` PlutusCore.Crypto.BLS12_381.G1.Element =>
        Typeable uni BuiltinBLS12_381_G1_Element where
    typeRep _ = typeRepBuiltin (Proxy @PlutusCore.Crypto.BLS12_381.G1.Element)

-- See Note [Lift and Typeable instances for builtins]
instance uni `PLC.HasTermLevel` PlutusCore.Crypto.BLS12_381.G1.Element =>
        Lift uni BuiltinBLS12_381_G1_Element where
    lift = liftBuiltin . fromBuiltin

-- See Note [Lift and Typeable instances for builtins]
instance uni `PLC.HasTypeLevel` PlutusCore.Crypto.BLS12_381.G2.Element =>
        Typeable uni BuiltinBLS12_381_G2_Element where
    typeRep _ = typeRepBuiltin (Proxy @PlutusCore.Crypto.BLS12_381.G2.Element)

-- See Note [Lift and Typeable instances for builtins]
instance uni `PLC.HasTermLevel` PlutusCore.Crypto.BLS12_381.G2.Element =>
        Lift uni BuiltinBLS12_381_G2_Element where
    lift = liftBuiltin . fromBuiltin

-- See Note [Lift and Typeable instances for builtins]
instance uni `PLC.HasTypeLevel` PlutusCore.Crypto.BLS12_381.Pairing.MlResult =>
        Typeable uni BuiltinBLS12_381_MlResult where
    typeRep _ = typeRepBuiltin (Proxy @PlutusCore.Crypto.BLS12_381.Pairing.MlResult)

-- See Note [Lift and Typeable instances for builtins]
instance uni `PLC.HasTermLevel` PlutusCore.Crypto.BLS12_381.Pairing.MlResult =>
        Lift uni BuiltinBLS12_381_MlResult where
    lift = liftBuiltin . fromBuiltin

{- Note [Lift and Typeable instances for builtins]
We can, generally, lift builtin values. We just make a constant with the value inside.
However, in Plutus Tx we use opaque types for most builtin types to avoid people
trying to pattern match on them. So the types don't quite match up with what we need
to put inside the constant.

Fortunately, we have To/FromBuiltin, which happen to do what we want.
<<<<<<< HEAD
See Note [Built-in types and their Haskell versions].
=======
See Note [Built-in types and their Haskell counterparts].
>>>>>>> d99ba339
This is arguably slightly an abuse: the versions of the types that we want in
Plutus Tx source code and the versions that we use as the implementations of
the builtin types in the universe could be different. But in practice they
aren't. So we can write fairly straightforward instances for most types.

Similarly, for Typeable we may have to use a different type from the opaque one.
-}<|MERGE_RESOLUTION|>--- conflicted
+++ resolved
@@ -188,21 +188,12 @@
         , uni `PLC.HasTermLevel` (FromBuiltin arep, FromBuiltin brep)
         ) => Lift uni (BuiltinPair arep brep) where
     lift = liftBuiltin . fromBuiltin
-<<<<<<< HEAD
 
 -- See Note [Lift and Typeable instances for builtins]
 instance uni `PLC.HasTypeLevel` Data => Typeable uni BuiltinData where
     typeRep _ = typeRepBuiltin (Proxy @Data)
 
 -- See Note [Lift and Typeable instances for builtins]
-=======
-
--- See Note [Lift and Typeable instances for builtins]
-instance uni `PLC.HasTypeLevel` Data => Typeable uni BuiltinData where
-    typeRep _ = typeRepBuiltin (Proxy @Data)
-
--- See Note [Lift and Typeable instances for builtins]
->>>>>>> d99ba339
 instance uni `PLC.HasTermLevel` Data => Lift uni BuiltinData where
     lift = liftBuiltin . fromBuiltin
 
@@ -243,11 +234,7 @@
 to put inside the constant.
 
 Fortunately, we have To/FromBuiltin, which happen to do what we want.
-<<<<<<< HEAD
-See Note [Built-in types and their Haskell versions].
-=======
 See Note [Built-in types and their Haskell counterparts].
->>>>>>> d99ba339
 This is arguably slightly an abuse: the versions of the types that we want in
 Plutus Tx source code and the versions that we use as the implementations of
 the builtin types in the universe could be different. But in practice they
