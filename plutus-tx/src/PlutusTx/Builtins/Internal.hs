--- conflicted
+++ resolved
@@ -685,31 +685,17 @@
 -}
 
 {-# NOINLINE integerToByteString #-}
-<<<<<<< HEAD
 integerToByteString
     :: BuiltinBool
     -> BuiltinInteger
     -> BuiltinInteger
     -> BuiltinByteString
-integerToByteString (BuiltinBool statedEndianness) paddingArg input =
-  case Convert.integerToByteStringWrapper statedEndianness paddingArg input of
-    Emitter f -> case runWriter f of
-      (result, logs) -> traceAll logs $ case result of
-        EvaluationFailure    -> mustBeReplaced "Integer to ByteString conversion errored."
-        EvaluationSuccess bs -> BuiltinByteString bs
-=======
-integerToByteString ::
-  BuiltinBool ->
-  BuiltinInteger ->
-  BuiltinInteger ->
-  BuiltinByteString
 integerToByteString (BuiltinBool endiannessArg) paddingArg input =
   case Convert.integerToByteStringWrapper endiannessArg paddingArg input of
     BuiltinFailure logs err        -> traceAll (logs <> pure (display err)) $
         mustBeReplaced "Integer to ByteString conversion errored."
     BuiltinSuccess bs              -> BuiltinByteString bs
     BuiltinSuccessWithLogs logs bs -> traceAll logs $ BuiltinByteString bs
->>>>>>> dc9f660f
 
 {-# NOINLINE byteStringToInteger #-}
 byteStringToInteger
