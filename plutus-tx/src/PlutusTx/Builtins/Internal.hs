-- editorconfig-checker-disable-file
{-# LANGUAGE DeriveDataTypeable #-}
{-# LANGUAGE DerivingStrategies #-}
{-# LANGUAGE KindSignatures     #-}
{-# LANGUAGE OverloadedStrings  #-}
{-# LANGUAGE TypeApplications   #-}

-- This ensures that we don't put *anything* about these functions into the interface
-- file, otherwise GHC can be clever about the ones that are always error, even though
-- they're OPAQUE!
{-# OPTIONS_GHC -O0 #-}

{-# OPTIONS_GHC -Wno-unrecognised-pragmas #-}
{-# HLINT ignore "Use newtype instead of data" #-} -- See Note [Opaque builtin types]

-- | This module contains the special Haskell names that are used to map to builtin types or functions
-- in Plutus Core.
--
-- Most users should not use this module directly, but rather use 'PlutusTx.Builtins'.
module PlutusTx.Builtins.Internal where

import Codec.Serialise
import Control.DeepSeq (NFData (..))
import Data.ByteArray qualified as BA
import Data.ByteString qualified as BS
import Data.ByteString.Lazy qualified as BSL
import Data.Coerce (coerce)
import Data.Data (Data)
import Data.Foldable qualified as Foldable
import Data.Hashable (Hashable (..))
import Data.Kind (Type)
import Data.List qualified as Haskell
import Data.Text as Text (Text, empty)
import Data.Text.Encoding as Text (decodeUtf8, encodeUtf8)
import GHC.Generics (Generic)
import PlutusCore.Bitwise qualified as Bitwise
import PlutusCore.Builtin (BuiltinResult (..))
import PlutusCore.Crypto.BLS12_381.G1 qualified as BLS12_381.G1
import PlutusCore.Crypto.BLS12_381.G2 qualified as BLS12_381.G2
import PlutusCore.Crypto.BLS12_381.Pairing qualified as BLS12_381.Pairing
import PlutusCore.Crypto.Ed25519 qualified
import PlutusCore.Crypto.ExpMod as ExpMod
import PlutusCore.Crypto.Hash qualified as Hash
import PlutusCore.Crypto.Secp256k1 qualified
import PlutusCore.Data qualified as PLC
import PlutusCore.Pretty (Pretty (..), display)
import Prettyprinter (viaShow)

{-
We do not use qualified import because the whole module contains off-chain code
which is replaced later with on-chain implementations by the plutus-tx-plugin.
-}
import Prelude as Haskell

{- Note [Builtin name definitions]
The builtins here have definitions so they can be used in off-chain code too.

However they *must* be replaced by the compiler when used in Plutus Tx code, so
in particular they must *not* be inlined, otherwise we can't spot them to replace
them.
-}

{- Note [Delaying error]
The Plutus Core 'error' builtin is of type 'forall a . a', but the
one we expose here is of type 'forall a . () -> a'.

This is because it's hard to get the evaluation order right with
the non-delayed version - it's easy to end up with it getting thrown
unconditionally, or before some other effect (e.g. tracing). On the other
hand, it's much easier to work with the delayed version.

But why not just define that in the library? i.e.

    error = \_ -> Builtins.error

The answer is that GHC is eager to inline and reduce this function, which
does the Wrong Thing. We can't stop GHC doing this (at the moment), but
for most of our functions it's not a *semantic* problem. Here, however,
it is a problem. So we just expose the delayed version as the builtin.
-}

{- Note [Opaque builtin types]
We have some opaque types that we use to represent the Plutus builtin types
in Haskell.

We want them to be opaque so that our users don't do anything with them that
we can't handle, but also so that GHC doesn't look inside and try and get clever.

In particular, we need to use 'data' rather than 'newtype' even for simple wrappers,
otherwise GHC gets very keen to optimize through the newtype and e.g. our users
see 'Addr#' popping up everywhere.
-}

error :: BuiltinUnit -> a
error = Haskell.error "PlutusTx.Builtins.Internal.error"
{-# OPAQUE error #-}

{-
BOOL
-}

-- See Note [Opaque builtin types]
data BuiltinBool = BuiltinBool ~Bool deriving stock Data

true :: BuiltinBool
true = BuiltinBool True
{-# OPAQUE true #-}

false :: BuiltinBool
false = BuiltinBool False
{-# OPAQUE false #-}

ifThenElse :: BuiltinBool -> a -> a -> a
ifThenElse (BuiltinBool b) x y = if b then x else y
{-# OPAQUE ifThenElse #-}

{-
UNIT
-}

-- See Note [Opaque builtin types]
data BuiltinUnit = BuiltinUnit ~() deriving stock Data

unitval :: BuiltinUnit
unitval = BuiltinUnit ()
{-# OPAQUE unitval #-}

chooseUnit :: BuiltinUnit -> a -> a
chooseUnit (BuiltinUnit ()) a = a
{-# OPAQUE chooseUnit #-}

{-
INTEGER
-}

-- I'm somewhat surprised that this works despite not being opaque! GHC doesn't seem to
-- mess with 'Integer', which is suspicious to me. Probably we *should* make 'BuiltinInteger'
-- opaque, but that's going to really mess with our users' code...
type BuiltinInteger = Integer

addInteger :: BuiltinInteger -> BuiltinInteger -> BuiltinInteger
addInteger = coerce ((+) @Integer)
{-# OPAQUE addInteger #-}

subtractInteger :: BuiltinInteger -> BuiltinInteger -> BuiltinInteger
subtractInteger = coerce ((-) @Integer)
{-# OPAQUE subtractInteger #-}

multiplyInteger :: BuiltinInteger -> BuiltinInteger -> BuiltinInteger
multiplyInteger = coerce ((*) @Integer)
{-# OPAQUE multiplyInteger #-}

divideInteger :: BuiltinInteger -> BuiltinInteger -> BuiltinInteger
divideInteger = coerce (div @Integer)
{-# OPAQUE divideInteger #-}

modInteger :: BuiltinInteger -> BuiltinInteger -> BuiltinInteger
modInteger = coerce (mod @Integer)
{-# OPAQUE modInteger #-}

quotientInteger :: BuiltinInteger -> BuiltinInteger -> BuiltinInteger
quotientInteger = coerce (quot @Integer)
{-# OPAQUE quotientInteger #-}

remainderInteger :: BuiltinInteger -> BuiltinInteger -> BuiltinInteger
remainderInteger = coerce (rem @Integer)
{-# OPAQUE remainderInteger #-}

lessThanInteger :: BuiltinInteger -> BuiltinInteger -> BuiltinBool
lessThanInteger x y = BuiltinBool $ coerce ((<) @Integer) x  y
{-# OPAQUE lessThanInteger #-}

lessThanEqualsInteger :: BuiltinInteger -> BuiltinInteger -> BuiltinBool
lessThanEqualsInteger x y = BuiltinBool $ coerce ((<=) @Integer) x y
{-# OPAQUE lessThanEqualsInteger #-}

equalsInteger :: BuiltinInteger -> BuiltinInteger -> BuiltinBool
equalsInteger x y = BuiltinBool $ coerce ((==) @Integer) x y
{-# OPAQUE equalsInteger #-}

{-
BYTESTRING
-}

-- See Note [Opaque builtin types]
-- | An opaque type representing Plutus Core ByteStrings.
data BuiltinByteString = BuiltinByteString ~BS.ByteString deriving stock Data

instance Haskell.Show BuiltinByteString where
    show (BuiltinByteString bs) = show bs
instance Haskell.Eq BuiltinByteString where
    (==) (BuiltinByteString bs) (BuiltinByteString bs') = (==) bs bs'
instance Haskell.Ord BuiltinByteString where
    compare (BuiltinByteString bs) (BuiltinByteString bs') = compare bs bs'
instance Haskell.Semigroup BuiltinByteString where
    (<>) (BuiltinByteString bs) (BuiltinByteString bs') = BuiltinByteString $ (<>) bs bs'
instance Haskell.Monoid BuiltinByteString where
    mempty = BuiltinByteString mempty
instance Hashable BuiltinByteString where
    hashWithSalt s (BuiltinByteString bs )= hashWithSalt s bs
instance Serialise BuiltinByteString where
    encode (BuiltinByteString bs) = encode bs
    decode = BuiltinByteString <$> decode
instance NFData BuiltinByteString where
    rnf (BuiltinByteString bs) = rnf bs
instance BA.ByteArrayAccess BuiltinByteString where
    length (BuiltinByteString bs) = BA.length bs
    withByteArray (BuiltinByteString bs) = BA.withByteArray bs
instance BA.ByteArray BuiltinByteString where
    allocRet i p = fmap (fmap BuiltinByteString) $ BA.allocRet i p

instance Pretty BuiltinByteString where
    pretty = viaShow

appendByteString :: BuiltinByteString -> BuiltinByteString -> BuiltinByteString
appendByteString (BuiltinByteString b1) (BuiltinByteString b2) = BuiltinByteString $ BS.append b1 b2
{-# OPAQUE appendByteString #-}

consByteString :: BuiltinInteger -> BuiltinByteString -> BuiltinByteString
consByteString n (BuiltinByteString b) = BuiltinByteString $ BS.cons (fromIntegral n) b
{-# OPAQUE consByteString #-}

sliceByteString :: BuiltinInteger -> BuiltinInteger -> BuiltinByteString -> BuiltinByteString
sliceByteString start n (BuiltinByteString b) = BuiltinByteString $ BS.take (fromIntegral n) (BS.drop (fromIntegral start) b)
{-# OPAQUE sliceByteString #-}

lengthOfByteString :: BuiltinByteString -> BuiltinInteger
lengthOfByteString (BuiltinByteString b) = toInteger $ BS.length b
{-# OPAQUE lengthOfByteString #-}

indexByteString :: BuiltinByteString -> BuiltinInteger -> BuiltinInteger
indexByteString (BuiltinByteString b) i = toInteger $ BS.index b (fromInteger i)
{-# OPAQUE indexByteString #-}

emptyByteString :: BuiltinByteString
emptyByteString = BuiltinByteString BS.empty
{-# OPAQUE emptyByteString #-}

sha2_256 :: BuiltinByteString -> BuiltinByteString
sha2_256 (BuiltinByteString b) = BuiltinByteString $ Hash.sha2_256 b
{-# OPAQUE sha2_256 #-}

sha3_256 :: BuiltinByteString -> BuiltinByteString
sha3_256 (BuiltinByteString b) = BuiltinByteString $ Hash.sha3_256 b
{-# OPAQUE sha3_256 #-}

blake2b_224 :: BuiltinByteString -> BuiltinByteString
blake2b_224 (BuiltinByteString b) = BuiltinByteString $ Hash.blake2b_224 b
{-# OPAQUE blake2b_224 #-}

blake2b_256 :: BuiltinByteString -> BuiltinByteString
blake2b_256 (BuiltinByteString b) = BuiltinByteString $ Hash.blake2b_256 b
{-# OPAQUE blake2b_256 #-}

keccak_256 :: BuiltinByteString -> BuiltinByteString
keccak_256 (BuiltinByteString b) = BuiltinByteString $ Hash.keccak_256 b
{-# OPAQUE keccak_256 #-}

ripemd_160 :: BuiltinByteString -> BuiltinByteString
ripemd_160 (BuiltinByteString b) = BuiltinByteString $ Hash.ripemd_160 b
{-# OPAQUE ripemd_160 #-}

verifyEd25519Signature :: BuiltinByteString -> BuiltinByteString -> BuiltinByteString -> BuiltinBool
verifyEd25519Signature (BuiltinByteString vk) (BuiltinByteString msg) (BuiltinByteString sig) =
  case PlutusCore.Crypto.Ed25519.verifyEd25519Signature_V1 vk msg sig of
    BuiltinSuccess b              -> BuiltinBool b
    BuiltinSuccessWithLogs logs b -> traceAll logs $ BuiltinBool b
    BuiltinFailure logs err       -> traceAll (logs <> pure (display err)) $
        Haskell.error "Ed25519 signature verification errored."
{-# OPAQUE verifyEd25519Signature #-}

verifyEcdsaSecp256k1Signature ::
  BuiltinByteString ->
  BuiltinByteString ->
  BuiltinByteString ->
  BuiltinBool
verifyEcdsaSecp256k1Signature (BuiltinByteString vk) (BuiltinByteString msg) (BuiltinByteString sig) =
  case PlutusCore.Crypto.Secp256k1.verifyEcdsaSecp256k1Signature vk msg sig of
    BuiltinSuccess b              -> BuiltinBool b
    BuiltinSuccessWithLogs logs b -> traceAll logs $ BuiltinBool b
    BuiltinFailure logs err       -> traceAll (logs <> pure (display err)) $
        Haskell.error "ECDSA SECP256k1 signature verification errored."
{-# OPAQUE verifyEcdsaSecp256k1Signature #-}

verifySchnorrSecp256k1Signature ::
  BuiltinByteString ->
  BuiltinByteString ->
  BuiltinByteString ->
  BuiltinBool
verifySchnorrSecp256k1Signature (BuiltinByteString vk) (BuiltinByteString msg) (BuiltinByteString sig) =
  case PlutusCore.Crypto.Secp256k1.verifySchnorrSecp256k1Signature vk msg sig of
    BuiltinSuccess b              -> BuiltinBool b
    BuiltinSuccessWithLogs logs b -> traceAll logs $ BuiltinBool b
    BuiltinFailure logs err       -> traceAll (logs <> pure (display err)) $
        Haskell.error "Schnorr SECP256k1 signature verification errored."
{-# OPAQUE verifySchnorrSecp256k1Signature #-}

traceAll :: forall (a :: Type) (f :: Type -> Type) .
  (Foldable f) => f Text -> a -> a
traceAll logs x = Foldable.foldl' (\acc t -> trace (BuiltinString t) acc) x logs

equalsByteString :: BuiltinByteString -> BuiltinByteString -> BuiltinBool
equalsByteString (BuiltinByteString b1) (BuiltinByteString b2) = BuiltinBool $ b1 == b2
{-# OPAQUE equalsByteString #-}

lessThanByteString :: BuiltinByteString -> BuiltinByteString -> BuiltinBool
lessThanByteString (BuiltinByteString b1) (BuiltinByteString b2) = BuiltinBool $ b1 < b2
{-# OPAQUE lessThanByteString #-}

lessThanEqualsByteString :: BuiltinByteString -> BuiltinByteString -> BuiltinBool
lessThanEqualsByteString (BuiltinByteString b1) (BuiltinByteString b2) = BuiltinBool $ b1 <= b2
{-# OPAQUE lessThanEqualsByteString #-}

decodeUtf8 :: BuiltinByteString -> BuiltinString
decodeUtf8 (BuiltinByteString b) = BuiltinString $ Text.decodeUtf8 b
{-# OPAQUE decodeUtf8 #-}

{-
STRING
-}

-- See Note [Opaque builtin types]
data BuiltinString = BuiltinString ~Text deriving stock Data

instance Haskell.Show BuiltinString where
    show (BuiltinString t) = show t
instance Haskell.Eq BuiltinString where
    (==) (BuiltinString t) (BuiltinString t') = (==) t t'
instance Haskell.Ord BuiltinString where
    compare (BuiltinString t) (BuiltinString t') = compare t t'

appendString :: BuiltinString -> BuiltinString -> BuiltinString
appendString (BuiltinString s1) (BuiltinString s2) = BuiltinString (s1 <> s2)
{-# OPAQUE appendString #-}

emptyString :: BuiltinString
emptyString = BuiltinString Text.empty
{-# OPAQUE emptyString #-}

equalsString :: BuiltinString -> BuiltinString -> BuiltinBool
equalsString (BuiltinString s1) (BuiltinString s2) = BuiltinBool $ s1 == s2
{-# OPAQUE equalsString #-}

trace :: BuiltinString -> a -> a
trace _ x = x
{-# OPAQUE trace #-}

encodeUtf8 :: BuiltinString -> BuiltinByteString
encodeUtf8 (BuiltinString s) = BuiltinByteString $ Text.encodeUtf8 s
{-# OPAQUE encodeUtf8 #-}

{-
PAIR
-}

-- See Note [Opaque builtin types]
data BuiltinPair a b = BuiltinPair ~(a, b) deriving stock Data

instance (Haskell.Show a, Haskell.Show b) => Haskell.Show (BuiltinPair a b) where
    show (BuiltinPair p) = show p
instance (Haskell.Eq a, Haskell.Eq b) => Haskell.Eq (BuiltinPair a b) where
    (==) (BuiltinPair p) (BuiltinPair p') = (==) p p'
instance (Haskell.Ord a, Haskell.Ord b) => Haskell.Ord (BuiltinPair a b) where
    compare (BuiltinPair p) (BuiltinPair p') = compare p p'

fst :: BuiltinPair a b -> a
fst (BuiltinPair (a, _)) = a
{-# OPAQUE fst #-}

snd :: BuiltinPair a b -> b
snd (BuiltinPair (_, b)) = b
{-# OPAQUE snd #-}

mkPairData :: BuiltinData -> BuiltinData -> BuiltinPair BuiltinData BuiltinData
mkPairData d1 d2 = BuiltinPair (d1, d2)
{-# OPAQUE mkPairData #-}

{-
LIST
-}

-- See Note [Opaque builtin types]
data BuiltinList a = BuiltinList ~[a] deriving stock Data

instance Haskell.Show a => Haskell.Show (BuiltinList a) where
    show (BuiltinList l) = show l
instance Haskell.Eq a => Haskell.Eq (BuiltinList a) where
    (==) (BuiltinList l) (BuiltinList l') = (==) l l'
instance Haskell.Ord a => Haskell.Ord (BuiltinList a) where
    compare (BuiltinList l) (BuiltinList l') = compare l l'

null :: BuiltinList a -> BuiltinBool
null (BuiltinList (_:_)) = BuiltinBool False
null (BuiltinList [])    = BuiltinBool True
{-# OPAQUE null #-}

head :: BuiltinList a -> a
head (BuiltinList (x:_)) = x
head (BuiltinList [])    = Haskell.error "empty list"
{-# OPAQUE head #-}

tail :: BuiltinList a -> BuiltinList a
tail (BuiltinList (_:xs)) = BuiltinList xs
tail (BuiltinList [])     = Haskell.error "empty list"
{-# OPAQUE tail #-}

chooseList :: BuiltinList a -> b -> b -> b
chooseList (BuiltinList [])    b1 _ = b1
chooseList (BuiltinList (_:_)) _ b2 = b2
{-# OPAQUE chooseList #-}

<<<<<<< HEAD
{-# OPAQUE drop #-}
drop :: Integer -> BuiltinList a -> BuiltinList a
drop i (BuiltinList xs) = BuiltinList (Haskell.genericDrop i xs)

{-# OPAQUE caseList' #-}
=======
>>>>>>> 30c3db40
caseList' :: forall a r . r -> (a -> BuiltinList a -> r) -> BuiltinList a -> r
caseList' nilCase _        (BuiltinList [])       = nilCase
caseList' _       consCase (BuiltinList (x : xs)) = consCase x (BuiltinList xs)
{-# OPAQUE caseList' #-}

mkNilData :: BuiltinUnit -> BuiltinList BuiltinData
mkNilData _ = BuiltinList []
{-# OPAQUE mkNilData #-}

mkNilPairData :: BuiltinUnit -> BuiltinList (BuiltinPair BuiltinData BuiltinData)
mkNilPairData _ = BuiltinList []
{-# OPAQUE mkNilPairData #-}

mkCons :: a -> BuiltinList a -> BuiltinList a
mkCons a (BuiltinList as) = BuiltinList (a:as)
{-# OPAQUE mkCons #-}

{-
DATA
-}

{-|
A type corresponding to the Plutus Core builtin equivalent of 'PLC.Data'.

The point of this type is to be an opaque equivalent of 'PLC.Data', so as to
ensure that it is only used in ways that the compiler can handle.

As such, you should use this type in your on-chain code, and in any data structures
that you want to be representable on-chain.

For off-chain usage, there are conversion functions 'builtinDataToData' and
'dataToBuiltinData', but note that these will not work on-chain.
-}
data BuiltinData = BuiltinData ~PLC.Data
    deriving stock (Data, Generic)

instance Haskell.Show BuiltinData where
    show (BuiltinData d) = show d
instance Haskell.Eq BuiltinData where
    (==) (BuiltinData d) (BuiltinData d') = (==) d d'
instance Haskell.Ord BuiltinData where
    compare (BuiltinData d) (BuiltinData d') = compare d d'
instance NFData BuiltinData where
    rnf (BuiltinData d) = rnf d
instance Pretty BuiltinData where
    pretty (BuiltinData d) = pretty d

-- NOT a builtin, only safe off-chain, hence the OPAQUE
-- | Convert a 'BuiltinData' into a 'PLC.Data'. Only works off-chain.
builtinDataToData :: BuiltinData -> PLC.Data
builtinDataToData (BuiltinData d) = d
{-# OPAQUE builtinDataToData #-}

-- NOT a builtin, only safe off-chain, hence the OPAQUE
-- | Convert a 'PLC.Data' into a 'BuiltinData'. Only works off-chain.
dataToBuiltinData :: PLC.Data -> BuiltinData
dataToBuiltinData = BuiltinData
{-# OPAQUE dataToBuiltinData #-}

chooseData :: forall a . BuiltinData -> a -> a -> a -> a -> a -> a
chooseData (BuiltinData d) constrCase mapCase listCase iCase bCase = case d of
    PLC.Constr{} -> constrCase
    PLC.Map{}    -> mapCase
    PLC.List{}   -> listCase
    PLC.I{}      -> iCase
    PLC.B{}      -> bCase
{-# OPAQUE chooseData #-}

caseData'
    :: (Integer -> BuiltinList BuiltinData -> r)
    -> (BuiltinList (BuiltinPair BuiltinData BuiltinData) -> r)
    -> (BuiltinList BuiltinData -> r)
    -> (Integer -> r)
    -> (BuiltinByteString -> r)
    -> BuiltinData
    -> r
caseData' constrCase mapCase listCase iCase bCase (BuiltinData d) = case d of
    PLC.Constr i ds -> constrCase i (BuiltinList (fmap dataToBuiltinData ds))
    PLC.Map ps      -> mapCase (BuiltinList (fmap p2p ps))
    PLC.List ds     -> listCase (BuiltinList (fmap dataToBuiltinData ds))
    PLC.I i         -> iCase i
    PLC.B b         -> bCase (BuiltinByteString b)
  where
    p2p (d1, d2) = BuiltinPair (dataToBuiltinData d1, dataToBuiltinData d2)
{-# OPAQUE caseData' #-}

mkConstr :: BuiltinInteger -> BuiltinList BuiltinData -> BuiltinData
mkConstr i (BuiltinList args) = BuiltinData (PLC.Constr i (fmap builtinDataToData args))
{-# OPAQUE mkConstr #-}

mkMap :: BuiltinList (BuiltinPair BuiltinData BuiltinData) -> BuiltinData
mkMap (BuiltinList es) = BuiltinData (PLC.Map (fmap p2p es))
  where
      p2p (BuiltinPair (d, d')) = (builtinDataToData d, builtinDataToData d')
{-# OPAQUE mkMap #-}

mkList :: BuiltinList BuiltinData -> BuiltinData
mkList (BuiltinList l) = BuiltinData (PLC.List (fmap builtinDataToData l))
{-# OPAQUE mkList #-}

mkI :: BuiltinInteger -> BuiltinData
mkI i = BuiltinData (PLC.I i)
{-# OPAQUE mkI #-}

mkB :: BuiltinByteString -> BuiltinData
mkB (BuiltinByteString b) = BuiltinData (PLC.B b)
{-# OPAQUE mkB #-}

unsafeDataAsConstr :: BuiltinData -> BuiltinPair BuiltinInteger (BuiltinList BuiltinData)
unsafeDataAsConstr (BuiltinData (PLC.Constr i args)) = BuiltinPair (i, BuiltinList $ fmap dataToBuiltinData args)
unsafeDataAsConstr _                                 = Haskell.error "not a Constr"
{-# OPAQUE unsafeDataAsConstr #-}

unsafeDataAsMap :: BuiltinData -> BuiltinList (BuiltinPair BuiltinData BuiltinData)
unsafeDataAsMap (BuiltinData (PLC.Map m)) = BuiltinList (fmap p2p m)
  where
      p2p (d, d') = BuiltinPair (dataToBuiltinData d, dataToBuiltinData d')
unsafeDataAsMap _                         = Haskell.error "not a Map"
{-# OPAQUE unsafeDataAsMap #-}

unsafeDataAsList :: BuiltinData -> BuiltinList BuiltinData
unsafeDataAsList (BuiltinData (PLC.List l)) = BuiltinList (fmap dataToBuiltinData l)
unsafeDataAsList _                          = Haskell.error "not a List"
{-# OPAQUE unsafeDataAsList #-}

unsafeDataAsI :: BuiltinData -> BuiltinInteger
unsafeDataAsI (BuiltinData (PLC.I i)) = i
unsafeDataAsI _                       = Haskell.error "not an I"
{-# OPAQUE unsafeDataAsI #-}

unsafeDataAsB :: BuiltinData -> BuiltinByteString
unsafeDataAsB (BuiltinData (PLC.B b)) = BuiltinByteString b
unsafeDataAsB _                       = Haskell.error "not a B"
{-# OPAQUE unsafeDataAsB #-}

equalsData :: BuiltinData -> BuiltinData -> BuiltinBool
equalsData (BuiltinData b1) (BuiltinData b2) = BuiltinBool $ b1 Haskell.== b2
{-# OPAQUE equalsData #-}

serialiseData :: BuiltinData -> BuiltinByteString
serialiseData (BuiltinData b) = BuiltinByteString $ BSL.toStrict $ serialise b
{-# OPAQUE serialiseData #-}


{-
BLS12_381
-}

{- Note [Wrapping the BLS12-381 types in PlutusTx]

As explained in Note [Wrapping the BLS12-381 types in Plutus Core], the types
exported by the Haskell bindings for the `blst` library are ForeignPtrs which
have to be wrapped in newtypes to keep the PLC builtin machinery happy.
However, there's a further complication in PlutusTx: if you try to use the
newtypes directly then the plugin sees through the newtypes to the foreign
pointers and fails because it doesn't know how to handle them.  To avoid this we
further wrap the newtypes in datatypes here.  We could have done this in Plutus
Core by using `data` instead of `newtype`, but then the code here dealing with
BLS types and builtins doesn't look like the code for the other builtins.
Because of this it seemed safer and more uniform to add the datatype wrapper
here rather than in the Plutus Core code.
-}

---------------- G1 ----------------

data BuiltinBLS12_381_G1_Element = BuiltinBLS12_381_G1_Element ~BLS12_381.G1.Element

instance Haskell.Show BuiltinBLS12_381_G1_Element where
    show (BuiltinBLS12_381_G1_Element a) = show a
instance Haskell.Eq BuiltinBLS12_381_G1_Element where
    (==) (BuiltinBLS12_381_G1_Element a) (BuiltinBLS12_381_G1_Element b) = (==) a b
instance NFData BuiltinBLS12_381_G1_Element where
     rnf (BuiltinBLS12_381_G1_Element d) = rnf d
instance Pretty BuiltinBLS12_381_G1_Element where
    pretty (BuiltinBLS12_381_G1_Element a) = pretty a

bls12_381_G1_equals :: BuiltinBLS12_381_G1_Element -> BuiltinBLS12_381_G1_Element -> BuiltinBool
bls12_381_G1_equals a b = BuiltinBool $ coerce ((==) @BuiltinBLS12_381_G1_Element) a b
{-# OPAQUE bls12_381_G1_equals #-}

bls12_381_G1_add :: BuiltinBLS12_381_G1_Element -> BuiltinBLS12_381_G1_Element -> BuiltinBLS12_381_G1_Element
bls12_381_G1_add (BuiltinBLS12_381_G1_Element a) (BuiltinBLS12_381_G1_Element b) = BuiltinBLS12_381_G1_Element (BLS12_381.G1.add a b)
{-# OPAQUE bls12_381_G1_add #-}

bls12_381_G1_neg :: BuiltinBLS12_381_G1_Element -> BuiltinBLS12_381_G1_Element
bls12_381_G1_neg (BuiltinBLS12_381_G1_Element a) = BuiltinBLS12_381_G1_Element (BLS12_381.G1.neg a)
{-# OPAQUE bls12_381_G1_neg #-}

bls12_381_G1_scalarMul :: BuiltinInteger -> BuiltinBLS12_381_G1_Element -> BuiltinBLS12_381_G1_Element
bls12_381_G1_scalarMul n (BuiltinBLS12_381_G1_Element a) = BuiltinBLS12_381_G1_Element (BLS12_381.G1.scalarMul n a)
{-# OPAQUE bls12_381_G1_scalarMul #-}

bls12_381_G1_compress :: BuiltinBLS12_381_G1_Element -> BuiltinByteString
bls12_381_G1_compress (BuiltinBLS12_381_G1_Element a) = BuiltinByteString (BLS12_381.G1.compress a)
{-# OPAQUE bls12_381_G1_compress #-}

bls12_381_G1_uncompress :: BuiltinByteString -> BuiltinBLS12_381_G1_Element
bls12_381_G1_uncompress (BuiltinByteString b) =
    case BLS12_381.G1.uncompress b of
      Left err -> Haskell.error $ "BSL12_381 G1 uncompression error: " ++ show err
      Right a  -> BuiltinBLS12_381_G1_Element a
{-# OPAQUE bls12_381_G1_uncompress #-}

bls12_381_G1_hashToGroup ::  BuiltinByteString -> BuiltinByteString -> BuiltinBLS12_381_G1_Element
bls12_381_G1_hashToGroup (BuiltinByteString msg) (BuiltinByteString dst) =
    case BLS12_381.G1.hashToGroup msg dst of
      Left err -> Haskell.error $ show err
      Right p  -> BuiltinBLS12_381_G1_Element p
{-# OPAQUE bls12_381_G1_hashToGroup #-}

bls12_381_G1_compressed_zero :: BuiltinByteString
bls12_381_G1_compressed_zero = BuiltinByteString BLS12_381.G1.compressed_zero
{-# OPAQUE bls12_381_G1_compressed_zero #-}

bls12_381_G1_compressed_generator :: BuiltinByteString
bls12_381_G1_compressed_generator = BuiltinByteString BLS12_381.G1.compressed_generator
{-# OPAQUE bls12_381_G1_compressed_generator #-}

---------------- G2 ----------------

data BuiltinBLS12_381_G2_Element = BuiltinBLS12_381_G2_Element ~BLS12_381.G2.Element

instance Haskell.Show BuiltinBLS12_381_G2_Element where
    show (BuiltinBLS12_381_G2_Element a) = show a
instance Haskell.Eq BuiltinBLS12_381_G2_Element where
    (==) (BuiltinBLS12_381_G2_Element a) (BuiltinBLS12_381_G2_Element b) = (==) a b
instance NFData BuiltinBLS12_381_G2_Element where
     rnf (BuiltinBLS12_381_G2_Element d) = rnf d
instance Pretty BuiltinBLS12_381_G2_Element where
    pretty (BuiltinBLS12_381_G2_Element a) = pretty a

bls12_381_G2_equals :: BuiltinBLS12_381_G2_Element -> BuiltinBLS12_381_G2_Element -> BuiltinBool
bls12_381_G2_equals a b = BuiltinBool $ coerce ((==) @BuiltinBLS12_381_G2_Element) a b
{-# OPAQUE bls12_381_G2_equals #-}

bls12_381_G2_add :: BuiltinBLS12_381_G2_Element -> BuiltinBLS12_381_G2_Element -> BuiltinBLS12_381_G2_Element
bls12_381_G2_add (BuiltinBLS12_381_G2_Element a) (BuiltinBLS12_381_G2_Element b) = BuiltinBLS12_381_G2_Element (BLS12_381.G2.add a b)
{-# OPAQUE bls12_381_G2_add #-}

bls12_381_G2_neg :: BuiltinBLS12_381_G2_Element -> BuiltinBLS12_381_G2_Element
bls12_381_G2_neg (BuiltinBLS12_381_G2_Element a) = BuiltinBLS12_381_G2_Element (BLS12_381.G2.neg a)
{-# OPAQUE bls12_381_G2_neg #-}

bls12_381_G2_scalarMul :: BuiltinInteger -> BuiltinBLS12_381_G2_Element -> BuiltinBLS12_381_G2_Element
bls12_381_G2_scalarMul n (BuiltinBLS12_381_G2_Element a) = BuiltinBLS12_381_G2_Element (BLS12_381.G2.scalarMul n a)
{-# OPAQUE bls12_381_G2_scalarMul #-}

bls12_381_G2_compress :: BuiltinBLS12_381_G2_Element -> BuiltinByteString
bls12_381_G2_compress (BuiltinBLS12_381_G2_Element a) = BuiltinByteString (BLS12_381.G2.compress a)
{-# OPAQUE bls12_381_G2_compress #-}

bls12_381_G2_uncompress :: BuiltinByteString -> BuiltinBLS12_381_G2_Element
bls12_381_G2_uncompress (BuiltinByteString b) =
    case BLS12_381.G2.uncompress b of
      Left err -> Haskell.error $ "BSL12_381 G2 uncompression error: " ++ show err
      Right a  -> BuiltinBLS12_381_G2_Element a
{-# OPAQUE bls12_381_G2_uncompress #-}

bls12_381_G2_hashToGroup ::  BuiltinByteString -> BuiltinByteString -> BuiltinBLS12_381_G2_Element
bls12_381_G2_hashToGroup (BuiltinByteString msg) (BuiltinByteString dst) =
    case BLS12_381.G2.hashToGroup msg dst of
      Left err -> Haskell.error $ show err
      Right p  -> BuiltinBLS12_381_G2_Element p
{-# OPAQUE bls12_381_G2_hashToGroup #-}

bls12_381_G2_compressed_zero :: BuiltinByteString
bls12_381_G2_compressed_zero = BuiltinByteString BLS12_381.G2.compressed_zero
{-# OPAQUE bls12_381_G2_compressed_zero #-}

bls12_381_G2_compressed_generator :: BuiltinByteString
bls12_381_G2_compressed_generator = BuiltinByteString BLS12_381.G2.compressed_generator
{-# OPAQUE bls12_381_G2_compressed_generator #-}


---------------- Pairing ----------------

data BuiltinBLS12_381_MlResult = BuiltinBLS12_381_MlResult ~BLS12_381.Pairing.MlResult

instance Haskell.Show BuiltinBLS12_381_MlResult where
    show (BuiltinBLS12_381_MlResult a) = show a
instance Haskell.Eq BuiltinBLS12_381_MlResult where
    (==) (BuiltinBLS12_381_MlResult a) (BuiltinBLS12_381_MlResult b) = (==) a b
instance NFData BuiltinBLS12_381_MlResult where
     rnf (BuiltinBLS12_381_MlResult a) = rnf a
instance Pretty BuiltinBLS12_381_MlResult where
    pretty (BuiltinBLS12_381_MlResult a) = pretty a

bls12_381_millerLoop :: BuiltinBLS12_381_G1_Element -> BuiltinBLS12_381_G2_Element -> BuiltinBLS12_381_MlResult
bls12_381_millerLoop (BuiltinBLS12_381_G1_Element a) (BuiltinBLS12_381_G2_Element b) =
    BuiltinBLS12_381_MlResult $ BLS12_381.Pairing.millerLoop a b
{-# OPAQUE bls12_381_millerLoop #-}

bls12_381_mulMlResult :: BuiltinBLS12_381_MlResult -> BuiltinBLS12_381_MlResult -> BuiltinBLS12_381_MlResult
bls12_381_mulMlResult (BuiltinBLS12_381_MlResult a) (BuiltinBLS12_381_MlResult b)
    = BuiltinBLS12_381_MlResult $ BLS12_381.Pairing.mulMlResult a b
{-# OPAQUE bls12_381_mulMlResult #-}

bls12_381_finalVerify ::  BuiltinBLS12_381_MlResult ->  BuiltinBLS12_381_MlResult -> BuiltinBool
bls12_381_finalVerify (BuiltinBLS12_381_MlResult a) (BuiltinBLS12_381_MlResult b)
    = BuiltinBool $ BLS12_381.Pairing.finalVerify a b
{-# OPAQUE bls12_381_finalVerify #-}

{-
CONVERSION
-}

integerToByteString
    :: BuiltinBool
    -> BuiltinInteger
    -> BuiltinInteger
    -> BuiltinByteString
integerToByteString (BuiltinBool endiannessArg) paddingArg input =
  case Bitwise.integerToByteString endiannessArg paddingArg input of
    BuiltinSuccess bs              -> BuiltinByteString bs
    BuiltinSuccessWithLogs logs bs -> traceAll logs $ BuiltinByteString bs
    BuiltinFailure logs err        -> traceAll (logs <> pure (display err)) $
        Haskell.error "Integer to ByteString conversion errored."
{-# OPAQUE integerToByteString #-}

byteStringToInteger
    :: BuiltinBool
    -> BuiltinByteString
    -> BuiltinInteger
byteStringToInteger (BuiltinBool statedEndianness) (BuiltinByteString input) =
  Bitwise.byteStringToInteger statedEndianness input
{-# OPAQUE byteStringToInteger #-}

{-
BITWISE
-}

shiftByteString ::
  BuiltinByteString ->
  BuiltinInteger ->
  BuiltinByteString
shiftByteString (BuiltinByteString bs) =
  BuiltinByteString . Bitwise.shiftByteString bs
{-# OPAQUE shiftByteString #-}

rotateByteString ::
  BuiltinByteString ->
  BuiltinInteger ->
  BuiltinByteString
rotateByteString (BuiltinByteString bs) =
  BuiltinByteString . Bitwise.rotateByteString bs
{-# OPAQUE rotateByteString #-}

countSetBits ::
  BuiltinByteString ->
  BuiltinInteger
countSetBits (BuiltinByteString bs) = fromIntegral . Bitwise.countSetBits $ bs
{-# OPAQUE countSetBits #-}

findFirstSetBit ::
  BuiltinByteString ->
  BuiltinInteger
findFirstSetBit (BuiltinByteString bs) =
  fromIntegral . Bitwise.findFirstSetBit $ bs
{-# OPAQUE findFirstSetBit #-}

{-
LOGICAL
-}

andByteString ::
  BuiltinBool ->
  BuiltinByteString ->
  BuiltinByteString ->
  BuiltinByteString
andByteString (BuiltinBool isPaddingSemantics) (BuiltinByteString data1) (BuiltinByteString data2) =
  BuiltinByteString . Bitwise.andByteString isPaddingSemantics data1 $ data2
{-# OPAQUE andByteString #-}

orByteString ::
  BuiltinBool ->
  BuiltinByteString ->
  BuiltinByteString ->
  BuiltinByteString
orByteString (BuiltinBool isPaddingSemantics) (BuiltinByteString data1) (BuiltinByteString data2) =
  BuiltinByteString . Bitwise.orByteString isPaddingSemantics data1 $ data2
{-# OPAQUE orByteString #-}

xorByteString ::
  BuiltinBool ->
  BuiltinByteString ->
  BuiltinByteString ->
  BuiltinByteString
xorByteString (BuiltinBool isPaddingSemantics) (BuiltinByteString data1) (BuiltinByteString data2) =
  BuiltinByteString . Bitwise.xorByteString isPaddingSemantics data1 $ data2
{-# OPAQUE xorByteString #-}

complementByteString ::
  BuiltinByteString ->
  BuiltinByteString
complementByteString (BuiltinByteString bs) =
  BuiltinByteString . Bitwise.complementByteString $ bs
{-# OPAQUE complementByteString #-}

readBit ::
  BuiltinByteString ->
  BuiltinInteger ->
  BuiltinBool
readBit (BuiltinByteString bs) i =
  case Bitwise.readBit bs (fromIntegral i) of
    BuiltinFailure logs err -> traceAll (logs <> pure (display err)) $
      Haskell.error "readBit errored."
    BuiltinSuccess b -> BuiltinBool b
    BuiltinSuccessWithLogs logs b -> traceAll logs $ BuiltinBool b
{-# OPAQUE readBit #-}

writeBits ::
  BuiltinByteString ->
  BuiltinList BuiltinInteger ->
  BuiltinBool ->
  BuiltinByteString
writeBits (BuiltinByteString bs) (BuiltinList ixes) (BuiltinBool bit) =
  case Bitwise.writeBits bs ixes bit of
    BuiltinFailure logs err -> traceAll (logs <> pure (display err)) $
      Haskell.error "writeBits errored."
    BuiltinSuccess bs' -> BuiltinByteString bs'
    BuiltinSuccessWithLogs logs bs' -> traceAll logs $ BuiltinByteString bs'
{-# OPAQUE writeBits #-}

replicateByte ::
  BuiltinInteger ->
  BuiltinInteger ->
  BuiltinByteString
replicateByte n w8 =
  case Bitwise.replicateByte n (fromIntegral w8) of
    BuiltinFailure logs err -> traceAll (logs <> pure (display err)) $
      Haskell.error "byteStringReplicate errored."
    BuiltinSuccess bs -> BuiltinByteString bs
    BuiltinSuccessWithLogs logs bs -> traceAll logs $ BuiltinByteString bs
{-# OPAQUE replicateByte #-}

expModInteger ::
  BuiltinInteger ->
  BuiltinInteger ->
  BuiltinInteger ->
  BuiltinInteger
expModInteger b e m =
  -- (fromInteger @Rational) correctly throws an underflow exception upon negative integer
  -- both for GHC8.10 and GHC>=9
  case ExpMod.expMod b e (fromInteger m) of
    BuiltinFailure logs err -> traceAll (logs <> pure (display err)) $
      Haskell.error "expModInteger errored."
    BuiltinSuccess bs -> toInteger bs
    BuiltinSuccessWithLogs logs bs -> traceAll logs $ toInteger bs
{-# OPAQUE expModInteger #-}<|MERGE_RESOLUTION|>--- conflicted
+++ resolved
@@ -409,14 +409,10 @@
 chooseList (BuiltinList (_:_)) _ b2 = b2
 {-# OPAQUE chooseList #-}
 
-<<<<<<< HEAD
-{-# OPAQUE drop #-}
 drop :: Integer -> BuiltinList a -> BuiltinList a
 drop i (BuiltinList xs) = BuiltinList (Haskell.genericDrop i xs)
-
-{-# OPAQUE caseList' #-}
-=======
->>>>>>> 30c3db40
+{-# OPAQUE drop #-}
+
 caseList' :: forall a r . r -> (a -> BuiltinList a -> r) -> BuiltinList a -> r
 caseList' nilCase _        (BuiltinList [])       = nilCase
 caseList' _       consCase (BuiltinList (x : xs)) = consCase x (BuiltinList xs)
