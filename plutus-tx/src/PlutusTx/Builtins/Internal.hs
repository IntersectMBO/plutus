-- editorconfig-checker-disable-file
{-# LANGUAGE DeriveDataTypeable #-}
{-# LANGUAGE DerivingStrategies #-}
{-# LANGUAGE KindSignatures     #-}
{-# LANGUAGE OverloadedStrings  #-}
{-# LANGUAGE TypeApplications   #-}

-- This ensures that we don't put *anything* about these functions into the interface
-- file, otherwise GHC can be clever about the ones that are always error, even though
-- they're OPAQUE!
{-# OPTIONS_GHC -O0 #-}

{-# OPTIONS_GHC -Wno-unrecognised-pragmas #-}
{-# HLINT ignore "Use newtype instead of data" #-} -- See Note [Opaque builtin types]

-- | This module contains the special Haskell names that are used to map to builtin types or functions
-- in Plutus Core.
--
-- Most users should not use this module directly, but rather use 'PlutusTx.Builtins'.
module PlutusTx.Builtins.Internal where

import Codec.Serialise
import Control.DeepSeq (NFData (..))
import Data.ByteArray qualified as BA
import Data.ByteString qualified as BS
import Data.ByteString.Lazy qualified as BSL
import Data.Coerce (coerce)
import Data.Data (Data)
import Data.Foldable qualified as Foldable
import Data.Hashable (Hashable (..))
import Data.Kind (Type)
import Data.List qualified as Haskell
import Data.Text as Text (Text, empty)
import Data.Text.Encoding as Text (decodeUtf8, encodeUtf8)
import GHC.Generics (Generic)
import PlutusCore.Bitwise qualified as Bitwise
import PlutusCore.Builtin (BuiltinResult (..))
import PlutusCore.Crypto.BLS12_381.G1 qualified as BLS12_381.G1
import PlutusCore.Crypto.BLS12_381.G2 qualified as BLS12_381.G2
import PlutusCore.Crypto.BLS12_381.Pairing qualified as BLS12_381.Pairing
import PlutusCore.Crypto.Ed25519 qualified
import PlutusCore.Crypto.ExpMod as ExpMod
import PlutusCore.Crypto.Hash qualified as Hash
import PlutusCore.Crypto.Secp256k1 qualified
import PlutusCore.Data qualified as PLC
import PlutusCore.Pretty (Pretty (..), display)
import Prettyprinter (viaShow)

{-
We do not use qualified import because the whole module contains off-chain code
which is replaced later with on-chain implementations by the plutus-tx-plugin.
-}
import Prelude as Haskell

{- Note [Builtin name definitions]
The builtins here have definitions so they can be used in off-chain code too.

However they *must* be replaced by the compiler when used in Plutus Tx code, so
in particular they must *not* be inlined, otherwise we can't spot them to replace
them.
-}

{- Note [Delaying error]
The Plutus Core 'error' builtin is of type 'forall a . a', but the
one we expose here is of type 'forall a . () -> a'.

This is because it's hard to get the evaluation order right with
the non-delayed version - it's easy to end up with it getting thrown
unconditionally, or before some other effect (e.g. tracing). On the other
hand, it's much easier to work with the delayed version.

But why not just define that in the library? i.e.

    error = \_ -> Builtins.error

The answer is that GHC is eager to inline and reduce this function, which
does the Wrong Thing. We can't stop GHC doing this (at the moment), but
for most of our functions it's not a *semantic* problem. Here, however,
it is a problem. So we just expose the delayed version as the builtin.
-}

{- Note [Opaque builtin types]
We have some opaque types that we use to represent the Plutus builtin types
in Haskell.

We want them to be opaque so that our users don't do anything with them that
we can't handle, but also so that GHC doesn't look inside and try and get clever.

In particular, we need to use 'data' rather than 'newtype' even for simple wrappers,
otherwise GHC gets very keen to optimize through the newtype and e.g. our users
see 'Addr#' popping up everywhere.
-}

{-# OPAQUE error #-}
error :: BuiltinUnit -> a
error = Haskell.error "PlutusTx.Builtins.Internal.error"

{-
BOOL
-}

-- See Note [Opaque builtin types]
data BuiltinBool = BuiltinBool ~Bool deriving stock Data

{-# OPAQUE true #-}
true :: BuiltinBool
true = BuiltinBool True

{-# OPAQUE false #-}
false :: BuiltinBool
false = BuiltinBool False

{-# OPAQUE ifThenElse #-}
ifThenElse :: BuiltinBool -> a -> a -> a
ifThenElse (BuiltinBool b) x y = if b then x else y

{-
UNIT
-}

-- See Note [Opaque builtin types]
data BuiltinUnit = BuiltinUnit ~() deriving stock Data

{-# OPAQUE unitval #-}
unitval :: BuiltinUnit
unitval = BuiltinUnit ()

{-# OPAQUE chooseUnit #-}
chooseUnit :: BuiltinUnit -> a -> a
chooseUnit (BuiltinUnit ()) a = a

{-
INTEGER
-}

-- I'm somewhat surprised that this works despite not being opaque! GHC doesn't seem to
-- mess with 'Integer', which is suspicious to me. Probably we *should* make 'BuiltinInteger'
-- opaque, but that's going to really mess with our users' code...
type BuiltinInteger = Integer

{-# OPAQUE addInteger #-}
addInteger :: BuiltinInteger -> BuiltinInteger -> BuiltinInteger
addInteger = coerce ((+) @Integer)

{-# OPAQUE subtractInteger #-}
subtractInteger :: BuiltinInteger -> BuiltinInteger -> BuiltinInteger
subtractInteger = coerce ((-) @Integer)

{-# OPAQUE multiplyInteger #-}
multiplyInteger :: BuiltinInteger -> BuiltinInteger -> BuiltinInteger
multiplyInteger = coerce ((*) @Integer)

{-# OPAQUE divideInteger #-}
divideInteger :: BuiltinInteger -> BuiltinInteger -> BuiltinInteger
divideInteger = coerce (div @Integer)

{-# OPAQUE modInteger #-}
modInteger :: BuiltinInteger -> BuiltinInteger -> BuiltinInteger
modInteger = coerce (mod @Integer)

{-# OPAQUE quotientInteger #-}
quotientInteger :: BuiltinInteger -> BuiltinInteger -> BuiltinInteger
quotientInteger = coerce (quot @Integer)

{-# OPAQUE remainderInteger #-}
remainderInteger :: BuiltinInteger -> BuiltinInteger -> BuiltinInteger
remainderInteger = coerce (rem @Integer)

{-# OPAQUE lessThanInteger #-}
lessThanInteger :: BuiltinInteger -> BuiltinInteger -> BuiltinBool
lessThanInteger x y = BuiltinBool $ coerce ((<) @Integer) x  y

{-# OPAQUE lessThanEqualsInteger #-}
lessThanEqualsInteger :: BuiltinInteger -> BuiltinInteger -> BuiltinBool
lessThanEqualsInteger x y = BuiltinBool $ coerce ((<=) @Integer) x y

{-# OPAQUE equalsInteger #-}
equalsInteger :: BuiltinInteger -> BuiltinInteger -> BuiltinBool
equalsInteger x y = BuiltinBool $ coerce ((==) @Integer) x y

{-
BYTESTRING
-}

-- See Note [Opaque builtin types]
-- | An opaque type representing Plutus Core ByteStrings.
data BuiltinByteString = BuiltinByteString ~BS.ByteString deriving stock Data

instance Haskell.Show BuiltinByteString where
    show (BuiltinByteString bs) = show bs
instance Haskell.Eq BuiltinByteString where
    (==) (BuiltinByteString bs) (BuiltinByteString bs') = (==) bs bs'
instance Haskell.Ord BuiltinByteString where
    compare (BuiltinByteString bs) (BuiltinByteString bs') = compare bs bs'
instance Haskell.Semigroup BuiltinByteString where
    (<>) (BuiltinByteString bs) (BuiltinByteString bs') = BuiltinByteString $ (<>) bs bs'
instance Haskell.Monoid BuiltinByteString where
    mempty = BuiltinByteString mempty
instance Hashable BuiltinByteString where
    hashWithSalt s (BuiltinByteString bs )= hashWithSalt s bs
instance Serialise BuiltinByteString where
    encode (BuiltinByteString bs) = encode bs
    decode = BuiltinByteString <$> decode
instance NFData BuiltinByteString where
    rnf (BuiltinByteString bs) = rnf bs
instance BA.ByteArrayAccess BuiltinByteString where
    length (BuiltinByteString bs) = BA.length bs
    withByteArray (BuiltinByteString bs) = BA.withByteArray bs
instance BA.ByteArray BuiltinByteString where
    allocRet i p = fmap (fmap BuiltinByteString) $ BA.allocRet i p

instance Pretty BuiltinByteString where
    pretty = viaShow

{-# OPAQUE appendByteString #-}
appendByteString :: BuiltinByteString -> BuiltinByteString -> BuiltinByteString
appendByteString (BuiltinByteString b1) (BuiltinByteString b2) = BuiltinByteString $ BS.append b1 b2

{-# OPAQUE consByteString #-}
consByteString :: BuiltinInteger -> BuiltinByteString -> BuiltinByteString
consByteString n (BuiltinByteString b) = BuiltinByteString $ BS.cons (fromIntegral n) b

{-# OPAQUE sliceByteString #-}
sliceByteString :: BuiltinInteger -> BuiltinInteger -> BuiltinByteString -> BuiltinByteString
sliceByteString start n (BuiltinByteString b) = BuiltinByteString $ BS.take (fromIntegral n) (BS.drop (fromIntegral start) b)

{-# OPAQUE lengthOfByteString #-}
lengthOfByteString :: BuiltinByteString -> BuiltinInteger
lengthOfByteString (BuiltinByteString b) = toInteger $ BS.length b

{-# OPAQUE indexByteString #-}
indexByteString :: BuiltinByteString -> BuiltinInteger -> BuiltinInteger
indexByteString (BuiltinByteString b) i = toInteger $ BS.index b (fromInteger i)

{-# OPAQUE emptyByteString #-}
emptyByteString :: BuiltinByteString
emptyByteString = BuiltinByteString BS.empty

{-# OPAQUE sha2_256 #-}
sha2_256 :: BuiltinByteString -> BuiltinByteString
sha2_256 (BuiltinByteString b) = BuiltinByteString $ Hash.sha2_256 b

{-# OPAQUE sha3_256 #-}
sha3_256 :: BuiltinByteString -> BuiltinByteString
sha3_256 (BuiltinByteString b) = BuiltinByteString $ Hash.sha3_256 b

{-# OPAQUE blake2b_224 #-}
blake2b_224 :: BuiltinByteString -> BuiltinByteString
blake2b_224 (BuiltinByteString b) = BuiltinByteString $ Hash.blake2b_224 b

{-# OPAQUE blake2b_256 #-}
blake2b_256 :: BuiltinByteString -> BuiltinByteString
blake2b_256 (BuiltinByteString b) = BuiltinByteString $ Hash.blake2b_256 b

{-# OPAQUE keccak_256 #-}
keccak_256 :: BuiltinByteString -> BuiltinByteString
keccak_256 (BuiltinByteString b) = BuiltinByteString $ Hash.keccak_256 b

{-# OPAQUE ripemd_160 #-}
ripemd_160 :: BuiltinByteString -> BuiltinByteString
ripemd_160 (BuiltinByteString b) = BuiltinByteString $ Hash.ripemd_160 b

{-# OPAQUE verifyEd25519Signature #-}
verifyEd25519Signature :: BuiltinByteString -> BuiltinByteString -> BuiltinByteString -> BuiltinBool
verifyEd25519Signature (BuiltinByteString vk) (BuiltinByteString msg) (BuiltinByteString sig) =
  case PlutusCore.Crypto.Ed25519.verifyEd25519Signature_V1 vk msg sig of
    BuiltinSuccess b              -> BuiltinBool b
    BuiltinSuccessWithLogs logs b -> traceAll logs $ BuiltinBool b
    BuiltinFailure logs err       -> traceAll (logs <> pure (display err)) $
        Haskell.error "Ed25519 signature verification errored."

{-# OPAQUE verifyEcdsaSecp256k1Signature #-}
verifyEcdsaSecp256k1Signature ::
  BuiltinByteString ->
  BuiltinByteString ->
  BuiltinByteString ->
  BuiltinBool
verifyEcdsaSecp256k1Signature (BuiltinByteString vk) (BuiltinByteString msg) (BuiltinByteString sig) =
  case PlutusCore.Crypto.Secp256k1.verifyEcdsaSecp256k1Signature vk msg sig of
    BuiltinSuccess b              -> BuiltinBool b
    BuiltinSuccessWithLogs logs b -> traceAll logs $ BuiltinBool b
    BuiltinFailure logs err       -> traceAll (logs <> pure (display err)) $
        Haskell.error "ECDSA SECP256k1 signature verification errored."

{-# OPAQUE verifySchnorrSecp256k1Signature #-}
verifySchnorrSecp256k1Signature ::
  BuiltinByteString ->
  BuiltinByteString ->
  BuiltinByteString ->
  BuiltinBool
verifySchnorrSecp256k1Signature (BuiltinByteString vk) (BuiltinByteString msg) (BuiltinByteString sig) =
  case PlutusCore.Crypto.Secp256k1.verifySchnorrSecp256k1Signature vk msg sig of
    BuiltinSuccess b              -> BuiltinBool b
    BuiltinSuccessWithLogs logs b -> traceAll logs $ BuiltinBool b
    BuiltinFailure logs err       -> traceAll (logs <> pure (display err)) $
        Haskell.error "Schnorr SECP256k1 signature verification errored."

traceAll :: forall (a :: Type) (f :: Type -> Type) .
  (Foldable f) => f Text -> a -> a
traceAll logs x = Foldable.foldl' (\acc t -> trace (BuiltinString t) acc) x logs

{-# OPAQUE equalsByteString #-}
equalsByteString :: BuiltinByteString -> BuiltinByteString -> BuiltinBool
equalsByteString (BuiltinByteString b1) (BuiltinByteString b2) = BuiltinBool $ b1 == b2

{-# OPAQUE lessThanByteString #-}
lessThanByteString :: BuiltinByteString -> BuiltinByteString -> BuiltinBool
lessThanByteString (BuiltinByteString b1) (BuiltinByteString b2) = BuiltinBool $ b1 < b2

{-# OPAQUE lessThanEqualsByteString #-}
lessThanEqualsByteString :: BuiltinByteString -> BuiltinByteString -> BuiltinBool
lessThanEqualsByteString (BuiltinByteString b1) (BuiltinByteString b2) = BuiltinBool $ b1 <= b2

{-# OPAQUE decodeUtf8 #-}
decodeUtf8 :: BuiltinByteString -> BuiltinString
decodeUtf8 (BuiltinByteString b) = BuiltinString $ Text.decodeUtf8 b

{-
STRING
-}

-- See Note [Opaque builtin types]
data BuiltinString = BuiltinString ~Text deriving stock Data

instance Haskell.Show BuiltinString where
    show (BuiltinString t) = show t
instance Haskell.Eq BuiltinString where
    (==) (BuiltinString t) (BuiltinString t') = (==) t t'
instance Haskell.Ord BuiltinString where
    compare (BuiltinString t) (BuiltinString t') = compare t t'

{-# OPAQUE appendString #-}
appendString :: BuiltinString -> BuiltinString -> BuiltinString
appendString (BuiltinString s1) (BuiltinString s2) = BuiltinString (s1 <> s2)

{-# OPAQUE emptyString #-}
emptyString :: BuiltinString
emptyString = BuiltinString Text.empty

{-# OPAQUE equalsString #-}
equalsString :: BuiltinString -> BuiltinString -> BuiltinBool
equalsString (BuiltinString s1) (BuiltinString s2) = BuiltinBool $ s1 == s2

{-# OPAQUE trace #-}
trace :: BuiltinString -> a -> a
trace _ x = x

{-# OPAQUE encodeUtf8 #-}
encodeUtf8 :: BuiltinString -> BuiltinByteString
encodeUtf8 (BuiltinString s) = BuiltinByteString $ Text.encodeUtf8 s

{-
PAIR
-}

-- See Note [Opaque builtin types]
data BuiltinPair a b = BuiltinPair ~(a, b) deriving stock Data

instance (Haskell.Show a, Haskell.Show b) => Haskell.Show (BuiltinPair a b) where
    show (BuiltinPair p) = show p
instance (Haskell.Eq a, Haskell.Eq b) => Haskell.Eq (BuiltinPair a b) where
    (==) (BuiltinPair p) (BuiltinPair p') = (==) p p'
instance (Haskell.Ord a, Haskell.Ord b) => Haskell.Ord (BuiltinPair a b) where
    compare (BuiltinPair p) (BuiltinPair p') = compare p p'

{-# OPAQUE fst #-}
fst :: BuiltinPair a b -> a
fst (BuiltinPair (a, _)) = a

{-# OPAQUE snd #-}
snd :: BuiltinPair a b -> b
snd (BuiltinPair (_, b)) = b

{-# OPAQUE mkPairData #-}
mkPairData :: BuiltinData -> BuiltinData -> BuiltinPair BuiltinData BuiltinData
mkPairData d1 d2 = BuiltinPair (d1, d2)

{-
LIST
-}

-- See Note [Opaque builtin types]
data BuiltinList a = BuiltinList ~[a] deriving stock Data

instance Haskell.Show a => Haskell.Show (BuiltinList a) where
    show (BuiltinList l) = show l
instance Haskell.Eq a => Haskell.Eq (BuiltinList a) where
    (==) (BuiltinList l) (BuiltinList l') = (==) l l'
instance Haskell.Ord a => Haskell.Ord (BuiltinList a) where
    compare (BuiltinList l) (BuiltinList l') = compare l l'

{-# OPAQUE null #-}
null :: BuiltinList a -> BuiltinBool
null (BuiltinList (_:_)) = BuiltinBool False
null (BuiltinList [])    = BuiltinBool True

{-# OPAQUE head #-}
head :: BuiltinList a -> a
head (BuiltinList (x:_)) = x
head (BuiltinList [])    = Haskell.error "empty list"

{-# OPAQUE tail #-}
tail :: BuiltinList a -> BuiltinList a
tail (BuiltinList (_:xs)) = BuiltinList xs
tail (BuiltinList [])     = Haskell.error "empty list"

{-# OPAQUE chooseList #-}
chooseList :: BuiltinList a -> b -> b -> b
chooseList (BuiltinList [])    b1 _ = b1
chooseList (BuiltinList (_:_)) _ b2 = b2

<<<<<<< HEAD
{-# NOINLINE drop #-}
drop :: Integer -> BuiltinList a -> BuiltinList a
drop i (BuiltinList xs) = BuiltinList (Haskell.genericDrop i xs)

{-# NOINLINE mkNilData #-}
=======
{-# OPAQUE caseList' #-}
caseList' :: forall a r . r -> (a -> BuiltinList a -> r) -> BuiltinList a -> r
caseList' nilCase _        (BuiltinList [])       = nilCase
caseList' _       consCase (BuiltinList (x : xs)) = consCase x (BuiltinList xs)

{-# OPAQUE mkNilData #-}
>>>>>>> 697348c5
mkNilData :: BuiltinUnit -> BuiltinList BuiltinData
mkNilData _ = BuiltinList []

{-# OPAQUE mkNilPairData #-}
mkNilPairData :: BuiltinUnit -> BuiltinList (BuiltinPair BuiltinData BuiltinData)
mkNilPairData _ = BuiltinList []

{-# OPAQUE mkCons #-}
mkCons :: a -> BuiltinList a -> BuiltinList a
mkCons a (BuiltinList as) = BuiltinList (a:as)

{-
DATA
-}

{-|
A type corresponding to the Plutus Core builtin equivalent of 'PLC.Data'.

The point of this type is to be an opaque equivalent of 'PLC.Data', so as to
ensure that it is only used in ways that the compiler can handle.

As such, you should use this type in your on-chain code, and in any data structures
that you want to be representable on-chain.

For off-chain usage, there are conversion functions 'builtinDataToData' and
'dataToBuiltinData', but note that these will not work on-chain.
-}
data BuiltinData = BuiltinData ~PLC.Data
    deriving stock (Data, Generic)

instance Haskell.Show BuiltinData where
    show (BuiltinData d) = show d
instance Haskell.Eq BuiltinData where
    (==) (BuiltinData d) (BuiltinData d') = (==) d d'
instance Haskell.Ord BuiltinData where
    compare (BuiltinData d) (BuiltinData d') = compare d d'
instance NFData BuiltinData where
    rnf (BuiltinData d) = rnf d
instance Pretty BuiltinData where
    pretty (BuiltinData d) = pretty d

-- NOT a builtin, only safe off-chain, hence the OPAQUE
{-# OPAQUE builtinDataToData #-}
-- | Convert a 'BuiltinData' into a 'PLC.Data'. Only works off-chain.
builtinDataToData :: BuiltinData -> PLC.Data
builtinDataToData (BuiltinData d) = d

-- NOT a builtin, only safe off-chain, hence the OPAQUE
{-# OPAQUE dataToBuiltinData #-}
-- | Convert a 'PLC.Data' into a 'BuiltinData'. Only works off-chain.
dataToBuiltinData :: PLC.Data -> BuiltinData
dataToBuiltinData = BuiltinData

{-# OPAQUE chooseData #-}
chooseData :: forall a . BuiltinData -> a -> a -> a -> a -> a -> a
chooseData (BuiltinData d) constrCase mapCase listCase iCase bCase = case d of
    PLC.Constr{} -> constrCase
    PLC.Map{}    -> mapCase
    PLC.List{}   -> listCase
    PLC.I{}      -> iCase
    PLC.B{}      -> bCase

{-# OPAQUE caseData' #-}
caseData'
    :: (Integer -> BuiltinList BuiltinData -> r)
    -> (BuiltinList (BuiltinPair BuiltinData BuiltinData) -> r)
    -> (BuiltinList BuiltinData -> r)
    -> (Integer -> r)
    -> (BuiltinByteString -> r)
    -> BuiltinData
    -> r
caseData' constrCase mapCase listCase iCase bCase (BuiltinData d) = case d of
    PLC.Constr i ds -> constrCase i (BuiltinList (fmap dataToBuiltinData ds))
    PLC.Map ps      -> mapCase (BuiltinList (fmap p2p ps))
    PLC.List ds     -> listCase (BuiltinList (fmap dataToBuiltinData ds))
    PLC.I i         -> iCase i
    PLC.B b         -> bCase (BuiltinByteString b)
  where
    p2p (d1, d2) = BuiltinPair (dataToBuiltinData d1, dataToBuiltinData d2)

{-# OPAQUE mkConstr #-}
mkConstr :: BuiltinInteger -> BuiltinList BuiltinData -> BuiltinData
mkConstr i (BuiltinList args) = BuiltinData (PLC.Constr i (fmap builtinDataToData args))

{-# OPAQUE mkMap #-}
mkMap :: BuiltinList (BuiltinPair BuiltinData BuiltinData) -> BuiltinData
mkMap (BuiltinList es) = BuiltinData (PLC.Map (fmap p2p es))
  where
      p2p (BuiltinPair (d, d')) = (builtinDataToData d, builtinDataToData d')

{-# OPAQUE mkList #-}
mkList :: BuiltinList BuiltinData -> BuiltinData
mkList (BuiltinList l) = BuiltinData (PLC.List (fmap builtinDataToData l))

{-# OPAQUE mkI #-}
mkI :: BuiltinInteger -> BuiltinData
mkI i = BuiltinData (PLC.I i)

{-# OPAQUE mkB #-}
mkB :: BuiltinByteString -> BuiltinData
mkB (BuiltinByteString b) = BuiltinData (PLC.B b)

{-# OPAQUE unsafeDataAsConstr #-}
unsafeDataAsConstr :: BuiltinData -> BuiltinPair BuiltinInteger (BuiltinList BuiltinData)
unsafeDataAsConstr (BuiltinData (PLC.Constr i args)) = BuiltinPair (i, BuiltinList $ fmap dataToBuiltinData args)
unsafeDataAsConstr _                                 = Haskell.error "not a Constr"

{-# OPAQUE unsafeDataAsMap #-}
unsafeDataAsMap :: BuiltinData -> BuiltinList (BuiltinPair BuiltinData BuiltinData)
unsafeDataAsMap (BuiltinData (PLC.Map m)) = BuiltinList (fmap p2p m)
  where
      p2p (d, d') = BuiltinPair (dataToBuiltinData d, dataToBuiltinData d')
unsafeDataAsMap _                         = Haskell.error "not a Map"

{-# OPAQUE unsafeDataAsList #-}
unsafeDataAsList :: BuiltinData -> BuiltinList BuiltinData
unsafeDataAsList (BuiltinData (PLC.List l)) = BuiltinList (fmap dataToBuiltinData l)
unsafeDataAsList _                          = Haskell.error "not a List"

{-# OPAQUE unsafeDataAsI #-}
unsafeDataAsI :: BuiltinData -> BuiltinInteger
unsafeDataAsI (BuiltinData (PLC.I i)) = i
unsafeDataAsI _                       = Haskell.error "not an I"

{-# OPAQUE unsafeDataAsB #-}
unsafeDataAsB :: BuiltinData -> BuiltinByteString
unsafeDataAsB (BuiltinData (PLC.B b)) = BuiltinByteString b
unsafeDataAsB _                       = Haskell.error "not a B"

{-# OPAQUE equalsData #-}
equalsData :: BuiltinData -> BuiltinData -> BuiltinBool
equalsData (BuiltinData b1) (BuiltinData b2) = BuiltinBool $ b1 Haskell.== b2

{-# OPAQUE serialiseData #-}
serialiseData :: BuiltinData -> BuiltinByteString
serialiseData (BuiltinData b) = BuiltinByteString $ BSL.toStrict $ serialise b


{-
BLS12_381
-}

{- Note [Wrapping the BLS12-381 types in PlutusTx]

As explained in Note [Wrapping the BLS12-381 types in Plutus Core], the types
exported by the Haskell bindings for the `blst` library are ForeignPtrs which
have to be wrapped in newtypes to keep the PLC builtin machinery happy.
However, there's a further complication in PlutusTx: if you try to use the
newtypes directly then the plugin sees through the newtypes to the foreign
pointers and fails because it doesn't know how to handle them.  To avoid this we
further wrap the newtypes in datatypes here.  We could have done this in Plutus
Core by using `data` instead of `newtype`, but then the code here dealing with
BLS types and builtins doesn't look like the code for the other builtins.
Because of this it seemed safer and more uniform to add the datatype wrapper
here rather than in the Plutus Core code.
-}

---------------- G1 ----------------

data BuiltinBLS12_381_G1_Element = BuiltinBLS12_381_G1_Element ~BLS12_381.G1.Element

instance Haskell.Show BuiltinBLS12_381_G1_Element where
    show (BuiltinBLS12_381_G1_Element a) = show a
instance Haskell.Eq BuiltinBLS12_381_G1_Element where
    (==) (BuiltinBLS12_381_G1_Element a) (BuiltinBLS12_381_G1_Element b) = (==) a b
instance NFData BuiltinBLS12_381_G1_Element where
     rnf (BuiltinBLS12_381_G1_Element d) = rnf d
instance Pretty BuiltinBLS12_381_G1_Element where
    pretty (BuiltinBLS12_381_G1_Element a) = pretty a

{-# OPAQUE bls12_381_G1_equals #-}
bls12_381_G1_equals :: BuiltinBLS12_381_G1_Element -> BuiltinBLS12_381_G1_Element -> BuiltinBool
bls12_381_G1_equals a b = BuiltinBool $ coerce ((==) @BuiltinBLS12_381_G1_Element) a b

{-# OPAQUE bls12_381_G1_add #-}
bls12_381_G1_add :: BuiltinBLS12_381_G1_Element -> BuiltinBLS12_381_G1_Element -> BuiltinBLS12_381_G1_Element
bls12_381_G1_add (BuiltinBLS12_381_G1_Element a) (BuiltinBLS12_381_G1_Element b) = BuiltinBLS12_381_G1_Element (BLS12_381.G1.add a b)

{-# OPAQUE bls12_381_G1_neg #-}
bls12_381_G1_neg :: BuiltinBLS12_381_G1_Element -> BuiltinBLS12_381_G1_Element
bls12_381_G1_neg (BuiltinBLS12_381_G1_Element a) = BuiltinBLS12_381_G1_Element (BLS12_381.G1.neg a)

{-# OPAQUE bls12_381_G1_scalarMul #-}
bls12_381_G1_scalarMul :: BuiltinInteger -> BuiltinBLS12_381_G1_Element -> BuiltinBLS12_381_G1_Element
bls12_381_G1_scalarMul n (BuiltinBLS12_381_G1_Element a) = BuiltinBLS12_381_G1_Element (BLS12_381.G1.scalarMul n a)

{-# OPAQUE bls12_381_G1_compress #-}
bls12_381_G1_compress :: BuiltinBLS12_381_G1_Element -> BuiltinByteString
bls12_381_G1_compress (BuiltinBLS12_381_G1_Element a) = BuiltinByteString (BLS12_381.G1.compress a)

{-# OPAQUE bls12_381_G1_uncompress #-}
bls12_381_G1_uncompress :: BuiltinByteString -> BuiltinBLS12_381_G1_Element
bls12_381_G1_uncompress (BuiltinByteString b) =
    case BLS12_381.G1.uncompress b of
      Left err -> Haskell.error $ "BSL12_381 G1 uncompression error: " ++ show err
      Right a  -> BuiltinBLS12_381_G1_Element a

{-# OPAQUE bls12_381_G1_hashToGroup #-}
bls12_381_G1_hashToGroup ::  BuiltinByteString -> BuiltinByteString -> BuiltinBLS12_381_G1_Element
bls12_381_G1_hashToGroup (BuiltinByteString msg) (BuiltinByteString dst) =
    case BLS12_381.G1.hashToGroup msg dst of
      Left err -> Haskell.error $ show err
      Right p  -> BuiltinBLS12_381_G1_Element p

{-# OPAQUE bls12_381_G1_compressed_zero #-}
bls12_381_G1_compressed_zero :: BuiltinByteString
bls12_381_G1_compressed_zero = BuiltinByteString BLS12_381.G1.compressed_zero

{-# OPAQUE bls12_381_G1_compressed_generator #-}
bls12_381_G1_compressed_generator :: BuiltinByteString
bls12_381_G1_compressed_generator = BuiltinByteString BLS12_381.G1.compressed_generator

---------------- G2 ----------------

data BuiltinBLS12_381_G2_Element = BuiltinBLS12_381_G2_Element ~BLS12_381.G2.Element

instance Haskell.Show BuiltinBLS12_381_G2_Element where
    show (BuiltinBLS12_381_G2_Element a) = show a
instance Haskell.Eq BuiltinBLS12_381_G2_Element where
    (==) (BuiltinBLS12_381_G2_Element a) (BuiltinBLS12_381_G2_Element b) = (==) a b
instance NFData BuiltinBLS12_381_G2_Element where
     rnf (BuiltinBLS12_381_G2_Element d) = rnf d
instance Pretty BuiltinBLS12_381_G2_Element where
    pretty (BuiltinBLS12_381_G2_Element a) = pretty a

{-# OPAQUE bls12_381_G2_equals #-}
bls12_381_G2_equals :: BuiltinBLS12_381_G2_Element -> BuiltinBLS12_381_G2_Element -> BuiltinBool
bls12_381_G2_equals a b = BuiltinBool $ coerce ((==) @BuiltinBLS12_381_G2_Element) a b

{-# OPAQUE bls12_381_G2_add #-}
bls12_381_G2_add :: BuiltinBLS12_381_G2_Element -> BuiltinBLS12_381_G2_Element -> BuiltinBLS12_381_G2_Element
bls12_381_G2_add (BuiltinBLS12_381_G2_Element a) (BuiltinBLS12_381_G2_Element b) = BuiltinBLS12_381_G2_Element (BLS12_381.G2.add a b)

{-# OPAQUE bls12_381_G2_neg #-}
bls12_381_G2_neg :: BuiltinBLS12_381_G2_Element -> BuiltinBLS12_381_G2_Element
bls12_381_G2_neg (BuiltinBLS12_381_G2_Element a) = BuiltinBLS12_381_G2_Element (BLS12_381.G2.neg a)

{-# OPAQUE bls12_381_G2_scalarMul #-}
bls12_381_G2_scalarMul :: BuiltinInteger -> BuiltinBLS12_381_G2_Element -> BuiltinBLS12_381_G2_Element
bls12_381_G2_scalarMul n (BuiltinBLS12_381_G2_Element a) = BuiltinBLS12_381_G2_Element (BLS12_381.G2.scalarMul n a)

{-# OPAQUE bls12_381_G2_compress #-}
bls12_381_G2_compress :: BuiltinBLS12_381_G2_Element -> BuiltinByteString
bls12_381_G2_compress (BuiltinBLS12_381_G2_Element a) = BuiltinByteString (BLS12_381.G2.compress a)

{-# OPAQUE bls12_381_G2_uncompress #-}
bls12_381_G2_uncompress :: BuiltinByteString -> BuiltinBLS12_381_G2_Element
bls12_381_G2_uncompress (BuiltinByteString b) =
    case BLS12_381.G2.uncompress b of
      Left err -> Haskell.error $ "BSL12_381 G2 uncompression error: " ++ show err
      Right a  -> BuiltinBLS12_381_G2_Element a

{-# OPAQUE bls12_381_G2_hashToGroup #-}
bls12_381_G2_hashToGroup ::  BuiltinByteString -> BuiltinByteString -> BuiltinBLS12_381_G2_Element
bls12_381_G2_hashToGroup (BuiltinByteString msg) (BuiltinByteString dst) =
    case BLS12_381.G2.hashToGroup msg dst of
      Left err -> Haskell.error $ show err
      Right p  -> BuiltinBLS12_381_G2_Element p

{-# OPAQUE bls12_381_G2_compressed_zero #-}
bls12_381_G2_compressed_zero :: BuiltinByteString
bls12_381_G2_compressed_zero = BuiltinByteString BLS12_381.G2.compressed_zero

{-# OPAQUE bls12_381_G2_compressed_generator #-}
bls12_381_G2_compressed_generator :: BuiltinByteString
bls12_381_G2_compressed_generator = BuiltinByteString BLS12_381.G2.compressed_generator


---------------- Pairing ----------------

data BuiltinBLS12_381_MlResult = BuiltinBLS12_381_MlResult ~BLS12_381.Pairing.MlResult

instance Haskell.Show BuiltinBLS12_381_MlResult where
    show (BuiltinBLS12_381_MlResult a) = show a
instance Haskell.Eq BuiltinBLS12_381_MlResult where
    (==) (BuiltinBLS12_381_MlResult a) (BuiltinBLS12_381_MlResult b) = (==) a b
instance NFData BuiltinBLS12_381_MlResult where
     rnf (BuiltinBLS12_381_MlResult a) = rnf a
instance Pretty BuiltinBLS12_381_MlResult where
    pretty (BuiltinBLS12_381_MlResult a) = pretty a

{-# OPAQUE bls12_381_millerLoop #-}
bls12_381_millerLoop :: BuiltinBLS12_381_G1_Element -> BuiltinBLS12_381_G2_Element -> BuiltinBLS12_381_MlResult
bls12_381_millerLoop (BuiltinBLS12_381_G1_Element a) (BuiltinBLS12_381_G2_Element b) =
    BuiltinBLS12_381_MlResult $ BLS12_381.Pairing.millerLoop a b

{-# OPAQUE bls12_381_mulMlResult #-}
bls12_381_mulMlResult :: BuiltinBLS12_381_MlResult -> BuiltinBLS12_381_MlResult -> BuiltinBLS12_381_MlResult
bls12_381_mulMlResult (BuiltinBLS12_381_MlResult a) (BuiltinBLS12_381_MlResult b)
    = BuiltinBLS12_381_MlResult $ BLS12_381.Pairing.mulMlResult a b

{-# OPAQUE bls12_381_finalVerify #-}
bls12_381_finalVerify ::  BuiltinBLS12_381_MlResult ->  BuiltinBLS12_381_MlResult -> BuiltinBool
bls12_381_finalVerify (BuiltinBLS12_381_MlResult a) (BuiltinBLS12_381_MlResult b)
    = BuiltinBool $ BLS12_381.Pairing.finalVerify a b

{-
CONVERSION
-}

{-# OPAQUE integerToByteString #-}
integerToByteString
    :: BuiltinBool
    -> BuiltinInteger
    -> BuiltinInteger
    -> BuiltinByteString
integerToByteString (BuiltinBool endiannessArg) paddingArg input =
  case Bitwise.integerToByteString endiannessArg paddingArg input of
    BuiltinSuccess bs              -> BuiltinByteString bs
    BuiltinSuccessWithLogs logs bs -> traceAll logs $ BuiltinByteString bs
    BuiltinFailure logs err        -> traceAll (logs <> pure (display err)) $
        Haskell.error "Integer to ByteString conversion errored."

{-# OPAQUE byteStringToInteger #-}
byteStringToInteger
    :: BuiltinBool
    -> BuiltinByteString
    -> BuiltinInteger
byteStringToInteger (BuiltinBool statedEndianness) (BuiltinByteString input) =
  Bitwise.byteStringToInteger statedEndianness input

{-
BITWISE
-}

{-# OPAQUE shiftByteString #-}
shiftByteString ::
  BuiltinByteString ->
  BuiltinInteger ->
  BuiltinByteString
shiftByteString (BuiltinByteString bs) =
  BuiltinByteString . Bitwise.shiftByteString bs

{-# OPAQUE rotateByteString #-}
rotateByteString ::
  BuiltinByteString ->
  BuiltinInteger ->
  BuiltinByteString
rotateByteString (BuiltinByteString bs) =
  BuiltinByteString . Bitwise.rotateByteString bs

{-# OPAQUE countSetBits #-}
countSetBits ::
  BuiltinByteString ->
  BuiltinInteger
countSetBits (BuiltinByteString bs) = fromIntegral . Bitwise.countSetBits $ bs

{-# OPAQUE findFirstSetBit #-}
findFirstSetBit ::
  BuiltinByteString ->
  BuiltinInteger
findFirstSetBit (BuiltinByteString bs) =
  fromIntegral . Bitwise.findFirstSetBit $ bs

{-
LOGICAL
-}

{-# OPAQUE andByteString #-}
andByteString ::
  BuiltinBool ->
  BuiltinByteString ->
  BuiltinByteString ->
  BuiltinByteString
andByteString (BuiltinBool isPaddingSemantics) (BuiltinByteString data1) (BuiltinByteString data2) =
  BuiltinByteString . Bitwise.andByteString isPaddingSemantics data1 $ data2

{-# OPAQUE orByteString #-}
orByteString ::
  BuiltinBool ->
  BuiltinByteString ->
  BuiltinByteString ->
  BuiltinByteString
orByteString (BuiltinBool isPaddingSemantics) (BuiltinByteString data1) (BuiltinByteString data2) =
  BuiltinByteString . Bitwise.orByteString isPaddingSemantics data1 $ data2

{-# OPAQUE xorByteString #-}
xorByteString ::
  BuiltinBool ->
  BuiltinByteString ->
  BuiltinByteString ->
  BuiltinByteString
xorByteString (BuiltinBool isPaddingSemantics) (BuiltinByteString data1) (BuiltinByteString data2) =
  BuiltinByteString . Bitwise.xorByteString isPaddingSemantics data1 $ data2

{-# OPAQUE complementByteString #-}
complementByteString ::
  BuiltinByteString ->
  BuiltinByteString
complementByteString (BuiltinByteString bs) =
  BuiltinByteString . Bitwise.complementByteString $ bs

{-# OPAQUE readBit #-}
readBit ::
  BuiltinByteString ->
  BuiltinInteger ->
  BuiltinBool
readBit (BuiltinByteString bs) i =
  case Bitwise.readBit bs (fromIntegral i) of
    BuiltinFailure logs err -> traceAll (logs <> pure (display err)) $
      Haskell.error "readBit errored."
    BuiltinSuccess b -> BuiltinBool b
    BuiltinSuccessWithLogs logs b -> traceAll logs $ BuiltinBool b

{-# OPAQUE writeBits #-}
writeBits ::
  BuiltinByteString ->
  BuiltinList BuiltinInteger ->
  BuiltinBool ->
  BuiltinByteString
writeBits (BuiltinByteString bs) (BuiltinList ixes) (BuiltinBool bit) =
  case Bitwise.writeBits bs ixes bit of
    BuiltinFailure logs err -> traceAll (logs <> pure (display err)) $
      Haskell.error "writeBits errored."
    BuiltinSuccess bs' -> BuiltinByteString bs'
    BuiltinSuccessWithLogs logs bs' -> traceAll logs $ BuiltinByteString bs'

{-# OPAQUE replicateByte #-}
replicateByte ::
  BuiltinInteger ->
  BuiltinInteger ->
  BuiltinByteString
replicateByte n w8 =
  case Bitwise.replicateByte n (fromIntegral w8) of
    BuiltinFailure logs err -> traceAll (logs <> pure (display err)) $
      Haskell.error "byteStringReplicate errored."
    BuiltinSuccess bs -> BuiltinByteString bs
    BuiltinSuccessWithLogs logs bs -> traceAll logs $ BuiltinByteString bs

{-# OPAQUE expModInteger #-}
expModInteger ::
  BuiltinInteger ->
  BuiltinInteger ->
  BuiltinInteger ->
  BuiltinInteger
expModInteger b e m =
  -- (fromInteger @Rational) correctly throws an underflow exception upon negative integer
  -- both for GHC8.10 and GHC>=9
  case ExpMod.expMod b e (fromInteger m) of
    BuiltinFailure logs err -> traceAll (logs <> pure (display err)) $
      Haskell.error "expModInteger errored."
    BuiltinSuccess bs -> toInteger bs
    BuiltinSuccessWithLogs logs bs -> traceAll logs $ toInteger bs<|MERGE_RESOLUTION|>--- conflicted
+++ resolved
@@ -409,20 +409,16 @@
 chooseList (BuiltinList [])    b1 _ = b1
 chooseList (BuiltinList (_:_)) _ b2 = b2
 
-<<<<<<< HEAD
-{-# NOINLINE drop #-}
+{-# OPAQUE drop #-}
 drop :: Integer -> BuiltinList a -> BuiltinList a
 drop i (BuiltinList xs) = BuiltinList (Haskell.genericDrop i xs)
 
-{-# NOINLINE mkNilData #-}
-=======
 {-# OPAQUE caseList' #-}
 caseList' :: forall a r . r -> (a -> BuiltinList a -> r) -> BuiltinList a -> r
 caseList' nilCase _        (BuiltinList [])       = nilCase
 caseList' _       consCase (BuiltinList (x : xs)) = consCase x (BuiltinList xs)
 
 {-# OPAQUE mkNilData #-}
->>>>>>> 697348c5
 mkNilData :: BuiltinUnit -> BuiltinList BuiltinData
 mkNilData _ = BuiltinList []
 
