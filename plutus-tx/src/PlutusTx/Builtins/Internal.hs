--- conflicted
+++ resolved
@@ -1088,15 +1088,6 @@
   BuiltinValue $ Value.insertCoin c t amt v
 {-# OPAQUE insertCoin #-}
 
-deleteCoin
-  :: BuiltinByteString
-  -> BuiltinByteString
-  -> BuiltinValue
-  -> BuiltinValue
-deleteCoin (BuiltinByteString c) (BuiltinByteString t) (BuiltinValue v) =
-  BuiltinValue $ Value.deleteCoin c t v
-{-# OPAQUE deleteCoin #-}
-
 lookupCoin
   :: BuiltinByteString
   -> BuiltinByteString
@@ -1110,11 +1101,10 @@
 unionValue (BuiltinValue v1) (BuiltinValue v2) = BuiltinValue $ Value.unionValue v1 v2
 {-# OPAQUE unionValue #-}
 
-<<<<<<< HEAD
 valueContains :: BuiltinValue -> BuiltinValue -> Bool
 valueContains (BuiltinValue v1) (BuiltinValue v2) = Value.valueContains v1 v2
 {-# OPAQUE valueContains #-}
-=======
+
 mkValue :: BuiltinValue -> BuiltinData
 mkValue (BuiltinValue v) = BuiltinData $ Value.valueData v
 {-# OPAQUE mkValue #-}
@@ -1127,7 +1117,6 @@
     traceAll (logs <> pure (display err)) $
       Haskell.error "Data to Value conversion errored."
 {-# OPAQUE unsafeDataAsValue #-}
->>>>>>> fa5c9e64
 
 caseInteger :: Integer -> [a] -> a
 caseInteger i b = b !! fromIntegral i
