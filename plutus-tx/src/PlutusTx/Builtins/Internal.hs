--- conflicted
+++ resolved
@@ -1,8 +1,5 @@
-<<<<<<< HEAD
-=======
 {-# LANGUAGE DeriveAnyClass     #-}
 {-# LANGUAGE DeriveDataTypeable #-}
->>>>>>> 2045b103
 {-# LANGUAGE DerivingStrategies #-}
 {-# LANGUAGE OverloadedStrings  #-}
 {-# LANGUAGE TypeApplications   #-}
