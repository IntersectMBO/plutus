--- conflicted
+++ resolved
@@ -40,23 +40,6 @@
 -- NOTE: any changes to this type must be paralleled by changes
 -- in the plugin code that generates values of this type. That is
 -- done by code generation so it's not typechecked normally.
-<<<<<<< HEAD
--- | A compiled Plutus Tx program. The last type parameter indicates
--- the type of the Haskell expression that was compiled, and
--- hence the type of the compiled code.
---
--- Note: the compiled PLC program does *not* have normalized types,
--- if you want to put it on the chain you must normalize the types first.
-data CompiledCodeIn uni fun a =
-    -- | Serialized UPLC code and possibly serialized PIR code with metadata used for program coverage.
-    SerializedCode BS.ByteString (Maybe BS.ByteString) CoverageIndex (Maybe CertPath)
-    -- | Deserialized UPLC program, and possibly deserialized PIR program with metadata used for program coverage.
-    | DeserializedCode
-        (UPLC.Program UPLC.NamedDeBruijn uni fun SrcSpans)
-        (Maybe (PIR.Program PLC.TyName PLC.Name uni fun SrcSpans))
-        CoverageIndex
-        (Maybe CertPath)
-=======
 
 {-| A compiled Plutus Tx program. The last type parameter indicates
 the type of the Haskell expression that was compiled, and
@@ -67,13 +50,13 @@
 -}
 data CompiledCodeIn uni fun a
   = -- | Serialized UPLC code and possibly serialized PIR code with metadata used for program coverage.
-    SerializedCode BS.ByteString (Maybe BS.ByteString) CoverageIndex
+    SerializedCode BS.ByteString (Maybe BS.ByteString) CoverageIndex (Maybe CertPath)
   | -- | Deserialized UPLC program, and possibly deserialized PIR program with metadata used for program coverage.
     DeserializedCode
       (UPLC.Program UPLC.NamedDeBruijn uni fun SrcSpans)
       (Maybe (PIR.Program PLC.TyName PLC.Name uni fun SrcSpans))
       CoverageIndex
->>>>>>> f17c02cb
+        (Maybe CertPath)
 
 -- | 'CompiledCodeIn' instantiated with default built-in types and functions.
 type CompiledCode = CompiledCodeIn PLC.DefaultUni PLC.DefaultFun
@@ -156,17 +139,10 @@
   :: (PLC.Closed uni, uni `PLC.Everywhere` Flat, Flat fun)
   => CompiledCodeIn uni fun a -> UPLC.Program UPLC.NamedDeBruijn uni fun SrcSpans
 getPlc wrapper = case wrapper of
-<<<<<<< HEAD
-    SerializedCode plc _ _ _ -> case unflat (BSL.fromStrict plc) of
-        Left e                             -> throw $ ImpossibleDeserialisationFailure e
-        Right (UPLC.UnrestrictedProgram p) -> p
-    DeserializedCode plc _ _ _ -> plc
-=======
-  SerializedCode plc _ _ -> case unflat (BSL.fromStrict plc) of
+  SerializedCode plc _ _ _ -> case unflat (BSL.fromStrict plc) of
     Left e                             -> throw $ ImpossibleDeserialisationFailure e
     Right (UPLC.UnrestrictedProgram p) -> p
-  DeserializedCode plc _ _ -> plc
->>>>>>> f17c02cb
+  DeserializedCode plc _ _ _ -> plc
 
 getPlcNoAnn
   :: (PLC.Closed uni, uni `PLC.Everywhere` Flat, Flat fun)
@@ -178,21 +154,12 @@
   :: (PLC.Closed uni, uni `PLC.Everywhere` Flat, Flat fun)
   => CompiledCodeIn uni fun a -> Maybe (PIR.Program PIR.TyName PIR.Name uni fun SrcSpans)
 getPir wrapper = case wrapper of
-<<<<<<< HEAD
-    SerializedCode _ pir _ _ -> case pir of
-        Just bs -> case unflat (BSL.fromStrict bs) of
-            Left e  -> throw $ ImpossibleDeserialisationFailure e
-            Right p -> Just p
-        Nothing -> Nothing
-    DeserializedCode _ pir _ _ -> pir
-=======
-  SerializedCode _ pir _ -> case pir of
+  SerializedCode _ pir _ _ -> case pir of
     Just bs -> case unflat (BSL.fromStrict bs) of
       Left e  -> throw $ ImpossibleDeserialisationFailure e
       Right p -> Just p
     Nothing -> Nothing
-  DeserializedCode _ pir _ -> pir
->>>>>>> f17c02cb
+  DeserializedCode _ pir _ _ -> pir
 
 getPirNoAnn
   :: (PLC.Closed uni, uni `PLC.Everywhere` Flat, Flat fun)
