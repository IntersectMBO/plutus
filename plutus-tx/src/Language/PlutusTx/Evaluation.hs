--- conflicted
+++ resolved
@@ -68,9 +68,5 @@
                 logDefinition = dynamicCallAssign logName emit (\_ -> ExBudget 1 1)
                 env = insertDynamicBuiltinNameDefinition logDefinition
                                                          stringBuiltins
-<<<<<<< HEAD
-            evaluate $ runCekCounting env PLC.defaultCostModel $ toTerm p
-=======
-            Control.Exception.evaluate $ runCekCounting env $ toTerm p
->>>>>>> d7607bfc
+            Control.Exception.evaluate $ runCekCounting env PLC.defaultCostModel $ toTerm p
     in  (lg, view exBudgetStateTally state, res)