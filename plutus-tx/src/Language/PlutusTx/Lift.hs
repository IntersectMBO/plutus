{-# LANGUAGE ConstraintKinds  #-}
{-# LANGUAGE FlexibleContexts #-}
{-# LANGUAGE TypeOperators    #-}
module Language.PlutusTx.Lift (
    makeLift,
    safeLift,
    safeLiftProgram,
    safeLiftCode,
    safeConstCode,
    lift,
    liftProgram,
    liftProgramDef,
    liftCode,
    constCode,
    typeCheckAgainst,
    typeCode) where

import           Language.PlutusTx.Code
import           Language.PlutusTx.Lift.Class                  (makeLift)
import qualified Language.PlutusTx.Lift.Class                  as Lift
import           Language.PlutusTx.Lift.Instances              ()

import           Language.PlutusIR
import           Language.PlutusIR.Compiler
import           Language.PlutusIR.Compiler.Definitions
import qualified Language.PlutusIR.MkPir                       as PIR

import qualified Language.PlutusCore                           as PLC
import qualified Language.PlutusCore.Constant.Dynamic          as PLC
import           Language.PlutusCore.Pretty                    (Pretty)
import           Language.PlutusCore.Quote
import qualified Language.PlutusCore.StdLib.Data.Function      as PLC
import qualified Language.PlutusCore.StdLib.Meta.Data.Function as PLC

import           Codec.Serialise
import           Control.Exception
import           Control.Monad.Except                          hiding (lift)
import           Control.Monad.Reader                          hiding (lift)

import           Data.Functor                                  (void)
import           Data.Proxy
import qualified Data.Typeable                                 as GHC

type Throwable uni = (PLC.GShow uni, PLC.Closed uni, uni `PLC.Everywhere` Pretty, GHC.Typeable uni)

-- | Get a Plutus Core term corresponding to the given value.
safeLift
    :: (Lift.Lift uni a, AsError e uni (Provenance ()), MonadError e m, MonadQuote m)
    => a -> m (PLC.Term TyName Name uni ())
safeLift x = do
    lifted <- liftQuote $ runDefT () $ Lift.lift x
    compiled <- flip runReaderT defaultCompilationCtx $ compileTerm lifted
    pure $ void compiled

-- | Get a Plutus Core program corresponding to the given value.
safeLiftProgram
    :: (Lift.Lift uni a, AsError e uni (Provenance ()), MonadError e m, MonadQuote m)
    => a -> m (PLC.Program TyName Name uni ())
safeLiftProgram x = PLC.Program () (PLC.defaultVersion ()) <$> safeLift x

safeLiftCode :: (Lift.Lift uni a, AsError e uni (Provenance ()), MonadError e m, MonadQuote m) => a -> m (CompiledCode uni a)
safeLiftCode x = DeserializedCode <$> safeLiftProgram x <*> pure Nothing

safeConstCode
    :: ( Lift.Typeable uni a, AsError e uni (Provenance ()), MonadError e m, MonadQuote m
       , PLC.Closed uni, uni `PLC.Everywhere` Serialise
       )
    => Proxy a
    -> CompiledCode uni b
    -> m (CompiledCode uni (a -> b))
safeConstCode proxy code = do
    newTerm <- liftQuote $ runDefT () $ do
        term <- Lift.lift code
        ty <- Lift.typeRep proxy
        pure $ TyInst () (PLC.constPartial term) ty
    compiled <- flip runReaderT defaultCompilationCtx $ compileTerm newTerm
    pure $ DeserializedCode (PLC.Program () (PLC.defaultVersion ()) (void compiled)) Nothing

unsafely :: Throwable uni => ExceptT (Error uni (Provenance ())) Quote a -> a
unsafely ma = runQuote $ do
    run <- runExceptT ma
    case run of
        Left e  -> throw e
        Right t -> pure t

-- | Get a Plutus Core term corresponding to the given value, throwing any errors that occur as exceptions and ignoring fresh names.
lift :: (Lift.Lift uni a, Throwable uni) => a -> PLC.Term TyName Name uni ()
lift a = unsafely $ safeLift a

-- | Get a Plutus Core program corresponding to the given value, throwing any errors that occur as exceptions and ignoring fresh names.
liftProgram :: (Lift.Lift uni a, Throwable uni) => a -> PLC.Program TyName Name uni ()
liftProgram x = PLC.Program () (PLC.defaultVersion ()) $ lift x

-- | Get a Plutus Core program in the default universe corresponding to the given value, throwing any errors that occur as exceptions and ignoring fresh names.
liftProgramDef :: Lift.Lift PLC.DefaultUni a => a -> PLC.Program TyName Name PLC.DefaultUni ()
liftProgramDef = liftProgram

-- | Get a Plutus Core program corresponding to the given value as a 'CompiledCode', throwing any errors that occur as exceptions and ignoring fresh names.
liftCode :: (Lift.Lift uni a, Throwable uni) => a -> CompiledCode uni a
liftCode x = unsafely $ safeLiftCode x

-- | Creates a program that ignores an argument of the given type and returns the program given.
constCode
    :: (Lift.Typeable uni a, Throwable uni, uni `PLC.Everywhere` Serialise)
    => Proxy a
    -> CompiledCode uni b
    -> CompiledCode uni (a -> b)
constCode proxy b = unsafely $ safeConstCode proxy b

{- Note [Checking the type of a term with Typeable]
Checking the type of a term should be simple, right? We can just use 'checkType', easy peasy.

Not so fast - Typeable gives us a PLC type corresponding to a Haskell type, but *inside the PIR Def monad*.
This is because it might have type definitions that it refers to, and we use the standard machinery for that.
We can only discharge the Def monad into a *term*, because of course we have to turn those definitions into
let bindings.

So we don't have access to the type directly, annoyingly. Instead, we can construct a term that typechecks
iff the original term has the given type. We opt for `(\x : <the type> -> x) term`.
-}

-- | Check that PLC term has the given type.
typeCheckAgainst
    :: forall e a uni m .
       ( Lift.Typeable uni a
       , PLC.AsTypeError e uni (Provenance ()), AsError e uni (Provenance ())
       , MonadError e m, MonadQuote m
       , PLC.GShow uni, PLC.GEq uni, PLC.DefaultUni PLC.<: uni
       )
    => Proxy a
    -> PLC.Term PLC.TyName PLC.Name uni ()
    -> m ()
typeCheckAgainst p plcTerm = do
    -- See Note [Checking the type of a term with Typeable]
    term <- PIR.embed <$> PLC.rename plcTerm
    -- We need to run Def *before* applying to the term, otherwise we may refer to abstract
    -- types and we won't match up with the term.
    idFun <- liftQuote $ runDefT () $ do
        ty <- Lift.typeRep p
        pure $ TyInst () PLC.idFun ty
    let applied = Apply () idFun term
    compiled <- flip runReaderT defaultCompilationCtx $ compileTerm applied
<<<<<<< HEAD
    types <- PLC.getStringBuiltinTypes noProvenance
    void $ PLC.inferType (PLC.defOffChainConfig { PLC._tccDynamicBuiltinNameTypes = types }) compiled
=======
    types <- PLC.getStringBuiltinTypes NoProvenance
    void $ PLC.inferType (PLC.defConfig { PLC._tccDynamicBuiltinNameTypes = types }) compiled
>>>>>>> 5479c3db

-- | Try to interpret a PLC program as a 'CompiledCode' of the given type. Returns successfully iff the program has the right type.
typeCode
    :: forall e a uni m .
       ( Lift.Typeable uni a
       , PLC.AsTypeError e uni (Provenance ()), AsError e uni (Provenance ())
       , MonadError e m, MonadQuote m
       , PLC.GShow uni, PLC.GEq uni, PLC.DefaultUni PLC.<: uni
       )
    => Proxy a
    -> PLC.Program PLC.TyName PLC.Name uni ()
    -> m (CompiledCode uni a)
typeCode p prog@(PLC.Program _ _ term) = do
    _ <- typeCheckAgainst p term
    pure $ DeserializedCode prog Nothing<|MERGE_RESOLUTION|>--- conflicted
+++ resolved
@@ -140,13 +140,8 @@
         pure $ TyInst () PLC.idFun ty
     let applied = Apply () idFun term
     compiled <- flip runReaderT defaultCompilationCtx $ compileTerm applied
-<<<<<<< HEAD
     types <- PLC.getStringBuiltinTypes noProvenance
-    void $ PLC.inferType (PLC.defOffChainConfig { PLC._tccDynamicBuiltinNameTypes = types }) compiled
-=======
-    types <- PLC.getStringBuiltinTypes NoProvenance
     void $ PLC.inferType (PLC.defConfig { PLC._tccDynamicBuiltinNameTypes = types }) compiled
->>>>>>> 5479c3db
 
 -- | Try to interpret a PLC program as a 'CompiledCode' of the given type. Returns successfully iff the program has the right type.
 typeCode
