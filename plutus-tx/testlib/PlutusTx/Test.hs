module PlutusTx.Test (
  module Golden,
  module Run.Code,
  module Run.Uplc,
) where

<<<<<<< HEAD
import Prelude

import Control.Exception (SomeException (..))
import Control.Lens (Field1 (_1))
import Control.Monad.Except (ExceptT, MonadError (throwError))
import Data.Either.Extras (fromRightM)
import Data.Kind (Type)
import Data.Tagged (Tagged (Tagged))
import Data.Text (Text)
import Flat (Flat)
import PlutusCore qualified as PLC
import PlutusCore.Builtin qualified as PLC
import PlutusCore.Evaluation.Machine.ExBudget qualified as PLC
import PlutusCore.Evaluation.Machine.ExBudgetingDefaults qualified as PLC
import PlutusCore.Pretty (PrettyConfigClassic, PrettyConfigName, PrettyConst, PrettyUni,
                          prettyClassicSimple, prettyPlcClassicSimple, prettyReadable,
                          prettyReadableSimple)
import PlutusCore.Pretty qualified as PLC
import PlutusCore.Test (TestNested, ToTPlc (..), ToUPlc (..), catchAll, goldenSize, goldenTPlc,
                        goldenUPlc, goldenUPlcReadable, nestedGoldenVsDoc, nestedGoldenVsDocM,
                        ppCatch, rethrow)
import PlutusIR qualified as PIR
import PlutusIR.Analysis.Builtins qualified as PIR
import PlutusIR.Compiler.Provenance qualified as PIR
import PlutusIR.Core.Type (progTerm)
import PlutusIR.Test ()
import PlutusIR.Transform.RewriteRules as PIR
import PlutusPrelude
import PlutusTx.Code (CompiledCode, CompiledCodeIn, getPir, getPirNoAnn, getPlcNoAnn, sizePlc)
import Test.Tasty (TestName, TestTree)
import Test.Tasty.Extras ()
import Test.Tasty.Providers (IsTest (run, testOptions), singleTest, testFailed, testPassed)
import UntypedPlutusCore qualified as UPLC
import UntypedPlutusCore.Evaluation.Machine.Cek qualified as UPLC

-- `PlutusCore.Size` comparison tests

fitsUnder
  :: forall (a :: Type)
   . (Typeable a)
  => TestName
  -> (String, CompiledCode a)
  -> (String, CompiledCode a)
  -> TestTree
fitsUnder name test target = singleTest name $ SizeComparisonTest test target

data SizeComparisonTest (a :: Type)
  = SizeComparisonTest (TestName, CompiledCode a) (TestName, CompiledCode a)

instance (Typeable a) => IsTest (SizeComparisonTest a) where
  run _ (SizeComparisonTest (mName, mCode) (tName, tCode)) _ = do
    let tEstimate = sizePlc tCode
    let mEstimate = sizePlc mCode
    let diff = tEstimate - mEstimate
    pure $ case signum diff of
      (-1) ->
        testFailed $ renderFailed (tName, tEstimate) (mName, mEstimate) diff
      0 ->
        testPassed $ renderEstimates (tName, tEstimate) (mName, mEstimate)
      _ ->
        testPassed $ renderExcess (tName, tEstimate) (mName, mEstimate) diff
  testOptions = Tagged []

renderFailed :: (TestName, Integer) -> (TestName, Integer) -> Integer -> String
renderFailed tData mData diff =
  renderEstimates tData mData <> "Exceeded by: " <> show diff

renderEstimates :: (TestName, Integer) -> (TestName, Integer) -> String
renderEstimates (tName, tEstimate) (mName, mEstimate) =
  "Target: "
    <> tName
    <> "; size "
    <> show tEstimate
    <> "\n"
    <> "Measured: "
    <> mName
    <> "; size "
    <> show mEstimate
    <> "\n"

renderExcess :: (TestName, Integer) -> (TestName, Integer) -> Integer -> String
renderExcess tData mData diff =
  renderEstimates tData mData <> "Remaining headroom: " <> show diff

goldenBundle
  :: TestName
  -> CompiledCodeIn UPLC.DefaultUni UPLC.DefaultFun a
  -> CompiledCodeIn UPLC.DefaultUni UPLC.DefaultFun b
  -> TestNested
goldenBundle name x y = do
  goldenPirReadable name x
  goldenUPlcReadable name x
  goldenEvalCekCatchBudget name y

goldenBundle'
  :: TestName
  -> CompiledCodeIn UPLC.DefaultUni UPLC.DefaultFun a
  -> TestNested
goldenBundle' name x = goldenBundle name x x

-- Compilation testing

-- | Does not print uniques.
goldenPir
  :: (PrettyUni uni, Pretty fun, uni `PLC.Everywhere` Flat, Flat fun)
  => TestName
  -> CompiledCodeIn uni fun a
  -> TestNested
goldenPir name value =
  nestedGoldenVsDoc name ".pir"
    . maybe
      "PIR not found in CompiledCode"
      (prettyClassicSimple . view progTerm)
    $ getPirNoAnn value

-- | Does not print uniques.
goldenPirReadable
  :: (PrettyUni uni, Pretty fun, uni `PLC.Everywhere` Flat, Flat fun)
  => TestName
  -> CompiledCodeIn uni fun a
  -> TestNested
goldenPirReadable name value =
  nestedGoldenVsDoc name ".pir"
    . maybe
      "PIR not found in CompiledCode"
      (prettyReadableSimple . view progTerm)
    $ getPirNoAnn value

{-| Prints uniques. This should be used sparingly: a simple change to a script or a
compiler pass may change all uniques, making it difficult to see the actual
change if all uniques are printed. It is nonetheless useful sometimes.
-}
goldenPirReadableU
  :: (PrettyUni uni, Pretty fun, uni `PLC.Everywhere` Flat, Flat fun)
  => TestName
  -> CompiledCodeIn uni fun a
  -> TestNested
goldenPirReadableU name value =
  nestedGoldenVsDoc name ".pir"
    . maybe "PIR not found in CompiledCode" (prettyReadable . view progTerm)
    $ getPirNoAnn value

goldenPirBy
  :: (PrettyUni uni, Pretty fun, uni `PLC.Everywhere` Flat, Flat fun)
  => PrettyConfigClassic PrettyConfigName
  -> TestName
  -> CompiledCodeIn uni fun a
  -> TestNested
goldenPirBy config name value =
  nestedGoldenVsDoc name ".pir" $ prettyBy config $ getPir value

-- Evaluation testing

-- TODO: rationalize with the functions exported from PlcTestUtils
goldenEvalCek :: (ToUPlc a PLC.DefaultUni PLC.DefaultFun) => TestName -> a -> TestNested
goldenEvalCek name term =
  nestedGoldenVsDocM name ".eval" $
    prettyPlcClassicSimple <$> rethrow (runPlcCek term)

goldenEvalCekLog :: (ToUPlc a PLC.DefaultUni PLC.DefaultFun) => TestName -> a -> TestNested
goldenEvalCekLog name term =
  nestedGoldenVsDocM name ".eval" $
    prettyPlcClassicSimple . view _1 <$> (rethrow $ runPlcCekTrace term)

goldenEvalCekCatchBudget :: TestName -> CompiledCode a -> TestNested
goldenEvalCekCatchBudget name compiledCode =
  nestedGoldenVsDocM name ".eval" $ ppCatch $ do
    (termRes, PLC.ExBudget cpu mem) <- runPlcCekBudget compiledCode
    size <- UPLC.programSize <$> toUPlc compiledCode
    let contents =
          "cpu: "
            <> pretty cpu
            <> "\nmem: "
            <> pretty mem
            <> "\nsize: "
            <> pretty size
            <> "\n\n"
            <> prettyPlcClassicSimple termRes
    pure (render @Text contents)

-- Helpers

instance
  (PLC.Closed uni, uni `PLC.Everywhere` Flat, Flat fun)
  => ToUPlc (CompiledCodeIn uni fun a) uni fun
  where
  toUPlc v = do
    v' <- catchAll $ getPlcNoAnn v
    toUPlc v'

instance
  ( PLC.PrettyParens (PLC.SomeTypeIn uni)
  , PLC.GEq uni
  , PLC.Typecheckable uni fun
  , PLC.CaseBuiltin (PIR.Term UPLC.TyName UPLC.Name uni fun (PIR.Provenance PLC.SrcSpans)) uni
  , PLC.Closed uni
  , uni `PLC.Everywhere` PrettyConst
  , Pretty fun
  , uni `PLC.Everywhere` Flat
  , Flat fun
  , Default (PLC.CostingPart uni fun)
  , Default (PIR.BuiltinsInfo uni fun)
  , Default (PIR.RewriteRules uni fun)
  )
  => ToTPlc (CompiledCodeIn uni fun a) uni fun
  where
  toTPlc v = do
    mayV' <- catchAll $ getPir v
    case mayV' of
      Nothing -> fail "No PIR available"
      Just v' -> toTPlc v'

runPlcCek
  :: (ToUPlc a PLC.DefaultUni PLC.DefaultFun)
  => a
  -> ExceptT
       SomeException
       IO
       (UPLC.Term PLC.Name PLC.DefaultUni PLC.DefaultFun ())
runPlcCek val = do
  term <- toUPlc val
  fromRightM (throwError . SomeException) $
    UPLC.evaluateCekNoEmit
      PLC.defaultCekParametersForTesting
      (term ^. UPLC.progTerm)

runPlcCekBudget
  :: (ToUPlc a PLC.DefaultUni PLC.DefaultFun)
  => a
  -> ExceptT
       SomeException
       IO
       (UPLC.Term PLC.Name PLC.DefaultUni PLC.DefaultFun (), PLC.ExBudget)
runPlcCekBudget val = do
  term <- toUPlc val
  fromRightM (throwError . SomeException) $ do
    let
      (evalRes, UPLC.CountingSt budget) =
        UPLC.runCekNoEmit
          PLC.defaultCekParametersForTesting
          UPLC.counting
          (term ^. UPLC.progTerm)

    (,budget) <$> evalRes

runPlcCekTrace
  :: (ToUPlc a PLC.DefaultUni PLC.DefaultFun)
  => a
  -> ExceptT
       SomeException
       IO
       ( [Text]
       , UPLC.CekExTally PLC.DefaultFun
       , UPLC.Term PLC.Name PLC.DefaultUni PLC.DefaultFun ()
       )
runPlcCekTrace value = do
  term <- toUPlc value
  let (result, UPLC.TallyingSt tally _, logOut) =
        UPLC.runCek
          PLC.defaultCekParametersForTesting
          UPLC.tallying
          UPLC.logEmitter
          (term ^. UPLC.progTerm)
  res <- fromRightM (throwError . SomeException) result
  pure (logOut, tally, res)
=======
import PlutusTx.Test.Golden as Golden
import PlutusTx.Test.Run.Code as Run.Code
import PlutusTx.Test.Run.Uplc as Run.Uplc
>>>>>>> de1b3ef1
<|MERGE_RESOLUTION|>--- conflicted
+++ resolved
@@ -4,274 +4,6 @@
   module Run.Uplc,
 ) where
 
-<<<<<<< HEAD
-import Prelude
-
-import Control.Exception (SomeException (..))
-import Control.Lens (Field1 (_1))
-import Control.Monad.Except (ExceptT, MonadError (throwError))
-import Data.Either.Extras (fromRightM)
-import Data.Kind (Type)
-import Data.Tagged (Tagged (Tagged))
-import Data.Text (Text)
-import Flat (Flat)
-import PlutusCore qualified as PLC
-import PlutusCore.Builtin qualified as PLC
-import PlutusCore.Evaluation.Machine.ExBudget qualified as PLC
-import PlutusCore.Evaluation.Machine.ExBudgetingDefaults qualified as PLC
-import PlutusCore.Pretty (PrettyConfigClassic, PrettyConfigName, PrettyConst, PrettyUni,
-                          prettyClassicSimple, prettyPlcClassicSimple, prettyReadable,
-                          prettyReadableSimple)
-import PlutusCore.Pretty qualified as PLC
-import PlutusCore.Test (TestNested, ToTPlc (..), ToUPlc (..), catchAll, goldenSize, goldenTPlc,
-                        goldenUPlc, goldenUPlcReadable, nestedGoldenVsDoc, nestedGoldenVsDocM,
-                        ppCatch, rethrow)
-import PlutusIR qualified as PIR
-import PlutusIR.Analysis.Builtins qualified as PIR
-import PlutusIR.Compiler.Provenance qualified as PIR
-import PlutusIR.Core.Type (progTerm)
-import PlutusIR.Test ()
-import PlutusIR.Transform.RewriteRules as PIR
-import PlutusPrelude
-import PlutusTx.Code (CompiledCode, CompiledCodeIn, getPir, getPirNoAnn, getPlcNoAnn, sizePlc)
-import Test.Tasty (TestName, TestTree)
-import Test.Tasty.Extras ()
-import Test.Tasty.Providers (IsTest (run, testOptions), singleTest, testFailed, testPassed)
-import UntypedPlutusCore qualified as UPLC
-import UntypedPlutusCore.Evaluation.Machine.Cek qualified as UPLC
-
--- `PlutusCore.Size` comparison tests
-
-fitsUnder
-  :: forall (a :: Type)
-   . (Typeable a)
-  => TestName
-  -> (String, CompiledCode a)
-  -> (String, CompiledCode a)
-  -> TestTree
-fitsUnder name test target = singleTest name $ SizeComparisonTest test target
-
-data SizeComparisonTest (a :: Type)
-  = SizeComparisonTest (TestName, CompiledCode a) (TestName, CompiledCode a)
-
-instance (Typeable a) => IsTest (SizeComparisonTest a) where
-  run _ (SizeComparisonTest (mName, mCode) (tName, tCode)) _ = do
-    let tEstimate = sizePlc tCode
-    let mEstimate = sizePlc mCode
-    let diff = tEstimate - mEstimate
-    pure $ case signum diff of
-      (-1) ->
-        testFailed $ renderFailed (tName, tEstimate) (mName, mEstimate) diff
-      0 ->
-        testPassed $ renderEstimates (tName, tEstimate) (mName, mEstimate)
-      _ ->
-        testPassed $ renderExcess (tName, tEstimate) (mName, mEstimate) diff
-  testOptions = Tagged []
-
-renderFailed :: (TestName, Integer) -> (TestName, Integer) -> Integer -> String
-renderFailed tData mData diff =
-  renderEstimates tData mData <> "Exceeded by: " <> show diff
-
-renderEstimates :: (TestName, Integer) -> (TestName, Integer) -> String
-renderEstimates (tName, tEstimate) (mName, mEstimate) =
-  "Target: "
-    <> tName
-    <> "; size "
-    <> show tEstimate
-    <> "\n"
-    <> "Measured: "
-    <> mName
-    <> "; size "
-    <> show mEstimate
-    <> "\n"
-
-renderExcess :: (TestName, Integer) -> (TestName, Integer) -> Integer -> String
-renderExcess tData mData diff =
-  renderEstimates tData mData <> "Remaining headroom: " <> show diff
-
-goldenBundle
-  :: TestName
-  -> CompiledCodeIn UPLC.DefaultUni UPLC.DefaultFun a
-  -> CompiledCodeIn UPLC.DefaultUni UPLC.DefaultFun b
-  -> TestNested
-goldenBundle name x y = do
-  goldenPirReadable name x
-  goldenUPlcReadable name x
-  goldenEvalCekCatchBudget name y
-
-goldenBundle'
-  :: TestName
-  -> CompiledCodeIn UPLC.DefaultUni UPLC.DefaultFun a
-  -> TestNested
-goldenBundle' name x = goldenBundle name x x
-
--- Compilation testing
-
--- | Does not print uniques.
-goldenPir
-  :: (PrettyUni uni, Pretty fun, uni `PLC.Everywhere` Flat, Flat fun)
-  => TestName
-  -> CompiledCodeIn uni fun a
-  -> TestNested
-goldenPir name value =
-  nestedGoldenVsDoc name ".pir"
-    . maybe
-      "PIR not found in CompiledCode"
-      (prettyClassicSimple . view progTerm)
-    $ getPirNoAnn value
-
--- | Does not print uniques.
-goldenPirReadable
-  :: (PrettyUni uni, Pretty fun, uni `PLC.Everywhere` Flat, Flat fun)
-  => TestName
-  -> CompiledCodeIn uni fun a
-  -> TestNested
-goldenPirReadable name value =
-  nestedGoldenVsDoc name ".pir"
-    . maybe
-      "PIR not found in CompiledCode"
-      (prettyReadableSimple . view progTerm)
-    $ getPirNoAnn value
-
-{-| Prints uniques. This should be used sparingly: a simple change to a script or a
-compiler pass may change all uniques, making it difficult to see the actual
-change if all uniques are printed. It is nonetheless useful sometimes.
--}
-goldenPirReadableU
-  :: (PrettyUni uni, Pretty fun, uni `PLC.Everywhere` Flat, Flat fun)
-  => TestName
-  -> CompiledCodeIn uni fun a
-  -> TestNested
-goldenPirReadableU name value =
-  nestedGoldenVsDoc name ".pir"
-    . maybe "PIR not found in CompiledCode" (prettyReadable . view progTerm)
-    $ getPirNoAnn value
-
-goldenPirBy
-  :: (PrettyUni uni, Pretty fun, uni `PLC.Everywhere` Flat, Flat fun)
-  => PrettyConfigClassic PrettyConfigName
-  -> TestName
-  -> CompiledCodeIn uni fun a
-  -> TestNested
-goldenPirBy config name value =
-  nestedGoldenVsDoc name ".pir" $ prettyBy config $ getPir value
-
--- Evaluation testing
-
--- TODO: rationalize with the functions exported from PlcTestUtils
-goldenEvalCek :: (ToUPlc a PLC.DefaultUni PLC.DefaultFun) => TestName -> a -> TestNested
-goldenEvalCek name term =
-  nestedGoldenVsDocM name ".eval" $
-    prettyPlcClassicSimple <$> rethrow (runPlcCek term)
-
-goldenEvalCekLog :: (ToUPlc a PLC.DefaultUni PLC.DefaultFun) => TestName -> a -> TestNested
-goldenEvalCekLog name term =
-  nestedGoldenVsDocM name ".eval" $
-    prettyPlcClassicSimple . view _1 <$> (rethrow $ runPlcCekTrace term)
-
-goldenEvalCekCatchBudget :: TestName -> CompiledCode a -> TestNested
-goldenEvalCekCatchBudget name compiledCode =
-  nestedGoldenVsDocM name ".eval" $ ppCatch $ do
-    (termRes, PLC.ExBudget cpu mem) <- runPlcCekBudget compiledCode
-    size <- UPLC.programSize <$> toUPlc compiledCode
-    let contents =
-          "cpu: "
-            <> pretty cpu
-            <> "\nmem: "
-            <> pretty mem
-            <> "\nsize: "
-            <> pretty size
-            <> "\n\n"
-            <> prettyPlcClassicSimple termRes
-    pure (render @Text contents)
-
--- Helpers
-
-instance
-  (PLC.Closed uni, uni `PLC.Everywhere` Flat, Flat fun)
-  => ToUPlc (CompiledCodeIn uni fun a) uni fun
-  where
-  toUPlc v = do
-    v' <- catchAll $ getPlcNoAnn v
-    toUPlc v'
-
-instance
-  ( PLC.PrettyParens (PLC.SomeTypeIn uni)
-  , PLC.GEq uni
-  , PLC.Typecheckable uni fun
-  , PLC.CaseBuiltin (PIR.Term UPLC.TyName UPLC.Name uni fun (PIR.Provenance PLC.SrcSpans)) uni
-  , PLC.Closed uni
-  , uni `PLC.Everywhere` PrettyConst
-  , Pretty fun
-  , uni `PLC.Everywhere` Flat
-  , Flat fun
-  , Default (PLC.CostingPart uni fun)
-  , Default (PIR.BuiltinsInfo uni fun)
-  , Default (PIR.RewriteRules uni fun)
-  )
-  => ToTPlc (CompiledCodeIn uni fun a) uni fun
-  where
-  toTPlc v = do
-    mayV' <- catchAll $ getPir v
-    case mayV' of
-      Nothing -> fail "No PIR available"
-      Just v' -> toTPlc v'
-
-runPlcCek
-  :: (ToUPlc a PLC.DefaultUni PLC.DefaultFun)
-  => a
-  -> ExceptT
-       SomeException
-       IO
-       (UPLC.Term PLC.Name PLC.DefaultUni PLC.DefaultFun ())
-runPlcCek val = do
-  term <- toUPlc val
-  fromRightM (throwError . SomeException) $
-    UPLC.evaluateCekNoEmit
-      PLC.defaultCekParametersForTesting
-      (term ^. UPLC.progTerm)
-
-runPlcCekBudget
-  :: (ToUPlc a PLC.DefaultUni PLC.DefaultFun)
-  => a
-  -> ExceptT
-       SomeException
-       IO
-       (UPLC.Term PLC.Name PLC.DefaultUni PLC.DefaultFun (), PLC.ExBudget)
-runPlcCekBudget val = do
-  term <- toUPlc val
-  fromRightM (throwError . SomeException) $ do
-    let
-      (evalRes, UPLC.CountingSt budget) =
-        UPLC.runCekNoEmit
-          PLC.defaultCekParametersForTesting
-          UPLC.counting
-          (term ^. UPLC.progTerm)
-
-    (,budget) <$> evalRes
-
-runPlcCekTrace
-  :: (ToUPlc a PLC.DefaultUni PLC.DefaultFun)
-  => a
-  -> ExceptT
-       SomeException
-       IO
-       ( [Text]
-       , UPLC.CekExTally PLC.DefaultFun
-       , UPLC.Term PLC.Name PLC.DefaultUni PLC.DefaultFun ()
-       )
-runPlcCekTrace value = do
-  term <- toUPlc value
-  let (result, UPLC.TallyingSt tally _, logOut) =
-        UPLC.runCek
-          PLC.defaultCekParametersForTesting
-          UPLC.tallying
-          UPLC.logEmitter
-          (term ^. UPLC.progTerm)
-  res <- fromRightM (throwError . SomeException) result
-  pure (logOut, tally, res)
-=======
 import PlutusTx.Test.Golden as Golden
 import PlutusTx.Test.Run.Code as Run.Code
-import PlutusTx.Test.Run.Uplc as Run.Uplc
->>>>>>> de1b3ef1
+import PlutusTx.Test.Run.Uplc as Run.Uplc