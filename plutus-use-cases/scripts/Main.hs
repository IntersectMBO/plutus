--- conflicted
+++ resolved
@@ -18,10 +18,6 @@
 import qualified Plutus.Contracts.Crowdfunding  as Crowdfunding
 import qualified Plutus.Contracts.Uniswap.Trace as Uniswap
 import           Plutus.Trace                   (Command (..), ScriptsConfig (..), showStats, writeScriptsTo)
-<<<<<<< HEAD
-import qualified Spec.Auction                   as Auction
-=======
->>>>>>> f706a646
 import qualified Spec.Currency                  as Currency
 import qualified Spec.Escrow                    as Escrow
 import qualified Spec.Future                    as Future
