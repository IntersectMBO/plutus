--- conflicted
+++ resolved
@@ -155,11 +155,7 @@
        )
     => Scripts.ScriptInstance TokenAccount
     -> Value
-<<<<<<< HEAD
-    -> Contract s e TxId
-=======
     -> Contract s e Tx
->>>>>>> 068817f5
 pay inst = mapError (review _TAContractError) . submitTxConstraints inst . payTx
 
 -- | Create a transaction that spends all outputs belonging to the 'Account'.
@@ -192,11 +188,7 @@
   -- ^ Where the token should go after the transaction
   -> Account
   -- ^ The token account
-<<<<<<< HEAD
-  -> Contract s e TxId
-=======
   -> Contract s e Tx
->>>>>>> 068817f5
 redeem pk account = mapError (review _TokenAccountError) $ redeemTx account pk >>= submitUnbalancedTx
 
 -- | @balance account@ returns the value of all unspent outputs that can be
@@ -216,13 +208,8 @@
 
 -- | Create a new token and return its 'Account' information.
 newAccount
-<<<<<<< HEAD
-    :: ( HasWatchAddress s
-       , HasWriteTx s
-=======
     :: ( HasWriteTx s
        , HasTxConfirmation s
->>>>>>> 068817f5
        , AsTokenAccountError e
        )
     => TokenName
