--- conflicted
+++ resolved
@@ -148,13 +148,8 @@
 --   If @k == 0@ then no value is forged.
 forgeContract
     :: forall s e.
-<<<<<<< HEAD
-    ( HasWatchAddress s
-    , HasWriteTx s
-=======
     ( HasWriteTx s
     , HasTxConfirmation s
->>>>>>> 068817f5
     , AsCurrencyError e
     )
     => PubKeyHash
