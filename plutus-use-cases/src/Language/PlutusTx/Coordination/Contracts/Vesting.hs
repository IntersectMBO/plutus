--- conflicted
+++ resolved
@@ -46,13 +46,8 @@
 import           Ledger.Value                 (Value)
 import qualified Ledger.Value                 as Value
 import qualified Ledger.Validation            as Validation
-<<<<<<< HEAD
-import           Ledger.Validation            (PendingTx, PendingTx' (..))
-import qualified Prelude as Haskell 
-=======
 import           Ledger.Validation            (ValidatorCtx (..), TxInfo (..))
 import qualified Prelude as Haskell
->>>>>>> 068817f5
 
 {- |
     A simple vesting scheme. Money is locked by a contract and may only be
