{-# LANGUAGE TypeApplications #-}
{-# LANGUAGE TypeFamilies #-}
{-# LANGUAGE FlexibleContexts    #-}
{-# LANGUAGE DataKinds           #-}
{-# LANGUAGE DeriveGeneric       #-}
{-# LANGUAGE MonoLocalBinds      #-}
{-# LANGUAGE OverloadedStrings   #-}
{-# LANGUAGE RecordWildCards     #-}
{-# LANGUAGE ScopedTypeVariables #-}
{-# LANGUAGE TemplateHaskell     #-}
{-# OPTIONS_GHC -fno-ignore-interface-pragmas #-}
-- | A "pay-to-pubkey" transaction output implemented as a Plutus
--   contract. This is useful if you need something that behaves like
--   a pay-to-pubkey output, but is not (easily) identified by wallets
--   as one.
module Language.PlutusTx.Coordination.Contracts.PubKey(pubKeyContract, scriptInstance, PubKeyError(..), AsPubKeyError(..)) where

import           Control.Lens
import           Control.Monad.Error.Lens

import qualified Data.Map   as Map

import qualified Language.PlutusTx            as PlutusTx
import           Ledger                       as Ledger hiding (initialise, to)
import           Ledger.Typed.Scripts (ScriptInstance)
import qualified Ledger.Typed.Scripts         as Scripts
import           Ledger.Validation            as V

import           Language.Plutus.Contract     as Contract
import qualified Ledger.Constraints           as Constraints

mkValidator :: PubKeyHash -> () -> () -> ValidatorCtx -> Bool
mkValidator pk' _ _ p = V.txSignedBy (valCtxTxInfo p) pk'

data PubKeyContract

instance Scripts.ScriptType PubKeyContract where
    type instance RedeemerType PubKeyContract = ()
    type instance DatumType PubKeyContract = ()

scriptInstance :: PubKeyHash -> Scripts.ScriptInstance PubKeyContract
scriptInstance pk =
    Scripts.validator @PubKeyContract
        ($$(PlutusTx.compile [|| mkValidator ||]) `PlutusTx.applyCode` PlutusTx.liftCode pk)
        $$(PlutusTx.compile [|| wrap ||]) where
        wrap = Scripts.wrapValidator @() @()

data PubKeyError =
    ScriptOutputMissing PubKeyHash
    | MultipleScriptOutputs PubKeyHash
    | PKContractError ContractError
    deriving (Eq, Show)

makeClassyPrisms ''PubKeyError

instance AsContractError PubKeyError where
    _ContractError = _PKContractError

-- | Lock some funds in a 'PayToPubKey' contract, returning the output's address
--   and a 'TxIn' transaction input that can spend it.
pubKeyContract
    :: forall s e.
<<<<<<< HEAD
    ( HasWatchAddress s
    , HasWriteTx s
=======
    ( HasWriteTx s
    , HasTxConfirmation s
>>>>>>> 068817f5
    , AsPubKeyError e
    )
    => PubKeyHash
    -> Value
    -> Contract s e (TxOutRef, TxOutTx, ScriptInstance PubKeyContract)
pubKeyContract pk vl = mapError (review _PubKeyError   ) $ do
    let inst = scriptInstance pk
        address = Scripts.scriptAddress inst
        tx = Constraints.mustPayToTheScript () vl

    ledgerTx <- submitTxConstraints inst tx

    _ <- awaitTxConfirmed (txId ledgerTx)
    let output = Map.toList
                $ Map.filter ((==) address . txOutAddress)
                $ unspentOutputsTx ledgerTx
    case output of
        [] -> throwing _ScriptOutputMissing pk
        [(outRef, outTxOut)] -> pure (outRef, TxOutTx{txOutTxTx = ledgerTx, txOutTxOut = outTxOut}, inst)
        _ -> throwing _MultipleScriptOutputs pk<|MERGE_RESOLUTION|>--- conflicted
+++ resolved
@@ -60,13 +60,8 @@
 --   and a 'TxIn' transaction input that can spend it.
 pubKeyContract
     :: forall s e.
-<<<<<<< HEAD
-    ( HasWatchAddress s
-    , HasWriteTx s
-=======
     ( HasWriteTx s
     , HasTxConfirmation s
->>>>>>> 068817f5
     , AsPubKeyError e
     )
     => PubKeyHash
