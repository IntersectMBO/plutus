cabal-version: 2.0
name: plutus-use-cases
version: 0.1.0.0
license: Apache-2.0
license-file: LICENSE NOTICE
maintainer: jann.mueller@iohk.io
author: Manuel M T Chakravarty, Jann Müller
stability: experimental
synopsis: Collection of smart contracts to develop the plutus/wallet interface
description:
    Collection of smart contracts to develop the plutus/wallet interface.
category: Language
build-type: Simple
extra-doc-files: README.md

source-repository head
    type: git
    location: https://github.com/input-output-hk/plutus

flag defer-plugin-errors
    description:
        Defer errors from the plugin, useful for things like Haddock that can't handle it.
    default: False
    manual: True

library
    exposed-modules:
        Plutus.Contracts
        Plutus.Contracts.Auction
        Plutus.Contracts.TokenAccount
        Plutus.Contracts.Crowdfunding
        Plutus.Contracts.Currency
        Plutus.Contracts.ErrorHandling
        Plutus.Contracts.Escrow
        Plutus.Contracts.Future
        Plutus.Contracts.GameStateMachine
        Plutus.Contracts.Governance
        Plutus.Contracts.MultiSig
        Plutus.Contracts.MultiSigStateMachine
        Plutus.Contracts.PingPong
        Plutus.Contracts.Prism
        Plutus.Contracts.Prism.Credential
        Plutus.Contracts.Prism.CredentialManager
        Plutus.Contracts.Prism.STO
        Plutus.Contracts.Prism.Mirror
        Plutus.Contracts.Prism.StateMachine
        Plutus.Contracts.Prism.Unlock
        Plutus.Contracts.PubKey
        Plutus.Contracts.RPC
        Plutus.Contracts.Stablecoin
        Plutus.Contracts.Swap
        Plutus.Contracts.Vesting
    hs-source-dirs: src
    default-language: Haskell2010
    default-extensions: ExplicitForAll ScopedTypeVariables
                        DeriveGeneric StandaloneDeriving DeriveLift
                        GeneralizedNewtypeDeriving DeriveFunctor DeriveFoldable
                        DeriveTraversable MultiParamTypeClasses
    ghc-options: -Wall -Wnoncanonical-monad-instances
                 -Wincomplete-uni-patterns -Wincomplete-record-updates
                 -Wredundant-constraints -Widentities
                 -- See Plutus Tx readme
                 -fobject-code -fno-ignore-interface-pragmas -fno-omit-interface-pragmas
    build-depends:
        base -any,
        aeson -any,
        bytestring -any,
        containers -any,
        data-default -any,
        freer-extras -any,
        mtl -any,
        plutus-core -any,
        plutus-tx -any,
        plutus-contract -any,
        playground-common -any,
        plutus-ledger -any,
        template-haskell -any,
        lens -any,
        text -any,
        prettyprinter -any,
        hashable -any,
        freer-simple -any,
        streaming -any

    if !(impl(ghcjs) || os(ghcjs))
        build-depends: plutus-tx-plugin -any

    if flag(defer-plugin-errors)
        ghc-options: -fplugin-opt PlutusTx.Plugin:defer-errors

test-suite plutus-use-cases-test
    type: exitcode-stdio-1.0
    main-is: Spec.hs
    hs-source-dirs: test
    other-modules:
        Spec.Auction
        Spec.Crowdfunding
        Spec.Currency
        Spec.ErrorHandling
        Spec.Escrow
        Spec.Future
        Spec.GameStateMachine
<<<<<<< HEAD
        Spec.Governance
        Spec.Lib
=======
>>>>>>> 5d2f07a9
        Spec.MultiSig
        Spec.MultiSigStateMachine
        Spec.PingPong
        Spec.PubKey
        Spec.Prism
        Spec.Rollup
        Spec.RPC
        Spec.Stablecoin
        Spec.TokenAccount
        Spec.Vesting
    default-language: Haskell2010
    ghc-options: -Wall -Wnoncanonical-monad-instances
                 -Wincomplete-uni-patterns -Wincomplete-record-updates
                 -Wredundant-constraints -Widentities -rtsopts
                 -- See Plutus Tx readme
                 -fobject-code -fno-ignore-interface-pragmas -fno-omit-interface-pragmas
    build-depends:
        plutus-core -any,
        plutus-tx -any,
        plutus-contract -any,
        plutus-ledger -any,
        plutus-use-cases -any
    build-depends:
        base >=4.9 && <5,
        aeson -any,
        bytestring -any,
        containers -any,
        data-default -any,
        freer-extras -any,
        hedgehog -any,
        prettyprinter -any,
        tasty -any,
        tasty-hunit -any,
        tasty-hedgehog >=0.2.0.0,
        tasty-golden -any,
        tasty-quickcheck -any,
        text -any,
        lens -any,
        mtl -any,
        row-types -any,
        QuickCheck -any,
        freer-simple -any,
        foldl -any,
        streaming -any

    if !(impl(ghcjs) || os(ghcjs))
        build-depends: plutus-tx-plugin -any

-- runs emulator traces from plutus-use-cases-tests and
-- writes all applied validator scripts to a folder
executable plutus-use-cases-scripts
    main-is: Main.hs
    hs-source-dirs:
        scripts
        test
    default-language: Haskell2010
    other-modules:
        Spec.Auction
        Spec.Crowdfunding
        Spec.Currency
        Spec.ErrorHandling
        Spec.Escrow
        Spec.Future
        Spec.GameStateMachine
        Spec.MultiSig
        Spec.MultiSigStateMachine
        Spec.PingPong
        Spec.PubKey
        Spec.Prism
        Spec.Rollup
        Spec.RPC
        Spec.Stablecoin
        Spec.TokenAccount
        Spec.Vesting
    ghc-options: -Wall -Wnoncanonical-monad-instances
                 -Wincomplete-uni-patterns -Wincomplete-record-updates
                 -Wredundant-constraints -Widentities -rtsopts
                 -- See Plutus Tx readme
                 -fobject-code -fno-ignore-interface-pragmas -fno-omit-interface-pragmas
    build-depends:
        base >= 4.9 && <5,
        aeson -any,
        bytestring -any,
        containers -any,
        data-default -any,
        flat -any,
        freer-extras -any,
        hedgehog -any,
        prettyprinter -any,
        QuickCheck -any,
        tasty -any,
        tasty-hunit -any,
        tasty-hedgehog >=0.2.0.0,
        tasty-golden -any,
        tasty-quickcheck -any,
        text -any,
        lens -any,
        mtl -any,
        row-types -any,
        freer-simple -any,
        foldl -any,
        streaming -any,
        directory -any,
        filepath -any,
        serialise -any,
        plutus-core -any,
        plutus-ledger-api -any,
        plutus-tx -any,
        plutus-contract -any,
        plutus-ledger -any,
        plutus-use-cases -any

    if !(impl(ghcjs) || os(ghcjs))
        build-depends: plutus-tx-plugin -any

benchmark plutus-use-cases-bench
    type: exitcode-stdio-1.0
    main-is: Bench.hs
    hs-source-dirs: bench
    other-modules:
        Scott
        Recursion
        IFix
        Opt
    default-language: Haskell2010
    ghc-options: -Wall -Wincomplete-uni-patterns
                 -Wincomplete-record-updates -Wredundant-constraints -Widentities
                 -rtsopts
    build-depends:
        base -any,
        criterion -any,
        cryptonite -any,
        freer-extras -any,
        plutus-core -any,
        lens -any,
        memory -any,
        mtl -any,
        plutus-tx -any,
        plutus-use-cases -any,
        plutus-ledger -any,
        bytestring -any,
        plutus-contract -any

  if !(impl(ghcjs) || os(ghcjs))
    build-depends: plutus-tx-plugin -any<|MERGE_RESOLUTION|>--- conflicted
+++ resolved
@@ -30,11 +30,10 @@
         Plutus.Contracts.TokenAccount
         Plutus.Contracts.Crowdfunding
         Plutus.Contracts.Currency
-        Plutus.Contracts.ErrorHandling
         Plutus.Contracts.Escrow
         Plutus.Contracts.Future
         Plutus.Contracts.GameStateMachine
-        Plutus.Contracts.Governance
+        Plutus.Contracts.ErrorHandling
         Plutus.Contracts.MultiSig
         Plutus.Contracts.MultiSigStateMachine
         Plutus.Contracts.PingPong
@@ -100,11 +99,6 @@
         Spec.Escrow
         Spec.Future
         Spec.GameStateMachine
-<<<<<<< HEAD
-        Spec.Governance
-        Spec.Lib
-=======
->>>>>>> 5d2f07a9
         Spec.MultiSig
         Spec.MultiSigStateMachine
         Spec.PingPong
