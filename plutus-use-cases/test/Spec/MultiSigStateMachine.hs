{-# LANGUAGE DataKinds           #-}
{-# LANGUAGE FlexibleContexts    #-}
{-# LANGUAGE LambdaCase          #-}
{-# LANGUAGE MonoLocalBinds      #-}
{-# LANGUAGE ScopedTypeVariables #-}
{-# LANGUAGE TemplateHaskell     #-}
{-# LANGUAGE TypeApplications    #-}
{-# OPTIONS_GHC -fno-strictness  #-}
{-# OPTIONS_GHC -fno-ignore-interface-pragmas #-}
{-# OPTIONS -fplugin-opt PlutusTx.Plugin:debug-context #-}
module Spec.MultiSigStateMachine(tests, lockProposeSignPay) where

import           Data.Foldable                         (traverse_)
import           Test.Tasty                            (TestTree, testGroup)
import qualified Test.Tasty.HUnit                      as HUnit

<<<<<<< HEAD
import qualified Spec.Lib                              as Lib

=======
>>>>>>> d0080bce
import qualified Ledger
import qualified Ledger.Ada                            as Ada
import qualified Ledger.Typed.Scripts                  as Scripts
import qualified Wallet.Emulator                       as EM

import           Plutus.Contract.Test
import qualified Plutus.Contracts.MultiSigStateMachine as MS
import           Plutus.Trace.Emulator                 (EmulatorTrace)
import qualified Plutus.Trace.Emulator                 as Trace
import qualified PlutusTx                              as PlutusTx

tests :: TestTree
tests =
    testGroup "multi sig state machine tests"
    [ checkPredicate "lock, propose, sign 3x, pay - SUCCESS"
        (assertNoFailedTransactions
        .&&. walletFundsChange w1 (Ada.lovelaceValueOf (-10))
        .&&. walletFundsChange w2 (Ada.lovelaceValueOf 5))
        (lockProposeSignPay 3 1)

    , checkPredicate "lock, propose, sign 2x, pay - FAILURE"
        (assertNotDone (MS.contract  @MS.MultiSigError params) (Trace.walletInstanceTag w1) "contract should proceed after invalid transition"
        .&&. walletFundsChange w1 (Ada.lovelaceValueOf (-10))
        .&&. walletFundsChange w2 (Ada.lovelaceValueOf 0))
        (lockProposeSignPay 2 1)

    , checkPredicate "lock, propose, sign 3x, pay x2 - SUCCESS"
        (assertNoFailedTransactions
        .&&. walletFundsChange w1 (Ada.lovelaceValueOf (-10))
        .&&. walletFundsChange w2 (Ada.lovelaceValueOf 10))
        (lockProposeSignPay 3 2)

    , checkPredicate "lock, propose, sign 3x, pay x3 - FAILURE"
        (assertNotDone (MS.contract  @MS.MultiSigError params) (Trace.walletInstanceTag w2) "contract should proceed after invalid transition"
        .&&. walletFundsChange w1 (Ada.lovelaceValueOf (-10))
        .&&. walletFundsChange w2 (Ada.lovelaceValueOf 10))
        (lockProposeSignPay 3 3)

    , goldenPir "test/Spec/multisigStateMachine.pir" $$(PlutusTx.compile [|| MS.mkValidator ||])
    , HUnit.testCase "script size is reasonable" (reasonable (Scripts.validatorScript $ MS.scriptInstance params) 51000)
    ]

w1, w2, w3 :: EM.Wallet
w1 = EM.Wallet 1
w2 = EM.Wallet 2
w3 = EM.Wallet 3

-- | A multisig contract that requires 3 out of 5 signatures
params :: MS.Params
params = MS.Params keys 3 where
    keys = Ledger.pubKeyHash . EM.walletPubKey . EM.Wallet <$> [1..5]

-- | A payment of 5 Ada to the public key address of wallet 2
payment :: MS.Payment
payment =
    MS.Payment
        { MS.paymentAmount    = Ada.lovelaceValueOf 5
        , MS.paymentRecipient = Ledger.pubKeyHash $ EM.walletPubKey w2
        , MS.paymentDeadline  = 20
        }

-- | Lock some funds in the contract, then propose the payment
--   'payment', then call @"add-signature"@ a number of times and
--   finally call @"pay"@ a number of times.
lockProposeSignPay :: Integer -> Integer -> EmulatorTrace ()
lockProposeSignPay signatures rounds = do
    let wallets = EM.Wallet <$> [1..signatures]
        activate w = Trace.activateContractWallet w (MS.contract @MS.MultiSigError params)

    -- the 'proposeSignPay' trace needs at least 2 signatures
    handle1 <- activate (EM.Wallet 1)
    handle2 <- activate (EM.Wallet 2)
    handles <- traverse activate (drop 2 wallets)
    _ <- Trace.callEndpoint @"lock" handle1 (Ada.lovelaceValueOf 10)
    _ <- Trace.waitNSlots 1
    let proposeSignPay = do
            Trace.callEndpoint @"propose-payment" handle2 payment
            _ <- Trace.waitNSlots 1
            -- Call @"add-signature"@ @signatures@ times
            traverse_ (\hdl -> Trace.callEndpoint @"add-signature" hdl () >> Trace.waitNSlots 1) (handle1:handle2:handles)

            -- Call @"pay"@ on wallet 1
            Trace.callEndpoint @"pay" handle1 ()
            Trace.waitNSlots 1

    traverse_ (\_ -> proposeSignPay) [1..rounds]<|MERGE_RESOLUTION|>--- conflicted
+++ resolved
@@ -14,11 +14,6 @@
 import           Test.Tasty                            (TestTree, testGroup)
 import qualified Test.Tasty.HUnit                      as HUnit
 
-<<<<<<< HEAD
-import qualified Spec.Lib                              as Lib
-
-=======
->>>>>>> d0080bce
 import qualified Ledger
 import qualified Ledger.Ada                            as Ada
 import qualified Ledger.Typed.Scripts                  as Scripts
