{-# LANGUAGE DataKinds           #-}
{-# LANGUAGE NamedFieldPuns      #-}
{-# LANGUAGE OverloadedStrings   #-}
{-# LANGUAGE ScopedTypeVariables #-}
{-# LANGUAGE TemplateHaskell     #-}
{-# LANGUAGE TypeApplications    #-}
{-# OPTIONS_GHC -fno-warn-incomplete-uni-patterns -fno-warn-unused-do-bind #-}
module Spec.Crowdfunding(tests) where

import qualified Control.Foldl                         as L
import           Control.Lens                          ((&), (.~))
import           Control.Monad                         (void)
import           Control.Monad.Freer                   (run)
import           Control.Monad.Freer.Extras.Log        (LogLevel (..))
import           Data.ByteString.Lazy                  (ByteString)
import qualified Data.ByteString.Lazy                  as BSL
import           Data.Default                          (Default (..))
import qualified Data.Text.Encoding                    as T
import           Data.Text.Prettyprint.Doc             (Pretty (..), defaultLayoutOptions, layoutPretty, vsep)
import           Data.Text.Prettyprint.Doc.Render.Text (renderStrict)
<<<<<<< HEAD
import qualified Spec.Lib                              as Lib
=======
>>>>>>> d0080bce
import           Test.Tasty
import           Test.Tasty.Golden                     (goldenVsString)
import qualified Test.Tasty.HUnit                      as HUnit

import qualified Ledger.Ada                            as Ada
import           Ledger.Slot                           (Slot (..))
import           Plutus.Contract                       hiding (runError)
import           Plutus.Contract.Test
import           Plutus.Contracts.Crowdfunding
import           Plutus.Trace.Emulator                 (ContractHandle (..), EmulatorTrace)
import qualified Plutus.Trace.Emulator                 as Trace
import qualified PlutusTx                              as PlutusTx
import qualified PlutusTx.Prelude                      as PlutusTx
import qualified Streaming.Prelude                     as S
import qualified Wallet.Emulator.Folds                 as Folds
import           Wallet.Emulator.Stream                (filterLogLevel, foldEmulatorStreamM)

w1, w2, w3, w4 :: Wallet
w1 = Wallet 1
w2 = Wallet 2
w3 = Wallet 3
w4 = Wallet 4

theContract :: Contract () CrowdfundingSchema ContractError ()
theContract = crowdfunding theCampaign

tests :: TestTree
tests = testGroup "crowdfunding"
    [ checkPredicate "Expose 'contribute' and 'scheduleCollection' endpoints"
        (endpointAvailable @"contribute" theContract (Trace.walletInstanceTag w1)
        .&&. endpointAvailable @"schedule collection" theContract (Trace.walletInstanceTag w1)
        )
        $ void (Trace.activateContractWallet w1 theContract)

    , checkPredicateOptions (defaultCheckOptions & maxSlot .~ 20) "make contribution"
        (walletFundsChange w1 (Ada.lovelaceValueOf (-10)))
        $ let contribution = Ada.lovelaceValueOf 10
          in makeContribution w1 contribution >> void Trace.nextSlot

    , checkPredicate "make contributions and collect"
        (walletFundsChange w1 (Ada.lovelaceValueOf 21))
        $ successfulCampaign

    , checkPredicate "cannot collect money too late"
        (walletFundsChange w1 PlutusTx.zero
        .&&. assertNoFailedTransactions)
        $ do
            ContractHandle{chInstanceId} <- startCampaign
            makeContribution w2 (Ada.lovelaceValueOf 10)
            makeContribution w3 (Ada.lovelaceValueOf 10)
            makeContribution w4 (Ada.lovelaceValueOf 1)
            Trace.freezeContractInstance chInstanceId
            -- Add some blocks to bring the total up to 31
            -- (that is, above the collection deadline)
            void $ Trace.waitUntilSlot (Slot 31)
            -- Then inform the wallet. It's too late to collect the funds
            -- now.
            Trace.thawContractInstance chInstanceId

    , checkPredicate "cannot collect unless notified"
        (walletFundsChange w1 PlutusTx.zero)
        $ do
            ContractHandle{chInstanceId} <- startCampaign
            makeContribution w2 (Ada.lovelaceValueOf 10)
            makeContribution w3 (Ada.lovelaceValueOf 10)
            makeContribution w4 (Ada.lovelaceValueOf 1)
            Trace.freezeContractInstance chInstanceId
            -- The contributions could be collected now, but without
            -- the slot notifications, wallet 1 is not aware that the
            -- time has come, so it does not submit the transaction.
            void $ Trace.waitUntilSlot 35

    , checkPredicate "can claim a refund"
        (walletFundsChange w2 mempty
        .&&. walletFundsChange w3 mempty)
        $ do
            startCampaign
            makeContribution w2 (Ada.lovelaceValueOf 5)
            void $ makeContribution w3 (Ada.lovelaceValueOf 5)
            void $ Trace.waitUntilSlot 31

    , goldenPir "test/Spec/crowdfunding.pir" $$(PlutusTx.compile [|| mkValidator ||])
    ,   let
            deadline = 10
            target = Ada.lovelaceValueOf 1000
            collectionDeadline = 15
            owner = w1
            cmp = mkCampaign deadline target collectionDeadline owner
        in HUnit.testCase "script size is reasonable" (reasonable (contributionScript cmp) 30000)

    , goldenVsString
        "renders the log of a single contract instance sensibly"
        "test/Spec/crowdfundingWallet1TestOutput.txt"
        (pure $ renderWalletLog successfulCampaign)

    , goldenVsString
        "renders the emulator log sensibly"
        "test/Spec/crowdfundingEmulatorTestOutput.txt"
        (pure $ renderEmulatorLog successfulCampaign)

    , let con :: Contract () BlockchainActions ContractError () = throwError "something went wrong" in
        goldenVsString
        "renders an error sensibly"
        "test/Spec/contractError.txt"
        (pure $ renderWalletLog (void $ Trace.activateContractWallet w1 con))
    ]

renderWalletLog :: EmulatorTrace () -> ByteString
renderWalletLog trace =
    let result =
            run
            $ foldEmulatorStreamM (L.generalize $ Folds.instanceLog (Trace.walletInstanceTag w1))
            $ filterLogLevel Info
            $ Trace.runEmulatorStream def trace
    in BSL.fromStrict $ T.encodeUtf8 $ renderStrict $ layoutPretty defaultLayoutOptions $ vsep $ fmap pretty $ S.fst' result

renderEmulatorLog :: EmulatorTrace () -> ByteString
renderEmulatorLog trace =
    let result =
            run
            $ foldEmulatorStreamM (L.generalize Folds.emulatorLog)
            $ filterLogLevel Info
            $ Trace.runEmulatorStream def trace
    in BSL.fromStrict $ T.encodeUtf8 $ renderStrict $ layoutPretty defaultLayoutOptions $ vsep $ fmap pretty $ S.fst' result<|MERGE_RESOLUTION|>--- conflicted
+++ resolved
@@ -18,10 +18,6 @@
 import qualified Data.Text.Encoding                    as T
 import           Data.Text.Prettyprint.Doc             (Pretty (..), defaultLayoutOptions, layoutPretty, vsep)
 import           Data.Text.Prettyprint.Doc.Render.Text (renderStrict)
-<<<<<<< HEAD
-import qualified Spec.Lib                              as Lib
-=======
->>>>>>> d0080bce
 import           Test.Tasty
 import           Test.Tasty.Golden                     (goldenVsString)
 import qualified Test.Tasty.HUnit                      as HUnit
