{-# LANGUAGE DataKinds           #-}
{-# LANGUAGE FlexibleContexts    #-}
{-# LANGUAGE MonoLocalBinds      #-}
{-# LANGUAGE NamedFieldPuns      #-}
{-# LANGUAGE OverloadedStrings   #-}
{-# LANGUAGE ScopedTypeVariables #-}
{-# LANGUAGE TemplateHaskell     #-}
{-# LANGUAGE TypeApplications    #-}
{-# OPTIONS_GHC -fno-warn-incomplete-uni-patterns -fno-warn-unused-do-bind #-}
module Spec.Vesting(tests, retrieveFundsTrace, vesting) where

import           Control.Monad            (void)
import           Test.Tasty
import qualified Test.Tasty.HUnit         as HUnit

<<<<<<< HEAD
import qualified Spec.Lib                 as Lib

=======
>>>>>>> d0080bce
import qualified Ledger
import qualified Ledger.Ada               as Ada
import           Plutus.Contracts.Vesting
import qualified PlutusTx                 as PlutusTx
import qualified PlutusTx.Numeric         as Numeric

import           Plutus.Contract.Test
import           Plutus.Trace.Emulator    (EmulatorTrace)
import qualified Plutus.Trace.Emulator    as Trace
import           Prelude                  hiding (not)

w1, w2 :: Wallet
w1 = Wallet 1
w2 = Wallet 2

tests :: TestTree
tests =
    let con = vestingContract vesting in
    testGroup "vesting"
    [ checkPredicate "secure some funds with the vesting script"
        (walletFundsChange w2 (Numeric.negate $ totalAmount vesting))
        $ do
            hdl <- Trace.activateContractWallet w2 con
            Trace.callEndpoint @"vest funds" hdl ()
            void $ Trace.waitNSlots 1

    , checkPredicate "retrieve some funds"
        (walletFundsChange w2 (Numeric.negate $ totalAmount vesting)
        .&&. assertNoFailedTransactions
        .&&. walletFundsChange w1 (Ada.lovelaceValueOf 10))
        retrieveFundsTrace

    , checkPredicate "cannot retrieve more than allowed"
        (walletFundsChange w1 mempty
        .&&. assertContractError con (Trace.walletInstanceTag w1) (== expectedError) "error should match")
        $ do
            hdl1 <- Trace.activateContractWallet w1 con
            hdl2 <- Trace.activateContractWallet w2 con
            Trace.callEndpoint @"vest funds" hdl2 ()
            Trace.waitNSlots 10
            Trace.callEndpoint @"retrieve funds" hdl1 (Ada.lovelaceValueOf 30)
            void $ Trace.waitNSlots 1

    , checkPredicate "can retrieve everything at the end"
        (walletFundsChange w1 (totalAmount vesting)
        .&&. assertNoFailedTransactions
        .&&. assertDone con (Trace.walletInstanceTag w1) (const True) "should be done")
        $ do
            hdl1 <- Trace.activateContractWallet w1 con
            hdl2 <- Trace.activateContractWallet w2 con
            Trace.callEndpoint @"vest funds" hdl2 ()
            Trace.waitNSlots 20
            Trace.callEndpoint @"retrieve funds" hdl1 (totalAmount vesting)
            void $ Trace.waitNSlots 2

    , goldenPir "test/Spec/vesting.pir" $$(PlutusTx.compile [|| validate ||])
    , HUnit.testCase "script size is reasonable" (reasonable (vestingScript vesting) 33000)
    ]

-- | The scenario used in the property tests. It sets up a vesting scheme for a
--   total of 60 lovelace over 20 blocks (20 lovelace can be taken out before
--   that, at 10 blocks).
vesting :: VestingParams
vesting =
    VestingParams
        { vestingTranche1 = VestingTranche (Ledger.Slot 10) (Ada.lovelaceValueOf 20)
        , vestingTranche2 = VestingTranche (Ledger.Slot 20) (Ada.lovelaceValueOf 40)
        , vestingOwner    = Ledger.pubKeyHash $ walletPubKey w1 }

retrieveFundsTrace :: EmulatorTrace ()
retrieveFundsTrace = do
    let con = vestingContract @VestingError vesting
    hdl1 <- Trace.activateContractWallet w1 con
    hdl2 <- Trace.activateContractWallet w2 con
    Trace.callEndpoint @"vest funds" hdl2 ()
    Trace.waitNSlots 10
    Trace.callEndpoint @"retrieve funds" hdl1 (Ada.lovelaceValueOf 10)
    void $ Trace.waitNSlots 2

expectedError :: VestingError
expectedError =
    let payment = Ada.lovelaceValueOf 30
        maxPayment = Ada.lovelaceValueOf 20
        mustRemainLocked = Ada.lovelaceValueOf 40
    in InsufficientFundsError payment maxPayment mustRemainLocked<|MERGE_RESOLUTION|>--- conflicted
+++ resolved
@@ -13,11 +13,6 @@
 import           Test.Tasty
 import qualified Test.Tasty.HUnit         as HUnit
 
-<<<<<<< HEAD
-import qualified Spec.Lib                 as Lib
-
-=======
->>>>>>> d0080bce
 import qualified Ledger
 import qualified Ledger.Ada               as Ada
 import           Plutus.Contracts.Vesting
