==== Slot #0, Tx #0 ====
TxId:       baaf580880e12f5f48fc8a956b83a3706a4ead8df2a09836ef6a262662ca95d7
Fee:        -
Forge:      Ada:      Lovelace:  100000
Signatures  -
Inputs:
  


Outputs:
  ---- Output 0 ----
  Destination:  PubKeyHash: 098f7ae589643deb09e33e5bd6949aa00e2ccbd0... (Wallet 9)
  Value:
    Ada:      Lovelace:  10000
  
  ---- Output 1 ----
  Destination:  PubKeyHash: 2721f657e9ed91d2fc2a282f7ff5ed81ae48f48b... (Wallet 1)
  Value:
    Ada:      Lovelace:  10000
  
  ---- Output 2 ----
  Destination:  PubKeyHash: 8c64cbf1ad71eb4a972540bec426168c68e48f33... (Wallet 6)
  Value:
    Ada:      Lovelace:  10000
  
  ---- Output 3 ----
  Destination:  PubKeyHash: feb345e86b9c2a7add2bfc695fa8aecd4ac5b0df... (Wallet 3)
  Value:
    Ada:      Lovelace:  10000
  
  ---- Output 4 ----
  Destination:  PubKeyHash: aaceed2fe13fc703e25cf0fa14b8ec293f30d653... (Wallet 5)
  Value:
    Ada:      Lovelace:  10000
  
  ---- Output 5 ----
  Destination:  PubKeyHash: 6c9d40040c395f1c8eec35f5000c911914b4c6bd... (Wallet 7)
  Value:
    Ada:      Lovelace:  10000
  
  ---- Output 6 ----
  Destination:  PubKeyHash: bd21d6d969f36702abda5399d0664de41a9cb77f... (Wallet 10)
  Value:
    Ada:      Lovelace:  10000
  
  ---- Output 7 ----
  Destination:  PubKeyHash: 5aebc31421e7af1bdb47326709c27f3fd9381b00... (Wallet 4)
  Value:
    Ada:      Lovelace:  10000
  
  ---- Output 8 ----
  Destination:  PubKeyHash: 03d200a81ee0feace8fb845e5ec950a6f9add837... (Wallet 2)
  Value:
    Ada:      Lovelace:  10000
  
  ---- Output 9 ----
  Destination:  PubKeyHash: 58eca12a12db3b603801555fac621261a392c632... (Wallet 8)
  Value:
    Ada:      Lovelace:  10000


Balances Carried Forward:
  PubKeyHash: 03d200a81ee0feace8fb845e5ec950a6f9add837... (Wallet 2)
  Value:
    Ada:      Lovelace:  10000
  
  PubKeyHash: 098f7ae589643deb09e33e5bd6949aa00e2ccbd0... (Wallet 9)
  Value:
    Ada:      Lovelace:  10000
  
  PubKeyHash: 2721f657e9ed91d2fc2a282f7ff5ed81ae48f48b... (Wallet 1)
  Value:
    Ada:      Lovelace:  10000
  
  PubKeyHash: 58eca12a12db3b603801555fac621261a392c632... (Wallet 8)
  Value:
    Ada:      Lovelace:  10000
  
  PubKeyHash: 5aebc31421e7af1bdb47326709c27f3fd9381b00... (Wallet 4)
  Value:
    Ada:      Lovelace:  10000
  
  PubKeyHash: 6c9d40040c395f1c8eec35f5000c911914b4c6bd... (Wallet 7)
  Value:
    Ada:      Lovelace:  10000
  
  PubKeyHash: 8c64cbf1ad71eb4a972540bec426168c68e48f33... (Wallet 6)
  Value:
    Ada:      Lovelace:  10000
  
  PubKeyHash: aaceed2fe13fc703e25cf0fa14b8ec293f30d653... (Wallet 5)
  Value:
    Ada:      Lovelace:  10000
  
  PubKeyHash: bd21d6d969f36702abda5399d0664de41a9cb77f... (Wallet 10)
  Value:
    Ada:      Lovelace:  10000
  
  PubKeyHash: feb345e86b9c2a7add2bfc695fa8aecd4ac5b0df... (Wallet 3)
  Value:
    Ada:      Lovelace:  10000

==== Slot #2, Tx #0 ====
<<<<<<< HEAD
TxId:       86148406329722763bd951cadd308fab75faa2dc61cc47870b8290aca93df9a1
Fee:        -
Forge:      -
Signatures  PubKey: fc51cd8e6218a1a38da47ed00230f0580816ed13...
              Signature: 5f5820525b6f43603d9706c5f8acb4cdc0e783c4...
=======
TxId:       c1d8c098bcb9bfebd5f792957655c361ecac64b3e017c95e66dbe9a3e35abf22
Fee:        -
Forge:      -
Signatures  PubKey: fc51cd8e6218a1a38da47ed00230f0580816ed13...
              Signature: 5f5820bb5cd82d035f6a4ec6a1850fe953333a59...
>>>>>>> f4879f41
Inputs:
  ---- Input 0 ----
  Destination:  PubKeyHash: 03d200a81ee0feace8fb845e5ec950a6f9add837... (Wallet 2)
  Value:
    Ada:      Lovelace:  10000
  Source:
    Tx:     baaf580880e12f5f48fc8a956b83a3706a4ead8df2a09836ef6a262662ca95d7
    Output #8
    


Outputs:
  ---- Output 0 ----
  Destination:  PubKeyHash: 03d200a81ee0feace8fb845e5ec950a6f9add837... (Wallet 2)
  Value:
    Ada:      Lovelace:  9990
  
  ---- Output 1 ----
<<<<<<< HEAD
  Destination:  Script: 1921eb6ada043ad587c1c7868e64bc1c340d5f816ea83eb92c00227ea15bf1e8
=======
  Destination:  Script: 4a26838e1fffe3ddaef8d78be5950b3d0da13025750972e076aa3a0c7347f6ab
>>>>>>> f4879f41
  Value:
    Ada:      Lovelace:  10


Balances Carried Forward:
  PubKeyHash: 03d200a81ee0feace8fb845e5ec950a6f9add837... (Wallet 2)
  Value:
    Ada:      Lovelace:  9990
  
  PubKeyHash: 098f7ae589643deb09e33e5bd6949aa00e2ccbd0... (Wallet 9)
  Value:
    Ada:      Lovelace:  10000
  
  PubKeyHash: 2721f657e9ed91d2fc2a282f7ff5ed81ae48f48b... (Wallet 1)
  Value:
    Ada:      Lovelace:  10000
  
  PubKeyHash: 58eca12a12db3b603801555fac621261a392c632... (Wallet 8)
  Value:
    Ada:      Lovelace:  10000
  
  PubKeyHash: 5aebc31421e7af1bdb47326709c27f3fd9381b00... (Wallet 4)
  Value:
    Ada:      Lovelace:  10000
  
  PubKeyHash: 6c9d40040c395f1c8eec35f5000c911914b4c6bd... (Wallet 7)
  Value:
    Ada:      Lovelace:  10000
  
  PubKeyHash: 8c64cbf1ad71eb4a972540bec426168c68e48f33... (Wallet 6)
  Value:
    Ada:      Lovelace:  10000
  
  PubKeyHash: aaceed2fe13fc703e25cf0fa14b8ec293f30d653... (Wallet 5)
  Value:
    Ada:      Lovelace:  10000
  
  PubKeyHash: bd21d6d969f36702abda5399d0664de41a9cb77f... (Wallet 10)
  Value:
    Ada:      Lovelace:  10000
  
  PubKeyHash: feb345e86b9c2a7add2bfc695fa8aecd4ac5b0df... (Wallet 3)
  Value:
    Ada:      Lovelace:  10000
  
<<<<<<< HEAD
  Script: 1921eb6ada043ad587c1c7868e64bc1c340d5f816ea83eb92c00227ea15bf1e8
=======
  Script: 4a26838e1fffe3ddaef8d78be5950b3d0da13025750972e076aa3a0c7347f6ab
>>>>>>> f4879f41
  Value:
    Ada:      Lovelace:  10

==== Slot #3, Tx #0 ====
<<<<<<< HEAD
TxId:       f2cb85aa9c9ac7f5549bb09d7ba64ec063b4c317431c64249ccb7b8755cec203
Fee:        -
Forge:      -
Signatures  PubKey: 98a5e3a36e67aaba89888bf093de1ad963e77401...
              Signature: 5f5820e1871ef793bc84f85a75cea038ddd97795...
=======
TxId:       611b86e336074041b87f6f0f750eb2a864bd0e3a8161ebec0f6fad57406d9283
Fee:        -
Forge:      -
Signatures  PubKey: 98a5e3a36e67aaba89888bf093de1ad963e77401...
              Signature: 5f5820a8819c773bc35841a899132ea15ef3e5e2...
>>>>>>> f4879f41
Inputs:
  ---- Input 0 ----
  Destination:  PubKeyHash: feb345e86b9c2a7add2bfc695fa8aecd4ac5b0df... (Wallet 3)
  Value:
    Ada:      Lovelace:  10000
  Source:
    Tx:     baaf580880e12f5f48fc8a956b83a3706a4ead8df2a09836ef6a262662ca95d7
    Output #3
    


Outputs:
  ---- Output 0 ----
  Destination:  PubKeyHash: feb345e86b9c2a7add2bfc695fa8aecd4ac5b0df... (Wallet 3)
  Value:
    Ada:      Lovelace:  9990
  
  ---- Output 1 ----
<<<<<<< HEAD
  Destination:  Script: 1921eb6ada043ad587c1c7868e64bc1c340d5f816ea83eb92c00227ea15bf1e8
=======
  Destination:  Script: 4a26838e1fffe3ddaef8d78be5950b3d0da13025750972e076aa3a0c7347f6ab
>>>>>>> f4879f41
  Value:
    Ada:      Lovelace:  10


Balances Carried Forward:
  PubKeyHash: 03d200a81ee0feace8fb845e5ec950a6f9add837... (Wallet 2)
  Value:
    Ada:      Lovelace:  9990
  
  PubKeyHash: 098f7ae589643deb09e33e5bd6949aa00e2ccbd0... (Wallet 9)
  Value:
    Ada:      Lovelace:  10000
  
  PubKeyHash: 2721f657e9ed91d2fc2a282f7ff5ed81ae48f48b... (Wallet 1)
  Value:
    Ada:      Lovelace:  10000
  
  PubKeyHash: 58eca12a12db3b603801555fac621261a392c632... (Wallet 8)
  Value:
    Ada:      Lovelace:  10000
  
  PubKeyHash: 5aebc31421e7af1bdb47326709c27f3fd9381b00... (Wallet 4)
  Value:
    Ada:      Lovelace:  10000
  
  PubKeyHash: 6c9d40040c395f1c8eec35f5000c911914b4c6bd... (Wallet 7)
  Value:
    Ada:      Lovelace:  10000
  
  PubKeyHash: 8c64cbf1ad71eb4a972540bec426168c68e48f33... (Wallet 6)
  Value:
    Ada:      Lovelace:  10000
  
  PubKeyHash: aaceed2fe13fc703e25cf0fa14b8ec293f30d653... (Wallet 5)
  Value:
    Ada:      Lovelace:  10000
  
  PubKeyHash: bd21d6d969f36702abda5399d0664de41a9cb77f... (Wallet 10)
  Value:
    Ada:      Lovelace:  10000
  
  PubKeyHash: feb345e86b9c2a7add2bfc695fa8aecd4ac5b0df... (Wallet 3)
  Value:
    Ada:      Lovelace:  9990
  
<<<<<<< HEAD
  Script: 1921eb6ada043ad587c1c7868e64bc1c340d5f816ea83eb92c00227ea15bf1e8
=======
  Script: 4a26838e1fffe3ddaef8d78be5950b3d0da13025750972e076aa3a0c7347f6ab
>>>>>>> f4879f41
  Value:
    Ada:      Lovelace:  20

==== Slot #4, Tx #0 ====
<<<<<<< HEAD
TxId:       9647bca01484da94a64de749e753471c2ded3dd907a52ba09202219c2134e3a8
Fee:        -
Forge:      -
Signatures  PubKey: f81fb54a825fced95eb033afcd64314075abfb0a...
              Signature: 5f58207a474e5dd1e1fd0589fd33a177dba92fcb...
=======
TxId:       48a3dcd566f7f81f60a520ec3128c46fb23c425d9fc39f351c1c0568b012e3c6
Fee:        -
Forge:      -
Signatures  PubKey: f81fb54a825fced95eb033afcd64314075abfb0a...
              Signature: 5f58203f656dc5f3f1327057b6979f22982c5b20...
>>>>>>> f4879f41
Inputs:
  ---- Input 0 ----
  Destination:  PubKeyHash: 5aebc31421e7af1bdb47326709c27f3fd9381b00... (Wallet 4)
  Value:
    Ada:      Lovelace:  10000
  Source:
    Tx:     baaf580880e12f5f48fc8a956b83a3706a4ead8df2a09836ef6a262662ca95d7
    Output #7
    


Outputs:
  ---- Output 0 ----
  Destination:  PubKeyHash: 5aebc31421e7af1bdb47326709c27f3fd9381b00... (Wallet 4)
  Value:
    Ada:      Lovelace:  9999
  
  ---- Output 1 ----
<<<<<<< HEAD
  Destination:  Script: 1921eb6ada043ad587c1c7868e64bc1c340d5f816ea83eb92c00227ea15bf1e8
=======
  Destination:  Script: 4a26838e1fffe3ddaef8d78be5950b3d0da13025750972e076aa3a0c7347f6ab
>>>>>>> f4879f41
  Value:
    Ada:      Lovelace:  1


Balances Carried Forward:
  PubKeyHash: 03d200a81ee0feace8fb845e5ec950a6f9add837... (Wallet 2)
  Value:
    Ada:      Lovelace:  9990
  
  PubKeyHash: 098f7ae589643deb09e33e5bd6949aa00e2ccbd0... (Wallet 9)
  Value:
    Ada:      Lovelace:  10000
  
  PubKeyHash: 2721f657e9ed91d2fc2a282f7ff5ed81ae48f48b... (Wallet 1)
  Value:
    Ada:      Lovelace:  10000
  
  PubKeyHash: 58eca12a12db3b603801555fac621261a392c632... (Wallet 8)
  Value:
    Ada:      Lovelace:  10000
  
  PubKeyHash: 5aebc31421e7af1bdb47326709c27f3fd9381b00... (Wallet 4)
  Value:
    Ada:      Lovelace:  9999
  
  PubKeyHash: 6c9d40040c395f1c8eec35f5000c911914b4c6bd... (Wallet 7)
  Value:
    Ada:      Lovelace:  10000
  
  PubKeyHash: 8c64cbf1ad71eb4a972540bec426168c68e48f33... (Wallet 6)
  Value:
    Ada:      Lovelace:  10000
  
  PubKeyHash: aaceed2fe13fc703e25cf0fa14b8ec293f30d653... (Wallet 5)
  Value:
    Ada:      Lovelace:  10000
  
  PubKeyHash: bd21d6d969f36702abda5399d0664de41a9cb77f... (Wallet 10)
  Value:
    Ada:      Lovelace:  10000
  
  PubKeyHash: feb345e86b9c2a7add2bfc695fa8aecd4ac5b0df... (Wallet 3)
  Value:
    Ada:      Lovelace:  9990
  
<<<<<<< HEAD
  Script: 1921eb6ada043ad587c1c7868e64bc1c340d5f816ea83eb92c00227ea15bf1e8
=======
  Script: 4a26838e1fffe3ddaef8d78be5950b3d0da13025750972e076aa3a0c7347f6ab
>>>>>>> f4879f41
  Value:
    Ada:      Lovelace:  21

==== Slot #23, Tx #0 ====
<<<<<<< HEAD
TxId:       a661a6d8d6a861f298e53303c1462dfbb1f3fccf8fd6d7adf81d76dfaaba05e1
Fee:        -
Forge:      -
Signatures  PubKey: 3d4017c3e843895a92b70aa74d1b7ebc9c982ccf...
              Signature: 5f5820f6b9bb96abe2e9e4e7ac44f4922dfa24a9...
Inputs:
  ---- Input 0 ----
  Destination:  Script: 1921eb6ada043ad587c1c7868e64bc1c340d5f816ea83eb92c00227ea15bf1e8
=======
TxId:       588a0c8086ca338b9e94ba36acb801a79636fd009fa7b7e2977d6f94b679944b
Fee:        -
Forge:      -
Signatures  PubKey: 3d4017c3e843895a92b70aa74d1b7ebc9c982ccf...
              Signature: 5f582080f983eb4741915bd8aed93960e125b29b...
Inputs:
  ---- Input 0 ----
  Destination:  Script: 4a26838e1fffe3ddaef8d78be5950b3d0da13025750972e076aa3a0c7347f6ab
>>>>>>> f4879f41
  Value:
    Ada:      Lovelace:  10
  Source:
<<<<<<< HEAD
    Tx:     86148406329722763bd951cadd308fab75faa2dc61cc47870b8290aca93df9a1
=======
    Tx:     48a3dcd566f7f81f60a520ec3128c46fb23c425d9fc39f351c1c0568b012e3c6
>>>>>>> f4879f41
    Output #1
    Script: f6f601000003f603f602f6f66466697831190832...
  
  ---- Input 1 ----
<<<<<<< HEAD
  Destination:  Script: 1921eb6ada043ad587c1c7868e64bc1c340d5f816ea83eb92c00227ea15bf1e8
=======
  Destination:  Script: 4a26838e1fffe3ddaef8d78be5950b3d0da13025750972e076aa3a0c7347f6ab
>>>>>>> f4879f41
  Value:
    Ada:      Lovelace:  1
  Source:
<<<<<<< HEAD
    Tx:     9647bca01484da94a64de749e753471c2ded3dd907a52ba09202219c2134e3a8
=======
    Tx:     611b86e336074041b87f6f0f750eb2a864bd0e3a8161ebec0f6fad57406d9283
>>>>>>> f4879f41
    Output #1
    Script: f6f601000003f603f602f6f66466697831190832...
  
  ---- Input 2 ----
<<<<<<< HEAD
  Destination:  Script: 1921eb6ada043ad587c1c7868e64bc1c340d5f816ea83eb92c00227ea15bf1e8
  Value:
    Ada:      Lovelace:  10
  Source:
    Tx:     f2cb85aa9c9ac7f5549bb09d7ba64ec063b4c317431c64249ccb7b8755cec203
=======
  Destination:  Script: 4a26838e1fffe3ddaef8d78be5950b3d0da13025750972e076aa3a0c7347f6ab
  Value:
    Ada:      Lovelace:  10
  Source:
    Tx:     c1d8c098bcb9bfebd5f792957655c361ecac64b3e017c95e66dbe9a3e35abf22
>>>>>>> f4879f41
    Output #1
    Script: f6f601000003f603f602f6f66466697831190832...


Outputs:
  ---- Output 0 ----
  Destination:  PubKeyHash: 2721f657e9ed91d2fc2a282f7ff5ed81ae48f48b... (Wallet 1)
  Value:
    Ada:      Lovelace:  21


Balances Carried Forward:
  PubKeyHash: 03d200a81ee0feace8fb845e5ec950a6f9add837... (Wallet 2)
  Value:
    Ada:      Lovelace:  9990
  
  PubKeyHash: 098f7ae589643deb09e33e5bd6949aa00e2ccbd0... (Wallet 9)
  Value:
    Ada:      Lovelace:  10000
  
  PubKeyHash: 2721f657e9ed91d2fc2a282f7ff5ed81ae48f48b... (Wallet 1)
  Value:
    Ada:      Lovelace:  10021
  
  PubKeyHash: 58eca12a12db3b603801555fac621261a392c632... (Wallet 8)
  Value:
    Ada:      Lovelace:  10000
  
  PubKeyHash: 5aebc31421e7af1bdb47326709c27f3fd9381b00... (Wallet 4)
  Value:
    Ada:      Lovelace:  9999
  
  PubKeyHash: 6c9d40040c395f1c8eec35f5000c911914b4c6bd... (Wallet 7)
  Value:
    Ada:      Lovelace:  10000
  
  PubKeyHash: 8c64cbf1ad71eb4a972540bec426168c68e48f33... (Wallet 6)
  Value:
    Ada:      Lovelace:  10000
  
  PubKeyHash: aaceed2fe13fc703e25cf0fa14b8ec293f30d653... (Wallet 5)
  Value:
    Ada:      Lovelace:  10000
  
  PubKeyHash: bd21d6d969f36702abda5399d0664de41a9cb77f... (Wallet 10)
  Value:
    Ada:      Lovelace:  10000
  
  PubKeyHash: feb345e86b9c2a7add2bfc695fa8aecd4ac5b0df... (Wallet 3)
  Value:
    Ada:      Lovelace:  9990
  
<<<<<<< HEAD
  Script: 1921eb6ada043ad587c1c7868e64bc1c340d5f816ea83eb92c00227ea15bf1e8
=======
  Script: 4a26838e1fffe3ddaef8d78be5950b3d0da13025750972e076aa3a0c7347f6ab
>>>>>>> f4879f41
  Value:
    Ada:      Lovelace:  0<|MERGE_RESOLUTION|>--- conflicted
+++ resolved
@@ -101,19 +101,11 @@
     Ada:      Lovelace:  10000
 
 ==== Slot #2, Tx #0 ====
-<<<<<<< HEAD
-TxId:       86148406329722763bd951cadd308fab75faa2dc61cc47870b8290aca93df9a1
+TxId:       5e504e1c0bf3fc3316cf79359b58c334f4c17b6f148ab8c8e84d601ef12554bb
 Fee:        -
 Forge:      -
 Signatures  PubKey: fc51cd8e6218a1a38da47ed00230f0580816ed13...
-              Signature: 5f5820525b6f43603d9706c5f8acb4cdc0e783c4...
-=======
-TxId:       c1d8c098bcb9bfebd5f792957655c361ecac64b3e017c95e66dbe9a3e35abf22
-Fee:        -
-Forge:      -
-Signatures  PubKey: fc51cd8e6218a1a38da47ed00230f0580816ed13...
-              Signature: 5f5820bb5cd82d035f6a4ec6a1850fe953333a59...
->>>>>>> f4879f41
+              Signature: 5f58201d7f6e944fd70fbd97669583ef30663e47...
 Inputs:
   ---- Input 0 ----
   Destination:  PubKeyHash: 03d200a81ee0feace8fb845e5ec950a6f9add837... (Wallet 2)
@@ -132,11 +124,7 @@
     Ada:      Lovelace:  9990
   
   ---- Output 1 ----
-<<<<<<< HEAD
-  Destination:  Script: 1921eb6ada043ad587c1c7868e64bc1c340d5f816ea83eb92c00227ea15bf1e8
-=======
-  Destination:  Script: 4a26838e1fffe3ddaef8d78be5950b3d0da13025750972e076aa3a0c7347f6ab
->>>>>>> f4879f41
+  Destination:  Script: c570b1db19f2c570f73b50decc3840751f18592f43676388c67f856363b30a25
   Value:
     Ada:      Lovelace:  10
 
@@ -182,28 +170,16 @@
   Value:
     Ada:      Lovelace:  10000
   
-<<<<<<< HEAD
-  Script: 1921eb6ada043ad587c1c7868e64bc1c340d5f816ea83eb92c00227ea15bf1e8
-=======
-  Script: 4a26838e1fffe3ddaef8d78be5950b3d0da13025750972e076aa3a0c7347f6ab
->>>>>>> f4879f41
+  Script: c570b1db19f2c570f73b50decc3840751f18592f43676388c67f856363b30a25
   Value:
     Ada:      Lovelace:  10
 
 ==== Slot #3, Tx #0 ====
-<<<<<<< HEAD
-TxId:       f2cb85aa9c9ac7f5549bb09d7ba64ec063b4c317431c64249ccb7b8755cec203
+TxId:       67b7f9a17c14e35c842e53e86d2588ccf834e740779883610e8b2ce409bbcbc0
 Fee:        -
 Forge:      -
 Signatures  PubKey: 98a5e3a36e67aaba89888bf093de1ad963e77401...
-              Signature: 5f5820e1871ef793bc84f85a75cea038ddd97795...
-=======
-TxId:       611b86e336074041b87f6f0f750eb2a864bd0e3a8161ebec0f6fad57406d9283
-Fee:        -
-Forge:      -
-Signatures  PubKey: 98a5e3a36e67aaba89888bf093de1ad963e77401...
-              Signature: 5f5820a8819c773bc35841a899132ea15ef3e5e2...
->>>>>>> f4879f41
+              Signature: 5f5820e322e8ab89965e052bb1fd6e8025c2b9a9...
 Inputs:
   ---- Input 0 ----
   Destination:  PubKeyHash: feb345e86b9c2a7add2bfc695fa8aecd4ac5b0df... (Wallet 3)
@@ -222,11 +198,7 @@
     Ada:      Lovelace:  9990
   
   ---- Output 1 ----
-<<<<<<< HEAD
-  Destination:  Script: 1921eb6ada043ad587c1c7868e64bc1c340d5f816ea83eb92c00227ea15bf1e8
-=======
-  Destination:  Script: 4a26838e1fffe3ddaef8d78be5950b3d0da13025750972e076aa3a0c7347f6ab
->>>>>>> f4879f41
+  Destination:  Script: c570b1db19f2c570f73b50decc3840751f18592f43676388c67f856363b30a25
   Value:
     Ada:      Lovelace:  10
 
@@ -272,28 +244,16 @@
   Value:
     Ada:      Lovelace:  9990
   
-<<<<<<< HEAD
-  Script: 1921eb6ada043ad587c1c7868e64bc1c340d5f816ea83eb92c00227ea15bf1e8
-=======
-  Script: 4a26838e1fffe3ddaef8d78be5950b3d0da13025750972e076aa3a0c7347f6ab
->>>>>>> f4879f41
+  Script: c570b1db19f2c570f73b50decc3840751f18592f43676388c67f856363b30a25
   Value:
     Ada:      Lovelace:  20
 
 ==== Slot #4, Tx #0 ====
-<<<<<<< HEAD
-TxId:       9647bca01484da94a64de749e753471c2ded3dd907a52ba09202219c2134e3a8
+TxId:       a630416c61aa8ac2c376f6c853a88be81804bc4e1f6d8c93c3b79151a0ce0616
 Fee:        -
 Forge:      -
 Signatures  PubKey: f81fb54a825fced95eb033afcd64314075abfb0a...
-              Signature: 5f58207a474e5dd1e1fd0589fd33a177dba92fcb...
-=======
-TxId:       48a3dcd566f7f81f60a520ec3128c46fb23c425d9fc39f351c1c0568b012e3c6
-Fee:        -
-Forge:      -
-Signatures  PubKey: f81fb54a825fced95eb033afcd64314075abfb0a...
-              Signature: 5f58203f656dc5f3f1327057b6979f22982c5b20...
->>>>>>> f4879f41
+              Signature: 5f58201d8a6e4860885dee7e890e2fb562d2b08b...
 Inputs:
   ---- Input 0 ----
   Destination:  PubKeyHash: 5aebc31421e7af1bdb47326709c27f3fd9381b00... (Wallet 4)
@@ -312,11 +272,7 @@
     Ada:      Lovelace:  9999
   
   ---- Output 1 ----
-<<<<<<< HEAD
-  Destination:  Script: 1921eb6ada043ad587c1c7868e64bc1c340d5f816ea83eb92c00227ea15bf1e8
-=======
-  Destination:  Script: 4a26838e1fffe3ddaef8d78be5950b3d0da13025750972e076aa3a0c7347f6ab
->>>>>>> f4879f41
+  Destination:  Script: c570b1db19f2c570f73b50decc3840751f18592f43676388c67f856363b30a25
   Value:
     Ada:      Lovelace:  1
 
@@ -362,76 +318,41 @@
   Value:
     Ada:      Lovelace:  9990
   
-<<<<<<< HEAD
-  Script: 1921eb6ada043ad587c1c7868e64bc1c340d5f816ea83eb92c00227ea15bf1e8
-=======
-  Script: 4a26838e1fffe3ddaef8d78be5950b3d0da13025750972e076aa3a0c7347f6ab
->>>>>>> f4879f41
+  Script: c570b1db19f2c570f73b50decc3840751f18592f43676388c67f856363b30a25
   Value:
     Ada:      Lovelace:  21
 
 ==== Slot #23, Tx #0 ====
-<<<<<<< HEAD
-TxId:       a661a6d8d6a861f298e53303c1462dfbb1f3fccf8fd6d7adf81d76dfaaba05e1
+TxId:       c13c9ce6e95e6bc4da4f15cc2e9b616705f3418614e333dc3c96e0877eab389f
 Fee:        -
 Forge:      -
 Signatures  PubKey: 3d4017c3e843895a92b70aa74d1b7ebc9c982ccf...
-              Signature: 5f5820f6b9bb96abe2e9e4e7ac44f4922dfa24a9...
+              Signature: 5f5820c3f3a09411356386b94a83bfa2951b44a0...
 Inputs:
   ---- Input 0 ----
-  Destination:  Script: 1921eb6ada043ad587c1c7868e64bc1c340d5f816ea83eb92c00227ea15bf1e8
-=======
-TxId:       588a0c8086ca338b9e94ba36acb801a79636fd009fa7b7e2977d6f94b679944b
-Fee:        -
-Forge:      -
-Signatures  PubKey: 3d4017c3e843895a92b70aa74d1b7ebc9c982ccf...
-              Signature: 5f582080f983eb4741915bd8aed93960e125b29b...
-Inputs:
-  ---- Input 0 ----
-  Destination:  Script: 4a26838e1fffe3ddaef8d78be5950b3d0da13025750972e076aa3a0c7347f6ab
->>>>>>> f4879f41
+  Destination:  Script: c570b1db19f2c570f73b50decc3840751f18592f43676388c67f856363b30a25
   Value:
     Ada:      Lovelace:  10
   Source:
-<<<<<<< HEAD
-    Tx:     86148406329722763bd951cadd308fab75faa2dc61cc47870b8290aca93df9a1
-=======
-    Tx:     48a3dcd566f7f81f60a520ec3128c46fb23c425d9fc39f351c1c0568b012e3c6
->>>>>>> f4879f41
+    Tx:     5e504e1c0bf3fc3316cf79359b58c334f4c17b6f148ab8c8e84d601ef12554bb
     Output #1
     Script: f6f601000003f603f602f6f66466697831190832...
   
   ---- Input 1 ----
-<<<<<<< HEAD
-  Destination:  Script: 1921eb6ada043ad587c1c7868e64bc1c340d5f816ea83eb92c00227ea15bf1e8
-=======
-  Destination:  Script: 4a26838e1fffe3ddaef8d78be5950b3d0da13025750972e076aa3a0c7347f6ab
->>>>>>> f4879f41
-  Value:
-    Ada:      Lovelace:  1
-  Source:
-<<<<<<< HEAD
-    Tx:     9647bca01484da94a64de749e753471c2ded3dd907a52ba09202219c2134e3a8
-=======
-    Tx:     611b86e336074041b87f6f0f750eb2a864bd0e3a8161ebec0f6fad57406d9283
->>>>>>> f4879f41
+  Destination:  Script: c570b1db19f2c570f73b50decc3840751f18592f43676388c67f856363b30a25
+  Value:
+    Ada:      Lovelace:  10
+  Source:
+    Tx:     67b7f9a17c14e35c842e53e86d2588ccf834e740779883610e8b2ce409bbcbc0
     Output #1
     Script: f6f601000003f603f602f6f66466697831190832...
   
   ---- Input 2 ----
-<<<<<<< HEAD
-  Destination:  Script: 1921eb6ada043ad587c1c7868e64bc1c340d5f816ea83eb92c00227ea15bf1e8
-  Value:
-    Ada:      Lovelace:  10
-  Source:
-    Tx:     f2cb85aa9c9ac7f5549bb09d7ba64ec063b4c317431c64249ccb7b8755cec203
-=======
-  Destination:  Script: 4a26838e1fffe3ddaef8d78be5950b3d0da13025750972e076aa3a0c7347f6ab
-  Value:
-    Ada:      Lovelace:  10
-  Source:
-    Tx:     c1d8c098bcb9bfebd5f792957655c361ecac64b3e017c95e66dbe9a3e35abf22
->>>>>>> f4879f41
+  Destination:  Script: c570b1db19f2c570f73b50decc3840751f18592f43676388c67f856363b30a25
+  Value:
+    Ada:      Lovelace:  1
+  Source:
+    Tx:     a630416c61aa8ac2c376f6c853a88be81804bc4e1f6d8c93c3b79151a0ce0616
     Output #1
     Script: f6f601000003f603f602f6f66466697831190832...
 
@@ -484,10 +405,6 @@
   Value:
     Ada:      Lovelace:  9990
   
-<<<<<<< HEAD
-  Script: 1921eb6ada043ad587c1c7868e64bc1c340d5f816ea83eb92c00227ea15bf1e8
-=======
-  Script: 4a26838e1fffe3ddaef8d78be5950b3d0da13025750972e076aa3a0c7347f6ab
->>>>>>> f4879f41
+  Script: c570b1db19f2c570f73b50decc3840751f18592f43676388c67f856363b30a25
   Value:
     Ada:      Lovelace:  0