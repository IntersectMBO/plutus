==== Slot #0, Tx #0 ====
TxId:       4febabe136e65d5fb4683b378570e6f43f92056e489281ad2e6302a9fa127874
Fee:        -
Forge:      Ada:      Lovelace:  1000000000
Signatures  -
Inputs:
  


Outputs:
  ---- Output 0 ----
  Destination:  PubKeyHash: d62e939c16a54d86493149d7d4291b0f766773d3... (Wallet 10)
  Value:
    Ada:      Lovelace:  100000000

  ---- Output 1 ----
  Destination:  PubKeyHash: 39f713d0a644253f04529421b9f51b9b08979d08... (Wallet 2)
  Value:
    Ada:      Lovelace:  100000000

  ---- Output 2 ----
  Destination:  PubKeyHash: bb3177fb6ea918a70fd7c2f180d5a49951e80a5a... (Wallet 7)
  Value:
    Ada:      Lovelace:  100000000

  ---- Output 3 ----
  Destination:  PubKeyHash: edd1c37372f752c97aec0882452facac17a4fdaf... (Wallet 4)
  Value:
    Ada:      Lovelace:  100000000

  ---- Output 4 ----
  Destination:  PubKeyHash: cce78f1f01cbbc3c0fb6f0b8e45d9fad929f30d0... (Wallet 6)
  Value:
    Ada:      Lovelace:  100000000

  ---- Output 5 ----
  Destination:  PubKeyHash: b2ecdd08b94ba9639dd8d287f48a0e00f76f8ac6... (Wallet 8)
  Value:
    Ada:      Lovelace:  100000000

  ---- Output 6 ----
  Destination:  PubKeyHash: 21fe31dfa154a261626bf854046fd2271b7bed4b... (Wallet 1)
  Value:
    Ada:      Lovelace:  100000000

  ---- Output 7 ----
  Destination:  PubKeyHash: 75d264df8f4b72686438783c8524673d2a5ae9ac... (Wallet 5)
  Value:
    Ada:      Lovelace:  100000000

  ---- Output 8 ----
  Destination:  PubKeyHash: dac073e0123bdea59dd9b3bda9cf6037f63aca82... (Wallet 3)
  Value:
    Ada:      Lovelace:  100000000

  ---- Output 9 ----
  Destination:  PubKeyHash: a681d6553fa906569b6293876e0a4bd30800fc41... (Wallet 9)
  Value:
    Ada:      Lovelace:  100000000


Balances Carried Forward:
  PubKeyHash: 21fe31dfa154a261626bf854046fd2271b7bed4b... (Wallet 1)
  Value:
    Ada:      Lovelace:  100000000

  PubKeyHash: 39f713d0a644253f04529421b9f51b9b08979d08... (Wallet 2)
  Value:
    Ada:      Lovelace:  100000000

  PubKeyHash: 75d264df8f4b72686438783c8524673d2a5ae9ac... (Wallet 5)
  Value:
    Ada:      Lovelace:  100000000

  PubKeyHash: a681d6553fa906569b6293876e0a4bd30800fc41... (Wallet 9)
  Value:
    Ada:      Lovelace:  100000000

  PubKeyHash: b2ecdd08b94ba9639dd8d287f48a0e00f76f8ac6... (Wallet 8)
  Value:
    Ada:      Lovelace:  100000000

  PubKeyHash: bb3177fb6ea918a70fd7c2f180d5a49951e80a5a... (Wallet 7)
  Value:
    Ada:      Lovelace:  100000000

  PubKeyHash: cce78f1f01cbbc3c0fb6f0b8e45d9fad929f30d0... (Wallet 6)
  Value:
    Ada:      Lovelace:  100000000

  PubKeyHash: d62e939c16a54d86493149d7d4291b0f766773d3... (Wallet 10)
  Value:
    Ada:      Lovelace:  100000000

  PubKeyHash: dac073e0123bdea59dd9b3bda9cf6037f63aca82... (Wallet 3)
  Value:
    Ada:      Lovelace:  100000000

  PubKeyHash: edd1c37372f752c97aec0882452facac17a4fdaf... (Wallet 4)
  Value:
    Ada:      Lovelace:  100000000

==== Slot #1, Tx #0 ====
<<<<<<< HEAD
TxId:       4ccdbd5ccd49dadff2e1675afab1aaea4abd9ffa0b477f374fa9fabf880fc124
Fee:        Ada:      Lovelace:  10
Forge:      -
Signatures  PubKey: f81fb54a825fced95eb033afcd64314075abfb0a...
              Signature: 584062085461a489df6ca0cb7f136a1967116771...
=======
TxId:       484fd42046b84f96478ca461e8eca5f65590faf1e411de58108152ac637920de
Fee:        -
Forge:      -
Signatures  PubKey: 98a5e3a36e67aaba89888bf093de1ad963e77401...
              Signature: 584051760e92a65cc9b160b1568952a723f9f85f...
>>>>>>> d0080bce
Inputs:
  ---- Input 0 ----
  Destination:  PubKeyHash: edd1c37372f752c97aec0882452facac17a4fdaf... (Wallet 4)
  Value:
    Ada:      Lovelace:  100000000
  Source:
    Tx:     4febabe136e65d5fb4683b378570e6f43f92056e489281ad2e6302a9fa127874
    Output #3



Outputs:
  ---- Output 0 ----
  Destination:  PubKeyHash: edd1c37372f752c97aec0882452facac17a4fdaf... (Wallet 4)
  Value:
    Ada:      Lovelace:  99999989

  ---- Output 1 ----
  Destination:  Script: 96a1c71f342b75878c53608b0ee024c161ba230c60b6d659afe7288e5157ab72
  Value:
    Ada:      Lovelace:  1


Balances Carried Forward:
  PubKeyHash: 21fe31dfa154a261626bf854046fd2271b7bed4b... (Wallet 1)
  Value:
    Ada:      Lovelace:  100000000

  PubKeyHash: 39f713d0a644253f04529421b9f51b9b08979d08... (Wallet 2)
  Value:
    Ada:      Lovelace:  100000000

  PubKeyHash: 75d264df8f4b72686438783c8524673d2a5ae9ac... (Wallet 5)
  Value:
<<<<<<< HEAD
    Ada:      Lovelace:  99999989
=======
    Ada:      Lovelace:  100000000
>>>>>>> d0080bce

  PubKeyHash: a681d6553fa906569b6293876e0a4bd30800fc41... (Wallet 9)
  Value:
    Ada:      Lovelace:  100000000

  PubKeyHash: b2ecdd08b94ba9639dd8d287f48a0e00f76f8ac6... (Wallet 8)
  Value:
    Ada:      Lovelace:  100000000

  PubKeyHash: bb3177fb6ea918a70fd7c2f180d5a49951e80a5a... (Wallet 7)
  Value:
    Ada:      Lovelace:  100000000

  PubKeyHash: cce78f1f01cbbc3c0fb6f0b8e45d9fad929f30d0... (Wallet 6)
  Value:
    Ada:      Lovelace:  100000000

  PubKeyHash: d62e939c16a54d86493149d7d4291b0f766773d3... (Wallet 10)
  Value:
    Ada:      Lovelace:  100000000

  PubKeyHash: dac073e0123bdea59dd9b3bda9cf6037f63aca82... (Wallet 3)
  Value:
    Ada:      Lovelace:  100000000

  PubKeyHash: edd1c37372f752c97aec0882452facac17a4fdaf... (Wallet 4)
  Value:
    Ada:      Lovelace:  99999999

  Script: 96a1c71f342b75878c53608b0ee024c161ba230c60b6d659afe7288e5157ab72
  Value:
    Ada:      Lovelace:  1

==== Slot #1, Tx #1 ====
<<<<<<< HEAD
TxId:       9e9a65221da3f3b8646397740f65bcaa364c8d5403e24a664f2e9a2e3fae414c
Fee:        Ada:      Lovelace:  10
Forge:      -
Signatures  PubKey: 98a5e3a36e67aaba89888bf093de1ad963e77401...
              Signature: 58402f9098e2d6d3f5e7d8f1a31370f9e0211dcd...
=======
TxId:       99c76e0ef5ea9ec56d2d1bd90a9d455ca9d2fdc39ff3e5806178a9b56538b8d2
Fee:        -
Forge:      -
Signatures  PubKey: fc51cd8e6218a1a38da47ed00230f0580816ed13...
              Signature: 584009bc7313af85107500712c06cf20c0af9ee7...
>>>>>>> d0080bce
Inputs:
  ---- Input 0 ----
  Destination:  PubKeyHash: dac073e0123bdea59dd9b3bda9cf6037f63aca82... (Wallet 3)
  Value:
    Ada:      Lovelace:  100000000
  Source:
    Tx:     4febabe136e65d5fb4683b378570e6f43f92056e489281ad2e6302a9fa127874
    Output #8



Outputs:
  ---- Output 0 ----
  Destination:  PubKeyHash: dac073e0123bdea59dd9b3bda9cf6037f63aca82... (Wallet 3)
  Value:
    Ada:      Lovelace:  99999980

  ---- Output 1 ----
  Destination:  Script: 96a1c71f342b75878c53608b0ee024c161ba230c60b6d659afe7288e5157ab72
  Value:
    Ada:      Lovelace:  10


Balances Carried Forward:
  PubKeyHash: 21fe31dfa154a261626bf854046fd2271b7bed4b... (Wallet 1)
  Value:
    Ada:      Lovelace:  100000000

  PubKeyHash: 39f713d0a644253f04529421b9f51b9b08979d08... (Wallet 2)
  Value:
    Ada:      Lovelace:  100000000

<<<<<<< HEAD
  PubKeyHash: 75d264df8f4b72686438783c8524673d2a5ae9ac... (Wallet 4)
  Value:
    Ada:      Lovelace:  99999989

  PubKeyHash: a681d6553fa906569b6293876e0a4bd30800fc41... (Wallet 8)
=======
  PubKeyHash: 75d264df8f4b72686438783c8524673d2a5ae9ac... (Wallet 5)
>>>>>>> d0080bce
  Value:
    Ada:      Lovelace:  100000000

  PubKeyHash: a681d6553fa906569b6293876e0a4bd30800fc41... (Wallet 9)
  Value:
    Ada:      Lovelace:  100000000

  PubKeyHash: b2ecdd08b94ba9639dd8d287f48a0e00f76f8ac6... (Wallet 8)
  Value:
    Ada:      Lovelace:  100000000

  PubKeyHash: bb3177fb6ea918a70fd7c2f180d5a49951e80a5a... (Wallet 7)
  Value:
    Ada:      Lovelace:  100000000

  PubKeyHash: cce78f1f01cbbc3c0fb6f0b8e45d9fad929f30d0... (Wallet 6)
  Value:
    Ada:      Lovelace:  100000000

  PubKeyHash: d62e939c16a54d86493149d7d4291b0f766773d3... (Wallet 10)
  Value:
    Ada:      Lovelace:  100000000

  PubKeyHash: dac073e0123bdea59dd9b3bda9cf6037f63aca82... (Wallet 3)
  Value:
    Ada:      Lovelace:  99999980

  PubKeyHash: edd1c37372f752c97aec0882452facac17a4fdaf... (Wallet 4)
  Value:
    Ada:      Lovelace:  99999999

  Script: 96a1c71f342b75878c53608b0ee024c161ba230c60b6d659afe7288e5157ab72
  Value:
    Ada:      Lovelace:  11

==== Slot #1, Tx #2 ====
<<<<<<< HEAD
TxId:       0798046e6d2d9b574c4748702b5c2c6eac45ea02996a38420d8ddc7ab44615e4
Fee:        Ada:      Lovelace:  10
Forge:      -
Signatures  PubKey: fc51cd8e6218a1a38da47ed00230f0580816ed13...
              Signature: 5840ef2347cbd337fd3119f483da87d878b3b278...
=======
TxId:       a59609f3a18239ff0446a5a77b9868270dbedd095a8e7748f7f2566bafe47ee7
Fee:        -
Forge:      -
Signatures  PubKey: 3d4017c3e843895a92b70aa74d1b7ebc9c982ccf...
              Signature: 58403f3fdaae3281c9e7adce47f1a70931acfb51...
>>>>>>> d0080bce
Inputs:
  ---- Input 0 ----
  Destination:  PubKeyHash: 39f713d0a644253f04529421b9f51b9b08979d08... (Wallet 2)
  Value:
    Ada:      Lovelace:  100000000
  Source:
    Tx:     4febabe136e65d5fb4683b378570e6f43f92056e489281ad2e6302a9fa127874
    Output #1



Outputs:
  ---- Output 0 ----
  Destination:  PubKeyHash: 39f713d0a644253f04529421b9f51b9b08979d08... (Wallet 2)
  Value:
    Ada:      Lovelace:  99999980

  ---- Output 1 ----
  Destination:  Script: 96a1c71f342b75878c53608b0ee024c161ba230c60b6d659afe7288e5157ab72
  Value:
    Ada:      Lovelace:  10


Balances Carried Forward:
  PubKeyHash: 21fe31dfa154a261626bf854046fd2271b7bed4b... (Wallet 1)
  Value:
    Ada:      Lovelace:  100000000

  PubKeyHash: 39f713d0a644253f04529421b9f51b9b08979d08... (Wallet 2)
  Value:
    Ada:      Lovelace:  99999990

  PubKeyHash: 75d264df8f4b72686438783c8524673d2a5ae9ac... (Wallet 5)
  Value:
<<<<<<< HEAD
    Ada:      Lovelace:  99999989
=======
    Ada:      Lovelace:  100000000
>>>>>>> d0080bce

  PubKeyHash: a681d6553fa906569b6293876e0a4bd30800fc41... (Wallet 9)
  Value:
    Ada:      Lovelace:  100000000

  PubKeyHash: b2ecdd08b94ba9639dd8d287f48a0e00f76f8ac6... (Wallet 8)
  Value:
    Ada:      Lovelace:  100000000

  PubKeyHash: bb3177fb6ea918a70fd7c2f180d5a49951e80a5a... (Wallet 7)
  Value:
    Ada:      Lovelace:  100000000

  PubKeyHash: cce78f1f01cbbc3c0fb6f0b8e45d9fad929f30d0... (Wallet 6)
  Value:
    Ada:      Lovelace:  100000000

  PubKeyHash: d62e939c16a54d86493149d7d4291b0f766773d3... (Wallet 10)
  Value:
    Ada:      Lovelace:  100000000

  PubKeyHash: dac073e0123bdea59dd9b3bda9cf6037f63aca82... (Wallet 3)
  Value:
    Ada:      Lovelace:  99999980

  PubKeyHash: edd1c37372f752c97aec0882452facac17a4fdaf... (Wallet 4)
  Value:
<<<<<<< HEAD
    Ada:      Lovelace:  99999980
=======
    Ada:      Lovelace:  99999999
>>>>>>> d0080bce

  Script: 96a1c71f342b75878c53608b0ee024c161ba230c60b6d659afe7288e5157ab72
  Value:
    Ada:      Lovelace:  21

==== Slot #2, Tx #0 ====
<<<<<<< HEAD
TxId:       02e84addc0950109f7bd90702ccdb9d889538757a740d2782feeac4bf9c7e6e1
Fee:        Ada:      Lovelace:  10
Forge:      -
Signatures  PubKey: 3d4017c3e843895a92b70aa74d1b7ebc9c982ccf...
              Signature: 5840f5e10aa4cfd4211d08f8c8d8eeb360116026...
=======
TxId:       0307b025f14726b8babedf339a2bfbcceb8065cb1db0879ee75447acb7f2a168
Fee:        -
Forge:      -
Signatures  PubKey: d75a980182b10ab7d54bfed3c964073a0ee172f3...
              Signature: 5840b3422deeba6094ef574d9d3c8859f4a6ffe2...
>>>>>>> d0080bce
Inputs:
  ---- Input 0 ----
  Destination:  Script: 96a1c71f342b75878c53608b0ee024c161ba230c60b6d659afe7288e5157ab72
  Value:
    Ada:      Lovelace:  10
  Source:
<<<<<<< HEAD
    Tx:     0798046e6d2d9b574c4748702b5c2c6eac45ea02996a38420d8ddc7ab44615e4
=======
    Tx:     484fd42046b84f96478ca461e8eca5f65590faf1e411de58108152ac637920de
>>>>>>> d0080bce
    Output #1
    Script: 591ff50100003320033320020020033320020020...

  ---- Input 1 ----
  Destination:  Script: 96a1c71f342b75878c53608b0ee024c161ba230c60b6d659afe7288e5157ab72
  Value:
    Ada:      Lovelace:  1
  Source:
<<<<<<< HEAD
    Tx:     4ccdbd5ccd49dadff2e1675afab1aaea4abd9ffa0b477f374fa9fabf880fc124
=======
    Tx:     99c76e0ef5ea9ec56d2d1bd90a9d455ca9d2fdc39ff3e5806178a9b56538b8d2
>>>>>>> d0080bce
    Output #1
    Script: 591ff50100003320033320020020033320020020...

  ---- Input 2 ----
  Destination:  Script: 96a1c71f342b75878c53608b0ee024c161ba230c60b6d659afe7288e5157ab72
  Value:
    Ada:      Lovelace:  10
  Source:
<<<<<<< HEAD
    Tx:     9e9a65221da3f3b8646397740f65bcaa364c8d5403e24a664f2e9a2e3fae414c
=======
    Tx:     a59609f3a18239ff0446a5a77b9868270dbedd095a8e7748f7f2566bafe47ee7
>>>>>>> d0080bce
    Output #1
    Script: 591ff50100003320033320020020033320020020...


Outputs:
  ---- Output 0 ----
  Destination:  PubKeyHash: 21fe31dfa154a261626bf854046fd2271b7bed4b... (Wallet 1)
  Value:
    Ada:      Lovelace:  11


Balances Carried Forward:
  PubKeyHash: 21fe31dfa154a261626bf854046fd2271b7bed4b... (Wallet 1)
  Value:
    Ada:      Lovelace:  100000021

  PubKeyHash: 39f713d0a644253f04529421b9f51b9b08979d08... (Wallet 2)
  Value:
<<<<<<< HEAD
    Ada:      Lovelace:  100000011
=======
    Ada:      Lovelace:  99999990
>>>>>>> d0080bce

  PubKeyHash: 75d264df8f4b72686438783c8524673d2a5ae9ac... (Wallet 5)
  Value:
<<<<<<< HEAD
    Ada:      Lovelace:  99999989
=======
    Ada:      Lovelace:  100000000
>>>>>>> d0080bce

  PubKeyHash: a681d6553fa906569b6293876e0a4bd30800fc41... (Wallet 9)
  Value:
    Ada:      Lovelace:  100000000

  PubKeyHash: b2ecdd08b94ba9639dd8d287f48a0e00f76f8ac6... (Wallet 8)
  Value:
    Ada:      Lovelace:  100000000

  PubKeyHash: bb3177fb6ea918a70fd7c2f180d5a49951e80a5a... (Wallet 7)
  Value:
    Ada:      Lovelace:  100000000

  PubKeyHash: cce78f1f01cbbc3c0fb6f0b8e45d9fad929f30d0... (Wallet 6)
  Value:
    Ada:      Lovelace:  100000000

  PubKeyHash: d62e939c16a54d86493149d7d4291b0f766773d3... (Wallet 10)
  Value:
    Ada:      Lovelace:  100000000

  PubKeyHash: dac073e0123bdea59dd9b3bda9cf6037f63aca82... (Wallet 3)
  Value:
    Ada:      Lovelace:  99999980

  PubKeyHash: edd1c37372f752c97aec0882452facac17a4fdaf... (Wallet 4)
  Value:
<<<<<<< HEAD
    Ada:      Lovelace:  99999980
=======
    Ada:      Lovelace:  99999999
>>>>>>> d0080bce

  Script: 96a1c71f342b75878c53608b0ee024c161ba230c60b6d659afe7288e5157ab72
  Value:
    Ada:      Lovelace:  0<|MERGE_RESOLUTION|>--- conflicted
+++ resolved
@@ -101,19 +101,11 @@
     Ada:      Lovelace:  100000000
 
 ==== Slot #1, Tx #0 ====
-<<<<<<< HEAD
-TxId:       4ccdbd5ccd49dadff2e1675afab1aaea4abd9ffa0b477f374fa9fabf880fc124
-Fee:        Ada:      Lovelace:  10
-Forge:      -
-Signatures  PubKey: f81fb54a825fced95eb033afcd64314075abfb0a...
-              Signature: 584062085461a489df6ca0cb7f136a1967116771...
-=======
 TxId:       484fd42046b84f96478ca461e8eca5f65590faf1e411de58108152ac637920de
 Fee:        -
 Forge:      -
 Signatures  PubKey: 98a5e3a36e67aaba89888bf093de1ad963e77401...
               Signature: 584051760e92a65cc9b160b1568952a723f9f85f...
->>>>>>> d0080bce
 Inputs:
   ---- Input 0 ----
   Destination:  PubKeyHash: edd1c37372f752c97aec0882452facac17a4fdaf... (Wallet 4)
@@ -129,7 +121,7 @@
   ---- Output 0 ----
   Destination:  PubKeyHash: edd1c37372f752c97aec0882452facac17a4fdaf... (Wallet 4)
   Value:
-    Ada:      Lovelace:  99999989
+    Ada:      Lovelace:  99999999
 
   ---- Output 1 ----
   Destination:  Script: 96a1c71f342b75878c53608b0ee024c161ba230c60b6d659afe7288e5157ab72
@@ -148,11 +140,7 @@
 
   PubKeyHash: 75d264df8f4b72686438783c8524673d2a5ae9ac... (Wallet 5)
   Value:
-<<<<<<< HEAD
-    Ada:      Lovelace:  99999989
-=======
-    Ada:      Lovelace:  100000000
->>>>>>> d0080bce
+    Ada:      Lovelace:  100000000
 
   PubKeyHash: a681d6553fa906569b6293876e0a4bd30800fc41... (Wallet 9)
   Value:
@@ -187,19 +175,11 @@
     Ada:      Lovelace:  1
 
 ==== Slot #1, Tx #1 ====
-<<<<<<< HEAD
-TxId:       9e9a65221da3f3b8646397740f65bcaa364c8d5403e24a664f2e9a2e3fae414c
-Fee:        Ada:      Lovelace:  10
-Forge:      -
-Signatures  PubKey: 98a5e3a36e67aaba89888bf093de1ad963e77401...
-              Signature: 58402f9098e2d6d3f5e7d8f1a31370f9e0211dcd...
-=======
 TxId:       99c76e0ef5ea9ec56d2d1bd90a9d455ca9d2fdc39ff3e5806178a9b56538b8d2
 Fee:        -
 Forge:      -
 Signatures  PubKey: fc51cd8e6218a1a38da47ed00230f0580816ed13...
               Signature: 584009bc7313af85107500712c06cf20c0af9ee7...
->>>>>>> d0080bce
 Inputs:
   ---- Input 0 ----
   Destination:  PubKeyHash: dac073e0123bdea59dd9b3bda9cf6037f63aca82... (Wallet 3)
@@ -215,7 +195,7 @@
   ---- Output 0 ----
   Destination:  PubKeyHash: dac073e0123bdea59dd9b3bda9cf6037f63aca82... (Wallet 3)
   Value:
-    Ada:      Lovelace:  99999980
+    Ada:      Lovelace:  99999990
 
   ---- Output 1 ----
   Destination:  Script: 96a1c71f342b75878c53608b0ee024c161ba230c60b6d659afe7288e5157ab72
@@ -232,15 +212,7 @@
   Value:
     Ada:      Lovelace:  100000000
 
-<<<<<<< HEAD
-  PubKeyHash: 75d264df8f4b72686438783c8524673d2a5ae9ac... (Wallet 4)
-  Value:
-    Ada:      Lovelace:  99999989
-
-  PubKeyHash: a681d6553fa906569b6293876e0a4bd30800fc41... (Wallet 8)
-=======
   PubKeyHash: 75d264df8f4b72686438783c8524673d2a5ae9ac... (Wallet 5)
->>>>>>> d0080bce
   Value:
     Ada:      Lovelace:  100000000
 
@@ -266,7 +238,7 @@
 
   PubKeyHash: dac073e0123bdea59dd9b3bda9cf6037f63aca82... (Wallet 3)
   Value:
-    Ada:      Lovelace:  99999980
+    Ada:      Lovelace:  99999990
 
   PubKeyHash: edd1c37372f752c97aec0882452facac17a4fdaf... (Wallet 4)
   Value:
@@ -277,19 +249,11 @@
     Ada:      Lovelace:  11
 
 ==== Slot #1, Tx #2 ====
-<<<<<<< HEAD
-TxId:       0798046e6d2d9b574c4748702b5c2c6eac45ea02996a38420d8ddc7ab44615e4
-Fee:        Ada:      Lovelace:  10
-Forge:      -
-Signatures  PubKey: fc51cd8e6218a1a38da47ed00230f0580816ed13...
-              Signature: 5840ef2347cbd337fd3119f483da87d878b3b278...
-=======
 TxId:       a59609f3a18239ff0446a5a77b9868270dbedd095a8e7748f7f2566bafe47ee7
 Fee:        -
 Forge:      -
 Signatures  PubKey: 3d4017c3e843895a92b70aa74d1b7ebc9c982ccf...
               Signature: 58403f3fdaae3281c9e7adce47f1a70931acfb51...
->>>>>>> d0080bce
 Inputs:
   ---- Input 0 ----
   Destination:  PubKeyHash: 39f713d0a644253f04529421b9f51b9b08979d08... (Wallet 2)
@@ -305,7 +269,7 @@
   ---- Output 0 ----
   Destination:  PubKeyHash: 39f713d0a644253f04529421b9f51b9b08979d08... (Wallet 2)
   Value:
-    Ada:      Lovelace:  99999980
+    Ada:      Lovelace:  99999990
 
   ---- Output 1 ----
   Destination:  Script: 96a1c71f342b75878c53608b0ee024c161ba230c60b6d659afe7288e5157ab72
@@ -324,11 +288,7 @@
 
   PubKeyHash: 75d264df8f4b72686438783c8524673d2a5ae9ac... (Wallet 5)
   Value:
-<<<<<<< HEAD
-    Ada:      Lovelace:  99999989
-=======
-    Ada:      Lovelace:  100000000
->>>>>>> d0080bce
+    Ada:      Lovelace:  100000000
 
   PubKeyHash: a681d6553fa906569b6293876e0a4bd30800fc41... (Wallet 9)
   Value:
@@ -352,58 +312,38 @@
 
   PubKeyHash: dac073e0123bdea59dd9b3bda9cf6037f63aca82... (Wallet 3)
   Value:
-    Ada:      Lovelace:  99999980
+    Ada:      Lovelace:  99999990
 
   PubKeyHash: edd1c37372f752c97aec0882452facac17a4fdaf... (Wallet 4)
   Value:
-<<<<<<< HEAD
-    Ada:      Lovelace:  99999980
-=======
     Ada:      Lovelace:  99999999
->>>>>>> d0080bce
 
   Script: 96a1c71f342b75878c53608b0ee024c161ba230c60b6d659afe7288e5157ab72
   Value:
     Ada:      Lovelace:  21
 
 ==== Slot #2, Tx #0 ====
-<<<<<<< HEAD
-TxId:       02e84addc0950109f7bd90702ccdb9d889538757a740d2782feeac4bf9c7e6e1
-Fee:        Ada:      Lovelace:  10
-Forge:      -
-Signatures  PubKey: 3d4017c3e843895a92b70aa74d1b7ebc9c982ccf...
-              Signature: 5840f5e10aa4cfd4211d08f8c8d8eeb360116026...
-=======
 TxId:       0307b025f14726b8babedf339a2bfbcceb8065cb1db0879ee75447acb7f2a168
 Fee:        -
 Forge:      -
 Signatures  PubKey: d75a980182b10ab7d54bfed3c964073a0ee172f3...
               Signature: 5840b3422deeba6094ef574d9d3c8859f4a6ffe2...
->>>>>>> d0080bce
 Inputs:
   ---- Input 0 ----
   Destination:  Script: 96a1c71f342b75878c53608b0ee024c161ba230c60b6d659afe7288e5157ab72
   Value:
-    Ada:      Lovelace:  10
-  Source:
-<<<<<<< HEAD
-    Tx:     0798046e6d2d9b574c4748702b5c2c6eac45ea02996a38420d8ddc7ab44615e4
-=======
+    Ada:      Lovelace:  1
+  Source:
     Tx:     484fd42046b84f96478ca461e8eca5f65590faf1e411de58108152ac637920de
->>>>>>> d0080bce
     Output #1
     Script: 591ff50100003320033320020020033320020020...
 
   ---- Input 1 ----
   Destination:  Script: 96a1c71f342b75878c53608b0ee024c161ba230c60b6d659afe7288e5157ab72
   Value:
-    Ada:      Lovelace:  1
-  Source:
-<<<<<<< HEAD
-    Tx:     4ccdbd5ccd49dadff2e1675afab1aaea4abd9ffa0b477f374fa9fabf880fc124
-=======
+    Ada:      Lovelace:  10
+  Source:
     Tx:     99c76e0ef5ea9ec56d2d1bd90a9d455ca9d2fdc39ff3e5806178a9b56538b8d2
->>>>>>> d0080bce
     Output #1
     Script: 591ff50100003320033320020020033320020020...
 
@@ -412,11 +352,7 @@
   Value:
     Ada:      Lovelace:  10
   Source:
-<<<<<<< HEAD
-    Tx:     9e9a65221da3f3b8646397740f65bcaa364c8d5403e24a664f2e9a2e3fae414c
-=======
     Tx:     a59609f3a18239ff0446a5a77b9868270dbedd095a8e7748f7f2566bafe47ee7
->>>>>>> d0080bce
     Output #1
     Script: 591ff50100003320033320020020033320020020...
 
@@ -425,7 +361,7 @@
   ---- Output 0 ----
   Destination:  PubKeyHash: 21fe31dfa154a261626bf854046fd2271b7bed4b... (Wallet 1)
   Value:
-    Ada:      Lovelace:  11
+    Ada:      Lovelace:  21
 
 
 Balances Carried Forward:
@@ -435,19 +371,11 @@
 
   PubKeyHash: 39f713d0a644253f04529421b9f51b9b08979d08... (Wallet 2)
   Value:
-<<<<<<< HEAD
-    Ada:      Lovelace:  100000011
-=======
-    Ada:      Lovelace:  99999990
->>>>>>> d0080bce
+    Ada:      Lovelace:  99999990
 
   PubKeyHash: 75d264df8f4b72686438783c8524673d2a5ae9ac... (Wallet 5)
   Value:
-<<<<<<< HEAD
-    Ada:      Lovelace:  99999989
-=======
-    Ada:      Lovelace:  100000000
->>>>>>> d0080bce
+    Ada:      Lovelace:  100000000
 
   PubKeyHash: a681d6553fa906569b6293876e0a4bd30800fc41... (Wallet 9)
   Value:
@@ -471,15 +399,11 @@
 
   PubKeyHash: dac073e0123bdea59dd9b3bda9cf6037f63aca82... (Wallet 3)
   Value:
-    Ada:      Lovelace:  99999980
+    Ada:      Lovelace:  99999990
 
   PubKeyHash: edd1c37372f752c97aec0882452facac17a4fdaf... (Wallet 4)
   Value:
-<<<<<<< HEAD
-    Ada:      Lovelace:  99999980
-=======
     Ada:      Lovelace:  99999999
->>>>>>> d0080bce
 
   Script: 96a1c71f342b75878c53608b0ee024c161ba230c60b6d659afe7288e5157ab72
   Value:
