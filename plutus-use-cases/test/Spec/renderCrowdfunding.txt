--- conflicted
+++ resolved
@@ -101,19 +101,11 @@
     Ada:      Lovelace:  100000000
 
 ==== Slot #1, Tx #0 ====
-<<<<<<< HEAD
-TxId:       59d5cb1663eb45ba56726e200a349cc3522ff9640459c5eb2b0c30e6e2337600
-Fee:        Ada:      Lovelace:  10
-Forge:      -
-Signatures  PubKey: 98a5e3a36e67aaba89888bf093de1ad963e77401...
-              Signature: 5840be5fbe2bd121e838e615ffcfc67dfbd1cd11...
-=======
 TxId:       f387442ac1321aaa64464826eb64ed249ed27ba1631e51e41545e9bebcd1c310
 Fee:        Ada:      Lovelace:  10
 Forge:      -
 Signatures  PubKey: 98a5e3a36e67aaba89888bf093de1ad963e77401...
               Signature: 5840b8207671ba781ee53a097107c8c6d4803c0b...
->>>>>>> 4be1f414
 Inputs:
   ---- Input 0 ----
   Destination:  PubKeyHash: edd1c37372f752c97aec0882452facac17a4fdaf... (Wallet 4)
@@ -132,7 +124,7 @@
     Ada:      Lovelace:  99999989
 
   ---- Output 1 ----
-  Destination:  Script: bb9626112ff3701975fd28b4c894453dfcd44fdffc8c586420a913990647e823
+  Destination:  Script: 95acd7ea52f13c014509d7372b8217b421231dc3bf2abfec4dcf7b7c5ec5ec37
   Value:
     Ada:      Lovelace:  1
 
@@ -178,24 +170,16 @@
   Value:
     Ada:      Lovelace:  99999989
 
-  Script: bb9626112ff3701975fd28b4c894453dfcd44fdffc8c586420a913990647e823
+  Script: 95acd7ea52f13c014509d7372b8217b421231dc3bf2abfec4dcf7b7c5ec5ec37
   Value:
     Ada:      Lovelace:  1
 
 ==== Slot #1, Tx #1 ====
-<<<<<<< HEAD
-TxId:       31aa2e293019ec006d0b58156dd0f16dbea95aae9831ec4d726dfdb7e2ce5140
-Fee:        Ada:      Lovelace:  10
-Forge:      -
-Signatures  PubKey: fc51cd8e6218a1a38da47ed00230f0580816ed13...
-              Signature: 584005e5da1470eef2519d803bdbe6bf3b76b42d...
-=======
 TxId:       1e4bb6ccf44cab04881fad815ee761e4fdcaf319c99a8f042be7a525f62ea3df
 Fee:        Ada:      Lovelace:  10
 Forge:      -
 Signatures  PubKey: fc51cd8e6218a1a38da47ed00230f0580816ed13...
               Signature: 58408f9c9ae2db10449f1d9707d36e58d2bbe5a0...
->>>>>>> 4be1f414
 Inputs:
   ---- Input 0 ----
   Destination:  PubKeyHash: dac073e0123bdea59dd9b3bda9cf6037f63aca82... (Wallet 3)
@@ -214,7 +198,7 @@
     Ada:      Lovelace:  99999980
 
   ---- Output 1 ----
-  Destination:  Script: bb9626112ff3701975fd28b4c894453dfcd44fdffc8c586420a913990647e823
+  Destination:  Script: 95acd7ea52f13c014509d7372b8217b421231dc3bf2abfec4dcf7b7c5ec5ec37
   Value:
     Ada:      Lovelace:  10
 
@@ -260,24 +244,16 @@
   Value:
     Ada:      Lovelace:  99999989
 
-  Script: bb9626112ff3701975fd28b4c894453dfcd44fdffc8c586420a913990647e823
+  Script: 95acd7ea52f13c014509d7372b8217b421231dc3bf2abfec4dcf7b7c5ec5ec37
   Value:
     Ada:      Lovelace:  11
 
 ==== Slot #1, Tx #2 ====
-<<<<<<< HEAD
-TxId:       cda0d348c9894cacf96367634bd9eb01c20303150ca5069cedcbf97b17b1711a
-Fee:        Ada:      Lovelace:  10
-Forge:      -
-Signatures  PubKey: 3d4017c3e843895a92b70aa74d1b7ebc9c982ccf...
-              Signature: 584009cfa50d149866979bbc26d3e89daf04af41...
-=======
 TxId:       01ac510eadab9f19208d3ae99156eafa82d4f56a5f04c7f1a237db254a1cf15a
 Fee:        Ada:      Lovelace:  10
 Forge:      -
 Signatures  PubKey: 3d4017c3e843895a92b70aa74d1b7ebc9c982ccf...
               Signature: 58401cc7a40abcfe6fe36e3190bbb402da8a0370...
->>>>>>> 4be1f414
 Inputs:
   ---- Input 0 ----
   Destination:  PubKeyHash: 39f713d0a644253f04529421b9f51b9b08979d08... (Wallet 2)
@@ -296,7 +272,7 @@
     Ada:      Lovelace:  99999980
 
   ---- Output 1 ----
-  Destination:  Script: bb9626112ff3701975fd28b4c894453dfcd44fdffc8c586420a913990647e823
+  Destination:  Script: 95acd7ea52f13c014509d7372b8217b421231dc3bf2abfec4dcf7b7c5ec5ec37
   Value:
     Ada:      Lovelace:  10
 
@@ -342,63 +318,43 @@
   Value:
     Ada:      Lovelace:  99999989
 
-  Script: bb9626112ff3701975fd28b4c894453dfcd44fdffc8c586420a913990647e823
+  Script: 95acd7ea52f13c014509d7372b8217b421231dc3bf2abfec4dcf7b7c5ec5ec37
   Value:
     Ada:      Lovelace:  21
 
 ==== Slot #2, Tx #0 ====
-<<<<<<< HEAD
-TxId:       4a1b0f5fb0dbf02074a32548ce6f3401f97e8d565e1d342cef06dbaf341c8d8f
-Fee:        Ada:      Lovelace:  10
-Forge:      -
-Signatures  PubKey: d75a980182b10ab7d54bfed3c964073a0ee172f3...
-              Signature: 5840f89ce2a7f948146ce063a64781c61eb462b7...
-=======
 TxId:       b02dd70fea2ec17345354351372e5070be042b4e1131c808e48527cda2555bbe
 Fee:        Ada:      Lovelace:  10
 Forge:      -
 Signatures  PubKey: d75a980182b10ab7d54bfed3c964073a0ee172f3...
               Signature: 5840982d0db81e70422112fbff7175aa97108d13...
->>>>>>> 4be1f414
 Inputs:
   ---- Input 0 ----
-  Destination:  Script: bb9626112ff3701975fd28b4c894453dfcd44fdffc8c586420a913990647e823
+  Destination:  Script: 95acd7ea52f13c014509d7372b8217b421231dc3bf2abfec4dcf7b7c5ec5ec37
   Value:
     Ada:      Lovelace:  10
   Source:
-<<<<<<< HEAD
-    Tx:     31aa2e293019ec006d0b58156dd0f16dbea95aae9831ec4d726dfdb7e2ce5140
-=======
     Tx:     01ac510eadab9f19208d3ae99156eafa82d4f56a5f04c7f1a237db254a1cf15a
->>>>>>> 4be1f414
     Output #1
-    Script: 5924c60100003320033320020020033320020020...
+    Script: 5924b60100003320033320020020033320020020...
 
   ---- Input 1 ----
-  Destination:  Script: bb9626112ff3701975fd28b4c894453dfcd44fdffc8c586420a913990647e823
+  Destination:  Script: 95acd7ea52f13c014509d7372b8217b421231dc3bf2abfec4dcf7b7c5ec5ec37
+  Value:
+    Ada:      Lovelace:  10
+  Source:
+    Tx:     1e4bb6ccf44cab04881fad815ee761e4fdcaf319c99a8f042be7a525f62ea3df
+    Output #1
+    Script: 5924b60100003320033320020020033320020020...
+
+  ---- Input 2 ----
+  Destination:  Script: 95acd7ea52f13c014509d7372b8217b421231dc3bf2abfec4dcf7b7c5ec5ec37
   Value:
     Ada:      Lovelace:  1
   Source:
-<<<<<<< HEAD
-    Tx:     59d5cb1663eb45ba56726e200a349cc3522ff9640459c5eb2b0c30e6e2337600
-=======
-    Tx:     1e4bb6ccf44cab04881fad815ee761e4fdcaf319c99a8f042be7a525f62ea3df
->>>>>>> 4be1f414
+    Tx:     f387442ac1321aaa64464826eb64ed249ed27ba1631e51e41545e9bebcd1c310
     Output #1
-    Script: 5924c60100003320033320020020033320020020...
-
-  ---- Input 2 ----
-  Destination:  Script: bb9626112ff3701975fd28b4c894453dfcd44fdffc8c586420a913990647e823
-  Value:
-    Ada:      Lovelace:  10
-  Source:
-<<<<<<< HEAD
-    Tx:     cda0d348c9894cacf96367634bd9eb01c20303150ca5069cedcbf97b17b1711a
-=======
-    Tx:     f387442ac1321aaa64464826eb64ed249ed27ba1631e51e41545e9bebcd1c310
->>>>>>> 4be1f414
-    Output #1
-    Script: 5924c60100003320033320020020033320020020...
+    Script: 5924b60100003320033320020020033320020020...
 
 
 Outputs:
@@ -449,6 +405,6 @@
   Value:
     Ada:      Lovelace:  99999989
 
-  Script: bb9626112ff3701975fd28b4c894453dfcd44fdffc8c586420a913990647e823
+  Script: 95acd7ea52f13c014509d7372b8217b421231dc3bf2abfec4dcf7b7c5ec5ec37
   Value:
     Ada:      Lovelace:  0