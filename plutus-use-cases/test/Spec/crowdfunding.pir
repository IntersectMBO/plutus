--- conflicted
+++ resolved
@@ -228,29 +228,6 @@
                 )
               )
             )
-            (termbind
-              (strict)
-              (vardecl
-                equalsByteString
-                (fun (con bytestring) (fun (con bytestring) Bool))
-              )
-              (lam
-                arg
-                (con bytestring)
-                (lam
-                  arg
-                  (con bytestring)
-                  [
-                    (lam
-                      b
-                      (con bool)
-                      [ [ [ { (builtin ifThenElse) Bool } b ] True ] False ]
-                    )
-                    [ [ (builtin equalsByteString) arg ] arg ]
-                  ]
-                )
-              )
-            )
             (datatypebind
               (datatype
                 (tyvardecl AdditiveMonoid (fun (type) (type)))
@@ -289,358 +266,541 @@
               (vardecl fAdditiveMonoidBool [AdditiveMonoid Bool])
               [ [ { CConsAdditiveMonoid Bool } bad_name ] False ]
             )
-            (datatypebind
-              (datatype
-                (tyvardecl Monoid (fun (type) (type)))
-                (tyvardecl a (type))
-                Monoid_match
-                (vardecl
-                  CConsMonoid
-                  (fun [(lam a (type) (fun a (fun a a))) a] (fun a [Monoid a]))
-                )
-              )
-            )
-            (termbind
-              (strict)
-              (vardecl
-                p1Monoid
-                (all a (type) (fun [Monoid a] [(lam a (type) (fun a (fun a a))) a]))
-              )
-              (abs
-                a
-                (type)
-                (lam
-                  v
-                  [Monoid a]
-                  [
-                    {
-                      [ { Monoid_match a } v ]
-                      [(lam a (type) (fun a (fun a a))) a]
-                    }
-                    (lam v [(lam a (type) (fun a (fun a a))) a] (lam v a v))
-                  ]
-                )
-              )
-            )
-            (termbind
-              (strict)
-              (vardecl mempty (all a (type) (fun [Monoid a] a)))
-              (abs
-                a
-                (type)
-                (lam
-                  v
-                  [Monoid a]
-                  [
-                    { [ { Monoid_match a } v ] a }
-                    (lam v [(lam a (type) (fun a (fun a a))) a] (lam v a v))
-                  ]
-                )
-              )
-            )
             (let
               (rec)
               (termbind
                 (nonstrict)
                 (vardecl
-                  fFoldableNil_cfoldMap
-                  (all m (type) (all a (type) (fun [Monoid m] (fun (fun a m) (fun [List a] m)))))
+                  fFunctorNil_cfmap
+                  (all a (type) (all b (type) (fun (fun a b) (fun [List a] [List b]))))
                 )
                 (abs
-                  m
+                  a
                   (type)
                   (abs
-                    a
+                    b
                     (type)
                     (lam
-                      dMonoid
-                      [Monoid m]
-                      (let
-                        (nonrec)
-                        (termbind
-                          (nonstrict)
-                          (vardecl
-                            dSemigroup [(lam a (type) (fun a (fun a a))) m]
-                          )
-                          [ { p1Monoid m } dMonoid ]
-                        )
-                        (lam
-                          ds
-                          (fun a m)
-                          (lam
-                            ds
-                            [List a]
+                      f
+                      (fun a b)
+                      (lam
+                        l
+                        [List a]
+                        [
+                          [
                             [
-                              [
-                                [
-                                  { [ { Nil_match a } ds ] (fun Unit m) }
-                                  (lam thunk Unit [ { mempty m } dMonoid ])
-                                ]
+                              { [ { Nil_match a } l ] (fun Unit [List b]) }
+                              (lam thunk Unit { Nil b })
+                            ]
+                            (lam
+                              x
+                              a
+                              (lam
+                                xs
+                                [List a]
                                 (lam
-                                  x
-                                  a
-                                  (lam
-                                    xs
-                                    [List a]
-                                    (lam
-                                      thunk
-                                      Unit
-                                      [
-                                        [ dSemigroup [ ds x ] ]
-                                        [
-                                          [
-                                            [
-                                              { { fFoldableNil_cfoldMap m } a }
-                                              dMonoid
-                                            ]
-                                            ds
-                                          ]
-                                          xs
-                                        ]
-                                      ]
-                                    )
-                                  )
+                                  thunk
+                                  Unit
+                                  [
+                                    [ { Cons b } [ f x ] ]
+                                    [ [ { { fFunctorNil_cfmap a } b } f ] xs ]
+                                  ]
                                 )
-                              ]
-                              Unit
-                            ]
-                          )
-                        )
+                              )
+                            )
+                          ]
+                          Unit
+                        ]
                       )
                     )
                   )
                 )
               )
               (let
-                (rec)
+                (nonrec)
                 (termbind
-                  (nonstrict)
+                  (strict)
                   (vardecl
-                    fFunctorNil_cfmap
-                    (all a (type) (all b (type) (fun (fun a b) (fun [List a] [List b]))))
+                    p1AdditiveMonoid
+                    (all a (type) (fun [AdditiveMonoid a] [(lam a (type) (fun a (fun a a))) a]))
                   )
                   (abs
                     a
                     (type)
+                    (lam
+                      v
+                      [AdditiveMonoid a]
+                      [
+                        {
+                          [ { AdditiveMonoid_match a } v ]
+                          [(lam a (type) (fun a (fun a a))) a]
+                        }
+                        (lam v [(lam a (type) (fun a (fun a a))) a] (lam v a v))
+                      ]
+                    )
+                  )
+                )
+                (datatypebind
+                  (datatype
+                    (tyvardecl Monoid (fun (type) (type)))
+                    (tyvardecl a (type))
+                    Monoid_match
+                    (vardecl
+                      CConsMonoid
+                      (fun [(lam a (type) (fun a (fun a a))) a] (fun a [Monoid a]))
+                    )
+                  )
+                )
+                (termbind
+                  (strict)
+                  (vardecl zero (all a (type) (fun [AdditiveMonoid a] a)))
+                  (abs
+                    a
+                    (type)
+                    (lam
+                      v
+                      [AdditiveMonoid a]
+                      [
+                        { [ { AdditiveMonoid_match a } v ] a }
+                        (lam v [(lam a (type) (fun a (fun a a))) a] (lam v a v))
+                      ]
+                    )
+                  )
+                )
+                (termbind
+                  (strict)
+                  (vardecl
+                    fMonoidSum
+                    (all a (type) (fun [AdditiveMonoid a] [Monoid [(lam a (type) a) a]]))
+                  )
+                  (abs
+                    a
+                    (type)
+                    (lam
+                      v
+                      [AdditiveMonoid a]
+                      [
+                        [
+                          { CConsMonoid [(lam a (type) a) a] }
+                          (lam
+                            eta
+                            [(lam a (type) a) a]
+                            (lam
+                              eta
+                              [(lam a (type) a) a]
+                              [ [ [ { p1AdditiveMonoid a } v ] eta ] eta ]
+                            )
+                          )
+                        ]
+                        [ { zero a } v ]
+                      ]
+                    )
+                  )
+                )
+                (let
+                  (rec)
+                  (termbind
+                    (nonstrict)
+                    (vardecl
+                      foldr
+                      (all a (type) (all b (type) (fun (fun a (fun b b)) (fun b (fun [List a] b)))))
+                    )
                     (abs
-                      b
+                      a
                       (type)
-                      (lam
-                        f
-                        (fun a b)
+                      (abs
+                        b
+                        (type)
                         (lam
-                          l
-                          [List a]
+                          f
+                          (fun a (fun b b))
+                          (lam
+                            acc
+                            b
+                            (lam
+                              l
+                              [List a]
+                              [
+                                [
+                                  [
+                                    { [ { Nil_match a } l ] (fun Unit b) }
+                                    (lam thunk Unit acc)
+                                  ]
+                                  (lam
+                                    x
+                                    a
+                                    (lam
+                                      xs
+                                      [List a]
+                                      (lam
+                                        thunk
+                                        Unit
+                                        [
+                                          [ f x ]
+                                          [ [ [ { { foldr a } b } f ] acc ] xs ]
+                                        ]
+                                      )
+                                    )
+                                  )
+                                ]
+                                Unit
+                              ]
+                            )
+                          )
+                        )
+                      )
+                    )
+                  )
+                  (let
+                    (nonrec)
+                    (termbind
+                      (strict)
+                      (vardecl
+                        p1Monoid
+                        (all a (type) (fun [Monoid a] [(lam a (type) (fun a (fun a a))) a]))
+                      )
+                      (abs
+                        a
+                        (type)
+                        (lam
+                          v
+                          [Monoid a]
                           [
-                            [
-                              [
-                                { [ { Nil_match a } l ] (fun Unit [List b]) }
-                                (lam thunk Unit { Nil b })
-                              ]
-                              (lam
-                                x
-                                a
+                            {
+                              [ { Monoid_match a } v ]
+                              [(lam a (type) (fun a (fun a a))) a]
+                            }
+                            (lam
+                              v [(lam a (type) (fun a (fun a a))) a] (lam v a v)
+                            )
+                          ]
+                        )
+                      )
+                    )
+                    (termbind
+                      (strict)
+                      (vardecl mempty (all a (type) (fun [Monoid a] a)))
+                      (abs
+                        a
+                        (type)
+                        (lam
+                          v
+                          [Monoid a]
+                          [
+                            { [ { Monoid_match a } v ] a }
+                            (lam
+                              v [(lam a (type) (fun a (fun a a))) a] (lam v a v)
+                            )
+                          ]
+                        )
+                      )
+                    )
+                    (let
+                      (rec)
+                      (termbind
+                        (nonstrict)
+                        (vardecl
+                          fFoldableNil_cfoldMap
+                          (all m (type) (all a (type) (fun [Monoid m] (fun (fun a m) (fun [List a] m)))))
+                        )
+                        (abs
+                          m
+                          (type)
+                          (abs
+                            a
+                            (type)
+                            (lam
+                              dMonoid
+                              [Monoid m]
+                              (let
+                                (nonrec)
+                                (termbind
+                                  (nonstrict)
+                                  (vardecl
+                                    dSemigroup
+                                    [(lam a (type) (fun a (fun a a))) m]
+                                  )
+                                  [ { p1Monoid m } dMonoid ]
+                                )
                                 (lam
-                                  xs
-                                  [List a]
+                                  ds
+                                  (fun a m)
                                   (lam
-                                    thunk
-                                    Unit
+                                    ds
+                                    [List a]
                                     [
-                                      [ { Cons b } [ f x ] ]
-                                      [ [ { { fFunctorNil_cfmap a } b } f ] xs ]
+                                      [
+                                        [
+                                          {
+                                            [ { Nil_match a } ds ] (fun Unit m)
+                                          }
+                                          (lam
+                                            thunk Unit [ { mempty m } dMonoid ]
+                                          )
+                                        ]
+                                        (lam
+                                          x
+                                          a
+                                          (lam
+                                            xs
+                                            [List a]
+                                            (lam
+                                              thunk
+                                              Unit
+                                              [
+                                                [ dSemigroup [ ds x ] ]
+                                                [
+                                                  [
+                                                    [
+                                                      {
+                                                        {
+                                                          fFoldableNil_cfoldMap
+                                                          m
+                                                        }
+                                                        a
+                                                      }
+                                                      dMonoid
+                                                    ]
+                                                    ds
+                                                  ]
+                                                  xs
+                                                ]
+                                              ]
+                                            )
+                                          )
+                                        )
+                                      ]
+                                      Unit
                                     ]
                                   )
                                 )
                               )
-                            ]
-                            Unit
-                          ]
+                            )
+                          )
                         )
                       )
-                    )
-                  )
-                )
-                (let
-                  (nonrec)
-                  (termbind
-                    (strict)
-                    (vardecl
-                      p1AdditiveMonoid
-                      (all a (type) (fun [AdditiveMonoid a] [(lam a (type) (fun a (fun a a))) a]))
-                    )
-                    (abs
-                      a
-                      (type)
-                      (lam
-                        v
-                        [AdditiveMonoid a]
-                        [
-                          {
-                            [ { AdditiveMonoid_match a } v ]
-                            [(lam a (type) (fun a (fun a a))) a]
-                          }
-                          (lam
-                            v [(lam a (type) (fun a (fun a a))) a] (lam v a v)
-                          )
-                        ]
-                      )
-                    )
-                  )
-                  (termbind
-                    (strict)
-                    (vardecl zero (all a (type) (fun [AdditiveMonoid a] a)))
-                    (abs
-                      a
-                      (type)
-                      (lam
-                        v
-                        [AdditiveMonoid a]
-                        [
-                          { [ { AdditiveMonoid_match a } v ] a }
-                          (lam
-                            v [(lam a (type) (fun a (fun a a))) a] (lam v a v)
-                          )
-                        ]
-                      )
-                    )
-                  )
-                  (termbind
-                    (strict)
-                    (vardecl
-                      fMonoidSum
-                      (all a (type) (fun [AdditiveMonoid a] [Monoid [(lam a (type) a) a]]))
-                    )
-                    (abs
-                      a
-                      (type)
-                      (lam
-                        v
-                        [AdditiveMonoid a]
-                        [
-                          [
-                            { CConsMonoid [(lam a (type) a) a] }
-                            (lam
-                              eta
-                              [(lam a (type) a) a]
-                              (lam
-                                eta
-                                [(lam a (type) a) a]
-                                [ [ [ { p1AdditiveMonoid a } v ] eta ] eta ]
-                              )
-                            )
-                          ]
-                          [ { zero a } v ]
-                        ]
-                      )
-                    )
-                  )
-                  (let
-                    (rec)
-                    (termbind
-                      (nonstrict)
-                      (vardecl
-                        foldr
-                        (all a (type) (all b (type) (fun (fun a (fun b b)) (fun b (fun [List a] b)))))
-                      )
-                      (abs
-                        a
-                        (type)
-                        (abs
-                          b
-                          (type)
-                          (lam
-                            f
-                            (fun a (fun b b))
-                            (lam
-                              acc
-                              b
-                              (lam
-                                l
-                                [List a]
-                                [
-                                  [
-                                    [
-                                      { [ { Nil_match a } l ] (fun Unit b) }
-                                      (lam thunk Unit acc)
-                                    ]
+                      (let
+                        (nonrec)
+                        (termbind
+                          (strict)
+                          (vardecl
+                            union
+                            (all k (type) (all v (type) (all r (type) (fun [(lam a (type) (fun a (fun a Bool))) k] (fun [[(lam k (type) (lam v (type) [List [[Tuple2 k] v]])) k] v] (fun [[(lam k (type) (lam v (type) [List [[Tuple2 k] v]])) k] r] [[(lam k (type) (lam v (type) [List [[Tuple2 k] v]])) k] [[These v] r]]))))))
+                          )
+                          (abs
+                            k
+                            (type)
+                            (abs
+                              v
+                              (type)
+                              (abs
+                                r
+                                (type)
+                                (lam
+                                  dEq
+                                  [(lam a (type) (fun a (fun a Bool))) k]
+                                  (lam
+                                    ds
+                                    [[(lam k (type) (lam v (type) [List [[Tuple2 k] v]])) k] v]
                                     (lam
-                                      x
-                                      a
-                                      (lam
-                                        xs
-                                        [List a]
-                                        (lam
-                                          thunk
-                                          Unit
+                                      ds
+                                      [[(lam k (type) (lam v (type) [List [[Tuple2 k] v]])) k] r]
+                                      [
+                                        [
                                           [
-                                            [ f x ]
+                                            {
+                                              {
+                                                foldr [[Tuple2 k] [[These v] r]]
+                                              }
+                                              [List [[Tuple2 k] [[These v] r]]]
+                                            }
+                                            { Cons [[Tuple2 k] [[These v] r]] }
+                                          ]
+                                          [
                                             [
-                                              [ [ { { foldr a } b } f ] acc ] xs
+                                              {
+                                                {
+                                                  fFunctorNil_cfmap
+                                                  [[Tuple2 k] r]
+                                                }
+                                                [[Tuple2 k] [[These v] r]]
+                                              }
+                                              (lam
+                                                ds
+                                                [[Tuple2 k] r]
+                                                [
+                                                  {
+                                                    [
+                                                      { { Tuple2_match k } r }
+                                                      ds
+                                                    ]
+                                                    [[Tuple2 k] [[These v] r]]
+                                                  }
+                                                  (lam
+                                                    c
+                                                    k
+                                                    (lam
+                                                      b
+                                                      r
+                                                      [
+                                                        [
+                                                          {
+                                                            { Tuple2 k }
+                                                            [[These v] r]
+                                                          }
+                                                          c
+                                                        ]
+                                                        [ { { That v } r } b ]
+                                                      ]
+                                                    )
+                                                  )
+                                                ]
+                                              )
+                                            ]
+                                            [
+                                              [
+                                                [
+                                                  {
+                                                    { foldr [[Tuple2 k] r] }
+                                                    [List [[Tuple2 k] r]]
+                                                  }
+                                                  (lam
+                                                    e
+                                                    [[Tuple2 k] r]
+                                                    (lam
+                                                      xs
+                                                      [List [[Tuple2 k] r]]
+                                                      [
+                                                        {
+                                                          [
+                                                            {
+                                                              { Tuple2_match k }
+                                                              r
+                                                            }
+                                                            e
+                                                          ]
+                                                          [List [[Tuple2 k] r]]
+                                                        }
+                                                        (lam
+                                                          c
+                                                          k
+                                                          (lam
+                                                            ds
+                                                            r
+                                                            [
+                                                              [
+                                                                [
+                                                                  {
+                                                                    [
+                                                                      Bool_match
+                                                                      [
+                                                                        [
+                                                                          [
+                                                                            {
+                                                                              {
+                                                                                fFoldableNil_cfoldMap
+                                                                                [(lam a (type) a) Bool]
+                                                                              }
+                                                                              [[Tuple2 k] v]
+                                                                            }
+                                                                            [
+                                                                              {
+                                                                                fMonoidSum
+                                                                                Bool
+                                                                              }
+                                                                              fAdditiveMonoidBool
+                                                                            ]
+                                                                          ]
+                                                                          (lam
+                                                                            ds
+                                                                            [[Tuple2 k] v]
+                                                                            [
+                                                                              {
+                                                                                [
+                                                                                  {
+                                                                                    {
+                                                                                      Tuple2_match
+                                                                                      k
+                                                                                    }
+                                                                                    v
+                                                                                  }
+                                                                                  ds
+                                                                                ]
+                                                                                Bool
+                                                                              }
+                                                                              (lam
+                                                                                c
+                                                                                k
+                                                                                (lam
+                                                                                  ds
+                                                                                  v
+                                                                                  [
+                                                                                    [
+                                                                                      dEq
+                                                                                      c
+                                                                                    ]
+                                                                                    c
+                                                                                  ]
+                                                                                )
+                                                                              )
+                                                                            ]
+                                                                          )
+                                                                        ]
+                                                                        ds
+                                                                      ]
+                                                                    ]
+                                                                    (fun Unit [List [[Tuple2 k] r]])
+                                                                  }
+                                                                  (lam
+                                                                    thunk
+                                                                    Unit
+                                                                    xs
+                                                                  )
+                                                                ]
+                                                                (lam
+                                                                  thunk
+                                                                  Unit
+                                                                  [
+                                                                    [
+                                                                      {
+                                                                        Cons
+                                                                        [[Tuple2 k] r]
+                                                                      }
+                                                                      e
+                                                                    ]
+                                                                    xs
+                                                                  ]
+                                                                )
+                                                              ]
+                                                              Unit
+                                                            ]
+                                                          )
+                                                        )
+                                                      ]
+                                                    )
+                                                  )
+                                                ]
+                                                { Nil [[Tuple2 k] r] }
+                                              ]
+                                              ds
                                             ]
                                           ]
-                                        )
-                                      )
-                                    )
-                                  ]
-                                  Unit
-                                ]
-                              )
-                            )
-                          )
-                        )
-                      )
-                    )
-                    (let
-                      (nonrec)
-                      (termbind
-                        (strict)
-                        (vardecl
-                          union
-                          (all k (type) (all v (type) (all r (type) (fun [(lam a (type) (fun a (fun a Bool))) k] (fun [[(lam k (type) (lam v (type) [List [[Tuple2 k] v]])) k] v] (fun [[(lam k (type) (lam v (type) [List [[Tuple2 k] v]])) k] r] [[(lam k (type) (lam v (type) [List [[Tuple2 k] v]])) k] [[These v] r]]))))))
-                        )
-                        (abs
-                          k
-                          (type)
-                          (abs
-                            v
-                            (type)
-                            (abs
-                              r
-                              (type)
-                              (lam
-                                dEq
-                                [(lam a (type) (fun a (fun a Bool))) k]
-                                (lam
-                                  ds
-                                  [[(lam k (type) (lam v (type) [List [[Tuple2 k] v]])) k] v]
-                                  (lam
-                                    ds
-                                    [[(lam k (type) (lam v (type) [List [[Tuple2 k] v]])) k] r]
-                                    [
-                                      [
-                                        [
-                                          {
-                                            { foldr [[Tuple2 k] [[These v] r]] }
-                                            [List [[Tuple2 k] [[These v] r]]]
-                                          }
-                                          { Cons [[Tuple2 k] [[These v] r]] }
                                         ]
                                         [
                                           [
                                             {
                                               {
-                                                fFunctorNil_cfmap [[Tuple2 k] r]
+                                                fFunctorNil_cfmap [[Tuple2 k] v]
                                               }
                                               [[Tuple2 k] [[These v] r]]
                                             }
                                             (lam
                                               ds
-                                              [[Tuple2 k] r]
+                                              [[Tuple2 k] v]
                                               [
                                                 {
                                                   [
-                                                    { { Tuple2_match k } r } ds
+                                                    { { Tuple2_match k } v } ds
                                                   ]
                                                   [[Tuple2 k] [[These v] r]]
                                                 }
@@ -648,322 +808,155 @@
                                                   c
                                                   k
                                                   (lam
-                                                    b
-                                                    r
-                                                    [
-                                                      [
-                                                        {
-                                                          { Tuple2 k }
-                                                          [[These v] r]
-                                                        }
-                                                        c
-                                                      ]
-                                                      [ { { That v } r } b ]
-                                                    ]
-                                                  )
-                                                )
-                                              ]
-                                            )
-                                          ]
-                                          [
-                                            [
-                                              [
-                                                {
-                                                  { foldr [[Tuple2 k] r] }
-                                                  [List [[Tuple2 k] r]]
-                                                }
-                                                (lam
-                                                  e
-                                                  [[Tuple2 k] r]
-                                                  (lam
-                                                    xs
-                                                    [List [[Tuple2 k] r]]
-                                                    [
-                                                      {
-                                                        [
-                                                          {
-                                                            { Tuple2_match k } r
-                                                          }
-                                                          e
-                                                        ]
-                                                        [List [[Tuple2 k] r]]
-                                                      }
-                                                      (lam
-                                                        c
-                                                        k
+                                                    i
+                                                    v
+                                                    (let
+                                                      (rec)
+                                                      (termbind
+                                                        (strict)
+                                                        (vardecl
+                                                          go
+                                                          (fun [List [[Tuple2 k] r]] [[These v] r])
+                                                        )
                                                         (lam
                                                           ds
-                                                          r
+                                                          [List [[Tuple2 k] r]]
                                                           [
                                                             [
                                                               [
                                                                 {
                                                                   [
-                                                                    Bool_match
+                                                                    {
+                                                                      Nil_match
+                                                                      [[Tuple2 k] r]
+                                                                    }
+                                                                    ds
+                                                                  ]
+                                                                  (fun Unit [[These v] r])
+                                                                }
+                                                                (lam
+                                                                  thunk
+                                                                  Unit
+                                                                  [
+                                                                    {
+                                                                      { This v }
+                                                                      r
+                                                                    }
+                                                                    i
+                                                                  ]
+                                                                )
+                                                              ]
+                                                              (lam
+                                                                ds
+                                                                [[Tuple2 k] r]
+                                                                (lam
+                                                                  xs
+                                                                  [List [[Tuple2 k] r]]
+                                                                  (lam
+                                                                    thunk
+                                                                    Unit
                                                                     [
-                                                                      [
+                                                                      {
                                                                         [
                                                                           {
                                                                             {
-                                                                              fFoldableNil_cfoldMap
-                                                                              [(lam a (type) a) Bool]
+                                                                              Tuple2_match
+                                                                              k
                                                                             }
-                                                                            [[Tuple2 k] v]
+                                                                            r
                                                                           }
+                                                                          ds
+                                                                        ]
+                                                                        [[These v] r]
+                                                                      }
+                                                                      (lam
+                                                                        c
+                                                                        k
+                                                                        (lam
+                                                                          i
+                                                                          r
                                                                           [
-                                                                            {
-                                                                              fMonoidSum
-                                                                              Bool
-                                                                            }
-                                                                            fAdditiveMonoidBool
-                                                                          ]
-                                                                        ]
-                                                                        (lam
-                                                                          ds
-                                                                          [[Tuple2 k] v]
-                                                                          [
-                                                                            {
+                                                                            [
                                                                               [
                                                                                 {
-                                                                                  {
-                                                                                    Tuple2_match
-                                                                                    k
-                                                                                  }
-                                                                                  v
+                                                                                  [
+                                                                                    Bool_match
+                                                                                    [
+                                                                                      [
+                                                                                        dEq
+                                                                                        c
+                                                                                      ]
+                                                                                      c
+                                                                                    ]
+                                                                                  ]
+                                                                                  (fun Unit [[These v] r])
                                                                                 }
-                                                                                ds
+                                                                                (lam
+                                                                                  thunk
+                                                                                  Unit
+                                                                                  [
+                                                                                    [
+                                                                                      {
+                                                                                        {
+                                                                                          These
+                                                                                          v
+                                                                                        }
+                                                                                        r
+                                                                                      }
+                                                                                      i
+                                                                                    ]
+                                                                                    i
+                                                                                  ]
+                                                                                )
                                                                               ]
-                                                                              Bool
-                                                                            }
-                                                                            (lam
-                                                                              c
-                                                                              k
                                                                               (lam
-                                                                                ds
-                                                                                v
+                                                                                thunk
+                                                                                Unit
                                                                                 [
-                                                                                  [
-                                                                                    dEq
-                                                                                    c
-                                                                                  ]
-                                                                                  c
+                                                                                  go
+                                                                                  xs
                                                                                 ]
                                                                               )
-                                                                            )
+                                                                            ]
+                                                                            Unit
                                                                           ]
                                                                         )
-                                                                      ]
-                                                                      ds
+                                                                      )
                                                                     ]
-                                                                  ]
-                                                                  (fun Unit [List [[Tuple2 k] r]])
-                                                                }
-                                                                (lam
-                                                                  thunk Unit xs
+                                                                  )
                                                                 )
-                                                              ]
-                                                              (lam
-                                                                thunk
-                                                                Unit
-                                                                [
-                                                                  [
-                                                                    {
-                                                                      Cons
-                                                                      [[Tuple2 k] r]
-                                                                    }
-                                                                    e
-                                                                  ]
-                                                                  xs
-                                                                ]
                                                               )
                                                             ]
                                                             Unit
                                                           ]
                                                         )
                                                       )
-                                                    ]
+                                                      [
+                                                        [
+                                                          {
+                                                            { Tuple2 k }
+                                                            [[These v] r]
+                                                          }
+                                                          c
+                                                        ]
+                                                        [ go ds ]
+                                                      ]
+                                                    )
                                                   )
                                                 )
                                               ]
-                                              { Nil [[Tuple2 k] r] }
-                                            ]
-                                            ds
+                                            )
                                           ]
+                                          ds
                                         ]
                                       ]
-                                      [
-                                        [
-                                          {
-                                            { fFunctorNil_cfmap [[Tuple2 k] v] }
-                                            [[Tuple2 k] [[These v] r]]
-                                          }
-                                          (lam
-                                            ds
-                                            [[Tuple2 k] v]
-                                            [
-                                              {
-                                                [ { { Tuple2_match k } v } ds ]
-                                                [[Tuple2 k] [[These v] r]]
-                                              }
-                                              (lam
-                                                c
-                                                k
-                                                (lam
-                                                  i
-                                                  v
-                                                  (let
-                                                    (rec)
-                                                    (termbind
-                                                      (strict)
-                                                      (vardecl
-                                                        go
-                                                        (fun [List [[Tuple2 k] r]] [[These v] r])
-                                                      )
-                                                      (lam
-                                                        ds
-                                                        [List [[Tuple2 k] r]]
-                                                        [
-                                                          [
-                                                            [
-                                                              {
-                                                                [
-                                                                  {
-                                                                    Nil_match
-                                                                    [[Tuple2 k] r]
-                                                                  }
-                                                                  ds
-                                                                ]
-                                                                (fun Unit [[These v] r])
-                                                              }
-                                                              (lam
-                                                                thunk
-                                                                Unit
-                                                                [
-                                                                  {
-                                                                    { This v } r
-                                                                  }
-                                                                  i
-                                                                ]
-                                                              )
-                                                            ]
-                                                            (lam
-                                                              ds
-                                                              [[Tuple2 k] r]
-                                                              (lam
-                                                                xs
-                                                                [List [[Tuple2 k] r]]
-                                                                (lam
-                                                                  thunk
-                                                                  Unit
-                                                                  [
-                                                                    {
-                                                                      [
-                                                                        {
-                                                                          {
-                                                                            Tuple2_match
-                                                                            k
-                                                                          }
-                                                                          r
-                                                                        }
-                                                                        ds
-                                                                      ]
-                                                                      [[These v] r]
-                                                                    }
-                                                                    (lam
-                                                                      c
-                                                                      k
-                                                                      (lam
-                                                                        i
-                                                                        r
-                                                                        [
-                                                                          [
-                                                                            [
-                                                                              {
-                                                                                [
-                                                                                  Bool_match
-                                                                                  [
-                                                                                    [
-                                                                                      dEq
-                                                                                      c
-                                                                                    ]
-                                                                                    c
-                                                                                  ]
-                                                                                ]
-                                                                                (fun Unit [[These v] r])
-                                                                              }
-                                                                              (lam
-                                                                                thunk
-                                                                                Unit
-                                                                                [
-                                                                                  [
-                                                                                    {
-                                                                                      {
-                                                                                        These
-                                                                                        v
-                                                                                      }
-                                                                                      r
-                                                                                    }
-                                                                                    i
-                                                                                  ]
-                                                                                  i
-                                                                                ]
-                                                                              )
-                                                                            ]
-                                                                            (lam
-                                                                              thunk
-                                                                              Unit
-                                                                              [
-                                                                                go
-                                                                                xs
-                                                                              ]
-                                                                            )
-                                                                          ]
-                                                                          Unit
-                                                                        ]
-                                                                      )
-                                                                    )
-                                                                  ]
-                                                                )
-                                                              )
-                                                            )
-                                                          ]
-                                                          Unit
-                                                        ]
-                                                      )
-                                                    )
-                                                    [
-                                                      [
-                                                        {
-                                                          { Tuple2 k }
-                                                          [[These v] r]
-                                                        }
-                                                        c
-                                                      ]
-                                                      [ go ds ]
-                                                    ]
-                                                  )
-                                                )
-                                              )
-                                            ]
-                                          )
-                                        ]
-                                        ds
-                                      ]
-                                    ]
+                                    )
                                   )
                                 )
                               )
                             )
                           )
                         )
-<<<<<<< HEAD
-                      )
-                      (termbind
-                        (strict)
-                        (vardecl
-                          unionVal
-                          (fun [[(lam k (type) (lam v (type) [List [[Tuple2 k] v]])) (con bytestring)] [[(lam k (type) (lam v (type) [List [[Tuple2 k] v]])) (con bytestring)] (con integer)]] (fun [[(lam k (type) (lam v (type) [List [[Tuple2 k] v]])) (con bytestring)] [[(lam k (type) (lam v (type) [List [[Tuple2 k] v]])) (con bytestring)] (con integer)]] [[(lam k (type) (lam v (type) [List [[Tuple2 k] v]])) (con bytestring)] [[(lam k (type) (lam v (type) [List [[Tuple2 k] v]])) (con bytestring)] [[These (con integer)] (con integer)]]]))
-=======
                         (termbind
                           (strict)
                           (vardecl
@@ -990,417 +983,18 @@
                               )
                             )
                           )
->>>>>>> 4be1f414
                         )
-                        (lam
-                          ds
-                          [[(lam k (type) (lam v (type) [List [[Tuple2 k] v]])) (con bytestring)] [[(lam k (type) (lam v (type) [List [[Tuple2 k] v]])) (con bytestring)] (con integer)]]
+                        (termbind
+                          (strict)
+                          (vardecl
+                            unionVal
+                            (fun [[(lam k (type) (lam v (type) [List [[Tuple2 k] v]])) (con bytestring)] [[(lam k (type) (lam v (type) [List [[Tuple2 k] v]])) (con bytestring)] (con integer)]] (fun [[(lam k (type) (lam v (type) [List [[Tuple2 k] v]])) (con bytestring)] [[(lam k (type) (lam v (type) [List [[Tuple2 k] v]])) (con bytestring)] (con integer)]] [[(lam k (type) (lam v (type) [List [[Tuple2 k] v]])) (con bytestring)] [[(lam k (type) (lam v (type) [List [[Tuple2 k] v]])) (con bytestring)] [[These (con integer)] (con integer)]]]))
+                          )
                           (lam
                             ds
                             [[(lam k (type) (lam v (type) [List [[Tuple2 k] v]])) (con bytestring)] [[(lam k (type) (lam v (type) [List [[Tuple2 k] v]])) (con bytestring)] (con integer)]]
-                            (let
-                              (rec)
-                              (termbind
-                                (strict)
-                                (vardecl
-                                  go
-                                  (fun [List [[Tuple2 (con bytestring)] [[These [[(lam k (type) (lam v (type) [List [[Tuple2 k] v]])) (con bytestring)] (con integer)]] [[(lam k (type) (lam v (type) [List [[Tuple2 k] v]])) (con bytestring)] (con integer)]]]] [List [[Tuple2 (con bytestring)] [[(lam k (type) (lam v (type) [List [[Tuple2 k] v]])) (con bytestring)] [[These (con integer)] (con integer)]]]])
-                                )
-                                (lam
-                                  ds
-                                  [List [[Tuple2 (con bytestring)] [[These [[(lam k (type) (lam v (type) [List [[Tuple2 k] v]])) (con bytestring)] (con integer)]] [[(lam k (type) (lam v (type) [List [[Tuple2 k] v]])) (con bytestring)] (con integer)]]]]
-                                  [
-                                    [
-                                      [
-                                        {
-                                          [
-                                            {
-                                              Nil_match
-                                              [[Tuple2 (con bytestring)] [[These [[(lam k (type) (lam v (type) [List [[Tuple2 k] v]])) (con bytestring)] (con integer)]] [[(lam k (type) (lam v (type) [List [[Tuple2 k] v]])) (con bytestring)] (con integer)]]]
-                                            }
-                                            ds
-                                          ]
-                                          (fun Unit [List [[Tuple2 (con bytestring)] [[(lam k (type) (lam v (type) [List [[Tuple2 k] v]])) (con bytestring)] [[These (con integer)] (con integer)]]]])
-                                        }
-                                        (lam
-                                          thunk
-                                          Unit
-                                          {
-                                            Nil
-                                            [[Tuple2 (con bytestring)] [[(lam k (type) (lam v (type) [List [[Tuple2 k] v]])) (con bytestring)] [[These (con integer)] (con integer)]]]
-                                          }
-                                        )
-                                      ]
-                                      (lam
-                                        ds
-                                        [[Tuple2 (con bytestring)] [[These [[(lam k (type) (lam v (type) [List [[Tuple2 k] v]])) (con bytestring)] (con integer)]] [[(lam k (type) (lam v (type) [List [[Tuple2 k] v]])) (con bytestring)] (con integer)]]]
-                                        (lam
-                                          xs
-                                          [List [[Tuple2 (con bytestring)] [[These [[(lam k (type) (lam v (type) [List [[Tuple2 k] v]])) (con bytestring)] (con integer)]] [[(lam k (type) (lam v (type) [List [[Tuple2 k] v]])) (con bytestring)] (con integer)]]]]
-                                          (lam
-                                            thunk
-                                            Unit
-                                            [
-                                              {
-                                                [
-                                                  {
-                                                    {
-                                                      Tuple2_match
-                                                      (con bytestring)
-                                                    }
-                                                    [[These [[(lam k (type) (lam v (type) [List [[Tuple2 k] v]])) (con bytestring)] (con integer)]] [[(lam k (type) (lam v (type) [List [[Tuple2 k] v]])) (con bytestring)] (con integer)]]
-                                                  }
-                                                  ds
-                                                ]
-                                                [List [[Tuple2 (con bytestring)] [[(lam k (type) (lam v (type) [List [[Tuple2 k] v]])) (con bytestring)] [[These (con integer)] (con integer)]]]]
-                                              }
-                                              (lam
-                                                c
-                                                (con bytestring)
-                                                (lam
-                                                  i
-                                                  [[These [[(lam k (type) (lam v (type) [List [[Tuple2 k] v]])) (con bytestring)] (con integer)]] [[(lam k (type) (lam v (type) [List [[Tuple2 k] v]])) (con bytestring)] (con integer)]]
-                                                  [
-                                                    [
-                                                      {
-                                                        Cons
-                                                        [[Tuple2 (con bytestring)] [[(lam k (type) (lam v (type) [List [[Tuple2 k] v]])) (con bytestring)] [[These (con integer)] (con integer)]]]
-                                                      }
-                                                      [
-                                                        [
-                                                          {
-                                                            {
-                                                              Tuple2
-                                                              (con bytestring)
-                                                            }
-                                                            [[(lam k (type) (lam v (type) [List [[Tuple2 k] v]])) (con bytestring)] [[These (con integer)] (con integer)]]
-                                                          }
-                                                          c
-                                                        ]
-                                                        [
-                                                          [
-                                                            [
-                                                              {
-                                                                [
-                                                                  {
-                                                                    {
-                                                                      These_match
-                                                                      [[(lam k (type) (lam v (type) [List [[Tuple2 k] v]])) (con bytestring)] (con integer)]
-                                                                    }
-                                                                    [[(lam k (type) (lam v (type) [List [[Tuple2 k] v]])) (con bytestring)] (con integer)]
-                                                                  }
-                                                                  i
-                                                                ]
-                                                                [[(lam k (type) (lam v (type) [List [[Tuple2 k] v]])) (con bytestring)] [[These (con integer)] (con integer)]]
-                                                              }
-                                                              (lam
-                                                                b
-                                                                [[(lam k (type) (lam v (type) [List [[Tuple2 k] v]])) (con bytestring)] (con integer)]
-                                                                (let
-                                                                  (rec)
-                                                                  (termbind
-                                                                    (strict)
-                                                                    (vardecl
-                                                                      go
-                                                                      (fun [List [[Tuple2 (con bytestring)] (con integer)]] [List [[Tuple2 (con bytestring)] [[These (con integer)] (con integer)]]])
-                                                                    )
-                                                                    (lam
-                                                                      ds
-                                                                      [List [[Tuple2 (con bytestring)] (con integer)]]
-                                                                      [
-                                                                        [
-                                                                          [
-                                                                            {
-                                                                              [
-                                                                                {
-                                                                                  Nil_match
-                                                                                  [[Tuple2 (con bytestring)] (con integer)]
-                                                                                }
-                                                                                ds
-                                                                              ]
-                                                                              (fun Unit [List [[Tuple2 (con bytestring)] [[These (con integer)] (con integer)]]])
-                                                                            }
-                                                                            (lam
-                                                                              thunk
-                                                                              Unit
-                                                                              {
-                                                                                Nil
-                                                                                [[Tuple2 (con bytestring)] [[These (con integer)] (con integer)]]
-                                                                              }
-                                                                            )
-                                                                          ]
-                                                                          (lam
-                                                                            ds
-                                                                            [[Tuple2 (con bytestring)] (con integer)]
-                                                                            (lam
-                                                                              xs
-                                                                              [List [[Tuple2 (con bytestring)] (con integer)]]
-                                                                              (lam
-                                                                                thunk
-                                                                                Unit
-                                                                                [
-                                                                                  {
-                                                                                    [
-                                                                                      {
-                                                                                        {
-                                                                                          Tuple2_match
-                                                                                          (con bytestring)
-                                                                                        }
-                                                                                        (con integer)
-                                                                                      }
-                                                                                      ds
-                                                                                    ]
-                                                                                    [List [[Tuple2 (con bytestring)] [[These (con integer)] (con integer)]]]
-                                                                                  }
-                                                                                  (lam
-                                                                                    c
-                                                                                    (con bytestring)
-                                                                                    (lam
-                                                                                      i
-                                                                                      (con integer)
-                                                                                      [
-                                                                                        [
-                                                                                          {
-                                                                                            Cons
-                                                                                            [[Tuple2 (con bytestring)] [[These (con integer)] (con integer)]]
-                                                                                          }
-                                                                                          [
-                                                                                            [
-                                                                                              {
-                                                                                                {
-                                                                                                  Tuple2
-                                                                                                  (con bytestring)
-                                                                                                }
-                                                                                                [[These (con integer)] (con integer)]
-                                                                                              }
-                                                                                              c
-                                                                                            ]
-                                                                                            [
-                                                                                              {
-                                                                                                {
-                                                                                                  That
-                                                                                                  (con integer)
-                                                                                                }
-                                                                                                (con integer)
-                                                                                              }
-                                                                                              i
-                                                                                            ]
-                                                                                          ]
-                                                                                        ]
-                                                                                        [
-                                                                                          go
-                                                                                          xs
-                                                                                        ]
-                                                                                      ]
-                                                                                    )
-                                                                                  )
-                                                                                ]
-                                                                              )
-                                                                            )
-                                                                          )
-                                                                        ]
-                                                                        Unit
-                                                                      ]
-                                                                    )
-                                                                  )
-                                                                  [ go b ]
-                                                                )
-                                                              )
-                                                            ]
-                                                            (lam
-                                                              a
-                                                              [[(lam k (type) (lam v (type) [List [[Tuple2 k] v]])) (con bytestring)] (con integer)]
-                                                              (lam
-                                                                b
-                                                                [[(lam k (type) (lam v (type) [List [[Tuple2 k] v]])) (con bytestring)] (con integer)]
-                                                                [
-                                                                  [
-                                                                    [
-                                                                      {
-                                                                        {
-                                                                          {
-                                                                            union
-                                                                            (con bytestring)
-                                                                          }
-                                                                          (con integer)
-                                                                        }
-                                                                        (con integer)
-                                                                      }
-                                                                      equalsByteString
-                                                                    ]
-                                                                    a
-                                                                  ]
-                                                                  b
-                                                                ]
-                                                              )
-                                                            )
-                                                          ]
-                                                          (lam
-                                                            a
-                                                            [[(lam k (type) (lam v (type) [List [[Tuple2 k] v]])) (con bytestring)] (con integer)]
-                                                            (let
-                                                              (rec)
-                                                              (termbind
-                                                                (strict)
-                                                                (vardecl
-                                                                  go
-                                                                  (fun [List [[Tuple2 (con bytestring)] (con integer)]] [List [[Tuple2 (con bytestring)] [[These (con integer)] (con integer)]]])
-                                                                )
-                                                                (lam
-                                                                  ds
-                                                                  [List [[Tuple2 (con bytestring)] (con integer)]]
-                                                                  [
-                                                                    [
-                                                                      [
-                                                                        {
-                                                                          [
-                                                                            {
-                                                                              Nil_match
-                                                                              [[Tuple2 (con bytestring)] (con integer)]
-                                                                            }
-                                                                            ds
-                                                                          ]
-                                                                          (fun Unit [List [[Tuple2 (con bytestring)] [[These (con integer)] (con integer)]]])
-                                                                        }
-                                                                        (lam
-                                                                          thunk
-                                                                          Unit
-                                                                          {
-                                                                            Nil
-                                                                            [[Tuple2 (con bytestring)] [[These (con integer)] (con integer)]]
-                                                                          }
-                                                                        )
-                                                                      ]
-                                                                      (lam
-                                                                        ds
-                                                                        [[Tuple2 (con bytestring)] (con integer)]
-                                                                        (lam
-                                                                          xs
-                                                                          [List [[Tuple2 (con bytestring)] (con integer)]]
-                                                                          (lam
-                                                                            thunk
-                                                                            Unit
-                                                                            [
-                                                                              {
-                                                                                [
-                                                                                  {
-                                                                                    {
-                                                                                      Tuple2_match
-                                                                                      (con bytestring)
-                                                                                    }
-                                                                                    (con integer)
-                                                                                  }
-                                                                                  ds
-                                                                                ]
-                                                                                [List [[Tuple2 (con bytestring)] [[These (con integer)] (con integer)]]]
-                                                                              }
-                                                                              (lam
-                                                                                c
-                                                                                (con bytestring)
-                                                                                (lam
-                                                                                  i
-                                                                                  (con integer)
-                                                                                  [
-                                                                                    [
-                                                                                      {
-                                                                                        Cons
-                                                                                        [[Tuple2 (con bytestring)] [[These (con integer)] (con integer)]]
-                                                                                      }
-                                                                                      [
-                                                                                        [
-                                                                                          {
-                                                                                            {
-                                                                                              Tuple2
-                                                                                              (con bytestring)
-                                                                                            }
-                                                                                            [[These (con integer)] (con integer)]
-                                                                                          }
-                                                                                          c
-                                                                                        ]
-                                                                                        [
-                                                                                          {
-                                                                                            {
-                                                                                              This
-                                                                                              (con integer)
-                                                                                            }
-                                                                                            (con integer)
-                                                                                          }
-                                                                                          i
-                                                                                        ]
-                                                                                      ]
-                                                                                    ]
-                                                                                    [
-                                                                                      go
-                                                                                      xs
-                                                                                    ]
-                                                                                  ]
-                                                                                )
-                                                                              )
-                                                                            ]
-                                                                          )
-                                                                        )
-                                                                      )
-                                                                    ]
-                                                                    Unit
-                                                                  ]
-                                                                )
-                                                              )
-                                                              [ go a ]
-                                                            )
-                                                          )
-                                                        ]
-                                                      ]
-                                                    ]
-                                                    [ go xs ]
-                                                  ]
-                                                )
-                                              )
-                                            ]
-                                          )
-                                        )
-                                      )
-                                    ]
-                                    Unit
-                                  ]
-                                )
-                              )
-                              [
-                                go
-                                [
-                                  [
-                                    [
-                                      {
-                                        {
-                                          { union (con bytestring) }
-                                          [[(lam k (type) (lam v (type) [List [[Tuple2 k] v]])) (con bytestring)] (con integer)]
-                                        }
-                                        [[(lam k (type) (lam v (type) [List [[Tuple2 k] v]])) (con bytestring)] (con integer)]
-                                      }
-                                      equalsByteString
-                                    ]
-                                    ds
-                                  ]
-                                  ds
-                                ]
-                              ]
-                            )
-                          )
-                        )
-                      )
-                      (termbind
-                        (strict)
-                        (vardecl
-                          checkBinRel
-                          (fun (fun (con integer) (fun (con integer) Bool)) (fun [[(lam k (type) (lam v (type) [List [[Tuple2 k] v]])) (con bytestring)] [[(lam k (type) (lam v (type) [List [[Tuple2 k] v]])) (con bytestring)] (con integer)]] (fun [[(lam k (type) (lam v (type) [List [[Tuple2 k] v]])) (con bytestring)] [[(lam k (type) (lam v (type) [List [[Tuple2 k] v]])) (con bytestring)] (con integer)]] Bool)))
-                        )
-                        (lam
-                          f
-                          (fun (con integer) (fun (con integer) Bool))
-                          (lam
-                            l
-                            [[(lam k (type) (lam v (type) [List [[Tuple2 k] v]])) (con bytestring)] [[(lam k (type) (lam v (type) [List [[Tuple2 k] v]])) (con bytestring)] (con integer)]]
                             (lam
-                              r
+                              ds
                               [[(lam k (type) (lam v (type) [List [[Tuple2 k] v]])) (con bytestring)] [[(lam k (type) (lam v (type) [List [[Tuple2 k] v]])) (con bytestring)] (con integer)]]
                               (let
                                 (rec)
@@ -1408,11 +1002,11 @@
                                   (strict)
                                   (vardecl
                                     go
-                                    (fun [List [[Tuple2 (con bytestring)] [[(lam k (type) (lam v (type) [List [[Tuple2 k] v]])) (con bytestring)] [[These (con integer)] (con integer)]]]] Bool)
+                                    (fun [List [[Tuple2 (con bytestring)] [[These [[(lam k (type) (lam v (type) [List [[Tuple2 k] v]])) (con bytestring)] (con integer)]] [[(lam k (type) (lam v (type) [List [[Tuple2 k] v]])) (con bytestring)] (con integer)]]]] [List [[Tuple2 (con bytestring)] [[(lam k (type) (lam v (type) [List [[Tuple2 k] v]])) (con bytestring)] [[These (con integer)] (con integer)]]]])
                                   )
                                   (lam
-                                    xs
-                                    [List [[Tuple2 (con bytestring)] [[(lam k (type) (lam v (type) [List [[Tuple2 k] v]])) (con bytestring)] [[These (con integer)] (con integer)]]]]
+                                    ds
+                                    [List [[Tuple2 (con bytestring)] [[These [[(lam k (type) (lam v (type) [List [[Tuple2 k] v]])) (con bytestring)] (con integer)]] [[(lam k (type) (lam v (type) [List [[Tuple2 k] v]])) (con bytestring)] (con integer)]]]]
                                     [
                                       [
                                         [
@@ -1420,20 +1014,27 @@
                                             [
                                               {
                                                 Nil_match
-                                                [[Tuple2 (con bytestring)] [[(lam k (type) (lam v (type) [List [[Tuple2 k] v]])) (con bytestring)] [[These (con integer)] (con integer)]]]
+                                                [[Tuple2 (con bytestring)] [[These [[(lam k (type) (lam v (type) [List [[Tuple2 k] v]])) (con bytestring)] (con integer)]] [[(lam k (type) (lam v (type) [List [[Tuple2 k] v]])) (con bytestring)] (con integer)]]]
                                               }
-                                              xs
+                                              ds
                                             ]
-                                            (fun Unit Bool)
+                                            (fun Unit [List [[Tuple2 (con bytestring)] [[(lam k (type) (lam v (type) [List [[Tuple2 k] v]])) (con bytestring)] [[These (con integer)] (con integer)]]]])
                                           }
-                                          (lam thunk Unit True)
+                                          (lam
+                                            thunk
+                                            Unit
+                                            {
+                                              Nil
+                                              [[Tuple2 (con bytestring)] [[(lam k (type) (lam v (type) [List [[Tuple2 k] v]])) (con bytestring)] [[These (con integer)] (con integer)]]]
+                                            }
+                                          )
                                         ]
                                         (lam
                                           ds
-                                          [[Tuple2 (con bytestring)] [[(lam k (type) (lam v (type) [List [[Tuple2 k] v]])) (con bytestring)] [[These (con integer)] (con integer)]]]
+                                          [[Tuple2 (con bytestring)] [[These [[(lam k (type) (lam v (type) [List [[Tuple2 k] v]])) (con bytestring)] (con integer)]] [[(lam k (type) (lam v (type) [List [[Tuple2 k] v]])) (con bytestring)] (con integer)]]]
                                           (lam
                                             xs
-                                            [List [[Tuple2 (con bytestring)] [[(lam k (type) (lam v (type) [List [[Tuple2 k] v]])) (con bytestring)] [[These (con integer)] (con integer)]]]]
+                                            [List [[Tuple2 (con bytestring)] [[These [[(lam k (type) (lam v (type) [List [[Tuple2 k] v]])) (con bytestring)] (con integer)]] [[(lam k (type) (lam v (type) [List [[Tuple2 k] v]])) (con bytestring)] (con integer)]]]]
                                             (lam
                                               thunk
                                               Unit
@@ -1445,230 +1046,311 @@
                                                         Tuple2_match
                                                         (con bytestring)
                                                       }
-                                                      [[(lam k (type) (lam v (type) [List [[Tuple2 k] v]])) (con bytestring)] [[These (con integer)] (con integer)]]
+                                                      [[These [[(lam k (type) (lam v (type) [List [[Tuple2 k] v]])) (con bytestring)] (con integer)]] [[(lam k (type) (lam v (type) [List [[Tuple2 k] v]])) (con bytestring)] (con integer)]]
                                                     }
                                                     ds
                                                   ]
-                                                  Bool
+                                                  [List [[Tuple2 (con bytestring)] [[(lam k (type) (lam v (type) [List [[Tuple2 k] v]])) (con bytestring)] [[These (con integer)] (con integer)]]]]
                                                 }
                                                 (lam
-                                                  ds
+                                                  c
                                                   (con bytestring)
                                                   (lam
-                                                    x
-                                                    [[(lam k (type) (lam v (type) [List [[Tuple2 k] v]])) (con bytestring)] [[These (con integer)] (con integer)]]
-                                                    (let
-                                                      (rec)
-                                                      (termbind
-                                                        (strict)
-                                                        (vardecl
-                                                          go
-                                                          (fun [List [[Tuple2 (con bytestring)] [[These (con integer)] (con integer)]]] Bool)
-                                                        )
-                                                        (lam
-                                                          xs
-                                                          [List [[Tuple2 (con bytestring)] [[These (con integer)] (con integer)]]]
+                                                    i
+                                                    [[These [[(lam k (type) (lam v (type) [List [[Tuple2 k] v]])) (con bytestring)] (con integer)]] [[(lam k (type) (lam v (type) [List [[Tuple2 k] v]])) (con bytestring)] (con integer)]]
+                                                    [
+                                                      [
+                                                        {
+                                                          Cons
+                                                          [[Tuple2 (con bytestring)] [[(lam k (type) (lam v (type) [List [[Tuple2 k] v]])) (con bytestring)] [[These (con integer)] (con integer)]]]
+                                                        }
+                                                        [
+                                                          [
+                                                            {
+                                                              {
+                                                                Tuple2
+                                                                (con bytestring)
+                                                              }
+                                                              [[(lam k (type) (lam v (type) [List [[Tuple2 k] v]])) (con bytestring)] [[These (con integer)] (con integer)]]
+                                                            }
+                                                            c
+                                                          ]
                                                           [
                                                             [
                                                               [
                                                                 {
                                                                   [
                                                                     {
-                                                                      Nil_match
-                                                                      [[Tuple2 (con bytestring)] [[These (con integer)] (con integer)]]
+                                                                      {
+                                                                        These_match
+                                                                        [[(lam k (type) (lam v (type) [List [[Tuple2 k] v]])) (con bytestring)] (con integer)]
+                                                                      }
+                                                                      [[(lam k (type) (lam v (type) [List [[Tuple2 k] v]])) (con bytestring)] (con integer)]
                                                                     }
-                                                                    xs
+                                                                    i
                                                                   ]
-                                                                  (fun Unit Bool)
+                                                                  [[(lam k (type) (lam v (type) [List [[Tuple2 k] v]])) (con bytestring)] [[These (con integer)] (con integer)]]
                                                                 }
                                                                 (lam
-                                                                  thunk
-                                                                  Unit
-                                                                  [ go xs ]
+                                                                  b
+                                                                  [[(lam k (type) (lam v (type) [List [[Tuple2 k] v]])) (con bytestring)] (con integer)]
+                                                                  (let
+                                                                    (rec)
+                                                                    (termbind
+                                                                      (strict)
+                                                                      (vardecl
+                                                                        go
+                                                                        (fun [List [[Tuple2 (con bytestring)] (con integer)]] [List [[Tuple2 (con bytestring)] [[These (con integer)] (con integer)]]])
+                                                                      )
+                                                                      (lam
+                                                                        ds
+                                                                        [List [[Tuple2 (con bytestring)] (con integer)]]
+                                                                        [
+                                                                          [
+                                                                            [
+                                                                              {
+                                                                                [
+                                                                                  {
+                                                                                    Nil_match
+                                                                                    [[Tuple2 (con bytestring)] (con integer)]
+                                                                                  }
+                                                                                  ds
+                                                                                ]
+                                                                                (fun Unit [List [[Tuple2 (con bytestring)] [[These (con integer)] (con integer)]]])
+                                                                              }
+                                                                              (lam
+                                                                                thunk
+                                                                                Unit
+                                                                                {
+                                                                                  Nil
+                                                                                  [[Tuple2 (con bytestring)] [[These (con integer)] (con integer)]]
+                                                                                }
+                                                                              )
+                                                                            ]
+                                                                            (lam
+                                                                              ds
+                                                                              [[Tuple2 (con bytestring)] (con integer)]
+                                                                              (lam
+                                                                                xs
+                                                                                [List [[Tuple2 (con bytestring)] (con integer)]]
+                                                                                (lam
+                                                                                  thunk
+                                                                                  Unit
+                                                                                  [
+                                                                                    {
+                                                                                      [
+                                                                                        {
+                                                                                          {
+                                                                                            Tuple2_match
+                                                                                            (con bytestring)
+                                                                                          }
+                                                                                          (con integer)
+                                                                                        }
+                                                                                        ds
+                                                                                      ]
+                                                                                      [List [[Tuple2 (con bytestring)] [[These (con integer)] (con integer)]]]
+                                                                                    }
+                                                                                    (lam
+                                                                                      c
+                                                                                      (con bytestring)
+                                                                                      (lam
+                                                                                        i
+                                                                                        (con integer)
+                                                                                        [
+                                                                                          [
+                                                                                            {
+                                                                                              Cons
+                                                                                              [[Tuple2 (con bytestring)] [[These (con integer)] (con integer)]]
+                                                                                            }
+                                                                                            [
+                                                                                              [
+                                                                                                {
+                                                                                                  {
+                                                                                                    Tuple2
+                                                                                                    (con bytestring)
+                                                                                                  }
+                                                                                                  [[These (con integer)] (con integer)]
+                                                                                                }
+                                                                                                c
+                                                                                              ]
+                                                                                              [
+                                                                                                {
+                                                                                                  {
+                                                                                                    That
+                                                                                                    (con integer)
+                                                                                                  }
+                                                                                                  (con integer)
+                                                                                                }
+                                                                                                i
+                                                                                              ]
+                                                                                            ]
+                                                                                          ]
+                                                                                          [
+                                                                                            go
+                                                                                            xs
+                                                                                          ]
+                                                                                        ]
+                                                                                      )
+                                                                                    )
+                                                                                  ]
+                                                                                )
+                                                                              )
+                                                                            )
+                                                                          ]
+                                                                          Unit
+                                                                        ]
+                                                                      )
+                                                                    )
+                                                                    [ go b ]
+                                                                  )
                                                                 )
                                                               ]
                                                               (lam
-                                                                ds
-                                                                [[Tuple2 (con bytestring)] [[These (con integer)] (con integer)]]
+                                                                a
+                                                                [[(lam k (type) (lam v (type) [List [[Tuple2 k] v]])) (con bytestring)] (con integer)]
                                                                 (lam
-                                                                  xs
-                                                                  [List [[Tuple2 (con bytestring)] [[These (con integer)] (con integer)]]]
+                                                                  b
+                                                                  [[(lam k (type) (lam v (type) [List [[Tuple2 k] v]])) (con bytestring)] (con integer)]
+                                                                  [
+                                                                    [
+                                                                      [
+                                                                        {
+                                                                          {
+                                                                            {
+                                                                              union
+                                                                              (con bytestring)
+                                                                            }
+                                                                            (con integer)
+                                                                          }
+                                                                          (con integer)
+                                                                        }
+                                                                        equalsByteString
+                                                                      ]
+                                                                      a
+                                                                    ]
+                                                                    b
+                                                                  ]
+                                                                )
+                                                              )
+                                                            ]
+                                                            (lam
+                                                              a
+                                                              [[(lam k (type) (lam v (type) [List [[Tuple2 k] v]])) (con bytestring)] (con integer)]
+                                                              (let
+                                                                (rec)
+                                                                (termbind
+                                                                  (strict)
+                                                                  (vardecl
+                                                                    go
+                                                                    (fun [List [[Tuple2 (con bytestring)] (con integer)]] [List [[Tuple2 (con bytestring)] [[These (con integer)] (con integer)]]])
+                                                                  )
                                                                   (lam
-                                                                    thunk
-                                                                    Unit
+                                                                    ds
+                                                                    [List [[Tuple2 (con bytestring)] (con integer)]]
                                                                     [
-                                                                      {
+                                                                      [
                                                                         [
                                                                           {
+                                                                            [
+                                                                              {
+                                                                                Nil_match
+                                                                                [[Tuple2 (con bytestring)] (con integer)]
+                                                                              }
+                                                                              ds
+                                                                            ]
+                                                                            (fun Unit [List [[Tuple2 (con bytestring)] [[These (con integer)] (con integer)]]])
+                                                                          }
+                                                                          (lam
+                                                                            thunk
+                                                                            Unit
                                                                             {
-                                                                              Tuple2_match
-                                                                              (con bytestring)
+                                                                              Nil
+                                                                              [[Tuple2 (con bytestring)] [[These (con integer)] (con integer)]]
                                                                             }
-                                                                            [[These (con integer)] (con integer)]
-                                                                          }
+                                                                          )
+                                                                        ]
+                                                                        (lam
                                                                           ds
-                                                                        ]
-                                                                        Bool
-                                                                      }
-                                                                      (lam
-                                                                        ds
-                                                                        (con bytestring)
-                                                                        (lam
-                                                                          x
-                                                                          [[These (con integer)] (con integer)]
-                                                                          [
-                                                                            [
+                                                                          [[Tuple2 (con bytestring)] (con integer)]
+                                                                          (lam
+                                                                            xs
+                                                                            [List [[Tuple2 (con bytestring)] (con integer)]]
+                                                                            (lam
+                                                                              thunk
+                                                                              Unit
                                                                               [
                                                                                 {
                                                                                   [
                                                                                     {
                                                                                       {
-                                                                                        These_match
-                                                                                        (con integer)
+                                                                                        Tuple2_match
+                                                                                        (con bytestring)
                                                                                       }
                                                                                       (con integer)
                                                                                     }
-                                                                                    x
+                                                                                    ds
                                                                                   ]
-                                                                                  Bool
+                                                                                  [List [[Tuple2 (con bytestring)] [[These (con integer)] (con integer)]]]
                                                                                 }
                                                                                 (lam
-                                                                                  b
-                                                                                  (con integer)
-                                                                                  [
+                                                                                  c
+                                                                                  (con bytestring)
+                                                                                  (lam
+                                                                                    i
+                                                                                    (con integer)
                                                                                     [
                                                                                       [
                                                                                         {
-                                                                                          [
-                                                                                            Bool_match
-                                                                                            [
-                                                                                              [
-                                                                                                f
-                                                                                                (con
-                                                                                                  integer
-                                                                                                    0
-                                                                                                )
-                                                                                              ]
-                                                                                              b
-                                                                                            ]
-                                                                                          ]
-                                                                                          (fun Unit Bool)
+                                                                                          Cons
+                                                                                          [[Tuple2 (con bytestring)] [[These (con integer)] (con integer)]]
                                                                                         }
-                                                                                        (lam
-                                                                                          thunk
-                                                                                          Unit
-                                                                                          [
-                                                                                            go
-                                                                                            xs
-                                                                                          ]
-                                                                                        )
-                                                                                      ]
-                                                                                      (lam
-                                                                                        thunk
-                                                                                        Unit
-                                                                                        False
-                                                                                      )
-                                                                                    ]
-                                                                                    Unit
-                                                                                  ]
-                                                                                )
-                                                                              ]
-                                                                              (lam
-                                                                                a
-                                                                                (con integer)
-                                                                                (lam
-                                                                                  b
-                                                                                  (con integer)
-                                                                                  [
-                                                                                    [
-                                                                                      [
-                                                                                        {
-                                                                                          [
-                                                                                            Bool_match
-                                                                                            [
-                                                                                              [
-                                                                                                f
-                                                                                                a
-                                                                                              ]
-                                                                                              b
-                                                                                            ]
-                                                                                          ]
-                                                                                          (fun Unit Bool)
-                                                                                        }
-                                                                                        (lam
-                                                                                          thunk
-                                                                                          Unit
-                                                                                          [
-                                                                                            go
-                                                                                            xs
-                                                                                          ]
-                                                                                        )
-                                                                                      ]
-                                                                                      (lam
-                                                                                        thunk
-                                                                                        Unit
-                                                                                        False
-                                                                                      )
-                                                                                    ]
-                                                                                    Unit
-                                                                                  ]
-                                                                                )
-                                                                              )
-                                                                            ]
-                                                                            (lam
-                                                                              a
-                                                                              (con integer)
-                                                                              [
-                                                                                [
-                                                                                  [
-                                                                                    {
-                                                                                      [
-                                                                                        Bool_match
                                                                                         [
                                                                                           [
-                                                                                            f
-                                                                                            a
+                                                                                            {
+                                                                                              {
+                                                                                                Tuple2
+                                                                                                (con bytestring)
+                                                                                              }
+                                                                                              [[These (con integer)] (con integer)]
+                                                                                            }
+                                                                                            c
                                                                                           ]
-                                                                                          (con
-                                                                                            integer
-                                                                                              0
-                                                                                          )
+                                                                                          [
+                                                                                            {
+                                                                                              {
+                                                                                                This
+                                                                                                (con integer)
+                                                                                              }
+                                                                                              (con integer)
+                                                                                            }
+                                                                                            i
+                                                                                          ]
                                                                                         ]
                                                                                       ]
-                                                                                      (fun Unit Bool)
-                                                                                    }
-                                                                                    (lam
-                                                                                      thunk
-                                                                                      Unit
                                                                                       [
                                                                                         go
                                                                                         xs
                                                                                       ]
-                                                                                    )
-                                                                                  ]
-                                                                                  (lam
-                                                                                    thunk
-                                                                                    Unit
-                                                                                    False
+                                                                                    ]
                                                                                   )
-                                                                                ]
-                                                                                Unit
+                                                                                )
                                                                               ]
                                                                             )
-                                                                          ]
+                                                                          )
                                                                         )
-                                                                      )
+                                                                      ]
+                                                                      Unit
                                                                     ]
                                                                   )
                                                                 )
+                                                                [ go a ]
                                                               )
-                                                            ]
-                                                            Unit
+                                                            )
                                                           ]
-                                                        )
-                                                      )
-                                                      [ go x ]
-                                                    )
+                                                        ]
+                                                      ]
+                                                      [ go xs ]
+                                                    ]
                                                   )
                                                 )
                                               ]
@@ -1680,270 +1362,903 @@
                                     ]
                                   )
                                 )
-                                [ go [ [ unionVal l ] r ] ]
+                                [
+                                  go
+                                  [
+                                    [
+                                      [
+                                        {
+                                          {
+                                            { union (con bytestring) }
+                                            [[(lam k (type) (lam v (type) [List [[Tuple2 k] v]])) (con bytestring)] (con integer)]
+                                          }
+                                          [[(lam k (type) (lam v (type) [List [[Tuple2 k] v]])) (con bytestring)] (con integer)]
+                                        }
+                                        equalsByteString
+                                      ]
+                                      ds
+                                    ]
+                                    ds
+                                  ]
+                                ]
                               )
                             )
                           )
                         )
-                      )
-                      (termbind
-                        (strict)
-                        (vardecl
-                          equalsInteger
-                          (fun (con integer) (fun (con integer) Bool))
+                        (termbind
+                          (strict)
+                          (vardecl
+                            unionWith
+                            (fun (fun (con integer) (fun (con integer) (con integer))) (fun [[(lam k (type) (lam v (type) [List [[Tuple2 k] v]])) (con bytestring)] [[(lam k (type) (lam v (type) [List [[Tuple2 k] v]])) (con bytestring)] (con integer)]] (fun [[(lam k (type) (lam v (type) [List [[Tuple2 k] v]])) (con bytestring)] [[(lam k (type) (lam v (type) [List [[Tuple2 k] v]])) (con bytestring)] (con integer)]] [[(lam k (type) (lam v (type) [List [[Tuple2 k] v]])) (con bytestring)] [[(lam k (type) (lam v (type) [List [[Tuple2 k] v]])) (con bytestring)] (con integer)]])))
+                          )
+                          (lam
+                            f
+                            (fun (con integer) (fun (con integer) (con integer)))
+                            (lam
+                              ls
+                              [[(lam k (type) (lam v (type) [List [[Tuple2 k] v]])) (con bytestring)] [[(lam k (type) (lam v (type) [List [[Tuple2 k] v]])) (con bytestring)] (con integer)]]
+                              (lam
+                                rs
+                                [[(lam k (type) (lam v (type) [List [[Tuple2 k] v]])) (con bytestring)] [[(lam k (type) (lam v (type) [List [[Tuple2 k] v]])) (con bytestring)] (con integer)]]
+                                (let
+                                  (rec)
+                                  (termbind
+                                    (strict)
+                                    (vardecl
+                                      go
+                                      (fun [List [[Tuple2 (con bytestring)] [[(lam k (type) (lam v (type) [List [[Tuple2 k] v]])) (con bytestring)] [[These (con integer)] (con integer)]]]] [List [[Tuple2 (con bytestring)] [[(lam k (type) (lam v (type) [List [[Tuple2 k] v]])) (con bytestring)] (con integer)]]])
+                                    )
+                                    (lam
+                                      ds
+                                      [List [[Tuple2 (con bytestring)] [[(lam k (type) (lam v (type) [List [[Tuple2 k] v]])) (con bytestring)] [[These (con integer)] (con integer)]]]]
+                                      [
+                                        [
+                                          [
+                                            {
+                                              [
+                                                {
+                                                  Nil_match
+                                                  [[Tuple2 (con bytestring)] [[(lam k (type) (lam v (type) [List [[Tuple2 k] v]])) (con bytestring)] [[These (con integer)] (con integer)]]]
+                                                }
+                                                ds
+                                              ]
+                                              (fun Unit [List [[Tuple2 (con bytestring)] [[(lam k (type) (lam v (type) [List [[Tuple2 k] v]])) (con bytestring)] (con integer)]]])
+                                            }
+                                            (lam
+                                              thunk
+                                              Unit
+                                              {
+                                                Nil
+                                                [[Tuple2 (con bytestring)] [[(lam k (type) (lam v (type) [List [[Tuple2 k] v]])) (con bytestring)] (con integer)]]
+                                              }
+                                            )
+                                          ]
+                                          (lam
+                                            ds
+                                            [[Tuple2 (con bytestring)] [[(lam k (type) (lam v (type) [List [[Tuple2 k] v]])) (con bytestring)] [[These (con integer)] (con integer)]]]
+                                            (lam
+                                              xs
+                                              [List [[Tuple2 (con bytestring)] [[(lam k (type) (lam v (type) [List [[Tuple2 k] v]])) (con bytestring)] [[These (con integer)] (con integer)]]]]
+                                              (lam
+                                                thunk
+                                                Unit
+                                                [
+                                                  {
+                                                    [
+                                                      {
+                                                        {
+                                                          Tuple2_match
+                                                          (con bytestring)
+                                                        }
+                                                        [[(lam k (type) (lam v (type) [List [[Tuple2 k] v]])) (con bytestring)] [[These (con integer)] (con integer)]]
+                                                      }
+                                                      ds
+                                                    ]
+                                                    [List [[Tuple2 (con bytestring)] [[(lam k (type) (lam v (type) [List [[Tuple2 k] v]])) (con bytestring)] (con integer)]]]
+                                                  }
+                                                  (lam
+                                                    c
+                                                    (con bytestring)
+                                                    (lam
+                                                      i
+                                                      [[(lam k (type) (lam v (type) [List [[Tuple2 k] v]])) (con bytestring)] [[These (con integer)] (con integer)]]
+                                                      (let
+                                                        (rec)
+                                                        (termbind
+                                                          (strict)
+                                                          (vardecl
+                                                            go
+                                                            (fun [List [[Tuple2 (con bytestring)] [[These (con integer)] (con integer)]]] [List [[Tuple2 (con bytestring)] (con integer)]])
+                                                          )
+                                                          (lam
+                                                            ds
+                                                            [List [[Tuple2 (con bytestring)] [[These (con integer)] (con integer)]]]
+                                                            [
+                                                              [
+                                                                [
+                                                                  {
+                                                                    [
+                                                                      {
+                                                                        Nil_match
+                                                                        [[Tuple2 (con bytestring)] [[These (con integer)] (con integer)]]
+                                                                      }
+                                                                      ds
+                                                                    ]
+                                                                    (fun Unit [List [[Tuple2 (con bytestring)] (con integer)]])
+                                                                  }
+                                                                  (lam
+                                                                    thunk
+                                                                    Unit
+                                                                    {
+                                                                      Nil
+                                                                      [[Tuple2 (con bytestring)] (con integer)]
+                                                                    }
+                                                                  )
+                                                                ]
+                                                                (lam
+                                                                  ds
+                                                                  [[Tuple2 (con bytestring)] [[These (con integer)] (con integer)]]
+                                                                  (lam
+                                                                    xs
+                                                                    [List [[Tuple2 (con bytestring)] [[These (con integer)] (con integer)]]]
+                                                                    (lam
+                                                                      thunk
+                                                                      Unit
+                                                                      [
+                                                                        {
+                                                                          [
+                                                                            {
+                                                                              {
+                                                                                Tuple2_match
+                                                                                (con bytestring)
+                                                                              }
+                                                                              [[These (con integer)] (con integer)]
+                                                                            }
+                                                                            ds
+                                                                          ]
+                                                                          [List [[Tuple2 (con bytestring)] (con integer)]]
+                                                                        }
+                                                                        (lam
+                                                                          c
+                                                                          (con bytestring)
+                                                                          (lam
+                                                                            i
+                                                                            [[These (con integer)] (con integer)]
+                                                                            [
+                                                                              [
+                                                                                {
+                                                                                  Cons
+                                                                                  [[Tuple2 (con bytestring)] (con integer)]
+                                                                                }
+                                                                                [
+                                                                                  [
+                                                                                    {
+                                                                                      {
+                                                                                        Tuple2
+                                                                                        (con bytestring)
+                                                                                      }
+                                                                                      (con integer)
+                                                                                    }
+                                                                                    c
+                                                                                  ]
+                                                                                  [
+                                                                                    [
+                                                                                      [
+                                                                                        {
+                                                                                          [
+                                                                                            {
+                                                                                              {
+                                                                                                These_match
+                                                                                                (con integer)
+                                                                                              }
+                                                                                              (con integer)
+                                                                                            }
+                                                                                            i
+                                                                                          ]
+                                                                                          (con integer)
+                                                                                        }
+                                                                                        (lam
+                                                                                          b
+                                                                                          (con integer)
+                                                                                          [
+                                                                                            [
+                                                                                              f
+                                                                                              (con
+                                                                                                integer
+                                                                                                  0
+                                                                                              )
+                                                                                            ]
+                                                                                            b
+                                                                                          ]
+                                                                                        )
+                                                                                      ]
+                                                                                      (lam
+                                                                                        a
+                                                                                        (con integer)
+                                                                                        (lam
+                                                                                          b
+                                                                                          (con integer)
+                                                                                          [
+                                                                                            [
+                                                                                              f
+                                                                                              a
+                                                                                            ]
+                                                                                            b
+                                                                                          ]
+                                                                                        )
+                                                                                      )
+                                                                                    ]
+                                                                                    (lam
+                                                                                      a
+                                                                                      (con integer)
+                                                                                      [
+                                                                                        [
+                                                                                          f
+                                                                                          a
+                                                                                        ]
+                                                                                        (con
+                                                                                          integer
+                                                                                            0
+                                                                                        )
+                                                                                      ]
+                                                                                    )
+                                                                                  ]
+                                                                                ]
+                                                                              ]
+                                                                              [
+                                                                                go
+                                                                                xs
+                                                                              ]
+                                                                            ]
+                                                                          )
+                                                                        )
+                                                                      ]
+                                                                    )
+                                                                  )
+                                                                )
+                                                              ]
+                                                              Unit
+                                                            ]
+                                                          )
+                                                        )
+                                                        [
+                                                          [
+                                                            {
+                                                              Cons
+                                                              [[Tuple2 (con bytestring)] [[(lam k (type) (lam v (type) [List [[Tuple2 k] v]])) (con bytestring)] (con integer)]]
+                                                            }
+                                                            [
+                                                              [
+                                                                {
+                                                                  {
+                                                                    Tuple2
+                                                                    (con bytestring)
+                                                                  }
+                                                                  [[(lam k (type) (lam v (type) [List [[Tuple2 k] v]])) (con bytestring)] (con integer)]
+                                                                }
+                                                                c
+                                                              ]
+                                                              [ go i ]
+                                                            ]
+                                                          ]
+                                                          [ go xs ]
+                                                        ]
+                                                      )
+                                                    )
+                                                  )
+                                                ]
+                                              )
+                                            )
+                                          )
+                                        ]
+                                        Unit
+                                      ]
+                                    )
+                                  )
+                                  [ go [ [ unionVal ls ] rs ] ]
+                                )
+                              )
+                            )
+                          )
                         )
-                        (lam
-                          arg
-                          (con integer)
+                        (termbind
+                          (nonstrict)
+                          (vardecl
+                            fMonoidValue_c
+                            (fun [[(lam k (type) (lam v (type) [List [[Tuple2 k] v]])) (con bytestring)] [[(lam k (type) (lam v (type) [List [[Tuple2 k] v]])) (con bytestring)] (con integer)]] (fun [[(lam k (type) (lam v (type) [List [[Tuple2 k] v]])) (con bytestring)] [[(lam k (type) (lam v (type) [List [[Tuple2 k] v]])) (con bytestring)] (con integer)]] [[(lam k (type) (lam v (type) [List [[Tuple2 k] v]])) (con bytestring)] [[(lam k (type) (lam v (type) [List [[Tuple2 k] v]])) (con bytestring)] (con integer)]]))
+                          )
+                          [ unionWith (builtin addInteger) ]
+                        )
+                        (termbind
+                          (nonstrict)
+                          (vardecl
+                            fMonoidValue
+                            [Monoid [[(lam k (type) (lam v (type) [List [[Tuple2 k] v]])) (con bytestring)] [[(lam k (type) (lam v (type) [List [[Tuple2 k] v]])) (con bytestring)] (con integer)]]]
+                          )
+                          [
+                            [
+                              {
+                                CConsMonoid
+                                [[(lam k (type) (lam v (type) [List [[Tuple2 k] v]])) (con bytestring)] [[(lam k (type) (lam v (type) [List [[Tuple2 k] v]])) (con bytestring)] (con integer)]]
+                              }
+                              fMonoidValue_c
+                            ]
+                            {
+                              Nil
+                              [[Tuple2 (con bytestring)] [[(lam k (type) (lam v (type) [List [[Tuple2 k] v]])) (con bytestring)] (con integer)]]
+                            }
+                          ]
+                        )
+                        (termbind
+                          (strict)
+                          (vardecl
+                            checkBinRel
+                            (fun (fun (con integer) (fun (con integer) Bool)) (fun [[(lam k (type) (lam v (type) [List [[Tuple2 k] v]])) (con bytestring)] [[(lam k (type) (lam v (type) [List [[Tuple2 k] v]])) (con bytestring)] (con integer)]] (fun [[(lam k (type) (lam v (type) [List [[Tuple2 k] v]])) (con bytestring)] [[(lam k (type) (lam v (type) [List [[Tuple2 k] v]])) (con bytestring)] (con integer)]] Bool)))
+                          )
+                          (lam
+                            f
+                            (fun (con integer) (fun (con integer) Bool))
+                            (lam
+                              l
+                              [[(lam k (type) (lam v (type) [List [[Tuple2 k] v]])) (con bytestring)] [[(lam k (type) (lam v (type) [List [[Tuple2 k] v]])) (con bytestring)] (con integer)]]
+                              (lam
+                                r
+                                [[(lam k (type) (lam v (type) [List [[Tuple2 k] v]])) (con bytestring)] [[(lam k (type) (lam v (type) [List [[Tuple2 k] v]])) (con bytestring)] (con integer)]]
+                                (let
+                                  (rec)
+                                  (termbind
+                                    (strict)
+                                    (vardecl
+                                      go
+                                      (fun [List [[Tuple2 (con bytestring)] [[(lam k (type) (lam v (type) [List [[Tuple2 k] v]])) (con bytestring)] [[These (con integer)] (con integer)]]]] Bool)
+                                    )
+                                    (lam
+                                      xs
+                                      [List [[Tuple2 (con bytestring)] [[(lam k (type) (lam v (type) [List [[Tuple2 k] v]])) (con bytestring)] [[These (con integer)] (con integer)]]]]
+                                      [
+                                        [
+                                          [
+                                            {
+                                              [
+                                                {
+                                                  Nil_match
+                                                  [[Tuple2 (con bytestring)] [[(lam k (type) (lam v (type) [List [[Tuple2 k] v]])) (con bytestring)] [[These (con integer)] (con integer)]]]
+                                                }
+                                                xs
+                                              ]
+                                              (fun Unit Bool)
+                                            }
+                                            (lam thunk Unit True)
+                                          ]
+                                          (lam
+                                            ds
+                                            [[Tuple2 (con bytestring)] [[(lam k (type) (lam v (type) [List [[Tuple2 k] v]])) (con bytestring)] [[These (con integer)] (con integer)]]]
+                                            (lam
+                                              xs
+                                              [List [[Tuple2 (con bytestring)] [[(lam k (type) (lam v (type) [List [[Tuple2 k] v]])) (con bytestring)] [[These (con integer)] (con integer)]]]]
+                                              (lam
+                                                thunk
+                                                Unit
+                                                [
+                                                  {
+                                                    [
+                                                      {
+                                                        {
+                                                          Tuple2_match
+                                                          (con bytestring)
+                                                        }
+                                                        [[(lam k (type) (lam v (type) [List [[Tuple2 k] v]])) (con bytestring)] [[These (con integer)] (con integer)]]
+                                                      }
+                                                      ds
+                                                    ]
+                                                    Bool
+                                                  }
+                                                  (lam
+                                                    ds
+                                                    (con bytestring)
+                                                    (lam
+                                                      x
+                                                      [[(lam k (type) (lam v (type) [List [[Tuple2 k] v]])) (con bytestring)] [[These (con integer)] (con integer)]]
+                                                      (let
+                                                        (rec)
+                                                        (termbind
+                                                          (strict)
+                                                          (vardecl
+                                                            go
+                                                            (fun [List [[Tuple2 (con bytestring)] [[These (con integer)] (con integer)]]] Bool)
+                                                          )
+                                                          (lam
+                                                            xs
+                                                            [List [[Tuple2 (con bytestring)] [[These (con integer)] (con integer)]]]
+                                                            [
+                                                              [
+                                                                [
+                                                                  {
+                                                                    [
+                                                                      {
+                                                                        Nil_match
+                                                                        [[Tuple2 (con bytestring)] [[These (con integer)] (con integer)]]
+                                                                      }
+                                                                      xs
+                                                                    ]
+                                                                    (fun Unit Bool)
+                                                                  }
+                                                                  (lam
+                                                                    thunk
+                                                                    Unit
+                                                                    [ go xs ]
+                                                                  )
+                                                                ]
+                                                                (lam
+                                                                  ds
+                                                                  [[Tuple2 (con bytestring)] [[These (con integer)] (con integer)]]
+                                                                  (lam
+                                                                    xs
+                                                                    [List [[Tuple2 (con bytestring)] [[These (con integer)] (con integer)]]]
+                                                                    (lam
+                                                                      thunk
+                                                                      Unit
+                                                                      [
+                                                                        {
+                                                                          [
+                                                                            {
+                                                                              {
+                                                                                Tuple2_match
+                                                                                (con bytestring)
+                                                                              }
+                                                                              [[These (con integer)] (con integer)]
+                                                                            }
+                                                                            ds
+                                                                          ]
+                                                                          Bool
+                                                                        }
+                                                                        (lam
+                                                                          ds
+                                                                          (con bytestring)
+                                                                          (lam
+                                                                            x
+                                                                            [[These (con integer)] (con integer)]
+                                                                            [
+                                                                              [
+                                                                                [
+                                                                                  {
+                                                                                    [
+                                                                                      {
+                                                                                        {
+                                                                                          These_match
+                                                                                          (con integer)
+                                                                                        }
+                                                                                        (con integer)
+                                                                                      }
+                                                                                      x
+                                                                                    ]
+                                                                                    Bool
+                                                                                  }
+                                                                                  (lam
+                                                                                    b
+                                                                                    (con integer)
+                                                                                    [
+                                                                                      [
+                                                                                        [
+                                                                                          {
+                                                                                            [
+                                                                                              Bool_match
+                                                                                              [
+                                                                                                [
+                                                                                                  f
+                                                                                                  (con
+                                                                                                    integer
+                                                                                                      0
+                                                                                                  )
+                                                                                                ]
+                                                                                                b
+                                                                                              ]
+                                                                                            ]
+                                                                                            (fun Unit Bool)
+                                                                                          }
+                                                                                          (lam
+                                                                                            thunk
+                                                                                            Unit
+                                                                                            [
+                                                                                              go
+                                                                                              xs
+                                                                                            ]
+                                                                                          )
+                                                                                        ]
+                                                                                        (lam
+                                                                                          thunk
+                                                                                          Unit
+                                                                                          False
+                                                                                        )
+                                                                                      ]
+                                                                                      Unit
+                                                                                    ]
+                                                                                  )
+                                                                                ]
+                                                                                (lam
+                                                                                  a
+                                                                                  (con integer)
+                                                                                  (lam
+                                                                                    b
+                                                                                    (con integer)
+                                                                                    [
+                                                                                      [
+                                                                                        [
+                                                                                          {
+                                                                                            [
+                                                                                              Bool_match
+                                                                                              [
+                                                                                                [
+                                                                                                  f
+                                                                                                  a
+                                                                                                ]
+                                                                                                b
+                                                                                              ]
+                                                                                            ]
+                                                                                            (fun Unit Bool)
+                                                                                          }
+                                                                                          (lam
+                                                                                            thunk
+                                                                                            Unit
+                                                                                            [
+                                                                                              go
+                                                                                              xs
+                                                                                            ]
+                                                                                          )
+                                                                                        ]
+                                                                                        (lam
+                                                                                          thunk
+                                                                                          Unit
+                                                                                          False
+                                                                                        )
+                                                                                      ]
+                                                                                      Unit
+                                                                                    ]
+                                                                                  )
+                                                                                )
+                                                                              ]
+                                                                              (lam
+                                                                                a
+                                                                                (con integer)
+                                                                                [
+                                                                                  [
+                                                                                    [
+                                                                                      {
+                                                                                        [
+                                                                                          Bool_match
+                                                                                          [
+                                                                                            [
+                                                                                              f
+                                                                                              a
+                                                                                            ]
+                                                                                            (con
+                                                                                              integer
+                                                                                                0
+                                                                                            )
+                                                                                          ]
+                                                                                        ]
+                                                                                        (fun Unit Bool)
+                                                                                      }
+                                                                                      (lam
+                                                                                        thunk
+                                                                                        Unit
+                                                                                        [
+                                                                                          go
+                                                                                          xs
+                                                                                        ]
+                                                                                      )
+                                                                                    ]
+                                                                                    (lam
+                                                                                      thunk
+                                                                                      Unit
+                                                                                      False
+                                                                                    )
+                                                                                  ]
+                                                                                  Unit
+                                                                                ]
+                                                                              )
+                                                                            ]
+                                                                          )
+                                                                        )
+                                                                      ]
+                                                                    )
+                                                                  )
+                                                                )
+                                                              ]
+                                                              Unit
+                                                            ]
+                                                          )
+                                                        )
+                                                        [ go x ]
+                                                      )
+                                                    )
+                                                  )
+                                                ]
+                                              )
+                                            )
+                                          )
+                                        ]
+                                        Unit
+                                      ]
+                                    )
+                                  )
+                                  [ go [ [ unionVal l ] r ] ]
+                                )
+                              )
+                            )
+                          )
+                        )
+                        (termbind
+                          (strict)
+                          (vardecl
+                            equalsInteger
+                            (fun (con integer) (fun (con integer) Bool))
+                          )
                           (lam
                             arg
                             (con integer)
-                            [
-                              (lam
-                                b
-                                (con bool)
+                            (lam
+                              arg
+                              (con integer)
+                              (let
+                                (nonrec)
+                                (termbind
+                                  (strict)
+                                  (vardecl b (con bool))
+                                  [ [ (builtin equalsInteger) arg ] arg ]
+                                )
                                 [
                                   [ [ { (builtin ifThenElse) Bool } b ] True ]
                                   False
                                 ]
                               )
-                              [ [ (builtin equalsInteger) arg ] arg ]
-                            ]
+                            )
                           )
                         )
-                      )
-                      (termbind
-                        (strict)
-                        (vardecl
-                          lessThanEqInteger
-                          (fun (con integer) (fun (con integer) Bool))
-                        )
-                        (lam
-                          arg
-                          (con integer)
+                        (termbind
+                          (strict)
+                          (vardecl
+                            lessThanEqInteger
+                            (fun (con integer) (fun (con integer) Bool))
+                          )
                           (lam
                             arg
                             (con integer)
-                            [
-                              (lam
-                                b
-                                (con bool)
+                            (lam
+                              arg
+                              (con integer)
+                              (let
+                                (nonrec)
+                                (termbind
+                                  (strict)
+                                  (vardecl b (con bool))
+                                  [
+                                    [ (builtin lessThanEqualsInteger) arg ] arg
+                                  ]
+                                )
                                 [
                                   [ [ { (builtin ifThenElse) Bool } b ] True ]
                                   False
                                 ]
                               )
-                              [ [ (builtin lessThanEqualsInteger) arg ] arg ]
-                            ]
+                            )
                           )
                         )
-                      )
-                      (datatypebind
-                        (datatype
-                          (tyvardecl Ordering (type))
+                        (datatypebind
+                          (datatype
+                            (tyvardecl Ordering (type))
 
-                          Ordering_match
-                          (vardecl EQ Ordering)
-                          (vardecl GT Ordering)
-                          (vardecl LT Ordering)
+                            Ordering_match
+                            (vardecl EQ Ordering)
+                            (vardecl GT Ordering)
+                            (vardecl LT Ordering)
+                          )
                         )
-                      )
-                      (termbind
-                        (strict)
-                        (vardecl
-                          fOrdData_ccompare
-                          (fun (con integer) (fun (con integer) Ordering))
-                        )
-                        (lam
-                          x
-                          (con integer)
+                        (termbind
+                          (strict)
+                          (vardecl
+                            fOrdData_ccompare
+                            (fun (con integer) (fun (con integer) Ordering))
+                          )
                           (lam
-                            y
+                            x
                             (con integer)
-                            [
+                            (lam
+                              y
+                              (con integer)
                               [
                                 [
-                                  {
-                                    [ Bool_match [ [ equalsInteger x ] y ] ]
-                                    (fun Unit Ordering)
-                                  }
-                                  (lam thunk Unit EQ)
-                                ]
-                                (lam
-                                  thunk
-                                  Unit
                                   [
+                                    {
+                                      [ Bool_match [ [ equalsInteger x ] y ] ]
+                                      (fun Unit Ordering)
+                                    }
+                                    (lam thunk Unit EQ)
+                                  ]
+                                  (lam
+                                    thunk
+                                    Unit
                                     [
                                       [
-                                        {
-                                          [
-                                            Bool_match
-                                            [ [ lessThanEqInteger x ] y ]
-                                          ]
-                                          (fun Unit Ordering)
-                                        }
-                                        (lam thunk Unit LT)
+                                        [
+                                          {
+                                            [
+                                              Bool_match
+                                              [ [ lessThanEqInteger x ] y ]
+                                            ]
+                                            (fun Unit Ordering)
+                                          }
+                                          (lam thunk Unit LT)
+                                        ]
+                                        (lam thunk Unit GT)
                                       ]
-                                      (lam thunk Unit GT)
+                                      Unit
                                     ]
-                                    Unit
-                                  ]
-                                )
+                                  )
+                                ]
+                                Unit
                               ]
-                              Unit
-                            ]
+                            )
                           )
                         )
-                      )
-                      (termbind
-                        (strict)
-                        (vardecl
-                          fOrdInteger_cmax
-                          (fun (con integer) (fun (con integer) (con integer)))
-                        )
-                        (lam
-                          x
-                          (con integer)
+                        (termbind
+                          (strict)
+                          (vardecl
+                            fOrdInteger_cmax
+                            (fun (con integer) (fun (con integer) (con integer)))
+                          )
                           (lam
-                            y
+                            x
                             (con integer)
-                            [
+                            (lam
+                              y
+                              (con integer)
                               [
                                 [
-                                  {
-                                    [ Bool_match [ [ lessThanEqInteger x ] y ] ]
-                                    (fun Unit (con integer))
-                                  }
+                                  [
+                                    {
+                                      [
+                                        Bool_match [ [ lessThanEqInteger x ] y ]
+                                      ]
+                                      (fun Unit (con integer))
+                                    }
+                                    (lam thunk Unit y)
+                                  ]
+                                  (lam thunk Unit x)
+                                ]
+                                Unit
+                              ]
+                            )
+                          )
+                        )
+                        (termbind
+                          (strict)
+                          (vardecl
+                            fOrdInteger_cmin
+                            (fun (con integer) (fun (con integer) (con integer)))
+                          )
+                          (lam
+                            x
+                            (con integer)
+                            (lam
+                              y
+                              (con integer)
+                              [
+                                [
+                                  [
+                                    {
+                                      [
+                                        Bool_match [ [ lessThanEqInteger x ] y ]
+                                      ]
+                                      (fun Unit (con integer))
+                                    }
+                                    (lam thunk Unit x)
+                                  ]
                                   (lam thunk Unit y)
                                 ]
-                                (lam thunk Unit x)
+                                Unit
                               ]
-                              Unit
-                            ]
+                            )
                           )
                         )
-                      )
-                      (termbind
-                        (strict)
-                        (vardecl
-                          fOrdInteger_cmin
-                          (fun (con integer) (fun (con integer) (con integer)))
-                        )
-                        (lam
-                          x
-                          (con integer)
-                          (lam
-                            y
-                            (con integer)
-                            [
-                              [
-                                [
-                                  {
-                                    [ Bool_match [ [ lessThanEqInteger x ] y ] ]
-                                    (fun Unit (con integer))
-                                  }
-                                  (lam thunk Unit x)
-                                ]
-                                (lam thunk Unit y)
-                              ]
-                              Unit
-                            ]
-                          )
-                        )
-                      )
-                      (termbind
-                        (strict)
-                        (vardecl
-                          greaterThanEqInteger
-                          (fun (con integer) (fun (con integer) Bool))
-                        )
-                        (lam
-                          arg
-                          (con integer)
+                        (termbind
+                          (strict)
+                          (vardecl
+                            greaterThanEqInteger
+                            (fun (con integer) (fun (con integer) Bool))
+                          )
                           (lam
                             arg
                             (con integer)
-                            [
-                              (lam
-                                b
-                                (con bool)
+                            (lam
+                              arg
+                              (con integer)
+                              (let
+                                (nonrec)
+                                (termbind
+                                  (strict)
+                                  (vardecl b (con bool))
+                                  [
+                                    [ (builtin greaterThanEqualsInteger) arg ]
+                                    arg
+                                  ]
+                                )
                                 [
                                   [ [ { (builtin ifThenElse) Bool } b ] True ]
                                   False
                                 ]
                               )
-                              [ [ (builtin greaterThanEqualsInteger) arg ] arg ]
-                            ]
+                            )
                           )
                         )
-                      )
-                      (termbind
-                        (strict)
-                        (vardecl
-                          greaterThanInteger
-                          (fun (con integer) (fun (con integer) Bool))
-                        )
-                        (lam
-                          arg
-                          (con integer)
+                        (termbind
+                          (strict)
+                          (vardecl
+                            greaterThanInteger
+                            (fun (con integer) (fun (con integer) Bool))
+                          )
                           (lam
                             arg
                             (con integer)
-                            [
-                              (lam
-                                b
-                                (con bool)
+                            (lam
+                              arg
+                              (con integer)
+                              (let
+                                (nonrec)
+                                (termbind
+                                  (strict)
+                                  (vardecl b (con bool))
+                                  [ [ (builtin greaterThanInteger) arg ] arg ]
+                                )
                                 [
                                   [ [ { (builtin ifThenElse) Bool } b ] True ]
                                   False
                                 ]
                               )
-                              [ [ (builtin greaterThanInteger) arg ] arg ]
-                            ]
+                            )
                           )
                         )
-                      )
-                      (termbind
-                        (strict)
-                        (vardecl
-                          lessThanInteger
-                          (fun (con integer) (fun (con integer) Bool))
-                        )
-                        (lam
-                          arg
-                          (con integer)
+                        (termbind
+                          (strict)
+                          (vardecl
+                            lessThanInteger
+                            (fun (con integer) (fun (con integer) Bool))
+                          )
                           (lam
                             arg
                             (con integer)
-                            [
-                              (lam
-                                b
-                                (con bool)
+                            (lam
+                              arg
+                              (con integer)
+                              (let
+                                (nonrec)
+                                (termbind
+                                  (strict)
+                                  (vardecl b (con bool))
+                                  [ [ (builtin lessThanInteger) arg ] arg ]
+                                )
                                 [
                                   [ [ { (builtin ifThenElse) Bool } b ] True ]
                                   False
                                 ]
                               )
-                              [ [ (builtin lessThanInteger) arg ] arg ]
-                            ]
+                            )
                           )
                         )
-                      )
-                      (datatypebind
-                        (datatype
-                          (tyvardecl Ord (fun (type) (type)))
-                          (tyvardecl a (type))
-                          Ord_match
-                          (vardecl
-                            CConsOrd
-                            (fun [(lam a (type) (fun a (fun a Bool))) a] (fun (fun a (fun a Ordering)) (fun (fun a (fun a Bool)) (fun (fun a (fun a Bool)) (fun (fun a (fun a Bool)) (fun (fun a (fun a Bool)) (fun (fun a (fun a a)) (fun (fun a (fun a a)) [Ord a]))))))))
+                        (datatypebind
+                          (datatype
+                            (tyvardecl Ord (fun (type) (type)))
+                            (tyvardecl a (type))
+                            Ord_match
+                            (vardecl
+                              CConsOrd
+                              (fun [(lam a (type) (fun a (fun a Bool))) a] (fun (fun a (fun a Ordering)) (fun (fun a (fun a Bool)) (fun (fun a (fun a Bool)) (fun (fun a (fun a Bool)) (fun (fun a (fun a Bool)) (fun (fun a (fun a a)) (fun (fun a (fun a a)) [Ord a]))))))))
+                            )
                           )
                         )
-                      )
-                      (termbind
-                        (nonstrict)
-                        (vardecl fOrdSlot [Ord (con integer)])
-                        [
+                        (termbind
+                          (nonstrict)
+                          (vardecl fOrdSlot [Ord (con integer)])
                           [
                             [
                               [
@@ -1951,57 +2266,58 @@
                                   [
                                     [
                                       [
-                                        { CConsOrd (con integer) } equalsInteger
+                                        [
+                                          { CConsOrd (con integer) }
+                                          equalsInteger
+                                        ]
+                                        fOrdData_ccompare
                                       ]
-                                      fOrdData_ccompare
+                                      lessThanInteger
                                     ]
-                                    lessThanInteger
+                                    lessThanEqInteger
                                   ]
-                                  lessThanEqInteger
+                                  greaterThanInteger
                                 ]
-                                greaterThanInteger
+                                greaterThanEqInteger
                               ]
-                              greaterThanEqInteger
+                              fOrdInteger_cmax
                             ]
-                            fOrdInteger_cmax
+                            fOrdInteger_cmin
                           ]
-                          fOrdInteger_cmin
-                        ]
-                      )
-                      (datatypebind
-                        (datatype
-                          (tyvardecl Campaign (type))
+                        )
+                        (datatypebind
+                          (datatype
+                            (tyvardecl Campaign (type))
 
-                          Campaign_match
+                            Campaign_match
+                            (vardecl
+                              Campaign
+                              (fun (con integer) (fun [[(lam k (type) (lam v (type) [List [[Tuple2 k] v]])) (con bytestring)] [[(lam k (type) (lam v (type) [List [[Tuple2 k] v]])) (con bytestring)] (con integer)]] (fun (con integer) (fun (con bytestring) Campaign))))
+                            )
+                          )
+                        )
+                        (termbind
+                          (strict)
                           (vardecl
-                            Campaign
-                            (fun (con integer) (fun [[(lam k (type) (lam v (type) [List [[Tuple2 k] v]])) (con bytestring)] [[(lam k (type) (lam v (type) [List [[Tuple2 k] v]])) (con bytestring)] (con integer)]] (fun (con integer) (fun (con bytestring) Campaign))))
-                          )
-                        )
-                      )
-                      (termbind
-                        (strict)
-                        (vardecl
-                          compare
-                          (all a (type) (fun [Ord a] (fun a (fun a Ordering))))
-                        )
-                        (abs
-                          a
-                          (type)
-                          (lam
-                            v
-                            [Ord a]
-                            [
-                              { [ { Ord_match a } v ] (fun a (fun a Ordering)) }
-                              (lam
-                                v
-                                [(lam a (type) (fun a (fun a Bool))) a]
+                            compare
+                            (all a (type) (fun [Ord a] (fun a (fun a Ordering))))
+                          )
+                          (abs
+                            a
+                            (type)
+                            (lam
+                              v
+                              [Ord a]
+                              [
+                                {
+                                  [ { Ord_match a } v ] (fun a (fun a Ordering))
+                                }
                                 (lam
                                   v
-                                  (fun a (fun a Ordering))
+                                  [(lam a (type) (fun a (fun a Bool))) a]
                                   (lam
                                     v
-                                    (fun a (fun a Bool))
+                                    (fun a (fun a Ordering))
                                     (lam
                                       v
                                       (fun a (fun a Bool))
@@ -2013,166 +2329,190 @@
                                           (fun a (fun a Bool))
                                           (lam
                                             v
-                                            (fun a (fun a a))
-                                            (lam v (fun a (fun a a)) v)
+                                            (fun a (fun a Bool))
+                                            (lam
+                                              v
+                                              (fun a (fun a a))
+                                              (lam v (fun a (fun a a)) v)
+                                            )
                                           )
                                         )
                                       )
                                     )
                                   )
                                 )
-                              )
-                            ]
+                              ]
+                            )
                           )
                         )
-                      )
-                      (termbind
-                        (strict)
-                        (vardecl
-                          hull_ccompare
-                          (all a (type) (fun [Ord a] (fun [Extended a] (fun [Extended a] Ordering))))
-                        )
-                        (abs
-                          a
-                          (type)
-                          (lam
-                            dOrd
-                            [Ord a]
+                        (termbind
+                          (strict)
+                          (vardecl
+                            hull_ccompare
+                            (all a (type) (fun [Ord a] (fun [Extended a] (fun [Extended a] Ordering))))
+                          )
+                          (abs
+                            a
+                            (type)
                             (lam
-                              ds
-                              [Extended a]
+                              dOrd
+                              [Ord a]
                               (lam
                                 ds
                                 [Extended a]
-                                (let
-                                  (nonrec)
-                                  (termbind
-                                    (strict)
-                                    (vardecl
-                                      fail (fun (all a (type) a) Ordering)
+                                (lam
+                                  ds
+                                  [Extended a]
+                                  (let
+                                    (nonrec)
+                                    (termbind
+                                      (strict)
+                                      (vardecl
+                                        fail (fun (all a (type) a) Ordering)
+                                      )
+                                      (lam
+                                        ds
+                                        (all a (type) a)
+                                        (let
+                                          (nonrec)
+                                          (typebind
+                                            (tyvardecl e (type)) Ordering
+                                          )
+                                          (error e)
+                                        )
+                                      )
                                     )
-                                    (lam
-                                      ds
-                                      (all a (type) a)
-                                      { (abs e (type) (error e)) Ordering }
-                                    )
-                                  )
-                                  [
                                     [
                                       [
                                         [
-                                          {
-                                            [ { Extended_match a } ds ]
-                                            (fun Unit Ordering)
-                                          }
-                                          (lam
-                                            default_arg0
-                                            a
+                                          [
+                                            {
+                                              [ { Extended_match a } ds ]
+                                              (fun Unit Ordering)
+                                            }
                                             (lam
-                                              thunk
-                                              Unit
-                                              [
+                                              default_arg0
+                                              a
+                                              (lam
+                                                thunk
+                                                Unit
                                                 [
                                                   [
                                                     [
-                                                      {
-                                                        [
-                                                          { Extended_match a }
-                                                          ds
-                                                        ]
-                                                        (fun Unit Ordering)
-                                                      }
-                                                      (lam
-                                                        default_arg0
-                                                        a
+                                                      [
+                                                        {
+                                                          [
+                                                            { Extended_match a }
+                                                            ds
+                                                          ]
+                                                          (fun Unit Ordering)
+                                                        }
                                                         (lam
-                                                          thunk
-                                                          Unit
-                                                          (let
-                                                            (nonrec)
-                                                            (termbind
-                                                              (strict)
-                                                              (vardecl
-                                                                fail
-                                                                (fun (all a (type) a) Ordering)
-                                                              )
-                                                              (lam
-                                                                ds
-                                                                (all a (type) a)
-                                                                [
+                                                          default_arg0
+                                                          a
+                                                          (lam
+                                                            thunk
+                                                            Unit
+                                                            (let
+                                                              (nonrec)
+                                                              (termbind
+                                                                (strict)
+                                                                (vardecl
+                                                                  fail
+                                                                  (fun (all a (type) a) Ordering)
+                                                                )
+                                                                (lam
+                                                                  ds
+                                                                  (all a (type) a)
                                                                   [
                                                                     [
                                                                       [
-                                                                        {
-                                                                          [
-                                                                            {
-                                                                              Extended_match
-                                                                              a
-                                                                            }
-                                                                            ds
-                                                                          ]
-                                                                          (fun Unit Ordering)
-                                                                        }
-                                                                        (lam
-                                                                          default_arg0
-                                                                          a
+                                                                        [
+                                                                          {
+                                                                            [
+                                                                              {
+                                                                                Extended_match
+                                                                                a
+                                                                              }
+                                                                              ds
+                                                                            ]
+                                                                            (fun Unit Ordering)
+                                                                          }
                                                                           (lam
-                                                                            thunk
-                                                                            Unit
-                                                                            [
+                                                                            default_arg0
+                                                                            a
+                                                                            (lam
+                                                                              thunk
+                                                                              Unit
                                                                               [
                                                                                 [
                                                                                   [
-                                                                                    {
-                                                                                      [
-                                                                                        {
-                                                                                          Extended_match
-                                                                                          a
-                                                                                        }
-                                                                                        ds
-                                                                                      ]
-                                                                                      (fun Unit Ordering)
-                                                                                    }
-                                                                                    (lam
-                                                                                      l
-                                                                                      a
+                                                                                    [
+                                                                                      {
+                                                                                        [
+                                                                                          {
+                                                                                            Extended_match
+                                                                                            a
+                                                                                          }
+                                                                                          ds
+                                                                                        ]
+                                                                                        (fun Unit Ordering)
+                                                                                      }
                                                                                       (lam
-                                                                                        thunk
-                                                                                        Unit
-                                                                                        [
+                                                                                        l
+                                                                                        a
+                                                                                        (lam
+                                                                                          thunk
+                                                                                          Unit
                                                                                           [
                                                                                             [
                                                                                               [
-                                                                                                {
-                                                                                                  [
-                                                                                                    {
-                                                                                                      Extended_match
-                                                                                                      a
-                                                                                                    }
-                                                                                                    ds
-                                                                                                  ]
-                                                                                                  (fun Unit Ordering)
-                                                                                                }
-                                                                                                (lam
-                                                                                                  r
-                                                                                                  a
+                                                                                                [
+                                                                                                  {
+                                                                                                    [
+                                                                                                      {
+                                                                                                        Extended_match
+                                                                                                        a
+                                                                                                      }
+                                                                                                      ds
+                                                                                                    ]
+                                                                                                    (fun Unit Ordering)
+                                                                                                  }
                                                                                                   (lam
-                                                                                                    thunk
-                                                                                                    Unit
-                                                                                                    [
+                                                                                                    r
+                                                                                                    a
+                                                                                                    (lam
+                                                                                                      thunk
+                                                                                                      Unit
                                                                                                       [
                                                                                                         [
-                                                                                                          {
-                                                                                                            compare
-                                                                                                            a
-                                                                                                          }
-                                                                                                          dOrd
+                                                                                                          [
+                                                                                                            {
+                                                                                                              compare
+                                                                                                              a
+                                                                                                            }
+                                                                                                            dOrd
+                                                                                                          ]
+                                                                                                          l
                                                                                                         ]
-                                                                                                        l
+                                                                                                        r
                                                                                                       ]
-                                                                                                      r
-                                                                                                    ]
+                                                                                                    )
                                                                                                   )
+                                                                                                ]
+                                                                                                (lam
+                                                                                                  thunk
+                                                                                                  Unit
+                                                                                                  [
+                                                                                                    fail
+                                                                                                    (abs
+                                                                                                      e
+                                                                                                      (type)
+                                                                                                      (error
+                                                                                                        e
+                                                                                                      )
+                                                                                                    )
+                                                                                                  ]
                                                                                                 )
                                                                                               ]
                                                                                               (lam
@@ -2190,6 +2530,96 @@
                                                                                                 ]
                                                                                               )
                                                                                             ]
+                                                                                            Unit
+                                                                                          ]
+                                                                                        )
+                                                                                      )
+                                                                                    ]
+                                                                                    (lam
+                                                                                      thunk
+                                                                                      Unit
+                                                                                      [
+                                                                                        fail
+                                                                                        (abs
+                                                                                          e
+                                                                                          (type)
+                                                                                          (error
+                                                                                            e
+                                                                                          )
+                                                                                        )
+                                                                                      ]
+                                                                                    )
+                                                                                  ]
+                                                                                  (lam
+                                                                                    thunk
+                                                                                    Unit
+                                                                                    GT
+                                                                                  )
+                                                                                ]
+                                                                                Unit
+                                                                              ]
+                                                                            )
+                                                                          )
+                                                                        ]
+                                                                        (lam
+                                                                          thunk
+                                                                          Unit
+                                                                          [
+                                                                            [
+                                                                              [
+                                                                                [
+                                                                                  {
+                                                                                    [
+                                                                                      {
+                                                                                        Extended_match
+                                                                                        a
+                                                                                      }
+                                                                                      ds
+                                                                                    ]
+                                                                                    (fun Unit Ordering)
+                                                                                  }
+                                                                                  (lam
+                                                                                    l
+                                                                                    a
+                                                                                    (lam
+                                                                                      thunk
+                                                                                      Unit
+                                                                                      [
+                                                                                        [
+                                                                                          [
+                                                                                            [
+                                                                                              {
+                                                                                                [
+                                                                                                  {
+                                                                                                    Extended_match
+                                                                                                    a
+                                                                                                  }
+                                                                                                  ds
+                                                                                                ]
+                                                                                                (fun Unit Ordering)
+                                                                                              }
+                                                                                              (lam
+                                                                                                r
+                                                                                                a
+                                                                                                (lam
+                                                                                                  thunk
+                                                                                                  Unit
+                                                                                                  [
+                                                                                                    [
+                                                                                                      [
+                                                                                                        {
+                                                                                                          compare
+                                                                                                          a
+                                                                                                        }
+                                                                                                        dOrd
+                                                                                                      ]
+                                                                                                      l
+                                                                                                    ]
+                                                                                                    r
+                                                                                                  ]
+                                                                                                )
+                                                                                              )
+                                                                                            ]
                                                                                             (lam
                                                                                               thunk
                                                                                               Unit
@@ -2205,37 +2635,209 @@
                                                                                               ]
                                                                                             )
                                                                                           ]
-                                                                                          Unit
+                                                                                          (lam
+                                                                                            thunk
+                                                                                            Unit
+                                                                                            [
+                                                                                              fail
+                                                                                              (abs
+                                                                                                e
+                                                                                                (type)
+                                                                                                (error
+                                                                                                  e
+                                                                                                )
+                                                                                              )
+                                                                                            ]
+                                                                                          )
                                                                                         ]
-                                                                                      )
+                                                                                        Unit
+                                                                                      ]
                                                                                     )
-                                                                                  ]
-                                                                                  (lam
-                                                                                    thunk
-                                                                                    Unit
-                                                                                    [
-                                                                                      fail
-                                                                                      (abs
-                                                                                        e
-                                                                                        (type)
-                                                                                        (error
-                                                                                          e
-                                                                                        )
-                                                                                      )
-                                                                                    ]
                                                                                   )
                                                                                 ]
                                                                                 (lam
                                                                                   thunk
                                                                                   Unit
-                                                                                  GT
+                                                                                  [
+                                                                                    fail
+                                                                                    (abs
+                                                                                      e
+                                                                                      (type)
+                                                                                      (error
+                                                                                        e
+                                                                                      )
+                                                                                    )
+                                                                                  ]
                                                                                 )
                                                                               ]
-                                                                              Unit
+                                                                              (lam
+                                                                                thunk
+                                                                                Unit
+                                                                                GT
+                                                                              )
                                                                             ]
+                                                                            Unit
+                                                                          ]
+                                                                        )
+                                                                      ]
+                                                                      (lam
+                                                                        thunk
+                                                                        Unit
+                                                                        LT
+                                                                      )
+                                                                    ]
+                                                                    Unit
+                                                                  ]
+                                                                )
+                                                              )
+                                                              [
+                                                                [
+                                                                  [
+                                                                    [
+                                                                      {
+                                                                        [
+                                                                          {
+                                                                            Extended_match
+                                                                            a
+                                                                          }
+                                                                          ds
+                                                                        ]
+                                                                        (fun Unit Ordering)
+                                                                      }
+                                                                      (lam
+                                                                        default_arg0
+                                                                        a
+                                                                        (lam
+                                                                          thunk
+                                                                          Unit
+                                                                          [
+                                                                            fail
+                                                                            (abs
+                                                                              e
+                                                                              (type)
+                                                                              (error
+                                                                                e
+                                                                              )
+                                                                            )
+                                                                          ]
+                                                                        )
+                                                                      )
+                                                                    ]
+                                                                    (lam
+                                                                      thunk
+                                                                      Unit
+                                                                      [
+                                                                        fail
+                                                                        (abs
+                                                                          e
+                                                                          (type)
+                                                                          (error
+                                                                            e
                                                                           )
                                                                         )
                                                                       ]
+                                                                    )
+                                                                  ]
+                                                                  (lam
+                                                                    thunk
+                                                                    Unit
+                                                                    [
+                                                                      [
+                                                                        [
+                                                                          [
+                                                                            {
+                                                                              [
+                                                                                {
+                                                                                  Extended_match
+                                                                                  a
+                                                                                }
+                                                                                ds
+                                                                              ]
+                                                                              (fun Unit Ordering)
+                                                                            }
+                                                                            (lam
+                                                                              default_arg0
+                                                                              a
+                                                                              (lam
+                                                                                thunk
+                                                                                Unit
+                                                                                [
+                                                                                  fail
+                                                                                  (abs
+                                                                                    e
+                                                                                    (type)
+                                                                                    (error
+                                                                                      e
+                                                                                    )
+                                                                                  )
+                                                                                ]
+                                                                              )
+                                                                            )
+                                                                          ]
+                                                                          (lam
+                                                                            thunk
+                                                                            Unit
+                                                                            [
+                                                                              fail
+                                                                              (abs
+                                                                                e
+                                                                                (type)
+                                                                                (error
+                                                                                  e
+                                                                                )
+                                                                              )
+                                                                            ]
+                                                                          )
+                                                                        ]
+                                                                        (lam
+                                                                          thunk
+                                                                          Unit
+                                                                          EQ
+                                                                        )
+                                                                      ]
+                                                                      Unit
+                                                                    ]
+                                                                  )
+                                                                ]
+                                                                Unit
+                                                              ]
+                                                            )
+                                                          )
+                                                        )
+                                                      ]
+                                                      (lam thunk Unit GT)
+                                                    ]
+                                                    (lam
+                                                      thunk
+                                                      Unit
+                                                      (let
+                                                        (nonrec)
+                                                        (termbind
+                                                          (strict)
+                                                          (vardecl
+                                                            fail
+                                                            (fun (all a (type) a) Ordering)
+                                                          )
+                                                          (lam
+                                                            ds
+                                                            (all a (type) a)
+                                                            [
+                                                              [
+                                                                [
+                                                                  [
+                                                                    {
+                                                                      [
+                                                                        {
+                                                                          Extended_match
+                                                                          a
+                                                                        }
+                                                                        ds
+                                                                      ]
+                                                                      (fun Unit Ordering)
+                                                                    }
+                                                                    (lam
+                                                                      default_arg0
+                                                                      a
                                                                       (lam
                                                                         thunk
                                                                         Unit
@@ -2354,17 +2956,306 @@
                                                                           Unit
                                                                         ]
                                                                       )
+                                                                    )
+                                                                  ]
+                                                                  (lam
+                                                                    thunk
+                                                                    Unit
+                                                                    [
+                                                                      [
+                                                                        [
+                                                                          [
+                                                                            {
+                                                                              [
+                                                                                {
+                                                                                  Extended_match
+                                                                                  a
+                                                                                }
+                                                                                ds
+                                                                              ]
+                                                                              (fun Unit Ordering)
+                                                                            }
+                                                                            (lam
+                                                                              l
+                                                                              a
+                                                                              (lam
+                                                                                thunk
+                                                                                Unit
+                                                                                [
+                                                                                  [
+                                                                                    [
+                                                                                      [
+                                                                                        {
+                                                                                          [
+                                                                                            {
+                                                                                              Extended_match
+                                                                                              a
+                                                                                            }
+                                                                                            ds
+                                                                                          ]
+                                                                                          (fun Unit Ordering)
+                                                                                        }
+                                                                                        (lam
+                                                                                          r
+                                                                                          a
+                                                                                          (lam
+                                                                                            thunk
+                                                                                            Unit
+                                                                                            [
+                                                                                              [
+                                                                                                [
+                                                                                                  {
+                                                                                                    compare
+                                                                                                    a
+                                                                                                  }
+                                                                                                  dOrd
+                                                                                                ]
+                                                                                                l
+                                                                                              ]
+                                                                                              r
+                                                                                            ]
+                                                                                          )
+                                                                                        )
+                                                                                      ]
+                                                                                      (lam
+                                                                                        thunk
+                                                                                        Unit
+                                                                                        [
+                                                                                          fail
+                                                                                          (abs
+                                                                                            e
+                                                                                            (type)
+                                                                                            (error
+                                                                                              e
+                                                                                            )
+                                                                                          )
+                                                                                        ]
+                                                                                      )
+                                                                                    ]
+                                                                                    (lam
+                                                                                      thunk
+                                                                                      Unit
+                                                                                      [
+                                                                                        fail
+                                                                                        (abs
+                                                                                          e
+                                                                                          (type)
+                                                                                          (error
+                                                                                            e
+                                                                                          )
+                                                                                        )
+                                                                                      ]
+                                                                                    )
+                                                                                  ]
+                                                                                  Unit
+                                                                                ]
+                                                                              )
+                                                                            )
+                                                                          ]
+                                                                          (lam
+                                                                            thunk
+                                                                            Unit
+                                                                            [
+                                                                              fail
+                                                                              (abs
+                                                                                e
+                                                                                (type)
+                                                                                (error
+                                                                                  e
+                                                                                )
+                                                                              )
+                                                                            ]
+                                                                          )
+                                                                        ]
+                                                                        (lam
+                                                                          thunk
+                                                                          Unit
+                                                                          GT
+                                                                        )
+                                                                      ]
+                                                                      Unit
+                                                                    ]
+                                                                  )
+                                                                ]
+                                                                (lam
+                                                                  thunk Unit LT
+                                                                )
+                                                              ]
+                                                              Unit
+                                                            ]
+                                                          )
+                                                        )
+                                                        [
+                                                          [
+                                                            [
+                                                              [
+                                                                {
+                                                                  [
+                                                                    {
+                                                                      Extended_match
+                                                                      a
+                                                                    }
+                                                                    ds
+                                                                  ]
+                                                                  (fun Unit Ordering)
+                                                                }
+                                                                (lam
+                                                                  default_arg0
+                                                                  a
+                                                                  (lam
+                                                                    thunk
+                                                                    Unit
+                                                                    [
+                                                                      fail
+                                                                      (abs
+                                                                        e
+                                                                        (type)
+                                                                        (error e
+                                                                        )
+                                                                      )
+                                                                    ]
+                                                                  )
+                                                                )
+                                                              ]
+                                                              (lam
+                                                                thunk
+                                                                Unit
+                                                                [
+                                                                  fail
+                                                                  (abs
+                                                                    e
+                                                                    (type)
+                                                                    (error e)
+                                                                  )
+                                                                ]
+                                                              )
+                                                            ]
+                                                            (lam
+                                                              thunk
+                                                              Unit
+                                                              [
+                                                                [
+                                                                  [
+                                                                    [
+                                                                      {
+                                                                        [
+                                                                          {
+                                                                            Extended_match
+                                                                            a
+                                                                          }
+                                                                          ds
+                                                                        ]
+                                                                        (fun Unit Ordering)
+                                                                      }
+                                                                      (lam
+                                                                        default_arg0
+                                                                        a
+                                                                        (lam
+                                                                          thunk
+                                                                          Unit
+                                                                          [
+                                                                            fail
+                                                                            (abs
+                                                                              e
+                                                                              (type)
+                                                                              (error
+                                                                                e
+                                                                              )
+                                                                            )
+                                                                          ]
+                                                                        )
+                                                                      )
                                                                     ]
                                                                     (lam
                                                                       thunk
                                                                       Unit
-                                                                      LT
+                                                                      [
+                                                                        fail
+                                                                        (abs
+                                                                          e
+                                                                          (type)
+                                                                          (error
+                                                                            e
+                                                                          )
+                                                                        )
+                                                                      ]
                                                                     )
                                                                   ]
-                                                                  Unit
+                                                                  (lam
+                                                                    thunk
+                                                                    Unit
+                                                                    EQ
+                                                                  )
                                                                 ]
-                                                              )
+                                                                Unit
+                                                              ]
                                                             )
+                                                          ]
+                                                          Unit
+                                                        ]
+                                                      )
+                                                    )
+                                                  ]
+                                                  Unit
+                                                ]
+                                              )
+                                            )
+                                          ]
+                                          (lam
+                                            thunk
+                                            Unit
+                                            [
+                                              [
+                                                [
+                                                  [
+                                                    {
+                                                      [
+                                                        { Extended_match a } ds
+                                                      ]
+                                                      (fun Unit Ordering)
+                                                    }
+                                                    (lam
+                                                      default_arg0
+                                                      a
+                                                      (lam thunk Unit LT)
+                                                    )
+                                                  ]
+                                                  (lam thunk Unit EQ)
+                                                ]
+                                                (lam thunk Unit LT)
+                                              ]
+                                              Unit
+                                            ]
+                                          )
+                                        ]
+                                        (lam
+                                          thunk
+                                          Unit
+                                          [
+                                            [
+                                              [
+                                                [
+                                                  {
+                                                    [ { Extended_match a } ds ]
+                                                    (fun Unit Ordering)
+                                                  }
+                                                  (lam
+                                                    default_arg0
+                                                    a
+                                                    (lam
+                                                      thunk
+                                                      Unit
+                                                      (let
+                                                        (nonrec)
+                                                        (termbind
+                                                          (strict)
+                                                          (vardecl
+                                                            fail
+                                                            (fun (all a (type) a) Ordering)
+                                                          )
+                                                          (lam
+                                                            ds
+                                                            (all a (type) a)
                                                             [
                                                               [
                                                                 [
@@ -2386,628 +3277,74 @@
                                                                         thunk
                                                                         Unit
                                                                         [
-                                                                          fail
-                                                                          (abs
-                                                                            e
-                                                                            (type)
-                                                                            (error
-                                                                              e
-                                                                            )
-                                                                          )
-                                                                        ]
-                                                                      )
-                                                                    )
-                                                                  ]
-                                                                  (lam
-                                                                    thunk
-                                                                    Unit
-                                                                    [
-                                                                      fail
-                                                                      (abs
-                                                                        e
-                                                                        (type)
-                                                                        (error e
-                                                                        )
-                                                                      )
-                                                                    ]
-                                                                  )
-                                                                ]
-                                                                (lam
-                                                                  thunk
-                                                                  Unit
-                                                                  [
-                                                                    [
-                                                                      [
-                                                                        [
-                                                                          {
-                                                                            [
-                                                                              {
-                                                                                Extended_match
-                                                                                a
-                                                                              }
-                                                                              ds
-                                                                            ]
-                                                                            (fun Unit Ordering)
-                                                                          }
-                                                                          (lam
-                                                                            default_arg0
-                                                                            a
-                                                                            (lam
-                                                                              thunk
-                                                                              Unit
-                                                                              [
-                                                                                fail
-                                                                                (abs
-                                                                                  e
-                                                                                  (type)
-                                                                                  (error
-                                                                                    e
-                                                                                  )
-                                                                                )
-                                                                              ]
-                                                                            )
-                                                                          )
-                                                                        ]
-                                                                        (lam
-                                                                          thunk
-                                                                          Unit
-                                                                          [
-                                                                            fail
-                                                                            (abs
-                                                                              e
-                                                                              (type)
-                                                                              (error
-                                                                                e
-                                                                              )
-                                                                            )
-                                                                          ]
-                                                                        )
-                                                                      ]
-                                                                      (lam
-                                                                        thunk
-                                                                        Unit
-                                                                        EQ
-                                                                      )
-                                                                    ]
-                                                                    Unit
-                                                                  ]
-                                                                )
-                                                              ]
-                                                              Unit
-                                                            ]
-                                                          )
-                                                        )
-                                                      )
-<<<<<<< HEAD
-                                                    ]
-                                                    (lam thunk Unit GT)
-                                                  ]
-                                                  (lam
-                                                    thunk
-                                                    Unit
-                                                    (let
-                                                      (nonrec)
-                                                      (termbind
-                                                        (strict)
-                                                        (vardecl
-                                                          fail
-                                                          (fun (all a (type) a) Ordering)
-                                                        )
-=======
-                                                    )
-                                                  )
-                                                ]
-                                              )
-                                            )
-                                          )
-                                        ]
-                                        Unit
-                                      ]
-                                    )
-                                  )
-                                  [ go [ [ unionVal l ] r ] ]
-                                )
-                              )
-                            )
-                          )
-                        )
-                        (termbind
-                          (strict)
-                          (vardecl
-                            equalsInteger
-                            (fun (con integer) (fun (con integer) Bool))
-                          )
-                          (lam
-                            arg
-                            (con integer)
-                            (lam
-                              arg
-                              (con integer)
-                              (let
-                                (nonrec)
-                                (termbind
-                                  (strict)
-                                  (vardecl b (con bool))
-                                  [ [ (builtin equalsInteger) arg ] arg ]
-                                )
-                                [
-                                  [ [ { (builtin ifThenElse) Bool } b ] True ]
-                                  False
-                                ]
-                              )
-                            )
-                          )
-                        )
-                        (termbind
-                          (strict)
-                          (vardecl
-                            lessThanEqInteger
-                            (fun (con integer) (fun (con integer) Bool))
-                          )
-                          (lam
-                            arg
-                            (con integer)
-                            (lam
-                              arg
-                              (con integer)
-                              (let
-                                (nonrec)
-                                (termbind
-                                  (strict)
-                                  (vardecl b (con bool))
-                                  [
-                                    [ (builtin lessThanEqualsInteger) arg ] arg
-                                  ]
-                                )
-                                [
-                                  [ [ { (builtin ifThenElse) Bool } b ] True ]
-                                  False
-                                ]
-                              )
-                            )
-                          )
-                        )
-                        (datatypebind
-                          (datatype
-                            (tyvardecl Ordering (type))
-
-                            Ordering_match
-                            (vardecl EQ Ordering)
-                            (vardecl GT Ordering)
-                            (vardecl LT Ordering)
-                          )
-                        )
-                        (termbind
-                          (strict)
-                          (vardecl
-                            fOrdData_ccompare
-                            (fun (con integer) (fun (con integer) Ordering))
-                          )
-                          (lam
-                            x
-                            (con integer)
-                            (lam
-                              y
-                              (con integer)
-                              [
-                                [
-                                  [
-                                    {
-                                      [ Bool_match [ [ equalsInteger x ] y ] ]
-                                      (fun Unit Ordering)
-                                    }
-                                    (lam thunk Unit EQ)
-                                  ]
-                                  (lam
-                                    thunk
-                                    Unit
-                                    [
-                                      [
-                                        [
-                                          {
-                                            [
-                                              Bool_match
-                                              [ [ lessThanEqInteger x ] y ]
-                                            ]
-                                            (fun Unit Ordering)
-                                          }
-                                          (lam thunk Unit LT)
-                                        ]
-                                        (lam thunk Unit GT)
-                                      ]
-                                      Unit
-                                    ]
-                                  )
-                                ]
-                                Unit
-                              ]
-                            )
-                          )
-                        )
-                        (termbind
-                          (strict)
-                          (vardecl
-                            fOrdInteger_cmax
-                            (fun (con integer) (fun (con integer) (con integer)))
-                          )
-                          (lam
-                            x
-                            (con integer)
-                            (lam
-                              y
-                              (con integer)
-                              [
-                                [
-                                  [
-                                    {
-                                      [
-                                        Bool_match [ [ lessThanEqInteger x ] y ]
-                                      ]
-                                      (fun Unit (con integer))
-                                    }
-                                    (lam thunk Unit y)
-                                  ]
-                                  (lam thunk Unit x)
-                                ]
-                                Unit
-                              ]
-                            )
-                          )
-                        )
-                        (termbind
-                          (strict)
-                          (vardecl
-                            fOrdInteger_cmin
-                            (fun (con integer) (fun (con integer) (con integer)))
-                          )
-                          (lam
-                            x
-                            (con integer)
-                            (lam
-                              y
-                              (con integer)
-                              [
-                                [
-                                  [
-                                    {
-                                      [
-                                        Bool_match [ [ lessThanEqInteger x ] y ]
-                                      ]
-                                      (fun Unit (con integer))
-                                    }
-                                    (lam thunk Unit x)
-                                  ]
-                                  (lam thunk Unit y)
-                                ]
-                                Unit
-                              ]
-                            )
-                          )
-                        )
-                        (termbind
-                          (strict)
-                          (vardecl
-                            greaterThanEqInteger
-                            (fun (con integer) (fun (con integer) Bool))
-                          )
-                          (lam
-                            arg
-                            (con integer)
-                            (lam
-                              arg
-                              (con integer)
-                              (let
-                                (nonrec)
-                                (termbind
-                                  (strict)
-                                  (vardecl b (con bool))
-                                  [
-                                    [ (builtin greaterThanEqualsInteger) arg ]
-                                    arg
-                                  ]
-                                )
-                                [
-                                  [ [ { (builtin ifThenElse) Bool } b ] True ]
-                                  False
-                                ]
-                              )
-                            )
-                          )
-                        )
-                        (termbind
-                          (strict)
-                          (vardecl
-                            greaterThanInteger
-                            (fun (con integer) (fun (con integer) Bool))
-                          )
-                          (lam
-                            arg
-                            (con integer)
-                            (lam
-                              arg
-                              (con integer)
-                              (let
-                                (nonrec)
-                                (termbind
-                                  (strict)
-                                  (vardecl b (con bool))
-                                  [ [ (builtin greaterThanInteger) arg ] arg ]
-                                )
-                                [
-                                  [ [ { (builtin ifThenElse) Bool } b ] True ]
-                                  False
-                                ]
-                              )
-                            )
-                          )
-                        )
-                        (termbind
-                          (strict)
-                          (vardecl
-                            lessThanInteger
-                            (fun (con integer) (fun (con integer) Bool))
-                          )
-                          (lam
-                            arg
-                            (con integer)
-                            (lam
-                              arg
-                              (con integer)
-                              (let
-                                (nonrec)
-                                (termbind
-                                  (strict)
-                                  (vardecl b (con bool))
-                                  [ [ (builtin lessThanInteger) arg ] arg ]
-                                )
-                                [
-                                  [ [ { (builtin ifThenElse) Bool } b ] True ]
-                                  False
-                                ]
-                              )
-                            )
-                          )
-                        )
-                        (datatypebind
-                          (datatype
-                            (tyvardecl Ord (fun (type) (type)))
-                            (tyvardecl a (type))
-                            Ord_match
-                            (vardecl
-                              CConsOrd
-                              (fun [(lam a (type) (fun a (fun a Bool))) a] (fun (fun a (fun a Ordering)) (fun (fun a (fun a Bool)) (fun (fun a (fun a Bool)) (fun (fun a (fun a Bool)) (fun (fun a (fun a Bool)) (fun (fun a (fun a a)) (fun (fun a (fun a a)) [Ord a]))))))))
-                            )
-                          )
-                        )
-                        (termbind
-                          (nonstrict)
-                          (vardecl fOrdSlot [Ord (con integer)])
-                          [
-                            [
-                              [
-                                [
-                                  [
-                                    [
-                                      [
-                                        [
-                                          { CConsOrd (con integer) }
-                                          equalsInteger
-                                        ]
-                                        fOrdData_ccompare
-                                      ]
-                                      lessThanInteger
-                                    ]
-                                    lessThanEqInteger
-                                  ]
-                                  greaterThanInteger
-                                ]
-                                greaterThanEqInteger
-                              ]
-                              fOrdInteger_cmax
-                            ]
-                            fOrdInteger_cmin
-                          ]
-                        )
-                        (datatypebind
-                          (datatype
-                            (tyvardecl Campaign (type))
-
-                            Campaign_match
-                            (vardecl
-                              Campaign
-                              (fun (con integer) (fun [[(lam k (type) (lam v (type) [List [[Tuple2 k] v]])) (con bytestring)] [[(lam k (type) (lam v (type) [List [[Tuple2 k] v]])) (con bytestring)] (con integer)]] (fun (con integer) (fun (con bytestring) Campaign))))
-                            )
-                          )
-                        )
-                        (termbind
-                          (strict)
-                          (vardecl
-                            compare
-                            (all a (type) (fun [Ord a] (fun a (fun a Ordering))))
-                          )
-                          (abs
-                            a
-                            (type)
-                            (lam
-                              v
-                              [Ord a]
-                              [
-                                {
-                                  [ { Ord_match a } v ] (fun a (fun a Ordering))
-                                }
-                                (lam
-                                  v
-                                  [(lam a (type) (fun a (fun a Bool))) a]
-                                  (lam
-                                    v
-                                    (fun a (fun a Ordering))
-                                    (lam
-                                      v
-                                      (fun a (fun a Bool))
-                                      (lam
-                                        v
-                                        (fun a (fun a Bool))
-                                        (lam
-                                          v
-                                          (fun a (fun a Bool))
-                                          (lam
-                                            v
-                                            (fun a (fun a Bool))
-                                            (lam
-                                              v
-                                              (fun a (fun a a))
-                                              (lam v (fun a (fun a a)) v)
-                                            )
-                                          )
-                                        )
-                                      )
-                                    )
-                                  )
-                                )
-                              ]
-                            )
-                          )
-                        )
-                        (termbind
-                          (strict)
-                          (vardecl
-                            hull_ccompare
-                            (all a (type) (fun [Ord a] (fun [Extended a] (fun [Extended a] Ordering))))
-                          )
-                          (abs
-                            a
-                            (type)
-                            (lam
-                              dOrd
-                              [Ord a]
-                              (lam
-                                ds
-                                [Extended a]
-                                (lam
-                                  ds
-                                  [Extended a]
-                                  (let
-                                    (nonrec)
-                                    (termbind
-                                      (strict)
-                                      (vardecl
-                                        fail (fun (all a (type) a) Ordering)
-                                      )
-                                      (lam
-                                        ds
-                                        (all a (type) a)
-                                        (let
-                                          (nonrec)
-                                          (typebind
-                                            (tyvardecl e (type)) Ordering
-                                          )
-                                          (error e)
-                                        )
-                                      )
-                                    )
-                                    [
-                                      [
-                                        [
-                                          [
-                                            {
-                                              [ { Extended_match a } ds ]
-                                              (fun Unit Ordering)
-                                            }
-                                            (lam
-                                              default_arg0
-                                              a
-                                              (lam
-                                                thunk
-                                                Unit
-                                                [
-                                                  [
-                                                    [
-                                                      [
-                                                        {
-                                                          [
-                                                            { Extended_match a }
-                                                            ds
-                                                          ]
-                                                          (fun Unit Ordering)
-                                                        }
->>>>>>> 4be1f414
-                                                        (lam
-                                                          ds
-                                                          (all a (type) a)
-                                                          [
-                                                            [
-                                                              [
-                                                                [
-                                                                  {
-                                                                    [
-                                                                      {
-                                                                        Extended_match
-                                                                        a
-                                                                      }
-                                                                      ds
-                                                                    ]
-                                                                    (fun Unit Ordering)
-                                                                  }
-                                                                  (lam
-                                                                    default_arg0
-                                                                    a
-                                                                    (lam
-                                                                      thunk
-                                                                      Unit
-                                                                      [
-                                                                        [
                                                                           [
                                                                             [
-                                                                              {
-                                                                                [
-                                                                                  {
-                                                                                    Extended_match
-                                                                                    a
-                                                                                  }
-                                                                                  ds
-                                                                                ]
-                                                                                (fun Unit Ordering)
-                                                                              }
-                                                                              (lam
-                                                                                l
-                                                                                a
+                                                                              [
+                                                                                {
+                                                                                  [
+                                                                                    {
+                                                                                      Extended_match
+                                                                                      a
+                                                                                    }
+                                                                                    ds
+                                                                                  ]
+                                                                                  (fun Unit Ordering)
+                                                                                }
                                                                                 (lam
-                                                                                  thunk
-                                                                                  Unit
-                                                                                  [
+                                                                                  l
+                                                                                  a
+                                                                                  (lam
+                                                                                    thunk
+                                                                                    Unit
                                                                                     [
                                                                                       [
                                                                                         [
-                                                                                          {
-                                                                                            [
-                                                                                              {
-                                                                                                Extended_match
-                                                                                                a
-                                                                                              }
-                                                                                              ds
-                                                                                            ]
-                                                                                            (fun Unit Ordering)
-                                                                                          }
-                                                                                          (lam
-                                                                                            r
-                                                                                            a
+                                                                                          [
+                                                                                            {
+                                                                                              [
+                                                                                                {
+                                                                                                  Extended_match
+                                                                                                  a
+                                                                                                }
+                                                                                                ds
+                                                                                              ]
+                                                                                              (fun Unit Ordering)
+                                                                                            }
                                                                                             (lam
-                                                                                              thunk
-                                                                                              Unit
-                                                                                              [
+                                                                                              r
+                                                                                              a
+                                                                                              (lam
+                                                                                                thunk
+                                                                                                Unit
                                                                                                 [
                                                                                                   [
-                                                                                                    {
-                                                                                                      compare
-                                                                                                      a
-                                                                                                    }
-                                                                                                    dOrd
+                                                                                                    [
+                                                                                                      {
+                                                                                                        compare
+                                                                                                        a
+                                                                                                      }
+                                                                                                      dOrd
+                                                                                                    ]
+                                                                                                    l
                                                                                                   ]
-                                                                                                  l
+                                                                                                  r
                                                                                                 ]
-                                                                                                r
-                                                                                              ]
+                                                                                              )
                                                                                             )
+                                                                                          ]
+                                                                                          (lam
+                                                                                            thunk
+                                                                                            Unit
+                                                                                            [
+                                                                                              fail
+                                                                                              (abs
+                                                                                                e
+                                                                                                (type)
+                                                                                                (error
+                                                                                                  e
+                                                                                                )
+                                                                                              )
+                                                                                            ]
                                                                                           )
                                                                                         ]
                                                                                         (lam
@@ -3025,6 +3362,96 @@
                                                                                           ]
                                                                                         )
                                                                                       ]
+                                                                                      Unit
+                                                                                    ]
+                                                                                  )
+                                                                                )
+                                                                              ]
+                                                                              (lam
+                                                                                thunk
+                                                                                Unit
+                                                                                [
+                                                                                  fail
+                                                                                  (abs
+                                                                                    e
+                                                                                    (type)
+                                                                                    (error
+                                                                                      e
+                                                                                    )
+                                                                                  )
+                                                                                ]
+                                                                              )
+                                                                            ]
+                                                                            (lam
+                                                                              thunk
+                                                                              Unit
+                                                                              GT
+                                                                            )
+                                                                          ]
+                                                                          Unit
+                                                                        ]
+                                                                      )
+                                                                    )
+                                                                  ]
+                                                                  (lam
+                                                                    thunk
+                                                                    Unit
+                                                                    [
+                                                                      [
+                                                                        [
+                                                                          [
+                                                                            {
+                                                                              [
+                                                                                {
+                                                                                  Extended_match
+                                                                                  a
+                                                                                }
+                                                                                ds
+                                                                              ]
+                                                                              (fun Unit Ordering)
+                                                                            }
+                                                                            (lam
+                                                                              l
+                                                                              a
+                                                                              (lam
+                                                                                thunk
+                                                                                Unit
+                                                                                [
+                                                                                  [
+                                                                                    [
+                                                                                      [
+                                                                                        {
+                                                                                          [
+                                                                                            {
+                                                                                              Extended_match
+                                                                                              a
+                                                                                            }
+                                                                                            ds
+                                                                                          ]
+                                                                                          (fun Unit Ordering)
+                                                                                        }
+                                                                                        (lam
+                                                                                          r
+                                                                                          a
+                                                                                          (lam
+                                                                                            thunk
+                                                                                            Unit
+                                                                                            [
+                                                                                              [
+                                                                                                [
+                                                                                                  {
+                                                                                                    compare
+                                                                                                    a
+                                                                                                  }
+                                                                                                  dOrd
+                                                                                                ]
+                                                                                                l
+                                                                                              ]
+                                                                                              r
+                                                                                            ]
+                                                                                          )
+                                                                                        )
+                                                                                      ]
                                                                                       (lam
                                                                                         thunk
                                                                                         Unit
@@ -3040,37 +3467,204 @@
                                                                                         ]
                                                                                       )
                                                                                     ]
-                                                                                    Unit
+                                                                                    (lam
+                                                                                      thunk
+                                                                                      Unit
+                                                                                      [
+                                                                                        fail
+                                                                                        (abs
+                                                                                          e
+                                                                                          (type)
+                                                                                          (error
+                                                                                            e
+                                                                                          )
+                                                                                        )
+                                                                                      ]
+                                                                                    )
                                                                                   ]
-                                                                                )
+                                                                                  Unit
+                                                                                ]
                                                                               )
-                                                                            ]
-                                                                            (lam
-                                                                              thunk
-                                                                              Unit
-                                                                              [
-                                                                                fail
-                                                                                (abs
-                                                                                  e
-                                                                                  (type)
-                                                                                  (error
-                                                                                    e
-                                                                                  )
-                                                                                )
-                                                                              ]
                                                                             )
                                                                           ]
                                                                           (lam
                                                                             thunk
                                                                             Unit
-                                                                            GT
+                                                                            [
+                                                                              fail
+                                                                              (abs
+                                                                                e
+                                                                                (type)
+                                                                                (error
+                                                                                  e
+                                                                                )
+                                                                              )
+                                                                            ]
                                                                           )
                                                                         ]
-                                                                        Unit
+                                                                        (lam
+                                                                          thunk
+                                                                          Unit
+                                                                          GT
+                                                                        )
+                                                                      ]
+                                                                      Unit
+                                                                    ]
+                                                                  )
+                                                                ]
+                                                                (lam
+                                                                  thunk Unit LT
+                                                                )
+                                                              ]
+                                                              Unit
+                                                            ]
+                                                          )
+                                                        )
+                                                        [
+                                                          [
+                                                            [
+                                                              [
+                                                                {
+                                                                  [
+                                                                    {
+                                                                      Extended_match
+                                                                      a
+                                                                    }
+                                                                    ds
+                                                                  ]
+                                                                  (fun Unit Ordering)
+                                                                }
+                                                                (lam
+                                                                  default_arg0
+                                                                  a
+                                                                  (lam
+                                                                    thunk
+                                                                    Unit
+                                                                    [
+                                                                      fail
+                                                                      (abs
+                                                                        e
+                                                                        (type)
+                                                                        (error e
+                                                                        )
+                                                                      )
+                                                                    ]
+                                                                  )
+                                                                )
+                                                              ]
+                                                              (lam
+                                                                thunk
+                                                                Unit
+                                                                [
+                                                                  fail
+                                                                  (abs
+                                                                    e
+                                                                    (type)
+                                                                    (error e)
+                                                                  )
+                                                                ]
+                                                              )
+                                                            ]
+                                                            (lam
+                                                              thunk
+                                                              Unit
+                                                              [
+                                                                [
+                                                                  [
+                                                                    [
+                                                                      {
+                                                                        [
+                                                                          {
+                                                                            Extended_match
+                                                                            a
+                                                                          }
+                                                                          ds
+                                                                        ]
+                                                                        (fun Unit Ordering)
+                                                                      }
+                                                                      (lam
+                                                                        default_arg0
+                                                                        a
+                                                                        (lam
+                                                                          thunk
+                                                                          Unit
+                                                                          [
+                                                                            fail
+                                                                            (abs
+                                                                              e
+                                                                              (type)
+                                                                              (error
+                                                                                e
+                                                                              )
+                                                                            )
+                                                                          ]
+                                                                        )
+                                                                      )
+                                                                    ]
+                                                                    (lam
+                                                                      thunk
+                                                                      Unit
+                                                                      [
+                                                                        fail
+                                                                        (abs
+                                                                          e
+                                                                          (type)
+                                                                          (error
+                                                                            e
+                                                                          )
+                                                                        )
                                                                       ]
                                                                     )
+                                                                  ]
+                                                                  (lam
+                                                                    thunk
+                                                                    Unit
+                                                                    EQ
                                                                   )
                                                                 ]
+                                                                Unit
+                                                              ]
+                                                            )
+                                                          ]
+                                                          Unit
+                                                        ]
+                                                      )
+                                                    )
+                                                  )
+                                                ]
+                                                (lam thunk Unit GT)
+                                              ]
+                                              (lam
+                                                thunk
+                                                Unit
+                                                (let
+                                                  (nonrec)
+                                                  (termbind
+                                                    (strict)
+                                                    (vardecl
+                                                      fail
+                                                      (fun (all a (type) a) Ordering)
+                                                    )
+                                                    (lam
+                                                      ds
+                                                      (all a (type) a)
+                                                      [
+                                                        [
+                                                          [
+                                                            [
+                                                              {
+                                                                [
+                                                                  {
+                                                                    Extended_match
+                                                                    a
+                                                                  }
+                                                                  ds
+                                                                ]
+                                                                (fun Unit Ordering)
+                                                              }
+                                                              (lam
+                                                                default_arg0
+                                                                a
                                                                 (lam
                                                                   thunk
                                                                   Unit
@@ -3189,655 +3783,65 @@
                                                                     Unit
                                                                   ]
                                                                 )
-                                                              ]
-                                                              (lam thunk Unit LT
-                                                              )
-                                                            ]
-                                                            Unit
-                                                          ]
-                                                        )
-                                                      )
-                                                      [
-                                                        [
-                                                          [
-                                                            [
-                                                              {
-                                                                [
-                                                                  {
-                                                                    Extended_match
-                                                                    a
-                                                                  }
-                                                                  ds
-                                                                ]
-                                                                (fun Unit Ordering)
-                                                              }
-                                                              (lam
-                                                                default_arg0
-                                                                a
-                                                                (lam
-                                                                  thunk
-                                                                  Unit
-                                                                  [
-                                                                    fail
-                                                                    (abs
-                                                                      e
-                                                                      (type)
-                                                                      (error e)
-                                                                    )
-                                                                  ]
-                                                                )
                                                               )
                                                             ]
                                                             (lam
                                                               thunk
                                                               Unit
                                                               [
-                                                                fail
-                                                                (abs
-                                                                  e
-                                                                  (type)
-                                                                  (error e)
-                                                                )
-                                                              ]
-                                                            )
-                                                          ]
-                                                          (lam
-                                                            thunk
-                                                            Unit
-                                                            [
-                                                              [
                                                                 [
                                                                   [
-                                                                    {
-                                                                      [
-                                                                        {
-                                                                          Extended_match
-                                                                          a
-                                                                        }
-                                                                        ds
-                                                                      ]
-                                                                      (fun Unit Ordering)
-                                                                    }
-                                                                    (lam
-                                                                      default_arg0
-                                                                      a
-                                                                      (lam
-                                                                        thunk
-                                                                        Unit
-                                                                        [
-                                                                          fail
-                                                                          (abs
-                                                                            e
-                                                                            (type)
-                                                                            (error
-                                                                              e
-                                                                            )
-                                                                          )
-                                                                        ]
-                                                                      )
-                                                                    )
-                                                                  ]
-                                                                  (lam
-                                                                    thunk
-                                                                    Unit
-                                                                    [
-                                                                      fail
-                                                                      (abs
-                                                                        e
-                                                                        (type)
-                                                                        (error e
-                                                                        )
-                                                                      )
-                                                                    ]
-                                                                  )
-                                                                ]
-                                                                (lam
-                                                                  thunk Unit EQ
-                                                                )
-                                                              ]
-                                                              Unit
-                                                            ]
-                                                          )
-                                                        ]
-                                                        Unit
-                                                      ]
-                                                    )
-                                                  )
-                                                ]
-                                                Unit
-                                              ]
-                                            )
-                                          )
-                                        ]
-                                        (lam
-                                          thunk
-                                          Unit
-                                          [
-                                            [
-                                              [
-                                                [
-                                                  {
-                                                    [ { Extended_match a } ds ]
-                                                    (fun Unit Ordering)
-                                                  }
-                                                  (lam
-                                                    default_arg0
-                                                    a
-                                                    (lam thunk Unit LT)
-                                                  )
-                                                ]
-                                                (lam thunk Unit EQ)
-                                              ]
-                                              (lam thunk Unit LT)
-                                            ]
-                                            Unit
-                                          ]
-                                        )
-                                      ]
-                                      (lam
-                                        thunk
-                                        Unit
-                                        [
-                                          [
-                                            [
-                                              [
-                                                {
-                                                  [ { Extended_match a } ds ]
-                                                  (fun Unit Ordering)
-                                                }
-                                                (lam
-                                                  default_arg0
-                                                  a
-                                                  (lam
-                                                    thunk
-                                                    Unit
-                                                    (let
-                                                      (nonrec)
-                                                      (termbind
-                                                        (strict)
-                                                        (vardecl
-                                                          fail
-                                                          (fun (all a (type) a) Ordering)
-                                                        )
-                                                        (lam
-                                                          ds
-                                                          (all a (type) a)
-                                                          [
-                                                            [
-                                                              [
-                                                                [
-                                                                  {
                                                                     [
                                                                       {
-                                                                        Extended_match
+                                                                        [
+                                                                          {
+                                                                            Extended_match
+                                                                            a
+                                                                          }
+                                                                          ds
+                                                                        ]
+                                                                        (fun Unit Ordering)
+                                                                      }
+                                                                      (lam
+                                                                        l
                                                                         a
-                                                                      }
-                                                                      ds
-                                                                    ]
-                                                                    (fun Unit Ordering)
-                                                                  }
-                                                                  (lam
-                                                                    default_arg0
-                                                                    a
-                                                                    (lam
-                                                                      thunk
-                                                                      Unit
-                                                                      [
-                                                                        [
+                                                                        (lam
+                                                                          thunk
+                                                                          Unit
                                                                           [
                                                                             [
-                                                                              {
+                                                                              [
                                                                                 [
                                                                                   {
-                                                                                    Extended_match
-                                                                                    a
-                                                                                  }
-                                                                                  ds
-                                                                                ]
-                                                                                (fun Unit Ordering)
-                                                                              }
-                                                                              (lam
-                                                                                l
-                                                                                a
-                                                                                (lam
-                                                                                  thunk
-                                                                                  Unit
-                                                                                  [
-                                                                                    [
-                                                                                      [
-                                                                                        [
-                                                                                          {
-                                                                                            [
-                                                                                              {
-                                                                                                Extended_match
-                                                                                                a
-                                                                                              }
-                                                                                              ds
-                                                                                            ]
-                                                                                            (fun Unit Ordering)
-                                                                                          }
-                                                                                          (lam
-                                                                                            r
-                                                                                            a
-                                                                                            (lam
-                                                                                              thunk
-                                                                                              Unit
-                                                                                              [
-                                                                                                [
-                                                                                                  [
-                                                                                                    {
-                                                                                                      compare
-                                                                                                      a
-                                                                                                    }
-                                                                                                    dOrd
-                                                                                                  ]
-                                                                                                  l
-                                                                                                ]
-                                                                                                r
-                                                                                              ]
-                                                                                            )
-                                                                                          )
-                                                                                        ]
-                                                                                        (lam
-                                                                                          thunk
-                                                                                          Unit
-                                                                                          [
-                                                                                            fail
-                                                                                            (abs
-                                                                                              e
-                                                                                              (type)
-                                                                                              (error
-                                                                                                e
-                                                                                              )
-                                                                                            )
-                                                                                          ]
-                                                                                        )
-                                                                                      ]
-                                                                                      (lam
-                                                                                        thunk
-                                                                                        Unit
-                                                                                        [
-                                                                                          fail
-                                                                                          (abs
-                                                                                            e
-                                                                                            (type)
-                                                                                            (error
-                                                                                              e
-                                                                                            )
-                                                                                          )
-                                                                                        ]
-                                                                                      )
-                                                                                    ]
-                                                                                    Unit
-                                                                                  ]
-                                                                                )
-                                                                              )
-                                                                            ]
-                                                                            (lam
-                                                                              thunk
-                                                                              Unit
-                                                                              [
-                                                                                fail
-                                                                                (abs
-                                                                                  e
-                                                                                  (type)
-                                                                                  (error
-                                                                                    e
-                                                                                  )
-                                                                                )
-                                                                              ]
-                                                                            )
-                                                                          ]
-                                                                          (lam
-                                                                            thunk
-                                                                            Unit
-                                                                            GT
-                                                                          )
-                                                                        ]
-                                                                        Unit
-                                                                      ]
-                                                                    )
-                                                                  )
-                                                                ]
-                                                                (lam
-                                                                  thunk
-                                                                  Unit
-                                                                  [
-                                                                    [
-                                                                      [
-                                                                        [
-                                                                          {
-                                                                            [
-                                                                              {
-                                                                                Extended_match
-                                                                                a
-                                                                              }
-                                                                              ds
-                                                                            ]
-                                                                            (fun Unit Ordering)
-                                                                          }
-                                                                          (lam
-                                                                            l
-                                                                            a
-                                                                            (lam
-                                                                              thunk
-                                                                              Unit
-                                                                              [
-                                                                                [
-                                                                                  [
                                                                                     [
                                                                                       {
-                                                                                        [
-                                                                                          {
-                                                                                            Extended_match
-                                                                                            a
-                                                                                          }
-                                                                                          ds
-                                                                                        ]
-                                                                                        (fun Unit Ordering)
+                                                                                        Extended_match
+                                                                                        a
                                                                                       }
-                                                                                      (lam
-                                                                                        r
-                                                                                        a
-                                                                                        (lam
-                                                                                          thunk
-                                                                                          Unit
-                                                                                          [
-                                                                                            [
-                                                                                              [
-                                                                                                {
-                                                                                                  compare
-                                                                                                  a
-                                                                                                }
-                                                                                                dOrd
-                                                                                              ]
-                                                                                              l
-                                                                                            ]
-                                                                                            r
-                                                                                          ]
-                                                                                        )
-                                                                                      )
+                                                                                      ds
                                                                                     ]
+                                                                                    (fun Unit Ordering)
+                                                                                  }
+                                                                                  (lam
+                                                                                    r
+                                                                                    a
                                                                                     (lam
                                                                                       thunk
                                                                                       Unit
                                                                                       [
-                                                                                        fail
-                                                                                        (abs
-                                                                                          e
-                                                                                          (type)
-                                                                                          (error
-                                                                                            e
-                                                                                          )
-                                                                                        )
+                                                                                        [
+                                                                                          [
+                                                                                            {
+                                                                                              compare
+                                                                                              a
+                                                                                            }
+                                                                                            dOrd
+                                                                                          ]
+                                                                                          l
+                                                                                        ]
+                                                                                        r
                                                                                       ]
                                                                                     )
-                                                                                  ]
-                                                                                  (lam
-                                                                                    thunk
-                                                                                    Unit
-                                                                                    [
-                                                                                      fail
-                                                                                      (abs
-                                                                                        e
-                                                                                        (type)
-                                                                                        (error
-                                                                                          e
-                                                                                        )
-                                                                                      )
-                                                                                    ]
-                                                                                  )
-                                                                                ]
-                                                                                Unit
-                                                                              ]
-                                                                            )
-                                                                          )
-                                                                        ]
-                                                                        (lam
-                                                                          thunk
-                                                                          Unit
-                                                                          [
-                                                                            fail
-                                                                            (abs
-                                                                              e
-                                                                              (type)
-                                                                              (error
-                                                                                e
-                                                                              )
-                                                                            )
-                                                                          ]
-                                                                        )
-                                                                      ]
-                                                                      (lam
-                                                                        thunk
-                                                                        Unit
-                                                                        GT
-                                                                      )
-                                                                    ]
-                                                                    Unit
-                                                                  ]
-                                                                )
-                                                              ]
-                                                              (lam thunk Unit LT
-                                                              )
-                                                            ]
-                                                            Unit
-                                                          ]
-                                                        )
-                                                      )
-                                                      [
-                                                        [
-                                                          [
-                                                            [
-                                                              {
-                                                                [
-                                                                  {
-                                                                    Extended_match
-                                                                    a
-                                                                  }
-                                                                  ds
-                                                                ]
-                                                                (fun Unit Ordering)
-                                                              }
-                                                              (lam
-                                                                default_arg0
-                                                                a
-                                                                (lam
-                                                                  thunk
-                                                                  Unit
-                                                                  [
-                                                                    fail
-                                                                    (abs
-                                                                      e
-                                                                      (type)
-                                                                      (error e)
-                                                                    )
-                                                                  ]
-                                                                )
-                                                              )
-                                                            ]
-                                                            (lam
-                                                              thunk
-                                                              Unit
-                                                              [
-                                                                fail
-                                                                (abs
-                                                                  e
-                                                                  (type)
-                                                                  (error e)
-                                                                )
-                                                              ]
-                                                            )
-                                                          ]
-                                                          (lam
-                                                            thunk
-                                                            Unit
-                                                            [
-                                                              [
-                                                                [
-                                                                  [
-                                                                    {
-                                                                      [
-                                                                        {
-                                                                          Extended_match
-                                                                          a
-                                                                        }
-                                                                        ds
-                                                                      ]
-                                                                      (fun Unit Ordering)
-                                                                    }
-                                                                    (lam
-                                                                      default_arg0
-                                                                      a
-                                                                      (lam
-                                                                        thunk
-                                                                        Unit
-                                                                        [
-                                                                          fail
-                                                                          (abs
-                                                                            e
-                                                                            (type)
-                                                                            (error
-                                                                              e
-                                                                            )
-                                                                          )
-                                                                        ]
-                                                                      )
-                                                                    )
-                                                                  ]
-                                                                  (lam
-                                                                    thunk
-                                                                    Unit
-                                                                    [
-                                                                      fail
-                                                                      (abs
-                                                                        e
-                                                                        (type)
-                                                                        (error e
-                                                                        )
-                                                                      )
-                                                                    ]
-                                                                  )
-                                                                ]
-                                                                (lam
-                                                                  thunk Unit EQ
-                                                                )
-                                                              ]
-                                                              Unit
-                                                            ]
-                                                          )
-                                                        ]
-                                                        Unit
-                                                      ]
-                                                    )
-                                                  )
-                                                )
-                                              ]
-                                              (lam thunk Unit GT)
-                                            ]
-                                            (lam
-                                              thunk
-                                              Unit
-                                              (let
-                                                (nonrec)
-                                                (termbind
-                                                  (strict)
-                                                  (vardecl
-                                                    fail
-                                                    (fun (all a (type) a) Ordering)
-                                                  )
-                                                  (lam
-                                                    ds
-                                                    (all a (type) a)
-                                                    [
-                                                      [
-                                                        [
-                                                          [
-                                                            {
-                                                              [
-                                                                {
-                                                                  Extended_match
-                                                                  a
-                                                                }
-                                                                ds
-                                                              ]
-                                                              (fun Unit Ordering)
-                                                            }
-                                                            (lam
-                                                              default_arg0
-                                                              a
-                                                              (lam
-                                                                thunk
-                                                                Unit
-                                                                [
-                                                                  [
-                                                                    [
-                                                                      [
-                                                                        {
-                                                                          [
-                                                                            {
-                                                                              Extended_match
-                                                                              a
-                                                                            }
-                                                                            ds
-                                                                          ]
-                                                                          (fun Unit Ordering)
-                                                                        }
-                                                                        (lam
-                                                                          l
-                                                                          a
-                                                                          (lam
-                                                                            thunk
-                                                                            Unit
-                                                                            [
-                                                                              [
-                                                                                [
-                                                                                  [
-                                                                                    {
-                                                                                      [
-                                                                                        {
-                                                                                          Extended_match
-                                                                                          a
-                                                                                        }
-                                                                                        ds
-                                                                                      ]
-                                                                                      (fun Unit Ordering)
-                                                                                    }
-                                                                                    (lam
-                                                                                      r
-                                                                                      a
-                                                                                      (lam
-                                                                                        thunk
-                                                                                        Unit
-                                                                                        [
-                                                                                          [
-                                                                                            [
-                                                                                              {
-                                                                                                compare
-                                                                                                a
-                                                                                              }
-                                                                                              dOrd
-                                                                                            ]
-                                                                                            l
-                                                                                          ]
-                                                                                          r
-                                                                                        ]
-                                                                                      )
-                                                                                    )
-                                                                                  ]
-                                                                                  (lam
-                                                                                    thunk
-                                                                                    Unit
-                                                                                    [
-                                                                                      fail
-                                                                                      (abs
-                                                                                        e
-                                                                                        (type)
-                                                                                        (error
-                                                                                          e
-                                                                                        )
-                                                                                      )
-                                                                                    ]
                                                                                   )
                                                                                 ]
                                                                                 (lam
@@ -3855,96 +3859,6 @@
                                                                                   ]
                                                                                 )
                                                                               ]
-                                                                              Unit
-                                                                            ]
-                                                                          )
-                                                                        )
-                                                                      ]
-                                                                      (lam
-                                                                        thunk
-                                                                        Unit
-                                                                        [
-                                                                          fail
-                                                                          (abs
-                                                                            e
-                                                                            (type)
-                                                                            (error
-                                                                              e
-                                                                            )
-                                                                          )
-                                                                        ]
-                                                                      )
-                                                                    ]
-                                                                    (lam
-                                                                      thunk
-                                                                      Unit
-                                                                      GT
-                                                                    )
-                                                                  ]
-                                                                  Unit
-                                                                ]
-                                                              )
-                                                            )
-                                                          ]
-                                                          (lam
-                                                            thunk
-                                                            Unit
-                                                            [
-                                                              [
-                                                                [
-                                                                  [
-                                                                    {
-                                                                      [
-                                                                        {
-                                                                          Extended_match
-                                                                          a
-                                                                        }
-                                                                        ds
-                                                                      ]
-                                                                      (fun Unit Ordering)
-                                                                    }
-                                                                    (lam
-                                                                      l
-                                                                      a
-                                                                      (lam
-                                                                        thunk
-                                                                        Unit
-                                                                        [
-                                                                          [
-                                                                            [
-                                                                              [
-                                                                                {
-                                                                                  [
-                                                                                    {
-                                                                                      Extended_match
-                                                                                      a
-                                                                                    }
-                                                                                    ds
-                                                                                  ]
-                                                                                  (fun Unit Ordering)
-                                                                                }
-                                                                                (lam
-                                                                                  r
-                                                                                  a
-                                                                                  (lam
-                                                                                    thunk
-                                                                                    Unit
-                                                                                    [
-                                                                                      [
-                                                                                        [
-                                                                                          {
-                                                                                            compare
-                                                                                            a
-                                                                                          }
-                                                                                          dOrd
-                                                                                        ]
-                                                                                        l
-                                                                                      ]
-                                                                                      r
-                                                                                    ]
-                                                                                  )
-                                                                                )
-                                                                              ]
                                                                               (lam
                                                                                 thunk
                                                                                 Unit
@@ -3960,26 +3874,103 @@
                                                                                 ]
                                                                               )
                                                                             ]
-                                                                            (lam
-                                                                              thunk
-                                                                              Unit
-                                                                              [
-                                                                                fail
-                                                                                (abs
-                                                                                  e
-                                                                                  (type)
-                                                                                  (error
-                                                                                    e
-                                                                                  )
-                                                                                )
-                                                                              ]
-                                                                            )
+                                                                            Unit
                                                                           ]
-                                                                          Unit
-                                                                        ]
+                                                                        )
                                                                       )
+                                                                    ]
+                                                                    (lam
+                                                                      thunk
+                                                                      Unit
+                                                                      [
+                                                                        fail
+                                                                        (abs
+                                                                          e
+                                                                          (type)
+                                                                          (error
+                                                                            e
+                                                                          )
+                                                                        )
+                                                                      ]
                                                                     )
                                                                   ]
+                                                                  (lam
+                                                                    thunk
+                                                                    Unit
+                                                                    GT
+                                                                  )
+                                                                ]
+                                                                Unit
+                                                              ]
+                                                            )
+                                                          ]
+                                                          (lam thunk Unit LT)
+                                                        ]
+                                                        Unit
+                                                      ]
+                                                    )
+                                                  )
+                                                  [
+                                                    [
+                                                      [
+                                                        [
+                                                          {
+                                                            [
+                                                              {
+                                                                Extended_match a
+                                                              }
+                                                              ds
+                                                            ]
+                                                            (fun Unit Ordering)
+                                                          }
+                                                          (lam
+                                                            default_arg0
+                                                            a
+                                                            (lam
+                                                              thunk
+                                                              Unit
+                                                              [
+                                                                fail
+                                                                (abs
+                                                                  e
+                                                                  (type)
+                                                                  (error e)
+                                                                )
+                                                              ]
+                                                            )
+                                                          )
+                                                        ]
+                                                        (lam
+                                                          thunk
+                                                          Unit
+                                                          [
+                                                            fail
+                                                            (abs
+                                                              e (type) (error e)
+                                                            )
+                                                          ]
+                                                        )
+                                                      ]
+                                                      (lam
+                                                        thunk
+                                                        Unit
+                                                        [
+                                                          [
+                                                            [
+                                                              [
+                                                                {
+                                                                  [
+                                                                    {
+                                                                      Extended_match
+                                                                      a
+                                                                    }
+                                                                    ds
+                                                                  ]
+                                                                  (fun Unit Ordering)
+                                                                }
+                                                                (lam
+                                                                  default_arg0
+                                                                  a
                                                                   (lam
                                                                     thunk
                                                                     Unit
@@ -3993,315 +3984,276 @@
                                                                       )
                                                                     ]
                                                                   )
-                                                                ]
-                                                                (lam
-                                                                  thunk Unit GT
                                                                 )
                                                               ]
-                                                              Unit
+                                                              (lam
+                                                                thunk
+                                                                Unit
+                                                                [
+                                                                  fail
+                                                                  (abs
+                                                                    e
+                                                                    (type)
+                                                                    (error e)
+                                                                  )
+                                                                ]
+                                                              )
                                                             ]
-                                                          )
+                                                            (lam thunk Unit EQ)
+                                                          ]
+                                                          Unit
                                                         ]
-                                                        (lam thunk Unit LT)
-                                                      ]
-                                                      Unit
+                                                      )
                                                     ]
-                                                  )
+                                                    Unit
+                                                  ]
                                                 )
+                                              )
+                                            ]
+                                            Unit
+                                          ]
+                                        )
+                                      ]
+                                      Unit
+                                    ]
+                                  )
+                                )
+                              )
+                            )
+                          )
+                        )
+                        (termbind
+                          (strict)
+                          (vardecl
+                            fOrdUpperBound0_c
+                            (all a (type) (fun [Ord a] (fun [UpperBound a] (fun [UpperBound a] Bool))))
+                          )
+                          (abs
+                            a
+                            (type)
+                            (lam
+                              dOrd
+                              [Ord a]
+                              (lam
+                                x
+                                [UpperBound a]
+                                (lam
+                                  y
+                                  [UpperBound a]
+                                  [
+                                    { [ { UpperBound_match a } x ] Bool }
+                                    (lam
+                                      v
+                                      [Extended a]
+                                      (lam
+                                        in
+                                        Bool
+                                        [
+                                          { [ { UpperBound_match a } y ] Bool }
+                                          (lam
+                                            v
+                                            [Extended a]
+                                            (lam
+                                              in
+                                              Bool
+                                              [
                                                 [
                                                   [
                                                     [
-                                                      [
-                                                        {
+                                                      {
+                                                        [
+                                                          Ordering_match
                                                           [
-                                                            { Extended_match a }
-                                                            ds
+                                                            [
+                                                              [
+                                                                {
+                                                                  hull_ccompare
+                                                                  a
+                                                                }
+                                                                dOrd
+                                                              ]
+                                                              v
+                                                            ]
+                                                            v
                                                           ]
-                                                          (fun Unit Ordering)
-                                                        }
-                                                        (lam
-                                                          default_arg0
-                                                          a
-                                                          (lam
-                                                            thunk
-                                                            Unit
-                                                            [
-                                                              fail
-                                                              (abs
-                                                                e
-                                                                (type)
-                                                                (error e)
-                                                              )
-                                                            ]
-                                                          )
-                                                        )
-                                                      ]
+                                                        ]
+                                                        (fun Unit Bool)
+                                                      }
                                                       (lam
                                                         thunk
                                                         Unit
-                                                        [
-                                                          fail
-                                                          (abs
-                                                            e (type) (error e)
-                                                          )
-                                                        ]
-                                                      )
-                                                    ]
-                                                    (lam
-                                                      thunk
-                                                      Unit
-                                                      [
                                                         [
                                                           [
                                                             [
                                                               {
                                                                 [
-                                                                  {
-                                                                    Extended_match
-                                                                    a
-                                                                  }
-                                                                  ds
+                                                                  Bool_match in
                                                                 ]
-                                                                (fun Unit Ordering)
+                                                                (fun Unit Bool)
                                                               }
-                                                              (lam
-                                                                default_arg0
-                                                                a
-                                                                (lam
-                                                                  thunk
-                                                                  Unit
-                                                                  [
-                                                                    fail
-                                                                    (abs
-                                                                      e
-                                                                      (type)
-                                                                      (error e)
-                                                                    )
-                                                                  ]
-                                                                )
+                                                              (lam thunk Unit in
                                                               )
                                                             ]
-                                                            (lam
-                                                              thunk
-                                                              Unit
-                                                              [
-                                                                fail
-                                                                (abs
-                                                                  e
-                                                                  (type)
-                                                                  (error e)
-                                                                )
-                                                              ]
+                                                            (lam thunk Unit True
                                                             )
                                                           ]
-                                                          (lam thunk Unit EQ)
+                                                          Unit
                                                         ]
-                                                        Unit
-                                                      ]
-                                                    )
+                                                      )
+                                                    ]
+                                                    (lam thunk Unit False)
                                                   ]
-                                                  Unit
+                                                  (lam thunk Unit True)
                                                 ]
-                                              )
+                                                Unit
+                                              ]
                                             )
-                                          ]
-                                          Unit
+                                          )
                                         ]
                                       )
-                                    ]
-                                    Unit
+                                    )
                                   ]
                                 )
                               )
                             )
                           )
                         )
-                      )
-                      (termbind
-                        (strict)
-                        (vardecl
-                          fOrdUpperBound0_c
-                          (all a (type) (fun [Ord a] (fun [UpperBound a] (fun [UpperBound a] Bool))))
-                        )
-                        (abs
-                          a
-                          (type)
-                          (lam
-                            dOrd
-                            [Ord a]
+                        (termbind
+                          (strict)
+                          (vardecl
+                            contains
+                            (all a (type) (fun [Ord a] (fun [Interval a] (fun [Interval a] Bool))))
+                          )
+                          (abs
+                            a
+                            (type)
                             (lam
-                              x
-                              [UpperBound a]
-                              (lam
-                                y
-                                [UpperBound a]
-                                [
-                                  { [ { UpperBound_match a } x ] Bool }
-                                  (lam
-                                    v
-                                    [Extended a]
-                                    (lam
-                                      in
-                                      Bool
-                                      [
-                                        { [ { UpperBound_match a } y ] Bool }
-                                        (lam
-                                          v
-                                          [Extended a]
-                                          (lam
-                                            in
-                                            Bool
-                                            [
-                                              [
-                                                [
-                                                  [
-                                                    {
-                                                      [
-                                                        Ordering_match
-                                                        [
-                                                          [
-                                                            [
-                                                              {
-                                                                hull_ccompare a
-                                                              }
-                                                              dOrd
-                                                            ]
-                                                            v
-                                                          ]
-                                                          v
-                                                        ]
-                                                      ]
-                                                      (fun Unit Bool)
-                                                    }
-                                                    (lam
-                                                      thunk
-                                                      Unit
-                                                      [
-                                                        [
-                                                          [
-                                                            {
-                                                              [ Bool_match in ]
-                                                              (fun Unit Bool)
-                                                            }
-                                                            (lam thunk Unit in)
-                                                          ]
-                                                          (lam thunk Unit True)
-                                                        ]
-                                                        Unit
-                                                      ]
-                                                    )
-                                                  ]
-                                                  (lam thunk Unit False)
-                                                ]
-                                                (lam thunk Unit True)
-                                              ]
-                                              Unit
-                                            ]
-                                          )
-                                        )
-                                      ]
-                                    )
-                                  )
-                                ]
-                              )
-                            )
-                          )
-                        )
-                      )
-                      (termbind
-                        (strict)
-                        (vardecl
-                          contains
-                          (all a (type) (fun [Ord a] (fun [Interval a] (fun [Interval a] Bool))))
-                        )
-                        (abs
-                          a
-                          (type)
-                          (lam
-                            dOrd
-                            [Ord a]
-                            (lam
-                              ds
-                              [Interval a]
+                              dOrd
+                              [Ord a]
                               (lam
                                 ds
                                 [Interval a]
-                                [
-                                  { [ { Interval_match a } ds ] Bool }
-                                  (lam
-                                    l
-                                    [LowerBound a]
+                                (lam
+                                  ds
+                                  [Interval a]
+                                  [
+                                    { [ { Interval_match a } ds ] Bool }
                                     (lam
-                                      h
-                                      [UpperBound a]
-                                      [
-                                        { [ { Interval_match a } ds ] Bool }
-                                        (lam
-                                          l
-                                          [LowerBound a]
+                                      l
+                                      [LowerBound a]
+                                      (lam
+                                        h
+                                        [UpperBound a]
+                                        [
+                                          { [ { Interval_match a } ds ] Bool }
                                           (lam
-                                            h
-                                            [UpperBound a]
-                                            [
-                                              {
-                                                [ { LowerBound_match a } l ]
-                                                Bool
-                                              }
-                                              (lam
-                                                v
-                                                [Extended a]
+                                            l
+                                            [LowerBound a]
+                                            (lam
+                                              h
+                                              [UpperBound a]
+                                              [
+                                                {
+                                                  [ { LowerBound_match a } l ]
+                                                  Bool
+                                                }
                                                 (lam
-                                                  in
-                                                  Bool
-                                                  [
-                                                    {
-                                                      [
-                                                        { LowerBound_match a } l
-                                                      ]
-                                                      Bool
-                                                    }
-                                                    (lam
-                                                      v
-                                                      [Extended a]
+                                                  v
+                                                  [Extended a]
+                                                  (lam
+                                                    in
+                                                    Bool
+                                                    [
+                                                      {
+                                                        [
+                                                          { LowerBound_match a }
+                                                          l
+                                                        ]
+                                                        Bool
+                                                      }
                                                       (lam
-                                                        in
-                                                        Bool
-                                                        [
+                                                        v
+                                                        [Extended a]
+                                                        (lam
+                                                          in
+                                                          Bool
                                                           [
                                                             [
                                                               [
-                                                                {
-                                                                  [
-                                                                    Ordering_match
+                                                                [
+                                                                  {
+                                                                    [
+                                                                      Ordering_match
+                                                                      [
+                                                                        [
+                                                                          [
+                                                                            {
+                                                                              hull_ccompare
+                                                                              a
+                                                                            }
+                                                                            dOrd
+                                                                          ]
+                                                                          v
+                                                                        ]
+                                                                        v
+                                                                      ]
+                                                                    ]
+                                                                    (fun Unit Bool)
+                                                                  }
+                                                                  (lam
+                                                                    thunk
+                                                                    Unit
                                                                     [
                                                                       [
                                                                         [
                                                                           {
-                                                                            hull_ccompare
-                                                                            a
+                                                                            [
+                                                                              Bool_match
+                                                                              in
+                                                                            ]
+                                                                            (fun Unit Bool)
                                                                           }
-                                                                          dOrd
+                                                                          (lam
+                                                                            thunk
+                                                                            Unit
+                                                                            [
+                                                                              [
+                                                                                [
+                                                                                  {
+                                                                                    [
+                                                                                      Bool_match
+                                                                                      in
+                                                                                    ]
+                                                                                    (fun Unit Bool)
+                                                                                  }
+                                                                                  (lam
+                                                                                    thunk
+                                                                                    Unit
+                                                                                    [
+                                                                                      [
+                                                                                        [
+                                                                                          {
+                                                                                            fOrdUpperBound0_c
+                                                                                            a
+                                                                                          }
+                                                                                          dOrd
+                                                                                        ]
+                                                                                        h
+                                                                                      ]
+                                                                                      h
+                                                                                    ]
+                                                                                  )
+                                                                                ]
+                                                                                (lam
+                                                                                  thunk
+                                                                                  Unit
+                                                                                  False
+                                                                                )
+                                                                              ]
+                                                                              Unit
+                                                                            ]
+                                                                          )
                                                                         ]
-                                                                        v
-                                                                      ]
-                                                                      v
-                                                                    ]
-                                                                  ]
-                                                                  (fun Unit Bool)
-                                                                }
-                                                                (lam
-                                                                  thunk
-                                                                  Unit
-                                                                  [
-                                                                    [
-                                                                      [
-                                                                        {
-                                                                          [
-                                                                            Bool_match
-                                                                            in
-                                                                          ]
-                                                                          (fun Unit Bool)
-                                                                        }
                                                                         (lam
                                                                           thunk
                                                                           Unit
@@ -4309,291 +4261,257 @@
                                                                             [
                                                                               [
                                                                                 {
-                                                                                  [
-                                                                                    Bool_match
-                                                                                    in
-                                                                                  ]
-                                                                                  (fun Unit Bool)
+                                                                                  fOrdUpperBound0_c
+                                                                                  a
                                                                                 }
-                                                                                (lam
-                                                                                  thunk
-                                                                                  Unit
-                                                                                  [
-                                                                                    [
-                                                                                      [
-                                                                                        {
-                                                                                          fOrdUpperBound0_c
-                                                                                          a
-                                                                                        }
-                                                                                        dOrd
-                                                                                      ]
-                                                                                      h
-                                                                                    ]
-                                                                                    h
-                                                                                  ]
-                                                                                )
+                                                                                dOrd
                                                                               ]
-                                                                              (lam
-                                                                                thunk
-                                                                                Unit
-                                                                                False
-                                                                              )
+                                                                              h
                                                                             ]
-                                                                            Unit
+                                                                            h
                                                                           ]
                                                                         )
                                                                       ]
+                                                                      Unit
+                                                                    ]
+                                                                  )
+                                                                ]
+                                                                (lam
+                                                                  thunk
+                                                                  Unit
+                                                                  False
+                                                                )
+                                                              ]
+                                                              (lam
+                                                                thunk
+                                                                Unit
+                                                                [
+                                                                  [
+                                                                    [
+                                                                      {
+                                                                        fOrdUpperBound0_c
+                                                                        a
+                                                                      }
+                                                                      dOrd
+                                                                    ]
+                                                                    h
+                                                                  ]
+                                                                  h
+                                                                ]
+                                                              )
+                                                            ]
+                                                            Unit
+                                                          ]
+                                                        )
+                                                      )
+                                                    ]
+                                                  )
+                                                )
+                                              ]
+                                            )
+                                          )
+                                        ]
+                                      )
+                                    )
+                                  ]
+                                )
+                              )
+                            )
+                          )
+                        )
+                        (termbind
+                          (strict)
+                          (vardecl
+                            fSemigroupFirst_c
+                            (all a (type) (fun [(lam a (type) [Maybe a]) a] (fun [(lam a (type) [Maybe a]) a] [(lam a (type) [Maybe a]) a])))
+                          )
+                          (abs
+                            a
+                            (type)
+                            (lam
+                              ds
+                              [(lam a (type) [Maybe a]) a]
+                              (lam
+                                b
+                                [(lam a (type) [Maybe a]) a]
+                                [
+                                  [
+                                    [
+                                      {
+                                        [ { Maybe_match a } ds ]
+                                        (fun Unit [(lam a (type) [Maybe a]) a])
+                                      }
+                                      (lam ipv a (lam thunk Unit ds))
+                                    ]
+                                    (lam thunk Unit b)
+                                  ]
+                                  Unit
+                                ]
+                              )
+                            )
+                          )
+                        )
+                        (termbind
+                          (strict)
+                          (vardecl
+                            fMonoidFirst
+                            (all a (type) [Monoid [(lam a (type) [Maybe a]) a]])
+                          )
+                          (abs
+                            a
+                            (type)
+                            [
+                              [
+                                { CConsMonoid [(lam a (type) [Maybe a]) a] }
+                                { fSemigroupFirst_c a }
+                              ]
+                              { Nothing a }
+                            ]
+                          )
+                        )
+                        (termbind
+                          (strict)
+                          (vardecl
+                            txSignedBy (fun TxInfo (fun (con bytestring) Bool))
+                          )
+                          (lam
+                            ds
+                            TxInfo
+                            (lam
+                              k
+                              (con bytestring)
+                              [
+                                { [ TxInfo_match ds ] Bool }
+                                (lam
+                                  ds
+                                  [List TxInInfo]
+                                  (lam
+                                    ds
+                                    [List TxInInfo]
+                                    (lam
+                                      ds
+                                      [List TxOut]
+                                      (lam
+                                        ds
+                                        [[(lam k (type) (lam v (type) [List [[Tuple2 k] v]])) (con bytestring)] [[(lam k (type) (lam v (type) [List [[Tuple2 k] v]])) (con bytestring)] (con integer)]]
+                                        (lam
+                                          ds
+                                          [[(lam k (type) (lam v (type) [List [[Tuple2 k] v]])) (con bytestring)] [[(lam k (type) (lam v (type) [List [[Tuple2 k] v]])) (con bytestring)] (con integer)]]
+                                          (lam
+                                            ds
+                                            [List DCert]
+                                            (lam
+                                              ds
+                                              [List [[Tuple2 StakingCredential] (con integer)]]
+                                              (lam
+                                                ds
+                                                [Interval (con integer)]
+                                                (lam
+                                                  ds
+                                                  [List (con bytestring)]
+                                                  (lam
+                                                    ds
+                                                    [List [[Tuple2 (con bytestring)] Data]]
+                                                    (lam
+                                                      ds
+                                                      (con bytestring)
+                                                      (let
+                                                        (nonrec)
+                                                        (termbind
+                                                          (nonstrict)
+                                                          (vardecl
+                                                            p
+                                                            (fun (con bytestring) Bool)
+                                                          )
+                                                          [ equalsByteString k ]
+                                                        )
+                                                        [
+                                                          [
+                                                            [
+                                                              {
+                                                                [
+                                                                  {
+                                                                    Maybe_match
+                                                                    (con bytestring)
+                                                                  }
+                                                                  [
+                                                                    [
+                                                                      [
+                                                                        {
+                                                                          {
+                                                                            fFoldableNil_cfoldMap
+                                                                            [(lam a (type) [Maybe a]) (con bytestring)]
+                                                                          }
+                                                                          (con bytestring)
+                                                                        }
+                                                                        {
+                                                                          fMonoidFirst
+                                                                          (con bytestring)
+                                                                        }
+                                                                      ]
                                                                       (lam
-                                                                        thunk
-                                                                        Unit
+                                                                        x
+                                                                        (con bytestring)
                                                                         [
                                                                           [
                                                                             [
                                                                               {
-                                                                                fOrdUpperBound0_c
-                                                                                a
+                                                                                [
+                                                                                  Bool_match
+                                                                                  [
+                                                                                    p
+                                                                                    x
+                                                                                  ]
+                                                                                ]
+                                                                                (fun Unit [Maybe (con bytestring)])
                                                                               }
-                                                                              dOrd
+                                                                              (lam
+                                                                                thunk
+                                                                                Unit
+                                                                                [
+                                                                                  {
+                                                                                    Just
+                                                                                    (con bytestring)
+                                                                                  }
+                                                                                  x
+                                                                                ]
+                                                                              )
                                                                             ]
-                                                                            h
+                                                                            (lam
+                                                                              thunk
+                                                                              Unit
+                                                                              {
+                                                                                Nothing
+                                                                                (con bytestring)
+                                                                              }
+                                                                            )
                                                                           ]
-                                                                          h
+                                                                          Unit
                                                                         ]
                                                                       )
                                                                     ]
-                                                                    Unit
+                                                                    ds
                                                                   ]
+                                                                ]
+                                                                (fun Unit Bool)
+                                                              }
+                                                              (lam
+                                                                ds
+                                                                (con bytestring)
+                                                                (lam
+                                                                  thunk
+                                                                  Unit
+                                                                  True
                                                                 )
-                                                              ]
-                                                              (lam
-                                                                thunk Unit False
                                                               )
                                                             ]
                                                             (lam
-                                                              thunk
-                                                              Unit
-                                                              [
-                                                                [
-                                                                  [
-                                                                    {
-                                                                      fOrdUpperBound0_c
-                                                                      a
-                                                                    }
-                                                                    dOrd
-                                                                  ]
-                                                                  h
-                                                                ]
-                                                                h
-                                                              ]
+                                                              thunk Unit False
                                                             )
                                                           ]
                                                           Unit
                                                         ]
                                                       )
-                                                    )
-                                                  ]
-                                                )
-                                              )
-                                            ]
-                                          )
-                                        )
-                                      ]
-                                    )
-                                  )
-                                ]
-                              )
-                            )
-                          )
-                        )
-                      )
-                      (termbind
-                        (strict)
-                        (vardecl
-                          fSemigroupFirst_c
-                          (all a (type) (fun [(lam a (type) [Maybe a]) a] (fun [(lam a (type) [Maybe a]) a] [(lam a (type) [Maybe a]) a])))
-                        )
-                        (abs
-                          a
-                          (type)
-                          (lam
-                            ds
-                            [(lam a (type) [Maybe a]) a]
-                            (lam
-                              b
-                              [(lam a (type) [Maybe a]) a]
-                              [
-                                [
-                                  [
-                                    {
-                                      [ { Maybe_match a } ds ]
-                                      (fun Unit [(lam a (type) [Maybe a]) a])
-                                    }
-                                    (lam ipv a (lam thunk Unit ds))
-                                  ]
-                                  (lam thunk Unit b)
-                                ]
-                                Unit
-                              ]
-                            )
-                          )
-                        )
-                      )
-                      (termbind
-                        (strict)
-                        (vardecl
-                          fMonoidFirst
-                          (all a (type) [Monoid [(lam a (type) [Maybe a]) a]])
-                        )
-                        (abs
-                          a
-                          (type)
-                          [
-                            [
-                              { CConsMonoid [(lam a (type) [Maybe a]) a] }
-                              { fSemigroupFirst_c a }
-                            ]
-                            { Nothing a }
-                          ]
-                        )
-                      )
-                      (termbind
-                        (strict)
-                        (vardecl
-                          txSignedBy (fun TxInfo (fun (con bytestring) Bool))
-                        )
-                        (lam
-                          ds
-                          TxInfo
-                          (lam
-                            k
-                            (con bytestring)
-                            [
-                              { [ TxInfo_match ds ] Bool }
-                              (lam
-                                ds
-                                [List TxInInfo]
-                                (lam
-                                  ds
-                                  [List TxInInfo]
-                                  (lam
-                                    ds
-                                    [List TxOut]
-                                    (lam
-                                      ds
-                                      [[(lam k (type) (lam v (type) [List [[Tuple2 k] v]])) (con bytestring)] [[(lam k (type) (lam v (type) [List [[Tuple2 k] v]])) (con bytestring)] (con integer)]]
-                                      (lam
-                                        ds
-                                        [[(lam k (type) (lam v (type) [List [[Tuple2 k] v]])) (con bytestring)] [[(lam k (type) (lam v (type) [List [[Tuple2 k] v]])) (con bytestring)] (con integer)]]
-                                        (lam
-                                          ds
-                                          [List DCert]
-                                          (lam
-                                            ds
-                                            [List [[Tuple2 StakingCredential] (con integer)]]
-                                            (lam
-                                              ds
-                                              [Interval (con integer)]
-                                              (lam
-                                                ds
-                                                [List (con bytestring)]
-                                                (lam
-                                                  ds
-                                                  [List [[Tuple2 (con bytestring)] Data]]
-                                                  (lam
-                                                    ds
-                                                    (con bytestring)
-                                                    (let
-                                                      (nonrec)
-                                                      (termbind
-                                                        (nonstrict)
-                                                        (vardecl
-                                                          p
-                                                          (fun (con bytestring) Bool)
-                                                        )
-                                                        [ equalsByteString k ]
-                                                      )
-                                                      [
-                                                        [
-                                                          [
-                                                            {
-                                                              [
-                                                                {
-                                                                  Maybe_match
-                                                                  (con bytestring)
-                                                                }
-                                                                [
-                                                                  [
-                                                                    [
-                                                                      {
-                                                                        {
-                                                                          fFoldableNil_cfoldMap
-                                                                          [(lam a (type) [Maybe a]) (con bytestring)]
-                                                                        }
-                                                                        (con bytestring)
-                                                                      }
-                                                                      {
-                                                                        fMonoidFirst
-                                                                        (con bytestring)
-                                                                      }
-                                                                    ]
-                                                                    (lam
-                                                                      x
-                                                                      (con bytestring)
-                                                                      [
-                                                                        [
-                                                                          [
-                                                                            {
-                                                                              [
-                                                                                Bool_match
-                                                                                [
-                                                                                  p
-                                                                                  x
-                                                                                ]
-                                                                              ]
-                                                                              (fun Unit [Maybe (con bytestring)])
-                                                                            }
-                                                                            (lam
-                                                                              thunk
-                                                                              Unit
-                                                                              [
-                                                                                {
-                                                                                  Just
-                                                                                  (con bytestring)
-                                                                                }
-                                                                                x
-                                                                              ]
-                                                                            )
-                                                                          ]
-                                                                          (lam
-                                                                            thunk
-                                                                            Unit
-                                                                            {
-                                                                              Nothing
-                                                                              (con bytestring)
-                                                                            }
-                                                                          )
-                                                                        ]
-                                                                        Unit
-                                                                      ]
-                                                                    )
-                                                                  ]
-                                                                  ds
-                                                                ]
-                                                              ]
-                                                              (fun Unit Bool)
-                                                            }
-                                                            (lam
-                                                              ds
-                                                              (con bytestring)
-                                                              (lam
-                                                                thunk Unit True
-                                                              )
-                                                            )
-                                                          ]
-                                                          (lam thunk Unit False)
-                                                        ]
-                                                        Unit
-                                                      ]
                                                     )
                                                   )
                                                 )
@@ -4605,691 +4523,18 @@
                                     )
                                   )
                                 )
-                              )
-                            ]
+                              ]
+                            )
                           )
                         )
-                      )
-                      (termbind
-                        (strict)
-                        (vardecl
-                          unionWith
-                          (fun (fun (con integer) (fun (con integer) (con integer))) (fun [[(lam k (type) (lam v (type) [List [[Tuple2 k] v]])) (con bytestring)] [[(lam k (type) (lam v (type) [List [[Tuple2 k] v]])) (con bytestring)] (con integer)]] (fun [[(lam k (type) (lam v (type) [List [[Tuple2 k] v]])) (con bytestring)] [[(lam k (type) (lam v (type) [List [[Tuple2 k] v]])) (con bytestring)] (con integer)]] [[(lam k (type) (lam v (type) [List [[Tuple2 k] v]])) (con bytestring)] [[(lam k (type) (lam v (type) [List [[Tuple2 k] v]])) (con bytestring)] (con integer)]])))
-                        )
-                        (lam
-                          f
-                          (fun (con integer) (fun (con integer) (con integer)))
+                        (termbind
+                          (strict)
+                          (vardecl
+                            validCollection (fun Campaign (fun TxInfo Bool))
+                          )
                           (lam
-                            ls
-                            [[(lam k (type) (lam v (type) [List [[Tuple2 k] v]])) (con bytestring)] [[(lam k (type) (lam v (type) [List [[Tuple2 k] v]])) (con bytestring)] (con integer)]]
-                            (lam
-                              rs
-                              [[(lam k (type) (lam v (type) [List [[Tuple2 k] v]])) (con bytestring)] [[(lam k (type) (lam v (type) [List [[Tuple2 k] v]])) (con bytestring)] (con integer)]]
-                              (let
-                                (rec)
-                                (termbind
-                                  (strict)
-                                  (vardecl
-                                    go
-                                    (fun [List [[Tuple2 (con bytestring)] [[(lam k (type) (lam v (type) [List [[Tuple2 k] v]])) (con bytestring)] [[These (con integer)] (con integer)]]]] [List [[Tuple2 (con bytestring)] [[(lam k (type) (lam v (type) [List [[Tuple2 k] v]])) (con bytestring)] (con integer)]]])
-                                  )
-                                  (lam
-                                    ds
-                                    [List [[Tuple2 (con bytestring)] [[(lam k (type) (lam v (type) [List [[Tuple2 k] v]])) (con bytestring)] [[These (con integer)] (con integer)]]]]
-                                    [
-                                      [
-                                        [
-                                          {
-                                            [
-                                              {
-                                                Nil_match
-                                                [[Tuple2 (con bytestring)] [[(lam k (type) (lam v (type) [List [[Tuple2 k] v]])) (con bytestring)] [[These (con integer)] (con integer)]]]
-                                              }
-                                              ds
-                                            ]
-                                            (fun Unit [List [[Tuple2 (con bytestring)] [[(lam k (type) (lam v (type) [List [[Tuple2 k] v]])) (con bytestring)] (con integer)]]])
-                                          }
-                                          (lam
-                                            thunk
-                                            Unit
-                                            {
-                                              Nil
-                                              [[Tuple2 (con bytestring)] [[(lam k (type) (lam v (type) [List [[Tuple2 k] v]])) (con bytestring)] (con integer)]]
-                                            }
-                                          )
-                                        ]
-                                        (lam
-                                          ds
-                                          [[Tuple2 (con bytestring)] [[(lam k (type) (lam v (type) [List [[Tuple2 k] v]])) (con bytestring)] [[These (con integer)] (con integer)]]]
-                                          (lam
-                                            xs
-                                            [List [[Tuple2 (con bytestring)] [[(lam k (type) (lam v (type) [List [[Tuple2 k] v]])) (con bytestring)] [[These (con integer)] (con integer)]]]]
-                                            (lam
-                                              thunk
-                                              Unit
-                                              [
-                                                {
-                                                  [
-                                                    {
-                                                      {
-                                                        Tuple2_match
-                                                        (con bytestring)
-                                                      }
-                                                      [[(lam k (type) (lam v (type) [List [[Tuple2 k] v]])) (con bytestring)] [[These (con integer)] (con integer)]]
-                                                    }
-                                                    ds
-                                                  ]
-                                                  [List [[Tuple2 (con bytestring)] [[(lam k (type) (lam v (type) [List [[Tuple2 k] v]])) (con bytestring)] (con integer)]]]
-                                                }
-                                                (lam
-                                                  c
-                                                  (con bytestring)
-                                                  (lam
-                                                    i
-                                                    [[(lam k (type) (lam v (type) [List [[Tuple2 k] v]])) (con bytestring)] [[These (con integer)] (con integer)]]
-                                                    (let
-                                                      (rec)
-                                                      (termbind
-                                                        (strict)
-                                                        (vardecl
-                                                          go
-                                                          (fun [List [[Tuple2 (con bytestring)] [[These (con integer)] (con integer)]]] [List [[Tuple2 (con bytestring)] (con integer)]])
-                                                        )
-                                                        (lam
-                                                          ds
-                                                          [List [[Tuple2 (con bytestring)] [[These (con integer)] (con integer)]]]
-                                                          [
-                                                            [
-                                                              [
-                                                                {
-                                                                  [
-                                                                    {
-                                                                      Nil_match
-                                                                      [[Tuple2 (con bytestring)] [[These (con integer)] (con integer)]]
-                                                                    }
-                                                                    ds
-                                                                  ]
-                                                                  (fun Unit [List [[Tuple2 (con bytestring)] (con integer)]])
-                                                                }
-                                                                (lam
-                                                                  thunk
-                                                                  Unit
-                                                                  {
-                                                                    Nil
-                                                                    [[Tuple2 (con bytestring)] (con integer)]
-                                                                  }
-                                                                )
-                                                              ]
-                                                              (lam
-                                                                ds
-                                                                [[Tuple2 (con bytestring)] [[These (con integer)] (con integer)]]
-                                                                (lam
-                                                                  xs
-                                                                  [List [[Tuple2 (con bytestring)] [[These (con integer)] (con integer)]]]
-                                                                  (lam
-                                                                    thunk
-                                                                    Unit
-                                                                    [
-                                                                      {
-                                                                        [
-                                                                          {
-                                                                            {
-                                                                              Tuple2_match
-                                                                              (con bytestring)
-                                                                            }
-                                                                            [[These (con integer)] (con integer)]
-                                                                          }
-                                                                          ds
-                                                                        ]
-                                                                        [List [[Tuple2 (con bytestring)] (con integer)]]
-                                                                      }
-                                                                      (lam
-                                                                        c
-                                                                        (con bytestring)
-                                                                        (lam
-                                                                          i
-                                                                          [[These (con integer)] (con integer)]
-                                                                          [
-                                                                            [
-                                                                              {
-                                                                                Cons
-                                                                                [[Tuple2 (con bytestring)] (con integer)]
-                                                                              }
-                                                                              [
-                                                                                [
-                                                                                  {
-                                                                                    {
-                                                                                      Tuple2
-                                                                                      (con bytestring)
-                                                                                    }
-                                                                                    (con integer)
-                                                                                  }
-                                                                                  c
-                                                                                ]
-                                                                                [
-                                                                                  [
-                                                                                    [
-                                                                                      {
-                                                                                        [
-                                                                                          {
-                                                                                            {
-                                                                                              These_match
-                                                                                              (con integer)
-                                                                                            }
-                                                                                            (con integer)
-                                                                                          }
-                                                                                          i
-                                                                                        ]
-                                                                                        (con integer)
-                                                                                      }
-                                                                                      (lam
-                                                                                        b
-                                                                                        (con integer)
-                                                                                        [
-                                                                                          [
-                                                                                            f
-                                                                                            (con
-                                                                                              integer
-                                                                                                0
-                                                                                            )
-                                                                                          ]
-                                                                                          b
-                                                                                        ]
-                                                                                      )
-                                                                                    ]
-                                                                                    (lam
-                                                                                      a
-                                                                                      (con integer)
-                                                                                      (lam
-                                                                                        b
-                                                                                        (con integer)
-                                                                                        [
-                                                                                          [
-                                                                                            f
-                                                                                            a
-                                                                                          ]
-                                                                                          b
-                                                                                        ]
-                                                                                      )
-                                                                                    )
-                                                                                  ]
-                                                                                  (lam
-                                                                                    a
-                                                                                    (con integer)
-                                                                                    [
-                                                                                      [
-                                                                                        f
-                                                                                        a
-                                                                                      ]
-                                                                                      (con
-                                                                                        integer
-                                                                                          0
-                                                                                      )
-                                                                                    ]
-                                                                                  )
-                                                                                ]
-                                                                              ]
-                                                                            ]
-                                                                            [
-                                                                              go
-                                                                              xs
-                                                                            ]
-                                                                          ]
-                                                                        )
-                                                                      )
-                                                                    ]
-                                                                  )
-                                                                )
-                                                              )
-                                                            ]
-                                                            Unit
-                                                          ]
-                                                        )
-                                                      )
-                                                      [
-                                                        [
-                                                          {
-                                                            Cons
-                                                            [[Tuple2 (con bytestring)] [[(lam k (type) (lam v (type) [List [[Tuple2 k] v]])) (con bytestring)] (con integer)]]
-                                                          }
-                                                          [
-                                                            [
-                                                              {
-                                                                {
-                                                                  Tuple2
-                                                                  (con bytestring)
-                                                                }
-                                                                [[(lam k (type) (lam v (type) [List [[Tuple2 k] v]])) (con bytestring)] (con integer)]
-                                                              }
-                                                              c
-                                                            ]
-                                                            [ go i ]
-                                                          ]
-                                                        ]
-                                                        [ go xs ]
-                                                      ]
-                                                    )
-                                                  )
-                                                )
-                                              ]
-                                            )
-                                          )
-                                        )
-                                      ]
-                                      Unit
-                                    ]
-                                  )
-                                )
-                                [ go [ [ unionVal ls ] rs ] ]
-                              )
-                            )
-                          )
-                        )
-                      )
-                      (termbind
-                        (nonstrict)
-                        (vardecl
-                          fMonoidValue_c
-                          (fun [[(lam k (type) (lam v (type) [List [[Tuple2 k] v]])) (con bytestring)] [[(lam k (type) (lam v (type) [List [[Tuple2 k] v]])) (con bytestring)] (con integer)]] (fun [[(lam k (type) (lam v (type) [List [[Tuple2 k] v]])) (con bytestring)] [[(lam k (type) (lam v (type) [List [[Tuple2 k] v]])) (con bytestring)] (con integer)]] [[(lam k (type) (lam v (type) [List [[Tuple2 k] v]])) (con bytestring)] [[(lam k (type) (lam v (type) [List [[Tuple2 k] v]])) (con bytestring)] (con integer)]]))
-                        )
-                        [ unionWith (builtin addInteger) ]
-                      )
-                      (termbind
-                        (nonstrict)
-                        (vardecl
-                          fMonoidValue
-                          [Monoid [[(lam k (type) (lam v (type) [List [[Tuple2 k] v]])) (con bytestring)] [[(lam k (type) (lam v (type) [List [[Tuple2 k] v]])) (con bytestring)] (con integer)]]]
-                        )
-                        [
-                          [
-                            {
-                              CConsMonoid
-                              [[(lam k (type) (lam v (type) [List [[Tuple2 k] v]])) (con bytestring)] [[(lam k (type) (lam v (type) [List [[Tuple2 k] v]])) (con bytestring)] (con integer)]]
-                            }
-                            fMonoidValue_c
-                          ]
-                          {
-                            Nil
-                            [[Tuple2 (con bytestring)] [[(lam k (type) (lam v (type) [List [[Tuple2 k] v]])) (con bytestring)] (con integer)]]
-                          }
-                        ]
-                      )
-                      (termbind
-                        (strict)
-                        (vardecl
-                          valueSpent
-                          (fun TxInfo [[(lam k (type) (lam v (type) [List [[Tuple2 k] v]])) (con bytestring)] [[(lam k (type) (lam v (type) [List [[Tuple2 k] v]])) (con bytestring)] (con integer)]])
-                        )
-                        (lam
-                          ds
-                          TxInfo
-                          [
-                            {
-                              [ TxInfo_match ds ]
-                              [[(lam k (type) (lam v (type) [List [[Tuple2 k] v]])) (con bytestring)] [[(lam k (type) (lam v (type) [List [[Tuple2 k] v]])) (con bytestring)] (con integer)]]
-                            }
-                            (lam
-                              ds
-                              [List TxInInfo]
-                              (lam
-                                ds
-                                [List TxInInfo]
-                                (lam
-                                  ds
-                                  [List TxOut]
-                                  (lam
-                                    ds
-                                    [[(lam k (type) (lam v (type) [List [[Tuple2 k] v]])) (con bytestring)] [[(lam k (type) (lam v (type) [List [[Tuple2 k] v]])) (con bytestring)] (con integer)]]
-                                    (lam
-                                      ds
-                                      [[(lam k (type) (lam v (type) [List [[Tuple2 k] v]])) (con bytestring)] [[(lam k (type) (lam v (type) [List [[Tuple2 k] v]])) (con bytestring)] (con integer)]]
-                                      (lam
-                                        ds
-                                        [List DCert]
-                                        (lam
-                                          ds
-                                          [List [[Tuple2 StakingCredential] (con integer)]]
-                                          (lam
-                                            ds
-                                            [Interval (con integer)]
-                                            (lam
-                                              ds
-                                              [List (con bytestring)]
-                                              (lam
-                                                ds
-                                                [List [[Tuple2 (con bytestring)] Data]]
-                                                (lam
-                                                  ds
-                                                  (con bytestring)
-                                                  [
-                                                    [
-                                                      [
-                                                        {
-                                                          {
-                                                            fFoldableNil_cfoldMap
-                                                            [[(lam k (type) (lam v (type) [List [[Tuple2 k] v]])) (con bytestring)] [[(lam k (type) (lam v (type) [List [[Tuple2 k] v]])) (con bytestring)] (con integer)]]
-                                                          }
-                                                          TxInInfo
-                                                        }
-                                                        fMonoidValue
-                                                      ]
-                                                      (lam
-                                                        x
-                                                        TxInInfo
-                                                        [
-                                                          {
-                                                            [ TxInInfo_match x ]
-                                                            [[(lam k (type) (lam v (type) [List [[Tuple2 k] v]])) (con bytestring)] [[(lam k (type) (lam v (type) [List [[Tuple2 k] v]])) (con bytestring)] (con integer)]]
-                                                          }
-                                                          (lam
-                                                            ds
-                                                            TxOutRef
-                                                            (lam
-                                                              ds
-                                                              TxOut
-                                                              [
-                                                                {
-                                                                  [
-                                                                    TxOut_match
-                                                                    ds
-                                                                  ]
-                                                                  [[(lam k (type) (lam v (type) [List [[Tuple2 k] v]])) (con bytestring)] [[(lam k (type) (lam v (type) [List [[Tuple2 k] v]])) (con bytestring)] (con integer)]]
-                                                                }
-                                                                (lam
-                                                                  ds
-                                                                  Address
-                                                                  (lam
-                                                                    ds
-                                                                    [[(lam k (type) (lam v (type) [List [[Tuple2 k] v]])) (con bytestring)] [[(lam k (type) (lam v (type) [List [[Tuple2 k] v]])) (con bytestring)] (con integer)]]
-                                                                    (lam
-                                                                      ds
-                                                                      [Maybe (con bytestring)]
-                                                                      ds
-                                                                    )
-                                                                  )
-                                                                )
-                                                              ]
-                                                            )
-                                                          )
-                                                        ]
-                                                      )
-                                                    ]
-                                                    [
-                                                      [
-                                                        [
-                                                          {
-                                                            { foldr TxInInfo }
-                                                            [List TxInInfo]
-                                                          }
-                                                          { Cons TxInInfo }
-                                                        ]
-                                                        ds
-                                                      ]
-                                                      ds
-                                                    ]
-                                                  ]
-                                                )
-                                              )
-                                            )
-                                          )
-                                        )
-                                      )
-                                    )
-                                  )
-                                )
-                              )
-                            )
-                          ]
-                        )
-                      )
-                      (termbind
-                        (strict)
-                        (vardecl
-                          validCollection (fun Campaign (fun TxInfo Bool))
-                        )
-                        (lam
-                          campaign
-                          Campaign
-                          (lam
-                            txinfo
-                            TxInfo
-                            [
-                              [
-                                [
-                                  {
-                                    [
-                                      Bool_match
-                                      [
-                                        [
-                                          [
-                                            { contains (con integer) } fOrdSlot
-                                          ]
-                                          [
-                                            [
-                                              { Interval (con integer) }
-                                              [
-                                                [
-                                                  { LowerBound (con integer) }
-                                                  [
-                                                    { Finite (con integer) }
-                                                    [
-                                                      {
-                                                        [
-                                                          Campaign_match
-                                                          campaign
-                                                        ]
-                                                        (con integer)
-                                                      }
-                                                      (lam
-                                                        ds
-                                                        (con integer)
-                                                        (lam
-                                                          ds
-                                                          [[(lam k (type) (lam v (type) [List [[Tuple2 k] v]])) (con bytestring)] [[(lam k (type) (lam v (type) [List [[Tuple2 k] v]])) (con bytestring)] (con integer)]]
-                                                          (lam
-                                                            ds
-                                                            (con integer)
-                                                            (lam
-                                                              ds
-                                                              (con bytestring)
-                                                              ds
-                                                            )
-                                                          )
-                                                        )
-                                                      )
-                                                    ]
-                                                  ]
-                                                ]
-                                                True
-                                              ]
-                                            ]
-                                            [
-                                              [
-                                                { UpperBound (con integer) }
-                                                [
-                                                  { Finite (con integer) }
-                                                  [
-                                                    {
-                                                      [
-                                                        Campaign_match campaign
-                                                      ]
-                                                      (con integer)
-                                                    }
-                                                    (lam
-                                                      ds
-                                                      (con integer)
-                                                      (lam
-                                                        ds
-                                                        [[(lam k (type) (lam v (type) [List [[Tuple2 k] v]])) (con bytestring)] [[(lam k (type) (lam v (type) [List [[Tuple2 k] v]])) (con bytestring)] (con integer)]]
-                                                        (lam
-                                                          ds
-                                                          (con integer)
-                                                          (lam
-                                                            ds
-                                                            (con bytestring)
-                                                            ds
-                                                          )
-                                                        )
-                                                      )
-                                                    )
-                                                  ]
-                                                ]
-                                              ]
-                                              True
-                                            ]
-                                          ]
-                                        ]
-                                        [
-                                          {
-                                            [ TxInfo_match txinfo ]
-                                            [Interval (con integer)]
-                                          }
-                                          (lam
-                                            ds
-                                            [List TxInInfo]
-                                            (lam
-                                              ds
-                                              [List TxInInfo]
-                                              (lam
-                                                ds
-                                                [List TxOut]
-                                                (lam
-                                                  ds
-                                                  [[(lam k (type) (lam v (type) [List [[Tuple2 k] v]])) (con bytestring)] [[(lam k (type) (lam v (type) [List [[Tuple2 k] v]])) (con bytestring)] (con integer)]]
-                                                  (lam
-                                                    ds
-                                                    [[(lam k (type) (lam v (type) [List [[Tuple2 k] v]])) (con bytestring)] [[(lam k (type) (lam v (type) [List [[Tuple2 k] v]])) (con bytestring)] (con integer)]]
-                                                    (lam
-                                                      ds
-                                                      [List DCert]
-                                                      (lam
-                                                        ds
-                                                        [List [[Tuple2 StakingCredential] (con integer)]]
-                                                        (lam
-                                                          ds
-                                                          [Interval (con integer)]
-                                                          (lam
-                                                            ds
-                                                            [List (con bytestring)]
-                                                            (lam
-                                                              ds
-                                                              [List [[Tuple2 (con bytestring)] Data]]
-                                                              (lam
-                                                                ds
-                                                                (con bytestring)
-                                                                ds
-                                                              )
-                                                            )
-                                                          )
-                                                        )
-                                                      )
-                                                    )
-                                                  )
-                                                )
-                                              )
-                                            )
-                                          )
-                                        ]
-                                      ]
-                                    ]
-                                    (fun Unit Bool)
-                                  }
-                                  (lam
-                                    thunk
-                                    Unit
-                                    [
-                                      [
-                                        [
-                                          {
-                                            [
-                                              Bool_match
-                                              [
-                                                [
-                                                  [
-                                                    checkBinRel
-                                                    greaterThanEqInteger
-                                                  ]
-                                                  [ valueSpent txinfo ]
-                                                ]
-                                                [
-                                                  {
-                                                    [ Campaign_match campaign ]
-                                                    [[(lam k (type) (lam v (type) [List [[Tuple2 k] v]])) (con bytestring)] [[(lam k (type) (lam v (type) [List [[Tuple2 k] v]])) (con bytestring)] (con integer)]]
-                                                  }
-                                                  (lam
-                                                    ds
-                                                    (con integer)
-                                                    (lam
-                                                      ds
-                                                      [[(lam k (type) (lam v (type) [List [[Tuple2 k] v]])) (con bytestring)] [[(lam k (type) (lam v (type) [List [[Tuple2 k] v]])) (con bytestring)] (con integer)]]
-                                                      (lam
-                                                        ds
-                                                        (con integer)
-                                                        (lam
-                                                          ds (con bytestring) ds
-                                                        )
-                                                      )
-                                                    )
-                                                  )
-                                                ]
-                                              ]
-                                            ]
-                                            (fun Unit Bool)
-                                          }
-                                          (lam
-                                            thunk
-                                            Unit
-                                            [
-                                              [ txSignedBy txinfo ]
-                                              [
-                                                {
-                                                  [ Campaign_match campaign ]
-                                                  (con bytestring)
-                                                }
-                                                (lam
-                                                  ds
-                                                  (con integer)
-                                                  (lam
-                                                    ds
-                                                    [[(lam k (type) (lam v (type) [List [[Tuple2 k] v]])) (con bytestring)] [[(lam k (type) (lam v (type) [List [[Tuple2 k] v]])) (con bytestring)] (con integer)]]
-                                                    (lam
-                                                      ds
-                                                      (con integer)
-                                                      (lam
-                                                        ds (con bytestring) ds
-                                                      )
-                                                    )
-                                                  )
-                                                )
-                                              ]
-                                            ]
-                                          )
-                                        ]
-                                        (lam thunk Unit False)
-                                      ]
-                                      Unit
-                                    ]
-                                  )
-                                ]
-                                (lam thunk Unit False)
-                              ]
-                              Unit
-                            ]
-                          )
-                        )
-                      )
-                      (termbind
-                        (strict)
-                        (vardecl
-                          validRefund
-                          (fun Campaign (fun (con bytestring) (fun TxInfo Bool)))
-                        )
-                        (lam
-                          campaign
-                          Campaign
-                          (lam
-                            contributor
-                            (con bytestring)
+                            campaign
+                            Campaign
                             (lam
                               txinfo
                               TxInfo
@@ -5347,7 +4592,35 @@
                                               [
                                                 [
                                                   { UpperBound (con integer) }
-                                                  { PosInf (con integer) }
+                                                  [
+                                                    { Finite (con integer) }
+                                                    [
+                                                      {
+                                                        [
+                                                          Campaign_match
+                                                          campaign
+                                                        ]
+                                                        (con integer)
+                                                      }
+                                                      (lam
+                                                        ds
+                                                        (con integer)
+                                                        (lam
+                                                          ds
+                                                          [[(lam k (type) (lam v (type) [List [[Tuple2 k] v]])) (con bytestring)] [[(lam k (type) (lam v (type) [List [[Tuple2 k] v]])) (con bytestring)] (con integer)]]
+                                                          (lam
+                                                            ds
+                                                            (con integer)
+                                                            (lam
+                                                              ds
+                                                              (con bytestring)
+                                                              ds
+                                                            )
+                                                          )
+                                                        )
+                                                      )
+                                                    ]
+                                                  ]
                                                 ]
                                                 True
                                               ]
@@ -5411,7 +4684,189 @@
                                     (lam
                                       thunk
                                       Unit
-                                      [ [ txSignedBy txinfo ] contributor ]
+                                      [
+                                        [
+                                          [
+                                            {
+                                              [
+                                                Bool_match
+                                                [
+                                                  [
+                                                    [
+                                                      checkBinRel
+                                                      greaterThanEqInteger
+                                                    ]
+                                                    [
+                                                      {
+                                                        [ TxInfo_match txinfo ]
+                                                        [[(lam k (type) (lam v (type) [List [[Tuple2 k] v]])) (con bytestring)] [[(lam k (type) (lam v (type) [List [[Tuple2 k] v]])) (con bytestring)] (con integer)]]
+                                                      }
+                                                      (lam
+                                                        ds
+                                                        [List TxInInfo]
+                                                        (lam
+                                                          ds
+                                                          [List TxInInfo]
+                                                          (lam
+                                                            ds
+                                                            [List TxOut]
+                                                            (lam
+                                                              ds
+                                                              [[(lam k (type) (lam v (type) [List [[Tuple2 k] v]])) (con bytestring)] [[(lam k (type) (lam v (type) [List [[Tuple2 k] v]])) (con bytestring)] (con integer)]]
+                                                              (lam
+                                                                ds
+                                                                [[(lam k (type) (lam v (type) [List [[Tuple2 k] v]])) (con bytestring)] [[(lam k (type) (lam v (type) [List [[Tuple2 k] v]])) (con bytestring)] (con integer)]]
+                                                                (lam
+                                                                  ds
+                                                                  [List DCert]
+                                                                  (lam
+                                                                    ds
+                                                                    [List [[Tuple2 StakingCredential] (con integer)]]
+                                                                    (lam
+                                                                      ds
+                                                                      [Interval (con integer)]
+                                                                      (lam
+                                                                        ds
+                                                                        [List (con bytestring)]
+                                                                        (lam
+                                                                          ds
+                                                                          [List [[Tuple2 (con bytestring)] Data]]
+                                                                          (lam
+                                                                            ds
+                                                                            (con bytestring)
+                                                                            [
+                                                                              [
+                                                                                [
+                                                                                  {
+                                                                                    {
+                                                                                      fFoldableNil_cfoldMap
+                                                                                      [[(lam k (type) (lam v (type) [List [[Tuple2 k] v]])) (con bytestring)] [[(lam k (type) (lam v (type) [List [[Tuple2 k] v]])) (con bytestring)] (con integer)]]
+                                                                                    }
+                                                                                    TxInInfo
+                                                                                  }
+                                                                                  fMonoidValue
+                                                                                ]
+                                                                                (lam
+                                                                                  x
+                                                                                  TxInInfo
+                                                                                  [
+                                                                                    {
+                                                                                      [
+                                                                                        TxInInfo_match
+                                                                                        x
+                                                                                      ]
+                                                                                      [[(lam k (type) (lam v (type) [List [[Tuple2 k] v]])) (con bytestring)] [[(lam k (type) (lam v (type) [List [[Tuple2 k] v]])) (con bytestring)] (con integer)]]
+                                                                                    }
+                                                                                    (lam
+                                                                                      ds
+                                                                                      TxOutRef
+                                                                                      (lam
+                                                                                        ds
+                                                                                        TxOut
+                                                                                        [
+                                                                                          {
+                                                                                            [
+                                                                                              TxOut_match
+                                                                                              ds
+                                                                                            ]
+                                                                                            [[(lam k (type) (lam v (type) [List [[Tuple2 k] v]])) (con bytestring)] [[(lam k (type) (lam v (type) [List [[Tuple2 k] v]])) (con bytestring)] (con integer)]]
+                                                                                          }
+                                                                                          (lam
+                                                                                            ds
+                                                                                            Address
+                                                                                            (lam
+                                                                                              ds
+                                                                                              [[(lam k (type) (lam v (type) [List [[Tuple2 k] v]])) (con bytestring)] [[(lam k (type) (lam v (type) [List [[Tuple2 k] v]])) (con bytestring)] (con integer)]]
+                                                                                              (lam
+                                                                                                ds
+                                                                                                [Maybe (con bytestring)]
+                                                                                                ds
+                                                                                              )
+                                                                                            )
+                                                                                          )
+                                                                                        ]
+                                                                                      )
+                                                                                    )
+                                                                                  ]
+                                                                                )
+                                                                              ]
+                                                                              ds
+                                                                            ]
+                                                                          )
+                                                                        )
+                                                                      )
+                                                                    )
+                                                                  )
+                                                                )
+                                                              )
+                                                            )
+                                                          )
+                                                        )
+                                                      )
+                                                    ]
+                                                  ]
+                                                  [
+                                                    {
+                                                      [
+                                                        Campaign_match campaign
+                                                      ]
+                                                      [[(lam k (type) (lam v (type) [List [[Tuple2 k] v]])) (con bytestring)] [[(lam k (type) (lam v (type) [List [[Tuple2 k] v]])) (con bytestring)] (con integer)]]
+                                                    }
+                                                    (lam
+                                                      ds
+                                                      (con integer)
+                                                      (lam
+                                                        ds
+                                                        [[(lam k (type) (lam v (type) [List [[Tuple2 k] v]])) (con bytestring)] [[(lam k (type) (lam v (type) [List [[Tuple2 k] v]])) (con bytestring)] (con integer)]]
+                                                        (lam
+                                                          ds
+                                                          (con integer)
+                                                          (lam
+                                                            ds
+                                                            (con bytestring)
+                                                            ds
+                                                          )
+                                                        )
+                                                      )
+                                                    )
+                                                  ]
+                                                ]
+                                              ]
+                                              (fun Unit Bool)
+                                            }
+                                            (lam
+                                              thunk
+                                              Unit
+                                              [
+                                                [ txSignedBy txinfo ]
+                                                [
+                                                  {
+                                                    [ Campaign_match campaign ]
+                                                    (con bytestring)
+                                                  }
+                                                  (lam
+                                                    ds
+                                                    (con integer)
+                                                    (lam
+                                                      ds
+                                                      [[(lam k (type) (lam v (type) [List [[Tuple2 k] v]])) (con bytestring)] [[(lam k (type) (lam v (type) [List [[Tuple2 k] v]])) (con bytestring)] (con integer)]]
+                                                      (lam
+                                                        ds
+                                                        (con integer)
+                                                        (lam
+                                                          ds (con bytestring) ds
+                                                        )
+                                                      )
+                                                    )
+                                                  )
+                                                ]
+                                              ]
+                                            )
+                                          ]
+                                          (lam thunk Unit False)
+                                        ]
+                                        Unit
+                                      ]
                                     )
                                   ]
                                   (lam thunk Unit False)
@@ -5421,63 +4876,209 @@
                             )
                           )
                         )
-                      )
-                      (termbind
-                        (strict)
-                        (vardecl
-                          mkValidator
-                          (fun Campaign (fun (con bytestring) (fun CampaignAction (fun ScriptContext Bool))))
+                        (termbind
+                          (strict)
+                          (vardecl
+                            validRefund
+                            (fun Campaign (fun (con bytestring) (fun TxInfo Bool)))
+                          )
+                          (lam
+                            campaign
+                            Campaign
+                            (lam
+                              contributor
+                              (con bytestring)
+                              (lam
+                                txinfo
+                                TxInfo
+                                [
+                                  [
+                                    [
+                                      {
+                                        [
+                                          Bool_match
+                                          [
+                                            [
+                                              [
+                                                { contains (con integer) }
+                                                fOrdSlot
+                                              ]
+                                              [
+                                                [
+                                                  { Interval (con integer) }
+                                                  [
+                                                    [
+                                                      {
+                                                        LowerBound (con integer)
+                                                      }
+                                                      [
+                                                        { Finite (con integer) }
+                                                        [
+                                                          {
+                                                            [
+                                                              Campaign_match
+                                                              campaign
+                                                            ]
+                                                            (con integer)
+                                                          }
+                                                          (lam
+                                                            ds
+                                                            (con integer)
+                                                            (lam
+                                                              ds
+                                                              [[(lam k (type) (lam v (type) [List [[Tuple2 k] v]])) (con bytestring)] [[(lam k (type) (lam v (type) [List [[Tuple2 k] v]])) (con bytestring)] (con integer)]]
+                                                              (lam
+                                                                ds
+                                                                (con integer)
+                                                                (lam
+                                                                  ds
+                                                                  (con bytestring)
+                                                                  ds
+                                                                )
+                                                              )
+                                                            )
+                                                          )
+                                                        ]
+                                                      ]
+                                                    ]
+                                                    True
+                                                  ]
+                                                ]
+                                                [
+                                                  [
+                                                    { UpperBound (con integer) }
+                                                    { PosInf (con integer) }
+                                                  ]
+                                                  True
+                                                ]
+                                              ]
+                                            ]
+                                            [
+                                              {
+                                                [ TxInfo_match txinfo ]
+                                                [Interval (con integer)]
+                                              }
+                                              (lam
+                                                ds
+                                                [List TxInInfo]
+                                                (lam
+                                                  ds
+                                                  [List TxInInfo]
+                                                  (lam
+                                                    ds
+                                                    [List TxOut]
+                                                    (lam
+                                                      ds
+                                                      [[(lam k (type) (lam v (type) [List [[Tuple2 k] v]])) (con bytestring)] [[(lam k (type) (lam v (type) [List [[Tuple2 k] v]])) (con bytestring)] (con integer)]]
+                                                      (lam
+                                                        ds
+                                                        [[(lam k (type) (lam v (type) [List [[Tuple2 k] v]])) (con bytestring)] [[(lam k (type) (lam v (type) [List [[Tuple2 k] v]])) (con bytestring)] (con integer)]]
+                                                        (lam
+                                                          ds
+                                                          [List DCert]
+                                                          (lam
+                                                            ds
+                                                            [List [[Tuple2 StakingCredential] (con integer)]]
+                                                            (lam
+                                                              ds
+                                                              [Interval (con integer)]
+                                                              (lam
+                                                                ds
+                                                                [List (con bytestring)]
+                                                                (lam
+                                                                  ds
+                                                                  [List [[Tuple2 (con bytestring)] Data]]
+                                                                  (lam
+                                                                    ds
+                                                                    (con bytestring)
+                                                                    ds
+                                                                  )
+                                                                )
+                                                              )
+                                                            )
+                                                          )
+                                                        )
+                                                      )
+                                                    )
+                                                  )
+                                                )
+                                              )
+                                            ]
+                                          ]
+                                        ]
+                                        (fun Unit Bool)
+                                      }
+                                      (lam
+                                        thunk
+                                        Unit
+                                        [ [ txSignedBy txinfo ] contributor ]
+                                      )
+                                    ]
+                                    (lam thunk Unit False)
+                                  ]
+                                  Unit
+                                ]
+                              )
+                            )
+                          )
                         )
-                        (lam
-                          c
-                          Campaign
+                        (termbind
+                          (strict)
+                          (vardecl
+                            mkValidator
+                            (fun Campaign (fun (con bytestring) (fun CampaignAction (fun ScriptContext Bool))))
+                          )
                           (lam
-                            con
-                            (con bytestring)
+                            c
+                            Campaign
                             (lam
-                              act
-                              CampaignAction
+                              con
+                              (con bytestring)
                               (lam
-                                ds
-                                ScriptContext
-                                [
-                                  { [ ScriptContext_match ds ] Bool }
-                                  (lam
-                                    ds
-                                    TxInfo
+                                act
+                                CampaignAction
+                                (lam
+                                  ds
+                                  ScriptContext
+                                  [
+                                    { [ ScriptContext_match ds ] Bool }
                                     (lam
                                       ds
-                                      ScriptPurpose
-                                      [
+                                      TxInfo
+                                      (lam
+                                        ds
+                                        ScriptPurpose
                                         [
                                           [
-                                            {
-                                              [ CampaignAction_match act ]
-                                              (fun Unit Bool)
-                                            }
+                                            [
+                                              {
+                                                [ CampaignAction_match act ]
+                                                (fun Unit Bool)
+                                              }
+                                              (lam
+                                                thunk
+                                                Unit
+                                                [ [ validCollection c ] ds ]
+                                              )
+                                            ]
                                             (lam
                                               thunk
                                               Unit
-                                              [ [ validCollection c ] ds ]
+                                              [ [ [ validRefund c ] con ] ds ]
                                             )
                                           ]
-                                          (lam
-                                            thunk
-                                            Unit
-                                            [ [ [ validRefund c ] con ] ds ]
-                                          )
+                                          Unit
                                         ]
-                                        Unit
-                                      ]
+                                      )
                                     )
-                                  )
-                                ]
+                                  ]
+                                )
                               )
                             )
                           )
                         )
+                        mkValidator
                       )
-                      mkValidator
                     )
                   )
                 )
