Slot 0: TxnValidate af5e6d25b5ecb26185289a03d50786b7ac4425b21849143ed7e18bcd70dc4db8
Slot 1: 00000000-0000-4000-8000-000000000000 {Contract instance for wallet 1}:
          Contract instance started
Slot 1: 00000000-0000-4000-8000-000000000000 {Contract instance for wallet 1}:
          Receive endpoint call on 'schedule collection' for Object (fromList [("contents",Array [Object (fromList [("getEndpointDescription",String "schedule collection")]),Object (fromList [("unEndpointValue",Array [])])]),("tag",String "ExposeEndpointResp")])
Slot 1: 00000000-0000-4000-8000-000000000000 {Contract instance for wallet 1}:
          Contract log: String "Campaign started. Waiting for campaign deadline to collect funds."
Slot 1: 00000000-0000-4000-8000-000000000001 {Contract instance for wallet 2}:
          Contract instance started
Slot 1: 00000000-0000-4000-8000-000000000001 {Contract instance for wallet 2}:
          Receive endpoint call on 'contribute' for Object (fromList [("contents",Array [Object (fromList [("getEndpointDescription",String "contribute")]),Object (fromList [("unEndpointValue",Object (fromList [("contribValue",Object (fromList [("getValue",Array [Array [Object (fromList [("unCurrencySymbol",String "")]),Array [Array [Object (fromList [("unTokenName",String "")]),Number 100.0]]]])]))]))])]),("tag",String "ExposeEndpointResp")])
Slot 1: 00000000-0000-4000-8000-000000000001 {Contract instance for wallet 2}:
          Contract log: String "Contributing Value (Map [(,Map [(\"\",100)])])"
Slot 1: 00000000-0000-4000-8000-000000000002 {Contract instance for wallet 3}:
          Contract instance started
Slot 1: 00000000-0000-4000-8000-000000000002 {Contract instance for wallet 3}:
          Receive endpoint call on 'contribute' for Object (fromList [("contents",Array [Object (fromList [("getEndpointDescription",String "contribute")]),Object (fromList [("unEndpointValue",Object (fromList [("contribValue",Object (fromList [("getValue",Array [Array [Object (fromList [("unCurrencySymbol",String "")]),Array [Array [Object (fromList [("unTokenName",String "")]),Number 100.0]]]])]))]))])]),("tag",String "ExposeEndpointResp")])
Slot 1: 00000000-0000-4000-8000-000000000002 {Contract instance for wallet 3}:
          Contract log: String "Contributing Value (Map [(,Map [(\"\",100)])])"
Slot 1: W2: Balancing an unbalanced transaction:
              Tx:
<<<<<<< HEAD
                Tx ed02ea72fa803f7cac5e1782c3fd735591316a0bdc70a5b12609bc9b0a14f4af:
=======
                Tx 7f89720f586ba08b6a23cc04e63ba3abb337c0d36103f79e479eddd0bbc738d9:
>>>>>>> 0596b79b
                  {inputs:
                  collateral inputs:
                  outputs:
                    - Value (Map [(,Map [("",100)])]) addressed to
<<<<<<< HEAD
                      addressed to ScriptCredential: c6146f2bec1d352776df43246f64354a8bf3313775924110affa3b701cfceb76 (no staking credential)
                  forge: Value (Map [])
                  fee: Value (Map [(,Map [("",10)])])
=======
                      addressed to ScriptCredential: 2a14b6ee83b752c481a459fa67a4bc4cb0181a612e807bcf81eaaea5f7064332 (no staking credential)
                  mint: Value (Map [])
                  fee: Value (Map [])
>>>>>>> 0596b79b
                  mps:
                  signatures:
                  validity range: Interval {ivFrom = LowerBound (Finite (Slot {getSlot = -1596059090})) True, ivTo = UpperBound (Finite (Slot {getSlot = 20})) True}
                  data:
                    "9\247\DC3\208\166D%?\EOTR\148!\185\245\ESC\155\b\151\157\b)YY\196\243\153\SO\230\ETB\245\DC3\159"}
              Requires signatures:
              Utxo index:
<<<<<<< HEAD
Slot 1: W2: TxSubmit: c356260eee91488e6bfcf23bb289dc83d70e4a5a72026583fa22043dad145a3b
=======
Slot 1: W2: Finished balancing. 7ee3d9bf574809c5c4a1c370daf0decd78a17bab55584b08b33ed39e037def53
Slot 1: W2: Submitting tx: 7ee3d9bf574809c5c4a1c370daf0decd78a17bab55584b08b33ed39e037def53
Slot 1: W2: TxSubmit: 7ee3d9bf574809c5c4a1c370daf0decd78a17bab55584b08b33ed39e037def53
>>>>>>> 0596b79b
Slot 1: 00000000-0000-4000-8000-000000000003 {Contract instance for wallet 4}:
          Contract instance started
Slot 1: 00000000-0000-4000-8000-000000000003 {Contract instance for wallet 4}:
          Receive endpoint call on 'contribute' for Object (fromList [("contents",Array [Object (fromList [("getEndpointDescription",String "contribute")]),Object (fromList [("unEndpointValue",Object (fromList [("contribValue",Object (fromList [("getValue",Array [Array [Object (fromList [("unCurrencySymbol",String "")]),Array [Array [Object (fromList [("unTokenName",String "")]),Number 25.0]]]])]))]))])]),("tag",String "ExposeEndpointResp")])
Slot 1: 00000000-0000-4000-8000-000000000003 {Contract instance for wallet 4}:
          Contract log: String "Contributing Value (Map [(,Map [(\"\",25)])])"
Slot 1: W3: Balancing an unbalanced transaction:
              Tx:
<<<<<<< HEAD
                Tx 01e70d4e1e82a8558bc3084cc0d107d7c5525af53f79bedfa6dad6fc3af39ccb:
=======
                Tx 9c3d69166f40eaeee9b1705268396ebbcb0148f241c5230f327c9f1ef983628a:
>>>>>>> 0596b79b
                  {inputs:
                  collateral inputs:
                  outputs:
                    - Value (Map [(,Map [("",100)])]) addressed to
<<<<<<< HEAD
                      addressed to ScriptCredential: c6146f2bec1d352776df43246f64354a8bf3313775924110affa3b701cfceb76 (no staking credential)
                  forge: Value (Map [])
                  fee: Value (Map [(,Map [("",10)])])
=======
                      addressed to ScriptCredential: 2a14b6ee83b752c481a459fa67a4bc4cb0181a612e807bcf81eaaea5f7064332 (no staking credential)
                  mint: Value (Map [])
                  fee: Value (Map [])
>>>>>>> 0596b79b
                  mps:
                  signatures:
                  validity range: Interval {ivFrom = LowerBound (Finite (Slot {getSlot = -1596059090})) True, ivTo = UpperBound (Finite (Slot {getSlot = 20})) True}
                  data:
                    "\218\192s\224\DC2;\222\165\157\217\179\189\169\207`7\246:\202\130b}z\188\213\196\172)\221t\NUL>"}
              Requires signatures:
              Utxo index:
<<<<<<< HEAD
Slot 1: W3: TxSubmit: 713369de3e98f48ad4f6227efa4ad88c8cd716acdbd98567f9db56dbd9b99b8f
Slot 1: W4: Balancing an unbalanced transaction:
              Tx:
                Tx 6f50b42c7a5a022e9883df0769fce46ce8631bbe66b4e4ba282e7e93f3aac3f1:
=======
Slot 1: W3: Finished balancing. 0838adcb1483f0ffd3799e21c65d4bed9e727fcedd5142f1eadba15080e5e99f
Slot 1: W3: Submitting tx: 0838adcb1483f0ffd3799e21c65d4bed9e727fcedd5142f1eadba15080e5e99f
Slot 1: W3: TxSubmit: 0838adcb1483f0ffd3799e21c65d4bed9e727fcedd5142f1eadba15080e5e99f
Slot 1: W4: Balancing an unbalanced transaction:
              Tx:
                Tx cdfeb70fb1336998418ca8a8554368d4bbd48cef39ca1886ea04cf8b9b96d192:
>>>>>>> 0596b79b
                  {inputs:
                  collateral inputs:
                  outputs:
                    - Value (Map [(,Map [("",25)])]) addressed to
<<<<<<< HEAD
                      addressed to ScriptCredential: c6146f2bec1d352776df43246f64354a8bf3313775924110affa3b701cfceb76 (no staking credential)
                  forge: Value (Map [])
                  fee: Value (Map [(,Map [("",10)])])
=======
                      addressed to ScriptCredential: 2a14b6ee83b752c481a459fa67a4bc4cb0181a612e807bcf81eaaea5f7064332 (no staking credential)
                  mint: Value (Map [])
                  fee: Value (Map [])
>>>>>>> 0596b79b
                  mps:
                  signatures:
                  validity range: Interval {ivFrom = LowerBound (Finite (Slot {getSlot = -1596059090})) True, ivTo = UpperBound (Finite (Slot {getSlot = 20})) True}
                  data:
                    "\237\209\195sr\247R\201z\236\b\130E/\172\172\ETB\164\253\175F\230\FS\ETX?J\246x\164\a\155\205"}
              Requires signatures:
              Utxo index:
<<<<<<< HEAD
Slot 1: W4: TxSubmit: e10df6f52155fba140d9478a4434620c30f72bff0eff7404e7b94e84ac5d995a
Slot 1: TxnValidate e10df6f52155fba140d9478a4434620c30f72bff0eff7404e7b94e84ac5d995a
Slot 1: TxnValidate 713369de3e98f48ad4f6227efa4ad88c8cd716acdbd98567f9db56dbd9b99b8f
Slot 1: TxnValidate c356260eee91488e6bfcf23bb289dc83d70e4a5a72026583fa22043dad145a3b
=======
Slot 1: W4: Finished balancing. a128aa60381a3e0df92dc22545a4c5cd68749db486dd2083a51cc409689cd76a
Slot 1: W4: Submitting tx: a128aa60381a3e0df92dc22545a4c5cd68749db486dd2083a51cc409689cd76a
Slot 1: W4: TxSubmit: a128aa60381a3e0df92dc22545a4c5cd68749db486dd2083a51cc409689cd76a
Slot 1: TxnValidate a128aa60381a3e0df92dc22545a4c5cd68749db486dd2083a51cc409689cd76a
Slot 1: TxnValidate 0838adcb1483f0ffd3799e21c65d4bed9e727fcedd5142f1eadba15080e5e99f
Slot 1: TxnValidate 7ee3d9bf574809c5c4a1c370daf0decd78a17bab55584b08b33ed39e037def53
>>>>>>> 0596b79b
Slot 20: 00000000-0000-4000-8000-000000000000 {Contract instance for wallet 1}:
           Contract log: String "Collecting funds"
Slot 20: W1: Balancing an unbalanced transaction:
               Tx:
<<<<<<< HEAD
                 Tx 6a9a2740f73f49b0792939fcff58ffba4ac724b104163bb2a4db774d7fa1f3ff:
                   {inputs:
                      - 713369de3e98f48ad4f6227efa4ad88c8cd716acdbd98567f9db56dbd9b99b8f!1
                        Redeemer: <>
                      - c356260eee91488e6bfcf23bb289dc83d70e4a5a72026583fa22043dad145a3b!1
                        Redeemer: <>
                      - e10df6f52155fba140d9478a4434620c30f72bff0eff7404e7b94e84ac5d995a!1
=======
                 Tx d7fe21732d56db0f0fb7d2b5d72294e62d8e55c0fbf063e03a4c78a2089384cd:
                   {inputs:
                      - 0838adcb1483f0ffd3799e21c65d4bed9e727fcedd5142f1eadba15080e5e99f!1
                        Redeemer: <>
                      - 7ee3d9bf574809c5c4a1c370daf0decd78a17bab55584b08b33ed39e037def53!1
                        Redeemer: <>
                      - a128aa60381a3e0df92dc22545a4c5cd68749db486dd2083a51cc409689cd76a!1
>>>>>>> 0596b79b
                        Redeemer: <>
                   collateral inputs:
                   outputs:
                   mint: Value (Map [])
                   fee: Value (Map [])
                   mps:
                   signatures:
                   validity range: Interval {ivFrom = LowerBound (Finite (Slot {getSlot = 20})) True, ivTo = UpperBound (Finite (Slot {getSlot = 30})) True}
                   data:}
               Requires signatures:
               Utxo index:
<<<<<<< HEAD
                 ( 713369de3e98f48ad4f6227efa4ad88c8cd716acdbd98567f9db56dbd9b99b8f!1
                 , - Value (Map [(,Map [("",100)])]) addressed to
                     addressed to ScriptCredential: c6146f2bec1d352776df43246f64354a8bf3313775924110affa3b701cfceb76 (no staking credential) )
                 ( c356260eee91488e6bfcf23bb289dc83d70e4a5a72026583fa22043dad145a3b!1
                 , - Value (Map [(,Map [("",100)])]) addressed to
                     addressed to ScriptCredential: c6146f2bec1d352776df43246f64354a8bf3313775924110affa3b701cfceb76 (no staking credential) )
                 ( e10df6f52155fba140d9478a4434620c30f72bff0eff7404e7b94e84ac5d995a!1
                 , - Value (Map [(,Map [("",25)])]) addressed to
                     addressed to ScriptCredential: c6146f2bec1d352776df43246f64354a8bf3313775924110affa3b701cfceb76 (no staking credential) )
Slot 20: W1: TxSubmit: 19a6607e24e5fe5d6bc0d18d18f85104cc0065f0c21f4dfa4966295d88041bf6
Slot 20: 00000000-0000-4000-8000-000000000000 {Contract instance for wallet 1}:
           Contract instance stopped (no errors)
Slot 20: TxnValidate 19a6607e24e5fe5d6bc0d18d18f85104cc0065f0c21f4dfa4966295d88041bf6
=======
                 ( 0838adcb1483f0ffd3799e21c65d4bed9e727fcedd5142f1eadba15080e5e99f!1
                 , - Value (Map [(,Map [("",100)])]) addressed to
                     addressed to ScriptCredential: 2a14b6ee83b752c481a459fa67a4bc4cb0181a612e807bcf81eaaea5f7064332 (no staking credential) )
                 ( 7ee3d9bf574809c5c4a1c370daf0decd78a17bab55584b08b33ed39e037def53!1
                 , - Value (Map [(,Map [("",100)])]) addressed to
                     addressed to ScriptCredential: 2a14b6ee83b752c481a459fa67a4bc4cb0181a612e807bcf81eaaea5f7064332 (no staking credential) )
                 ( a128aa60381a3e0df92dc22545a4c5cd68749db486dd2083a51cc409689cd76a!1
                 , - Value (Map [(,Map [("",25)])]) addressed to
                     addressed to ScriptCredential: 2a14b6ee83b752c481a459fa67a4bc4cb0181a612e807bcf81eaaea5f7064332 (no staking credential) )
Slot 20: W1: Finished balancing. b82bc75e9f76281b3cfd93cf0a29bb185c4df87dda0b5ce73a7b8d8c43e55fa7
Slot 20: W1: Submitting tx: b82bc75e9f76281b3cfd93cf0a29bb185c4df87dda0b5ce73a7b8d8c43e55fa7
Slot 20: W1: TxSubmit: b82bc75e9f76281b3cfd93cf0a29bb185c4df87dda0b5ce73a7b8d8c43e55fa7
Slot 20: 00000000-0000-4000-8000-000000000000 {Contract instance for wallet 1}:
           Contract instance stopped (no errors)
Slot 20: TxnValidate b82bc75e9f76281b3cfd93cf0a29bb185c4df87dda0b5ce73a7b8d8c43e55fa7
>>>>>>> 0596b79b
<|MERGE_RESOLUTION|>--- conflicted
+++ resolved
@@ -19,24 +19,14 @@
           Contract log: String "Contributing Value (Map [(,Map [(\"\",100)])])"
 Slot 1: W2: Balancing an unbalanced transaction:
               Tx:
-<<<<<<< HEAD
-                Tx ed02ea72fa803f7cac5e1782c3fd735591316a0bdc70a5b12609bc9b0a14f4af:
-=======
-                Tx 7f89720f586ba08b6a23cc04e63ba3abb337c0d36103f79e479eddd0bbc738d9:
->>>>>>> 0596b79b
+                Tx 08dc90ecf8d2c25d752a5c5382e9acc16ba8ab0d562ea2adc0d3d062086b4408:
                   {inputs:
                   collateral inputs:
                   outputs:
                     - Value (Map [(,Map [("",100)])]) addressed to
-<<<<<<< HEAD
-                      addressed to ScriptCredential: c6146f2bec1d352776df43246f64354a8bf3313775924110affa3b701cfceb76 (no staking credential)
-                  forge: Value (Map [])
-                  fee: Value (Map [(,Map [("",10)])])
-=======
-                      addressed to ScriptCredential: 2a14b6ee83b752c481a459fa67a4bc4cb0181a612e807bcf81eaaea5f7064332 (no staking credential)
+                      addressed to ScriptCredential: 1c0373eb637b2a943d894f79ec6d69731c0557cbf0e555064e3afb7c18cc59b9 (no staking credential)
                   mint: Value (Map [])
                   fee: Value (Map [])
->>>>>>> 0596b79b
                   mps:
                   signatures:
                   validity range: Interval {ivFrom = LowerBound (Finite (Slot {getSlot = -1596059090})) True, ivTo = UpperBound (Finite (Slot {getSlot = 20})) True}
@@ -44,13 +34,9 @@
                     "9\247\DC3\208\166D%?\EOTR\148!\185\245\ESC\155\b\151\157\b)YY\196\243\153\SO\230\ETB\245\DC3\159"}
               Requires signatures:
               Utxo index:
-<<<<<<< HEAD
-Slot 1: W2: TxSubmit: c356260eee91488e6bfcf23bb289dc83d70e4a5a72026583fa22043dad145a3b
-=======
-Slot 1: W2: Finished balancing. 7ee3d9bf574809c5c4a1c370daf0decd78a17bab55584b08b33ed39e037def53
-Slot 1: W2: Submitting tx: 7ee3d9bf574809c5c4a1c370daf0decd78a17bab55584b08b33ed39e037def53
-Slot 1: W2: TxSubmit: 7ee3d9bf574809c5c4a1c370daf0decd78a17bab55584b08b33ed39e037def53
->>>>>>> 0596b79b
+Slot 1: W2: Finished balancing. 797ce81e1f8ad6f457019a0197a160bc84fd8ae22912bdbb25497778caa96a53
+Slot 1: W2: Submitting tx: 797ce81e1f8ad6f457019a0197a160bc84fd8ae22912bdbb25497778caa96a53
+Slot 1: W2: TxSubmit: 797ce81e1f8ad6f457019a0197a160bc84fd8ae22912bdbb25497778caa96a53
 Slot 1: 00000000-0000-4000-8000-000000000003 {Contract instance for wallet 4}:
           Contract instance started
 Slot 1: 00000000-0000-4000-8000-000000000003 {Contract instance for wallet 4}:
@@ -59,24 +45,14 @@
           Contract log: String "Contributing Value (Map [(,Map [(\"\",25)])])"
 Slot 1: W3: Balancing an unbalanced transaction:
               Tx:
-<<<<<<< HEAD
-                Tx 01e70d4e1e82a8558bc3084cc0d107d7c5525af53f79bedfa6dad6fc3af39ccb:
-=======
-                Tx 9c3d69166f40eaeee9b1705268396ebbcb0148f241c5230f327c9f1ef983628a:
->>>>>>> 0596b79b
+                Tx bb604411ccc17133ea6a2ac2b3348d24c11199e77cf431702f4f14bf69caaa69:
                   {inputs:
                   collateral inputs:
                   outputs:
                     - Value (Map [(,Map [("",100)])]) addressed to
-<<<<<<< HEAD
-                      addressed to ScriptCredential: c6146f2bec1d352776df43246f64354a8bf3313775924110affa3b701cfceb76 (no staking credential)
-                  forge: Value (Map [])
-                  fee: Value (Map [(,Map [("",10)])])
-=======
-                      addressed to ScriptCredential: 2a14b6ee83b752c481a459fa67a4bc4cb0181a612e807bcf81eaaea5f7064332 (no staking credential)
+                      addressed to ScriptCredential: 1c0373eb637b2a943d894f79ec6d69731c0557cbf0e555064e3afb7c18cc59b9 (no staking credential)
                   mint: Value (Map [])
                   fee: Value (Map [])
->>>>>>> 0596b79b
                   mps:
                   signatures:
                   validity range: Interval {ivFrom = LowerBound (Finite (Slot {getSlot = -1596059090})) True, ivTo = UpperBound (Finite (Slot {getSlot = 20})) True}
@@ -84,32 +60,19 @@
                     "\218\192s\224\DC2;\222\165\157\217\179\189\169\207`7\246:\202\130b}z\188\213\196\172)\221t\NUL>"}
               Requires signatures:
               Utxo index:
-<<<<<<< HEAD
-Slot 1: W3: TxSubmit: 713369de3e98f48ad4f6227efa4ad88c8cd716acdbd98567f9db56dbd9b99b8f
+Slot 1: W3: Finished balancing. aef5b77ac18c9ff87518eac434a827bcb7191f0bdf3bf1cafb9cc83708d7e7d2
+Slot 1: W3: Submitting tx: aef5b77ac18c9ff87518eac434a827bcb7191f0bdf3bf1cafb9cc83708d7e7d2
+Slot 1: W3: TxSubmit: aef5b77ac18c9ff87518eac434a827bcb7191f0bdf3bf1cafb9cc83708d7e7d2
 Slot 1: W4: Balancing an unbalanced transaction:
               Tx:
-                Tx 6f50b42c7a5a022e9883df0769fce46ce8631bbe66b4e4ba282e7e93f3aac3f1:
-=======
-Slot 1: W3: Finished balancing. 0838adcb1483f0ffd3799e21c65d4bed9e727fcedd5142f1eadba15080e5e99f
-Slot 1: W3: Submitting tx: 0838adcb1483f0ffd3799e21c65d4bed9e727fcedd5142f1eadba15080e5e99f
-Slot 1: W3: TxSubmit: 0838adcb1483f0ffd3799e21c65d4bed9e727fcedd5142f1eadba15080e5e99f
-Slot 1: W4: Balancing an unbalanced transaction:
-              Tx:
-                Tx cdfeb70fb1336998418ca8a8554368d4bbd48cef39ca1886ea04cf8b9b96d192:
->>>>>>> 0596b79b
+                Tx b3bc82f0bd32dbaf8561da3c5e554d23cb3087267e4c5f10effddd41d7ec14e8:
                   {inputs:
                   collateral inputs:
                   outputs:
                     - Value (Map [(,Map [("",25)])]) addressed to
-<<<<<<< HEAD
-                      addressed to ScriptCredential: c6146f2bec1d352776df43246f64354a8bf3313775924110affa3b701cfceb76 (no staking credential)
-                  forge: Value (Map [])
-                  fee: Value (Map [(,Map [("",10)])])
-=======
-                      addressed to ScriptCredential: 2a14b6ee83b752c481a459fa67a4bc4cb0181a612e807bcf81eaaea5f7064332 (no staking credential)
+                      addressed to ScriptCredential: 1c0373eb637b2a943d894f79ec6d69731c0557cbf0e555064e3afb7c18cc59b9 (no staking credential)
                   mint: Value (Map [])
                   fee: Value (Map [])
->>>>>>> 0596b79b
                   mps:
                   signatures:
                   validity range: Interval {ivFrom = LowerBound (Finite (Slot {getSlot = -1596059090})) True, ivTo = UpperBound (Finite (Slot {getSlot = 20})) True}
@@ -117,40 +80,23 @@
                     "\237\209\195sr\247R\201z\236\b\130E/\172\172\ETB\164\253\175F\230\FS\ETX?J\246x\164\a\155\205"}
               Requires signatures:
               Utxo index:
-<<<<<<< HEAD
-Slot 1: W4: TxSubmit: e10df6f52155fba140d9478a4434620c30f72bff0eff7404e7b94e84ac5d995a
-Slot 1: TxnValidate e10df6f52155fba140d9478a4434620c30f72bff0eff7404e7b94e84ac5d995a
-Slot 1: TxnValidate 713369de3e98f48ad4f6227efa4ad88c8cd716acdbd98567f9db56dbd9b99b8f
-Slot 1: TxnValidate c356260eee91488e6bfcf23bb289dc83d70e4a5a72026583fa22043dad145a3b
-=======
-Slot 1: W4: Finished balancing. a128aa60381a3e0df92dc22545a4c5cd68749db486dd2083a51cc409689cd76a
-Slot 1: W4: Submitting tx: a128aa60381a3e0df92dc22545a4c5cd68749db486dd2083a51cc409689cd76a
-Slot 1: W4: TxSubmit: a128aa60381a3e0df92dc22545a4c5cd68749db486dd2083a51cc409689cd76a
-Slot 1: TxnValidate a128aa60381a3e0df92dc22545a4c5cd68749db486dd2083a51cc409689cd76a
-Slot 1: TxnValidate 0838adcb1483f0ffd3799e21c65d4bed9e727fcedd5142f1eadba15080e5e99f
-Slot 1: TxnValidate 7ee3d9bf574809c5c4a1c370daf0decd78a17bab55584b08b33ed39e037def53
->>>>>>> 0596b79b
+Slot 1: W4: Finished balancing. 8f31b0cd99f8c436b51ee17d640759d80c968548cb05cddc97e55c5365a7471a
+Slot 1: W4: Submitting tx: 8f31b0cd99f8c436b51ee17d640759d80c968548cb05cddc97e55c5365a7471a
+Slot 1: W4: TxSubmit: 8f31b0cd99f8c436b51ee17d640759d80c968548cb05cddc97e55c5365a7471a
+Slot 1: TxnValidate 8f31b0cd99f8c436b51ee17d640759d80c968548cb05cddc97e55c5365a7471a
+Slot 1: TxnValidate aef5b77ac18c9ff87518eac434a827bcb7191f0bdf3bf1cafb9cc83708d7e7d2
+Slot 1: TxnValidate 797ce81e1f8ad6f457019a0197a160bc84fd8ae22912bdbb25497778caa96a53
 Slot 20: 00000000-0000-4000-8000-000000000000 {Contract instance for wallet 1}:
            Contract log: String "Collecting funds"
 Slot 20: W1: Balancing an unbalanced transaction:
                Tx:
-<<<<<<< HEAD
-                 Tx 6a9a2740f73f49b0792939fcff58ffba4ac724b104163bb2a4db774d7fa1f3ff:
+                 Tx e3246b5b7563358c45b904490fd1fe2225b5fd1a877289bc05261148000e5213:
                    {inputs:
-                      - 713369de3e98f48ad4f6227efa4ad88c8cd716acdbd98567f9db56dbd9b99b8f!1
+                      - 797ce81e1f8ad6f457019a0197a160bc84fd8ae22912bdbb25497778caa96a53!1
                         Redeemer: <>
-                      - c356260eee91488e6bfcf23bb289dc83d70e4a5a72026583fa22043dad145a3b!1
+                      - 8f31b0cd99f8c436b51ee17d640759d80c968548cb05cddc97e55c5365a7471a!1
                         Redeemer: <>
-                      - e10df6f52155fba140d9478a4434620c30f72bff0eff7404e7b94e84ac5d995a!1
-=======
-                 Tx d7fe21732d56db0f0fb7d2b5d72294e62d8e55c0fbf063e03a4c78a2089384cd:
-                   {inputs:
-                      - 0838adcb1483f0ffd3799e21c65d4bed9e727fcedd5142f1eadba15080e5e99f!1
-                        Redeemer: <>
-                      - 7ee3d9bf574809c5c4a1c370daf0decd78a17bab55584b08b33ed39e037def53!1
-                        Redeemer: <>
-                      - a128aa60381a3e0df92dc22545a4c5cd68749db486dd2083a51cc409689cd76a!1
->>>>>>> 0596b79b
+                      - aef5b77ac18c9ff87518eac434a827bcb7191f0bdf3bf1cafb9cc83708d7e7d2!1
                         Redeemer: <>
                    collateral inputs:
                    outputs:
@@ -162,34 +108,18 @@
                    data:}
                Requires signatures:
                Utxo index:
-<<<<<<< HEAD
-                 ( 713369de3e98f48ad4f6227efa4ad88c8cd716acdbd98567f9db56dbd9b99b8f!1
+                 ( 797ce81e1f8ad6f457019a0197a160bc84fd8ae22912bdbb25497778caa96a53!1
                  , - Value (Map [(,Map [("",100)])]) addressed to
-                     addressed to ScriptCredential: c6146f2bec1d352776df43246f64354a8bf3313775924110affa3b701cfceb76 (no staking credential) )
-                 ( c356260eee91488e6bfcf23bb289dc83d70e4a5a72026583fa22043dad145a3b!1
+                     addressed to ScriptCredential: 1c0373eb637b2a943d894f79ec6d69731c0557cbf0e555064e3afb7c18cc59b9 (no staking credential) )
+                 ( 8f31b0cd99f8c436b51ee17d640759d80c968548cb05cddc97e55c5365a7471a!1
+                 , - Value (Map [(,Map [("",25)])]) addressed to
+                     addressed to ScriptCredential: 1c0373eb637b2a943d894f79ec6d69731c0557cbf0e555064e3afb7c18cc59b9 (no staking credential) )
+                 ( aef5b77ac18c9ff87518eac434a827bcb7191f0bdf3bf1cafb9cc83708d7e7d2!1
                  , - Value (Map [(,Map [("",100)])]) addressed to
-                     addressed to ScriptCredential: c6146f2bec1d352776df43246f64354a8bf3313775924110affa3b701cfceb76 (no staking credential) )
-                 ( e10df6f52155fba140d9478a4434620c30f72bff0eff7404e7b94e84ac5d995a!1
-                 , - Value (Map [(,Map [("",25)])]) addressed to
-                     addressed to ScriptCredential: c6146f2bec1d352776df43246f64354a8bf3313775924110affa3b701cfceb76 (no staking credential) )
-Slot 20: W1: TxSubmit: 19a6607e24e5fe5d6bc0d18d18f85104cc0065f0c21f4dfa4966295d88041bf6
+                     addressed to ScriptCredential: 1c0373eb637b2a943d894f79ec6d69731c0557cbf0e555064e3afb7c18cc59b9 (no staking credential) )
+Slot 20: W1: Finished balancing. 2e5620e711b5f5f9167b2f220cda6fe267d3ab482d25a0786def143f1d0771e8
+Slot 20: W1: Submitting tx: 2e5620e711b5f5f9167b2f220cda6fe267d3ab482d25a0786def143f1d0771e8
+Slot 20: W1: TxSubmit: 2e5620e711b5f5f9167b2f220cda6fe267d3ab482d25a0786def143f1d0771e8
 Slot 20: 00000000-0000-4000-8000-000000000000 {Contract instance for wallet 1}:
            Contract instance stopped (no errors)
-Slot 20: TxnValidate 19a6607e24e5fe5d6bc0d18d18f85104cc0065f0c21f4dfa4966295d88041bf6
-=======
-                 ( 0838adcb1483f0ffd3799e21c65d4bed9e727fcedd5142f1eadba15080e5e99f!1
-                 , - Value (Map [(,Map [("",100)])]) addressed to
-                     addressed to ScriptCredential: 2a14b6ee83b752c481a459fa67a4bc4cb0181a612e807bcf81eaaea5f7064332 (no staking credential) )
-                 ( 7ee3d9bf574809c5c4a1c370daf0decd78a17bab55584b08b33ed39e037def53!1
-                 , - Value (Map [(,Map [("",100)])]) addressed to
-                     addressed to ScriptCredential: 2a14b6ee83b752c481a459fa67a4bc4cb0181a612e807bcf81eaaea5f7064332 (no staking credential) )
-                 ( a128aa60381a3e0df92dc22545a4c5cd68749db486dd2083a51cc409689cd76a!1
-                 , - Value (Map [(,Map [("",25)])]) addressed to
-                     addressed to ScriptCredential: 2a14b6ee83b752c481a459fa67a4bc4cb0181a612e807bcf81eaaea5f7064332 (no staking credential) )
-Slot 20: W1: Finished balancing. b82bc75e9f76281b3cfd93cf0a29bb185c4df87dda0b5ce73a7b8d8c43e55fa7
-Slot 20: W1: Submitting tx: b82bc75e9f76281b3cfd93cf0a29bb185c4df87dda0b5ce73a7b8d8c43e55fa7
-Slot 20: W1: TxSubmit: b82bc75e9f76281b3cfd93cf0a29bb185c4df87dda0b5ce73a7b8d8c43e55fa7
-Slot 20: 00000000-0000-4000-8000-000000000000 {Contract instance for wallet 1}:
-           Contract instance stopped (no errors)
-Slot 20: TxnValidate b82bc75e9f76281b3cfd93cf0a29bb185c4df87dda0b5ce73a7b8d8c43e55fa7
->>>>>>> 0596b79b
+Slot 20: TxnValidate 2e5620e711b5f5f9167b2f220cda6fe267d3ab482d25a0786def143f1d0771e8