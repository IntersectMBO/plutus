--- conflicted
+++ resolved
@@ -34,13 +34,9 @@
                     "\151~\251\&5\171b\GS9\219\235rt\236w\149\163G\b\255M%\160\SUB\GS\240L\US'"}
               Requires signatures:
               Utxo index:
-<<<<<<< HEAD
               Validity range:
                 (-∞ , POSIXTime 1596059111000 ]
-Slot 1: W2: Finished balancing. f41521b16cb66adc70d03f938ebe882d5e0e45dabf862d6398fecc16f0ef23c4
-=======
 Slot 1: W2: Finished balancing. 18ee29966293e344f2bd9ced794a4f0c0467ad509bfe072725b1426668ec234a
->>>>>>> fa95d9e8
 Slot 1: 00000000-0000-4000-8000-000000000003 {Contract instance for wallet 4}:
           Contract instance started
 Slot 1: W2: Submitting tx: 18ee29966293e344f2bd9ced794a4f0c0467ad509bfe072725b1426668ec234a
@@ -66,17 +62,11 @@
                     "\DEL\138v\192\235\170J\210\r\253\205Q\165\222\a\n\183q\244\191\&7\DEL,A\230\183\FS\n"}
               Requires signatures:
               Utxo index:
-<<<<<<< HEAD
               Validity range:
                 (-∞ , POSIXTime 1596059111000 ]
-Slot 1: W3: Finished balancing. 7e3245293a07d876d800a77f1c5cb1c8485be136cb3c4cf9872e4bb8ff6f6265
-Slot 1: W3: Submitting tx: 7e3245293a07d876d800a77f1c5cb1c8485be136cb3c4cf9872e4bb8ff6f6265
-Slot 1: W3: TxSubmit: 7e3245293a07d876d800a77f1c5cb1c8485be136cb3c4cf9872e4bb8ff6f6265
-=======
 Slot 1: W3: Finished balancing. 9a432eebfb6f5b5a9740a4356076044027cb01c63fd417c7a0ad81120e19f548
 Slot 1: W3: Submitting tx: 9a432eebfb6f5b5a9740a4356076044027cb01c63fd417c7a0ad81120e19f548
 Slot 1: W3: TxSubmit: 9a432eebfb6f5b5a9740a4356076044027cb01c63fd417c7a0ad81120e19f548
->>>>>>> fa95d9e8
 Slot 1: W4: Balancing an unbalanced transaction:
               Tx:
                 Tx f5cf3ce4db588d434d68d5d735c74b776e89bc30f8f0151dd34eef01096e3edd:
@@ -94,23 +84,14 @@
                     "\188\192\131\173\227\253\208\163r\203lC\239\NUL\239\STX\252\181.\149\&2\148\DC1\ETB\215`\157j"}
               Requires signatures:
               Utxo index:
-<<<<<<< HEAD
               Validity range:
                 (-∞ , POSIXTime 1596059111000 ]
-Slot 1: W4: Finished balancing. 851eaf7cdaed0becb6fe47cb885bbe33f934216bc400ca6b32af7e1e6faf6d25
-Slot 1: W4: Submitting tx: 851eaf7cdaed0becb6fe47cb885bbe33f934216bc400ca6b32af7e1e6faf6d25
-Slot 1: W4: TxSubmit: 851eaf7cdaed0becb6fe47cb885bbe33f934216bc400ca6b32af7e1e6faf6d25
-Slot 1: TxnValidate 851eaf7cdaed0becb6fe47cb885bbe33f934216bc400ca6b32af7e1e6faf6d25
-Slot 1: TxnValidate 7e3245293a07d876d800a77f1c5cb1c8485be136cb3c4cf9872e4bb8ff6f6265
-Slot 1: TxnValidate f41521b16cb66adc70d03f938ebe882d5e0e45dabf862d6398fecc16f0ef23c4
-=======
 Slot 1: W4: Finished balancing. d19ca09637e437cf7eecf1bac9a029b37523fc536d85a92677e562240de9cdfc
 Slot 1: W4: Submitting tx: d19ca09637e437cf7eecf1bac9a029b37523fc536d85a92677e562240de9cdfc
 Slot 1: W4: TxSubmit: d19ca09637e437cf7eecf1bac9a029b37523fc536d85a92677e562240de9cdfc
 Slot 1: TxnValidate d19ca09637e437cf7eecf1bac9a029b37523fc536d85a92677e562240de9cdfc
 Slot 1: TxnValidate 9a432eebfb6f5b5a9740a4356076044027cb01c63fd417c7a0ad81120e19f548
 Slot 1: TxnValidate 18ee29966293e344f2bd9ced794a4f0c0467ad509bfe072725b1426668ec234a
->>>>>>> fa95d9e8
 Slot 20: 00000000-0000-4000-8000-000000000000 {Contract instance for wallet 1}:
            Contract log: String "Collecting funds"
 Slot 20: W1: Balancing an unbalanced transaction:
@@ -138,22 +119,15 @@
                      addressed to ScriptCredential: 0bb83346a2fe608689ed2e1303cf73f3c12b5cfbe3dc29f1c7c72235 (no staking credential) )
                  ( 9a432eebfb6f5b5a9740a4356076044027cb01c63fd417c7a0ad81120e19f548!1
                  , - Value (Map [(,Map [("",100)])]) addressed to
-<<<<<<< HEAD
-                     addressed to ScriptCredential: 7481f3d9ea61758f62a496493561c0052b81021773fc296cde3862b6 (no staking credential) )
-               Validity range:
-                 [ POSIXTime 1596059111000 , POSIXTime 1596059120999 ]
-Slot 20: W1: Finished balancing. fe74ac51c1ba88439b0e270ab5ae006de7ca8d0662a2288884912b9c9cd9a5d4
-Slot 20: W1: Submitting tx: fe74ac51c1ba88439b0e270ab5ae006de7ca8d0662a2288884912b9c9cd9a5d4
-Slot 20: W1: TxSubmit: fe74ac51c1ba88439b0e270ab5ae006de7ca8d0662a2288884912b9c9cd9a5d4
-=======
                      addressed to ScriptCredential: 0bb83346a2fe608689ed2e1303cf73f3c12b5cfbe3dc29f1c7c72235 (no staking credential) )
                  ( d19ca09637e437cf7eecf1bac9a029b37523fc536d85a92677e562240de9cdfc!1
                  , - Value (Map [(,Map [("",25)])]) addressed to
                      addressed to ScriptCredential: 0bb83346a2fe608689ed2e1303cf73f3c12b5cfbe3dc29f1c7c72235 (no staking credential) )
+               Validity range:
+                 [ POSIXTime 1596059111000 , POSIXTime 1596059120999 ]
 Slot 20: W1: Finished balancing. 6a6d2e3c367b69a6c142de15b1d32e3b12f0a71a0a8762e7ac98e0105aec7233
 Slot 20: W1: Submitting tx: 6a6d2e3c367b69a6c142de15b1d32e3b12f0a71a0a8762e7ac98e0105aec7233
 Slot 20: W1: TxSubmit: 6a6d2e3c367b69a6c142de15b1d32e3b12f0a71a0a8762e7ac98e0105aec7233
->>>>>>> fa95d9e8
 Slot 20: 00000000-0000-4000-8000-000000000000 {Contract instance for wallet 1}:
            Contract instance stopped (no errors)
 Slot 20: TxnValidate 6a6d2e3c367b69a6c142de15b1d32e3b12f0a71a0a8762e7ac98e0105aec7233