Slot 1: TxnValidate 4febabe136e65d5fb4683b378570e6f43f92056e489281ad2e6302a9fa127874
Slot 1: 00000000-0000-4000-8000-000000000000 {Contract instance for wallet 1}:
          Contract instance started
Slot 1: 00000000-0000-4000-8000-000000000000 {Contract instance for wallet 1}:
          Receive endpoint call: Object (fromList [("tag",String "schedule collection"),("value",Object (fromList [("unEndpointValue",Array [])]))])
Slot 1: 00000000-0000-4000-8000-000000000000 {Contract instance for wallet 1}:
          Contract log: String "Campaign started. Waiting for campaign deadline to collect funds."
Slot 1: 00000000-0000-4000-8000-000000000001 {Contract instance for wallet 2}:
          Contract instance started
Slot 1: 00000000-0000-4000-8000-000000000001 {Contract instance for wallet 2}:
          Receive endpoint call: Object (fromList [("tag",String "contribute"),("value",Object (fromList [("unEndpointValue",Object (fromList [("contribValue",Object (fromList [("getValue",Array [Array [Object (fromList [("unCurrencySymbol",String "")]),Array [Array [Object (fromList [("unTokenName",String "")]),Number 10.0]]]])]))]))]))])
Slot 1: 00000000-0000-4000-8000-000000000001 {Contract instance for wallet 2}:
          Contract log: String "Contributing Value (Map [(,Map [(\"\",10)])])"
Slot 1: 00000000-0000-4000-8000-000000000002 {Contract instance for wallet 3}:
          Contract instance started
Slot 1: 00000000-0000-4000-8000-000000000002 {Contract instance for wallet 3}:
          Receive endpoint call: Object (fromList [("tag",String "contribute"),("value",Object (fromList [("unEndpointValue",Object (fromList [("contribValue",Object (fromList [("getValue",Array [Array [Object (fromList [("unCurrencySymbol",String "")]),Array [Array [Object (fromList [("unTokenName",String "")]),Number 10.0]]]])]))]))]))])
Slot 1: 00000000-0000-4000-8000-000000000002 {Contract instance for wallet 3}:
          Contract log: String "Contributing Value (Map [(,Map [(\"\",10)])])"
Slot 1: W2: Balancing an unbalanced transaction:
              Tx:
                Tx 5044725fe46f271f1baab53b8cfa673a9ce57766c55c478027ccd318639a19fd:
                  {inputs:
                  outputs:
                    - Value (Map [(,Map [("",10)])]) addressed to
                      ScriptAddress: 76c6d6c80b9719e4a22caa2dd409905d36d9cb18fca9ee8bade075f70ba80638
<<<<<<< HEAD
                  forge: Value {getValue = Map {unMap = []}}
                  fee: Value {getValue = Map {unMap = [(,Map {unMap = [("",10)]})]}}
=======
                  forge: Value (Map [])
                  fee: Value (Map [])
>>>>>>> 3746610e
                  mps:
                  signatures:
                  validity range: Interval {ivFrom = LowerBound (Finite (Slot {getSlot = 1})) True, ivTo = UpperBound (Finite (Slot {getSlot = 20})) True}
                  data:
                    "\218\192s\224\DC2;\222\165\157\217\179\189\169\207`7\246:\202\130b}z\188\213\196\172)\221t\NUL>"}
              Requires signatures:
Slot 1: W2: TxSubmit: 0798046e6d2d9b574c4748702b5c2c6eac45ea02996a38420d8ddc7ab44615e4
Slot 1: 00000000-0000-4000-8000-000000000003 {Contract instance for wallet 4}:
          Contract instance started
Slot 1: 00000000-0000-4000-8000-000000000003 {Contract instance for wallet 4}:
          Receive endpoint call: Object (fromList [("tag",String "contribute"),("value",Object (fromList [("unEndpointValue",Object (fromList [("contribValue",Object (fromList [("getValue",Array [Array [Object (fromList [("unCurrencySymbol",String "")]),Array [Array [Object (fromList [("unTokenName",String "")]),Number 1.0]]]])]))]))]))])
Slot 1: 00000000-0000-4000-8000-000000000003 {Contract instance for wallet 4}:
          Contract log: String "Contributing Value (Map [(,Map [(\"\",1)])])"
Slot 1: W3: Balancing an unbalanced transaction:
              Tx:
                Tx 1424582d63d29011386241e465ad17c319bd36e7d9d94437072ffd731d029d34:
                  {inputs:
                  outputs:
                    - Value (Map [(,Map [("",10)])]) addressed to
                      ScriptAddress: 76c6d6c80b9719e4a22caa2dd409905d36d9cb18fca9ee8bade075f70ba80638
<<<<<<< HEAD
                  forge: Value {getValue = Map {unMap = []}}
                  fee: Value {getValue = Map {unMap = [(,Map {unMap = [("",10)]})]}}
=======
                  forge: Value (Map [])
                  fee: Value (Map [])
>>>>>>> 3746610e
                  mps:
                  signatures:
                  validity range: Interval {ivFrom = LowerBound (Finite (Slot {getSlot = 1})) True, ivTo = UpperBound (Finite (Slot {getSlot = 20})) True}
                  data:
                    "\237\209\195sr\247R\201z\236\b\130E/\172\172\ETB\164\253\175F\230\FS\ETX?J\246x\164\a\155\205"}
              Requires signatures:
Slot 1: W3: TxSubmit: 9e9a65221da3f3b8646397740f65bcaa364c8d5403e24a664f2e9a2e3fae414c
Slot 1: W4: Balancing an unbalanced transaction:
              Tx:
                Tx 9c60992f789c116c68fbd52dadbf8069b94d03fafb3d348b7294d82c8e97cda9:
                  {inputs:
                  outputs:
                    - Value (Map [(,Map [("",1)])]) addressed to
                      ScriptAddress: 76c6d6c80b9719e4a22caa2dd409905d36d9cb18fca9ee8bade075f70ba80638
<<<<<<< HEAD
                  forge: Value {getValue = Map {unMap = []}}
                  fee: Value {getValue = Map {unMap = [(,Map {unMap = [("",10)]})]}}
=======
                  forge: Value (Map [])
                  fee: Value (Map [])
>>>>>>> 3746610e
                  mps:
                  signatures:
                  validity range: Interval {ivFrom = LowerBound (Finite (Slot {getSlot = 1})) True, ivTo = UpperBound (Finite (Slot {getSlot = 20})) True}
                  data:
                    "u\210d\223\143Krhd8x<\133$g=*Z\233\172\SIw\STX!7\165\145\154\&7d]W"}
              Requires signatures:
Slot 1: W4: TxSubmit: 4ccdbd5ccd49dadff2e1675afab1aaea4abd9ffa0b477f374fa9fabf880fc124
Slot 2: TxnValidate 4ccdbd5ccd49dadff2e1675afab1aaea4abd9ffa0b477f374fa9fabf880fc124
Slot 2: TxnValidate 9e9a65221da3f3b8646397740f65bcaa364c8d5403e24a664f2e9a2e3fae414c
Slot 2: TxnValidate 0798046e6d2d9b574c4748702b5c2c6eac45ea02996a38420d8ddc7ab44615e4
Slot 20: 00000000-0000-4000-8000-000000000000 {Contract instance for wallet 1}:
           Contract log: String "Collecting funds"
Slot 20: W1: Balancing an unbalanced transaction:
               Tx:
                 Tx 9db15badcf6f670919d544998ae68521e099041246cbbc1c213b161388b0eb16:
                   {inputs:
                      - 0798046e6d2d9b574c4748702b5c2c6eac45ea02996a38420d8ddc7ab44615e4!1
                        Redeemer: <>
                      - 4ccdbd5ccd49dadff2e1675afab1aaea4abd9ffa0b477f374fa9fabf880fc124!1
                        Redeemer: <>
                      - 9e9a65221da3f3b8646397740f65bcaa364c8d5403e24a664f2e9a2e3fae414c!1
                        Redeemer: <>
                   outputs:
<<<<<<< HEAD
                   forge: Value {getValue = Map {unMap = []}}
                   fee: Value {getValue = Map {unMap = [(,Map {unMap = [("",10)]})]}}
=======
                   forge: Value (Map [])
                   fee: Value (Map [])
>>>>>>> 3746610e
                   mps:
                   signatures:
                   validity range: Interval {ivFrom = LowerBound (Finite (Slot {getSlot = 20})) True, ivTo = UpperBound (Finite (Slot {getSlot = 30})) True}
                   data:}
               Requires signatures:
Slot 20: W1: TxSubmit: 02e84addc0950109f7bd90702ccdb9d889538757a740d2782feeac4bf9c7e6e1
Slot 20: 00000000-0000-4000-8000-000000000000 {Contract instance for wallet 1}:
           Contract instance stopped (no errors)
Slot 21: TxnValidate 02e84addc0950109f7bd90702ccdb9d889538757a740d2782feeac4bf9c7e6e1<|MERGE_RESOLUTION|>--- conflicted
+++ resolved
@@ -19,25 +19,20 @@
           Contract log: String "Contributing Value (Map [(,Map [(\"\",10)])])"
 Slot 1: W2: Balancing an unbalanced transaction:
               Tx:
-                Tx 5044725fe46f271f1baab53b8cfa673a9ce57766c55c478027ccd318639a19fd:
+                Tx fa843a71815af8cff6b6760b4de11719f0698787b1aaf0414647388fe20e4fae:
                   {inputs:
                   outputs:
                     - Value (Map [(,Map [("",10)])]) addressed to
                       ScriptAddress: 76c6d6c80b9719e4a22caa2dd409905d36d9cb18fca9ee8bade075f70ba80638
-<<<<<<< HEAD
-                  forge: Value {getValue = Map {unMap = []}}
-                  fee: Value {getValue = Map {unMap = [(,Map {unMap = [("",10)]})]}}
-=======
                   forge: Value (Map [])
                   fee: Value (Map [])
->>>>>>> 3746610e
                   mps:
                   signatures:
                   validity range: Interval {ivFrom = LowerBound (Finite (Slot {getSlot = 1})) True, ivTo = UpperBound (Finite (Slot {getSlot = 20})) True}
                   data:
                     "\218\192s\224\DC2;\222\165\157\217\179\189\169\207`7\246:\202\130b}z\188\213\196\172)\221t\NUL>"}
               Requires signatures:
-Slot 1: W2: TxSubmit: 0798046e6d2d9b574c4748702b5c2c6eac45ea02996a38420d8ddc7ab44615e4
+Slot 1: W2: TxSubmit: 821a44ffcbefea6b59b1e409ebae6b72e9641f1bc6f9923ea8de9a7f99ef9d57
 Slot 1: 00000000-0000-4000-8000-000000000003 {Contract instance for wallet 4}:
           Contract instance started
 Slot 1: 00000000-0000-4000-8000-000000000003 {Contract instance for wallet 4}:
@@ -46,75 +41,60 @@
           Contract log: String "Contributing Value (Map [(,Map [(\"\",1)])])"
 Slot 1: W3: Balancing an unbalanced transaction:
               Tx:
-                Tx 1424582d63d29011386241e465ad17c319bd36e7d9d94437072ffd731d029d34:
+                Tx 16a8bfdee6eda2fd094c10e9e2df5e9b5c0460ada2edd56932a675818829ac29:
                   {inputs:
                   outputs:
                     - Value (Map [(,Map [("",10)])]) addressed to
                       ScriptAddress: 76c6d6c80b9719e4a22caa2dd409905d36d9cb18fca9ee8bade075f70ba80638
-<<<<<<< HEAD
-                  forge: Value {getValue = Map {unMap = []}}
-                  fee: Value {getValue = Map {unMap = [(,Map {unMap = [("",10)]})]}}
-=======
                   forge: Value (Map [])
                   fee: Value (Map [])
->>>>>>> 3746610e
                   mps:
                   signatures:
                   validity range: Interval {ivFrom = LowerBound (Finite (Slot {getSlot = 1})) True, ivTo = UpperBound (Finite (Slot {getSlot = 20})) True}
                   data:
                     "\237\209\195sr\247R\201z\236\b\130E/\172\172\ETB\164\253\175F\230\FS\ETX?J\246x\164\a\155\205"}
               Requires signatures:
-Slot 1: W3: TxSubmit: 9e9a65221da3f3b8646397740f65bcaa364c8d5403e24a664f2e9a2e3fae414c
+Slot 1: W3: TxSubmit: d83a362a18d280057a57357d04f4316e8b0ed9e056be52af38fec6e45ddfec18
 Slot 1: W4: Balancing an unbalanced transaction:
               Tx:
-                Tx 9c60992f789c116c68fbd52dadbf8069b94d03fafb3d348b7294d82c8e97cda9:
+                Tx 97be722bb4a6dc411f00e4a3ce7df7b1ac04d6de64a03b42c5690b8f5b165bb4:
                   {inputs:
                   outputs:
                     - Value (Map [(,Map [("",1)])]) addressed to
                       ScriptAddress: 76c6d6c80b9719e4a22caa2dd409905d36d9cb18fca9ee8bade075f70ba80638
-<<<<<<< HEAD
-                  forge: Value {getValue = Map {unMap = []}}
-                  fee: Value {getValue = Map {unMap = [(,Map {unMap = [("",10)]})]}}
-=======
                   forge: Value (Map [])
                   fee: Value (Map [])
->>>>>>> 3746610e
                   mps:
                   signatures:
                   validity range: Interval {ivFrom = LowerBound (Finite (Slot {getSlot = 1})) True, ivTo = UpperBound (Finite (Slot {getSlot = 20})) True}
                   data:
                     "u\210d\223\143Krhd8x<\133$g=*Z\233\172\SIw\STX!7\165\145\154\&7d]W"}
               Requires signatures:
-Slot 1: W4: TxSubmit: 4ccdbd5ccd49dadff2e1675afab1aaea4abd9ffa0b477f374fa9fabf880fc124
-Slot 2: TxnValidate 4ccdbd5ccd49dadff2e1675afab1aaea4abd9ffa0b477f374fa9fabf880fc124
-Slot 2: TxnValidate 9e9a65221da3f3b8646397740f65bcaa364c8d5403e24a664f2e9a2e3fae414c
-Slot 2: TxnValidate 0798046e6d2d9b574c4748702b5c2c6eac45ea02996a38420d8ddc7ab44615e4
+Slot 1: W4: TxSubmit: 166023561c3801b94ca948fd1cd5cb1240194b035be8d361b8a8d2187951cc4a
+Slot 2: TxnValidate 166023561c3801b94ca948fd1cd5cb1240194b035be8d361b8a8d2187951cc4a
+Slot 2: TxnValidate d83a362a18d280057a57357d04f4316e8b0ed9e056be52af38fec6e45ddfec18
+Slot 2: TxnValidate 821a44ffcbefea6b59b1e409ebae6b72e9641f1bc6f9923ea8de9a7f99ef9d57
 Slot 20: 00000000-0000-4000-8000-000000000000 {Contract instance for wallet 1}:
            Contract log: String "Collecting funds"
 Slot 20: W1: Balancing an unbalanced transaction:
                Tx:
-                 Tx 9db15badcf6f670919d544998ae68521e099041246cbbc1c213b161388b0eb16:
+                 Tx 046868cb7ef8a43ced2a2eec5803f94faa3cdbbcb9081bf2a344edd5dab33737:
                    {inputs:
-                      - 0798046e6d2d9b574c4748702b5c2c6eac45ea02996a38420d8ddc7ab44615e4!1
+                      - 166023561c3801b94ca948fd1cd5cb1240194b035be8d361b8a8d2187951cc4a!1
                         Redeemer: <>
-                      - 4ccdbd5ccd49dadff2e1675afab1aaea4abd9ffa0b477f374fa9fabf880fc124!1
+                      - 821a44ffcbefea6b59b1e409ebae6b72e9641f1bc6f9923ea8de9a7f99ef9d57!1
                         Redeemer: <>
-                      - 9e9a65221da3f3b8646397740f65bcaa364c8d5403e24a664f2e9a2e3fae414c!1
+                      - d83a362a18d280057a57357d04f4316e8b0ed9e056be52af38fec6e45ddfec18!1
                         Redeemer: <>
                    outputs:
-<<<<<<< HEAD
-                   forge: Value {getValue = Map {unMap = []}}
-                   fee: Value {getValue = Map {unMap = [(,Map {unMap = [("",10)]})]}}
-=======
                    forge: Value (Map [])
                    fee: Value (Map [])
->>>>>>> 3746610e
                    mps:
                    signatures:
                    validity range: Interval {ivFrom = LowerBound (Finite (Slot {getSlot = 20})) True, ivTo = UpperBound (Finite (Slot {getSlot = 30})) True}
                    data:}
                Requires signatures:
-Slot 20: W1: TxSubmit: 02e84addc0950109f7bd90702ccdb9d889538757a740d2782feeac4bf9c7e6e1
+Slot 20: W1: TxSubmit: 1c52a34fcf0f6b13afb6d8a3678bd55c977aa2c63352643c796a6603f7a45930
 Slot 20: 00000000-0000-4000-8000-000000000000 {Contract instance for wallet 1}:
            Contract instance stopped (no errors)
-Slot 21: TxnValidate 02e84addc0950109f7bd90702ccdb9d889538757a740d2782feeac4bf9c7e6e1+Slot 21: TxnValidate 1c52a34fcf0f6b13afb6d8a3678bd55c977aa2c63352643c796a6603f7a45930