--- conflicted
+++ resolved
@@ -183,12 +183,7 @@
               (lam
                 arg
                 (con integer)
-<<<<<<< HEAD
-                (lam arg (con integer) (builtin addInteger arg arg))
-=======
-                (lam arg (con integer) [ [ (builtin subtractInteger) arg ] arg ]
-                )
->>>>>>> 7872c386
+                (lam arg (con integer) (builtin subtractInteger arg arg))
               )
             )
             (termbind
@@ -210,11 +205,7 @@
                   [
                     (lam b (con bool) (builtin { ifThenElse Bool } b True False)
                     )
-<<<<<<< HEAD
-                    (builtin equalsByteString arg arg)
-=======
-                    [ [ (builtin equalsInteger) arg ] arg ]
->>>>>>> 7872c386
+                    (builtin equalsInteger arg arg)
                   ]
                 )
               )
@@ -294,7 +285,7 @@
                   (lam
                     arg
                     (con integer)
-                    (lam arg (con integer) [ [ (builtin addInteger) arg ] arg ])
+                    (lam arg (con integer) (builtin addInteger arg arg))
                   )
                 )
                 (termbind
@@ -313,9 +304,9 @@
                         (lam
                           b
                           (con bool)
-                          [ [ [ { (builtin ifThenElse) Bool } b ] True ] False ]
+                          (builtin { ifThenElse Bool } b True False)
                         )
-                        [ [ (builtin equalsByteString) arg ] arg ]
+                        (builtin equalsByteString arg arg)
                       ]
                     )
                   )
@@ -1841,238 +1832,15 @@
                           )
                         )
                       )
-<<<<<<< HEAD
-                    )
-                  )
-                  (termbind
-                    (strict)
-                    (vardecl
-                      find
-                      (all a (type) (fun (fun a Bool) (fun [List a] [Maybe a])))
-                    )
-                    (abs
-                      a
-                      (type)
-                      (lam
-                        p
-                        (fun a Bool)
-                        (let
-                          (rec)
-                          (termbind
-                            (strict)
-                            (vardecl go (fun [List a] [Maybe a]))
-                            (lam
-                              l
-                              [List a]
-                              [
-                                [
-                                  [
-                                    {
-                                      [ { Nil_match a } l ] (fun Unit [Maybe a])
-                                    }
-                                    (lam thunk Unit { Nothing a })
-                                  ]
-                                  (lam
-                                    x
-                                    a
-                                    (lam
-                                      xs
-                                      [List a]
-                                      (lam
-                                        thunk
-                                        Unit
-                                        [
-                                          [
-                                            [
-                                              {
-                                                [ Bool_match [ p x ] ]
-                                                (fun Unit [Maybe a])
-                                              }
-                                              (lam thunk Unit [ { Just a } x ])
-                                            ]
-                                            (lam thunk Unit [ go xs ])
-                                          ]
-                                          Unit
-                                        ]
-                                      )
-                                    )
-                                  )
-                                ]
-                                Unit
-                              ]
-                            )
-                          )
-                          go
-                        )
-                      )
-                    )
-                  )
-                  (termbind
-                    (strict)
-                    (vardecl
-                      foldr
-                      (all a (type) (all b (type) (fun (fun a (fun b b)) (fun b (fun [List a] b)))))
-                    )
-                    (abs
-                      a
-                      (type)
-                      (abs
-                        b
-                        (type)
-                        (lam
-                          k
-                          (fun a (fun b b))
-                          (lam
-                            z
-                            b
-                            (let
-                              (rec)
-                              (termbind
-                                (strict)
-                                (vardecl go (fun [List a] b))
-                                (lam
-                                  ds
-                                  [List a]
-                                  [
-                                    [
-                                      [
-                                        { [ { Nil_match a } ds ] (fun Unit b) }
-                                        (lam thunk Unit z)
-                                      ]
-                                      (lam
-                                        y
-                                        a
-                                        (lam
-                                          ys
-                                          [List a]
-                                          (lam thunk Unit [ [ k y ] [ go ys ] ])
-                                        )
-                                      )
-                                    ]
-                                    Unit
-                                  ]
-                                )
-                              )
-                              go
-                            )
-                          )
-                        )
-                      )
-                    )
-                  )
-                  (termbind
-                    (strict)
-                    (vardecl
-                      greaterThanEqInteger
-                      (fun (con integer) (fun (con integer) Bool))
-                    )
-                    (lam
-                      arg
-                      (con integer)
-                      (lam
-                        arg
-                        (con integer)
-                        [
-                          (lam
-                            b
-                            (con bool)
-                            (builtin { ifThenElse Bool } b True False)
-                          )
-                          (builtin greaterThanEqualsInteger arg arg)
-                        ]
-                      )
-                    )
-                  )
-                  (let
-                    (rec)
-                    (termbind
-                      (nonstrict)
-                      (vardecl
-                        map
-                        (all a (type) (all b (type) (fun (fun a b) (fun [List a] [List b]))))
-                      )
-                      (abs
-                        a
-                        (type)
-                        (abs
-                          b
-                          (type)
-                          (lam
-                            f
-                            (fun a b)
-                            (lam
-                              l
-                              [List a]
-                              [
-                                [
-                                  [
-                                    {
-                                      [ { Nil_match a } l ] (fun Unit [List b])
-                                    }
-                                    (lam thunk Unit { Nil b })
-                                  ]
-                                  (lam
-                                    x
-                                    a
-                                    (lam
-                                      xs
-                                      [List a]
-                                      (lam
-                                        thunk
-                                        Unit
-                                        [
-                                          [ { Cons b } [ f x ] ]
-                                          [ [ { { map a } b } f ] xs ]
-                                        ]
-                                      )
-                                    )
-                                  )
-                                ]
-                                Unit
-                              ]
-                            )
-                          )
-                        )
-                      )
-                    )
-                    (let
-                      (nonrec)
-                      (termbind
-                        (strict)
-                        (vardecl fAdditiveGroupValue (con integer))
-                        (con -1)
-                      )
-=======
->>>>>>> 7872c386
                       (termbind
                         (strict)
                         (vardecl
                           find
                           (all a (type) (fun (fun a Bool) (fun [List a] [Maybe a])))
                         )
-<<<<<<< HEAD
-                        (lam
-                          arg
-                          (con integer)
-                          (lam
-                            arg (con integer) (builtin multiplyInteger arg arg)
-                          )
-                        )
-                      )
-                      (termbind
-                        (strict)
-                        (vardecl
-                          fAdditiveGroupValue_cscale
-                          (fun (con integer) (fun [[(lam k (type) (lam v (type) [List [[Tuple2 k] v]])) (con bytestring)] [[(lam k (type) (lam v (type) [List [[Tuple2 k] v]])) (con bytestring)] (con integer)]] [[(lam k (type) (lam v (type) [List [[Tuple2 k] v]])) (con bytestring)] [[(lam k (type) (lam v (type) [List [[Tuple2 k] v]])) (con bytestring)] (con integer)]]))
-                        )
-                        (lam
-                          i
-                          (con integer)
-=======
                         (abs
                           a
                           (type)
->>>>>>> 7872c386
                           (lam
                             p
                             (fun a Bool)
@@ -2148,13 +1916,6 @@
                               (lam
                                 z
                                 b
-<<<<<<< HEAD
-                                (con bool)
-                                (builtin { ifThenElse Bool } b True False)
-                              )
-                              (builtin equalsInteger arg arg)
-                            ]
-=======
                                 (let
                                   (rec)
                                   (termbind
@@ -2192,7 +1953,6 @@
                                 )
                               )
                             )
->>>>>>> 7872c386
                           )
                         )
                       )
@@ -2214,11 +1974,7 @@
                                 (con bool)
                                 (builtin { ifThenElse Bool } b True False)
                               )
-<<<<<<< HEAD
-                              (builtin lessThanEqualsInteger arg arg)
-=======
-                              [ [ (builtin greaterThanEqualsInteger) arg ] arg ]
->>>>>>> 7872c386
+                              (builtin greaterThanEqualsInteger arg arg)
                             ]
                           )
                         )
@@ -2295,7 +2051,7 @@
                               (lam
                                 arg
                                 (con integer)
-                                [ [ (builtin multiplyInteger) arg ] arg ]
+                                (builtin multiplyInteger arg arg)
                               )
                             )
                           )
@@ -2532,16 +2288,9 @@
                                   (lam
                                     b
                                     (con bool)
-                                    [
-                                      [
-                                        [ { (builtin ifThenElse) Bool } b ] True
-                                      ]
-                                      False
-                                    ]
+                                    (builtin { ifThenElse Bool } b True False)
                                   )
-                                  [
-                                    [ (builtin lessThanEqualsInteger) arg ] arg
-                                  ]
+                                  (builtin lessThanEqualsInteger arg arg)
                                 ]
                               )
                             )
