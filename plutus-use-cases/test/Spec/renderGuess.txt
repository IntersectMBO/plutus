--- conflicted
+++ resolved
@@ -101,19 +101,11 @@
     Ada:      Lovelace:  100000000
 
 ==== Slot #1, Tx #0 ====
-<<<<<<< HEAD
-TxId:       11ff472086118056aa54d4ee32f4f1c451b37f3781acb07b111422033d2087dc
-Fee:        Ada:      Lovelace:  10
-Forge:      -
-Signatures  PubKey: d75a980182b10ab7d54bfed3c964073a0ee172f3...
-              Signature: 5840310b00f141526a14973a7c2b7d8f6a817f52...
-=======
 TxId:       ac4f14c8279e8944df6b231184af8d00af658498d499003cd9fdc084ad5307a5
 Fee:        Ada:      Lovelace:  10
 Forge:      -
 Signatures  PubKey: d75a980182b10ab7d54bfed3c964073a0ee172f3...
               Signature: 584090754133d8997c648c1415d1ca1ef63c510a...
->>>>>>> 4be1f414
 Inputs:
   ---- Input 0 ----
   Destination:  PubKeyHash: 21fe31dfa154a261626bf854046fd2271b7bed4b... (Wallet 1)
@@ -132,11 +124,7 @@
     Ada:      Lovelace:  99999982
 
   ---- Output 1 ----
-<<<<<<< HEAD
-  Destination:  Script: 1e22413192c857caec18e361a78e096b1379b1903e5d26488461b6710daa0de0
-=======
   Destination:  Script: 9121626a5b036c130320c23eec5cec3d6ba2ea946a737dc804c03e210e4d6f06
->>>>>>> 4be1f414
   Value:
     Ada:      Lovelace:  8
 
@@ -182,52 +170,27 @@
   Value:
     Ada:      Lovelace:  100000000
 
-<<<<<<< HEAD
-  Script: 1e22413192c857caec18e361a78e096b1379b1903e5d26488461b6710daa0de0
-=======
   Script: 9121626a5b036c130320c23eec5cec3d6ba2ea946a737dc804c03e210e4d6f06
->>>>>>> 4be1f414
   Value:
     Ada:      Lovelace:  8
 
 ==== Slot #2, Tx #0 ====
-<<<<<<< HEAD
-TxId:       03584173e7435dd30cac59e71aa62b8c8aec128020cfa6b6073517ff5574e798
-Fee:        Ada:      Lovelace:  10
-Forge:      35fc390a70cd8ade63edffe7849067ee7138137f3f0435de947bada8a2e1ad50:  guess:    1
-Signatures  PubKey: d75a980182b10ab7d54bfed3c964073a0ee172f3...
-              Signature: 58408247ac15d0bf0a214e9acea53fb9e4c2c38d...
-=======
 TxId:       974bb853d1980af196353dfcd53d3be813ecfa67c9234ff8effa2231cbd9c423
 Fee:        Ada:      Lovelace:  10
 Forge:      8a734493645271625fce446967cc928f97f25a0a02db9d3aee3cf11fbf5a9df8:  guess:    1
 Signatures  PubKey: d75a980182b10ab7d54bfed3c964073a0ee172f3...
               Signature: 5840daa9944c0b3a7b82119aeb975bbedc24ec6b...
->>>>>>> 4be1f414
 Inputs:
   ---- Input 0 ----
   Destination:  PubKeyHash: 21fe31dfa154a261626bf854046fd2271b7bed4b... (Wallet 1)
   Value:
     Ada:      Lovelace:  99999982
   Source:
-<<<<<<< HEAD
-    Tx:     11ff472086118056aa54d4ee32f4f1c451b37f3781acb07b111422033d2087dc
-=======
     Tx:     ac4f14c8279e8944df6b231184af8d00af658498d499003cd9fdc084ad5307a5
->>>>>>> 4be1f414
     Output #0
 
 
   ---- Input 1 ----
-<<<<<<< HEAD
-  Destination:  Script: 1e22413192c857caec18e361a78e096b1379b1903e5d26488461b6710daa0de0
-  Value:
-    Ada:      Lovelace:  8
-  Source:
-    Tx:     11ff472086118056aa54d4ee32f4f1c451b37f3781acb07b111422033d2087dc
-    Output #1
-    Script: 593cf20100003320033200200332002003332002...
-=======
   Destination:  Script: 9121626a5b036c130320c23eec5cec3d6ba2ea946a737dc804c03e210e4d6f06
   Value:
     Ada:      Lovelace:  8
@@ -235,7 +198,6 @@
     Tx:     ac4f14c8279e8944df6b231184af8d00af658498d499003cd9fdc084ad5307a5
     Output #1
     Script: 593d250100003320033200200332002003332002...
->>>>>>> 4be1f414
 
 
 Outputs:
@@ -243,28 +205,16 @@
   Destination:  PubKeyHash: 21fe31dfa154a261626bf854046fd2271b7bed4b... (Wallet 1)
   Value:
     Ada:      Lovelace:  99999972
-<<<<<<< HEAD
-    35fc390a70cd8ade63edffe7849067ee7138137f3f0435de947bada8a2e1ad50:  -
-=======
     8a734493645271625fce446967cc928f97f25a0a02db9d3aee3cf11fbf5a9df8:  -
->>>>>>> 4be1f414
 
   ---- Output 1 ----
   Destination:  PubKeyHash: 21fe31dfa154a261626bf854046fd2271b7bed4b... (Wallet 1)
   Value:
-<<<<<<< HEAD
-    35fc390a70cd8ade63edffe7849067ee7138137f3f0435de947bada8a2e1ad50:  guess:    1
-    Ada:      -
-
-  ---- Output 2 ----
-  Destination:  Script: 1e22413192c857caec18e361a78e096b1379b1903e5d26488461b6710daa0de0
-=======
     8a734493645271625fce446967cc928f97f25a0a02db9d3aee3cf11fbf5a9df8:  guess:    1
     Ada:      -
 
   ---- Output 2 ----
   Destination:  Script: 9121626a5b036c130320c23eec5cec3d6ba2ea946a737dc804c03e210e4d6f06
->>>>>>> 4be1f414
   Value:
     Ada:      Lovelace:  8
 
@@ -273,11 +223,7 @@
   PubKeyHash: 21fe31dfa154a261626bf854046fd2271b7bed4b... (Wallet 1)
   Value:
     Ada:      Lovelace:  99999972
-<<<<<<< HEAD
-    35fc390a70cd8ade63edffe7849067ee7138137f3f0435de947bada8a2e1ad50:  guess:    1
-=======
-    8a734493645271625fce446967cc928f97f25a0a02db9d3aee3cf11fbf5a9df8:  guess:    1
->>>>>>> 4be1f414
+    8a734493645271625fce446967cc928f97f25a0a02db9d3aee3cf11fbf5a9df8:  guess:    1
 
   PubKeyHash: 39f713d0a644253f04529421b9f51b9b08979d08... (Wallet 2)
   Value:
@@ -315,59 +261,34 @@
   Value:
     Ada:      Lovelace:  100000000
 
-<<<<<<< HEAD
-  Script: 1e22413192c857caec18e361a78e096b1379b1903e5d26488461b6710daa0de0
-=======
   Script: 9121626a5b036c130320c23eec5cec3d6ba2ea946a737dc804c03e210e4d6f06
->>>>>>> 4be1f414
   Value:
     Ada:      Lovelace:  8
 
 ==== Slot #3, Tx #0 ====
-<<<<<<< HEAD
-TxId:       fa3fd3de11a80daccc3ab9db18020995107e439b225f7725135b3b1187abd541
-Fee:        Ada:      Lovelace:  10
-Forge:      -
-Signatures  PubKey: d75a980182b10ab7d54bfed3c964073a0ee172f3...
-              Signature: 5840d4fa3005910bf04066124d5facd9f9db7ee2...
-=======
 TxId:       9e389a2d8f46e1c07886ec4da879a0717104bf063eba41cca8486b62a738ce31
 Fee:        Ada:      Lovelace:  10
 Forge:      -
 Signatures  PubKey: d75a980182b10ab7d54bfed3c964073a0ee172f3...
               Signature: 58408919ea2331e3fd71d073b9c91bdfc743a56c...
->>>>>>> 4be1f414
 Inputs:
   ---- Input 0 ----
   Destination:  PubKeyHash: 21fe31dfa154a261626bf854046fd2271b7bed4b... (Wallet 1)
   Value:
     Ada:      Lovelace:  99999972
-<<<<<<< HEAD
-    35fc390a70cd8ade63edffe7849067ee7138137f3f0435de947bada8a2e1ad50:  -
-  Source:
-    Tx:     03584173e7435dd30cac59e71aa62b8c8aec128020cfa6b6073517ff5574e798
-=======
     8a734493645271625fce446967cc928f97f25a0a02db9d3aee3cf11fbf5a9df8:  -
   Source:
     Tx:     974bb853d1980af196353dfcd53d3be813ecfa67c9234ff8effa2231cbd9c423
->>>>>>> 4be1f414
     Output #0
 
 
   ---- Input 1 ----
   Destination:  PubKeyHash: 21fe31dfa154a261626bf854046fd2271b7bed4b... (Wallet 1)
   Value:
-<<<<<<< HEAD
-    35fc390a70cd8ade63edffe7849067ee7138137f3f0435de947bada8a2e1ad50:  guess:    1
+    8a734493645271625fce446967cc928f97f25a0a02db9d3aee3cf11fbf5a9df8:  guess:    1
     Ada:      -
   Source:
-    Tx:     03584173e7435dd30cac59e71aa62b8c8aec128020cfa6b6073517ff5574e798
-=======
-    8a734493645271625fce446967cc928f97f25a0a02db9d3aee3cf11fbf5a9df8:  guess:    1
-    Ada:      -
-  Source:
     Tx:     974bb853d1980af196353dfcd53d3be813ecfa67c9234ff8effa2231cbd9c423
->>>>>>> 4be1f414
     Output #1
 
 
@@ -376,41 +297,25 @@
   ---- Output 0 ----
   Destination:  PubKeyHash: 39f713d0a644253f04529421b9f51b9b08979d08... (Wallet 2)
   Value:
-<<<<<<< HEAD
-    35fc390a70cd8ade63edffe7849067ee7138137f3f0435de947bada8a2e1ad50:  guess:    1
-=======
-    8a734493645271625fce446967cc928f97f25a0a02db9d3aee3cf11fbf5a9df8:  guess:    1
->>>>>>> 4be1f414
+    8a734493645271625fce446967cc928f97f25a0a02db9d3aee3cf11fbf5a9df8:  guess:    1
 
   ---- Output 1 ----
   Destination:  PubKeyHash: 21fe31dfa154a261626bf854046fd2271b7bed4b... (Wallet 1)
   Value:
     Ada:      Lovelace:  99999962
-<<<<<<< HEAD
-    35fc390a70cd8ade63edffe7849067ee7138137f3f0435de947bada8a2e1ad50:  guess:    0
-=======
     8a734493645271625fce446967cc928f97f25a0a02db9d3aee3cf11fbf5a9df8:  guess:    0
->>>>>>> 4be1f414
 
 
 Balances Carried Forward:
   PubKeyHash: 21fe31dfa154a261626bf854046fd2271b7bed4b... (Wallet 1)
   Value:
     Ada:      Lovelace:  99999962
-<<<<<<< HEAD
-    35fc390a70cd8ade63edffe7849067ee7138137f3f0435de947bada8a2e1ad50:  guess:    0
-=======
     8a734493645271625fce446967cc928f97f25a0a02db9d3aee3cf11fbf5a9df8:  guess:    0
->>>>>>> 4be1f414
 
   PubKeyHash: 39f713d0a644253f04529421b9f51b9b08979d08... (Wallet 2)
   Value:
     Ada:      Lovelace:  100000000
-<<<<<<< HEAD
-    35fc390a70cd8ade63edffe7849067ee7138137f3f0435de947bada8a2e1ad50:  guess:    1
-=======
-    8a734493645271625fce446967cc928f97f25a0a02db9d3aee3cf11fbf5a9df8:  guess:    1
->>>>>>> 4be1f414
+    8a734493645271625fce446967cc928f97f25a0a02db9d3aee3cf11fbf5a9df8:  guess:    1
 
   PubKeyHash: 75d264df8f4b72686438783c8524673d2a5ae9ac... (Wallet 5)
   Value:
@@ -444,31 +349,11 @@
   Value:
     Ada:      Lovelace:  100000000
 
-<<<<<<< HEAD
-  Script: 1e22413192c857caec18e361a78e096b1379b1903e5d26488461b6710daa0de0
-=======
   Script: 9121626a5b036c130320c23eec5cec3d6ba2ea946a737dc804c03e210e4d6f06
->>>>>>> 4be1f414
   Value:
     Ada:      Lovelace:  8
 
 ==== Slot #4, Tx #0 ====
-<<<<<<< HEAD
-TxId:       6e711789ba8f5e76db3905110686103f5c87db5845a9f0021ec81ab9762422b1
-Fee:        Ada:      Lovelace:  10
-Forge:      35fc390a70cd8ade63edffe7849067ee7138137f3f0435de947bada8a2e1ad50:  guess:    0
-Signatures  PubKey: 3d4017c3e843895a92b70aa74d1b7ebc9c982ccf...
-              Signature: 584060b778a39b98568f70dcf603f5712247ea5a...
-Inputs:
-  ---- Input 0 ----
-  Destination:  Script: 1e22413192c857caec18e361a78e096b1379b1903e5d26488461b6710daa0de0
-  Value:
-    Ada:      Lovelace:  8
-  Source:
-    Tx:     03584173e7435dd30cac59e71aa62b8c8aec128020cfa6b6073517ff5574e798
-    Output #2
-    Script: 593cf20100003320033200200332002003332002...
-=======
 TxId:       51ec942aea7cf280d8555e6a00ac80567467d2a3444d093c274e63a8494ac9e7
 Fee:        Ada:      Lovelace:  10
 Forge:      8a734493645271625fce446967cc928f97f25a0a02db9d3aee3cf11fbf5a9df8:  guess:    0
@@ -492,7 +377,6 @@
     Tx:     9e389a2d8f46e1c07886ec4da879a0717104bf063eba41cca8486b62a738ce31
     Output #0
 
->>>>>>> 4be1f414
 
   ---- Input 2 ----
   Destination:  PubKeyHash: 39f713d0a644253f04529421b9f51b9b08979d08... (Wallet 2)
@@ -503,46 +387,22 @@
     Output #1
 
 
-<<<<<<< HEAD
-  ---- Input 2 ----
-  Destination:  PubKeyHash: 39f713d0a644253f04529421b9f51b9b08979d08... (Wallet 2)
-  Value:
-    35fc390a70cd8ade63edffe7849067ee7138137f3f0435de947bada8a2e1ad50:  guess:    1
-  Source:
-    Tx:     fa3fd3de11a80daccc3ab9db18020995107e439b225f7725135b3b1187abd541
-    Output #0
-
-
-=======
->>>>>>> 4be1f414
 
 Outputs:
   ---- Output 0 ----
   Destination:  PubKeyHash: 39f713d0a644253f04529421b9f51b9b08979d08... (Wallet 2)
   Value:
-<<<<<<< HEAD
-=======
     8a734493645271625fce446967cc928f97f25a0a02db9d3aee3cf11fbf5a9df8:  guess:    0
->>>>>>> 4be1f414
     Ada:      Lovelace:  99999993
-    35fc390a70cd8ade63edffe7849067ee7138137f3f0435de947bada8a2e1ad50:  guess:    0
 
   ---- Output 1 ----
   Destination:  PubKeyHash: 39f713d0a644253f04529421b9f51b9b08979d08... (Wallet 2)
   Value:
-<<<<<<< HEAD
-    35fc390a70cd8ade63edffe7849067ee7138137f3f0435de947bada8a2e1ad50:  guess:    1
-    Ada:      -
-
-  ---- Output 2 ----
-  Destination:  Script: 1e22413192c857caec18e361a78e096b1379b1903e5d26488461b6710daa0de0
-=======
     8a734493645271625fce446967cc928f97f25a0a02db9d3aee3cf11fbf5a9df8:  guess:    1
     Ada:      -
 
   ---- Output 2 ----
   Destination:  Script: 9121626a5b036c130320c23eec5cec3d6ba2ea946a737dc804c03e210e4d6f06
->>>>>>> 4be1f414
   Value:
     Ada:      Lovelace:  5
 
@@ -551,20 +411,12 @@
   PubKeyHash: 21fe31dfa154a261626bf854046fd2271b7bed4b... (Wallet 1)
   Value:
     Ada:      Lovelace:  99999962
-<<<<<<< HEAD
-    35fc390a70cd8ade63edffe7849067ee7138137f3f0435de947bada8a2e1ad50:  guess:    0
-=======
     8a734493645271625fce446967cc928f97f25a0a02db9d3aee3cf11fbf5a9df8:  guess:    0
->>>>>>> 4be1f414
 
   PubKeyHash: 39f713d0a644253f04529421b9f51b9b08979d08... (Wallet 2)
   Value:
     Ada:      Lovelace:  99999993
-<<<<<<< HEAD
-    35fc390a70cd8ade63edffe7849067ee7138137f3f0435de947bada8a2e1ad50:  guess:    1
-=======
-    8a734493645271625fce446967cc928f97f25a0a02db9d3aee3cf11fbf5a9df8:  guess:    1
->>>>>>> 4be1f414
+    8a734493645271625fce446967cc928f97f25a0a02db9d3aee3cf11fbf5a9df8:  guess:    1
 
   PubKeyHash: 75d264df8f4b72686438783c8524673d2a5ae9ac... (Wallet 5)
   Value:
@@ -598,10 +450,6 @@
   Value:
     Ada:      Lovelace:  100000000
 
-<<<<<<< HEAD
-  Script: 1e22413192c857caec18e361a78e096b1379b1903e5d26488461b6710daa0de0
-=======
   Script: 9121626a5b036c130320c23eec5cec3d6ba2ea946a737dc804c03e210e4d6f06
->>>>>>> 4be1f414
   Value:
     Ada:      Lovelace:  5