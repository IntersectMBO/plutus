--- conflicted
+++ resolved
@@ -101,19 +101,11 @@
     Ada:      Lovelace:  10000
 
 ==== Slot #1, Tx #0 ====
-<<<<<<< HEAD
-TxId:       8ec2fcb97a500276bde163d8e5e5dbabe9ecaa812ac2ef7470a5bed055056ec8
+TxId:       e79b0e489a9fff1420d3bb78a2d62fb8869d5b0bffd51e1467fbf8fcf2598171
 Fee:        -
 Forge:      -
 Signatures  PubKey: 3d4017c3e843895a92b70aa74d1b7ebc9c982ccf...
-              Signature: 5f582093d78dc2e9d3759e461034cc43303f104a...
-=======
-TxId:       eeba54d884297de3b55c3c8b22ceedec282ad785c97cf973efc6debfdeefbc26
-Fee:        -
-Forge:      -
-Signatures  PubKey: 3d4017c3e843895a92b70aa74d1b7ebc9c982ccf...
-              Signature: 5f5820c1cd2ea61552be75ce1bbe1127e0092f78...
->>>>>>> fad0081c
+              Signature: 5f58201a3cc7e31bca44d1f9a4c4259d0d4aa65b...
 Inputs:
   ---- Input 0 ----
   Destination:  PubKeyHash: 2721f657e9ed91d2fc2a282f7ff5ed81ae48f48b... (Wallet 1)
@@ -132,11 +124,7 @@
     Ada:      Lovelace:  9990
   
   ---- Output 1 ----
-<<<<<<< HEAD
-  Destination:  Script: 694c788fd16b711c6d42177b591d30454f27859891913e8c4f17f5ea516aa65b
-=======
-  Destination:  Script: 6febdd559ef24a9650c943cf694c9e52a47d40b3e3eb299832e4cfb8fc92eda5
->>>>>>> fad0081c
+  Destination:  Script: de67b43df8a64fce44ace5434c91e7530d47a06b1b73fc67c80a380283e7203f
   Value:
     Ada:      Lovelace:  10
 
@@ -182,46 +170,25 @@
   Value:
     Ada:      Lovelace:  10000
   
-<<<<<<< HEAD
-  Script: 694c788fd16b711c6d42177b591d30454f27859891913e8c4f17f5ea516aa65b
-=======
-  Script: 6febdd559ef24a9650c943cf694c9e52a47d40b3e3eb299832e4cfb8fc92eda5
->>>>>>> fad0081c
+  Script: de67b43df8a64fce44ace5434c91e7530d47a06b1b73fc67c80a380283e7203f
   Value:
     Ada:      Lovelace:  10
 
 ==== Slot #2, Tx #0 ====
-<<<<<<< HEAD
-TxId:       77b1f457d6f428ed2ff50b9db162eb54275e4efd86b81391ad1a707e015590ca
+TxId:       bae1b66752480af77fa752bcbf4aec8da5f85b32cb3e89a82ee38b4ed6a74d68
 Fee:        -
 Forge:      -
 Signatures  PubKey: fc51cd8e6218a1a38da47ed00230f0580816ed13...
-              Signature: 5f58209f353fad35d27ea0a5e0d1f4a51b82e71c...
+              Signature: 5f58207106f6489638a2097167e886ed68e0af89...
 Inputs:
   ---- Input 0 ----
-  Destination:  Script: 694c788fd16b711c6d42177b591d30454f27859891913e8c4f17f5ea516aa65b
+  Destination:  Script: de67b43df8a64fce44ace5434c91e7530d47a06b1b73fc67c80a380283e7203f
   Value:
     Ada:      Lovelace:  10
   Source:
-    Tx:     8ec2fcb97a500276bde163d8e5e5dbabe9ecaa812ac2ef7470a5bed055056ec8
-    Output #1
-    Script: f6f601000003f603f602f6f6646669783119080a...
-=======
-TxId:       c872f449a1c16c9a2e6c2a639cbf803a947128fca0965d3ff5bcec26290ac3c8
-Fee:        -
-Forge:      -
-Signatures  PubKey: fc51cd8e6218a1a38da47ed00230f0580816ed13...
-              Signature: 5f58209bfd5ea7b42564b2c25ed624b4befdcfa3...
-Inputs:
-  ---- Input 0 ----
-  Destination:  Script: 6febdd559ef24a9650c943cf694c9e52a47d40b3e3eb299832e4cfb8fc92eda5
-  Value:
-    Ada:      Lovelace:  10
-  Source:
-    Tx:     eeba54d884297de3b55c3c8b22ceedec282ad785c97cf973efc6debfdeefbc26
+    Tx:     e79b0e489a9fff1420d3bb78a2d62fb8869d5b0bffd51e1467fbf8fcf2598171
     Output #1
     Script: f6f601000003f603f602f6f664666978310003f6...
->>>>>>> fad0081c
 
 
 Outputs:
@@ -272,10 +239,6 @@
   Value:
     Ada:      Lovelace:  10000
   
-<<<<<<< HEAD
-  Script: 694c788fd16b711c6d42177b591d30454f27859891913e8c4f17f5ea516aa65b
-=======
-  Script: 6febdd559ef24a9650c943cf694c9e52a47d40b3e3eb299832e4cfb8fc92eda5
->>>>>>> fad0081c
+  Script: de67b43df8a64fce44ace5434c91e7530d47a06b1b73fc67c80a380283e7203f
   Value:
     Ada:      Lovelace:  0