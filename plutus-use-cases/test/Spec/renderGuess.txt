--- conflicted
+++ resolved
@@ -101,27 +101,195 @@
     Ada:      Lovelace:  100000000
 
 ==== Slot #1, Tx #0 ====
-<<<<<<< HEAD
-TxId:       a0313321f5a1ee14be8f6cc17da759dc3c4fb27c4a6a911c255ba1b9259b86d6
+TxId:       61a714dfe37e1a5d717862b01b783cbb21e8b37395c28994acb412ab56a61fd1
 Fee:        Ada:      Lovelace:  10
 Mint:       -
 Signatures  PubKey: d75a980182b10ab7d54bfed3c964073a0ee172f3...
-              Signature: 58406b81c95d61e390f87ad5dfb453975c6d0e2d...
-=======
-TxId:       2b3504bd1998585667de264bcec27d60dc9253806b5744d5ad33f3fa933a8685
+              Signature: 58406bf9d81755e92600c488684f20e327d0e206...
+Inputs:
+  ---- Input 0 ----
+  Destination:  PubKeyHash: 21fe31dfa154a261626bf854046fd2271b7bed4b... (Wallet 1)
+  Value:
+    Ada:      Lovelace:  100000000
+  Source:
+    Tx:     af5e6d25b5ecb26185289a03d50786b7ac4425b21849143ed7e18bcd70dc4db8
+    Output #6
+
+
+
+Outputs:
+  ---- Output 0 ----
+  Destination:  PubKeyHash: 21fe31dfa154a261626bf854046fd2271b7bed4b... (Wallet 1)
+  Value:
+    Ada:      Lovelace:  99999982
+
+  ---- Output 1 ----
+  Destination:  Script: fdf6c3c4ccdec705f74a535d41e295b5edf16323d5c2ed725c018080ba3f78ac
+  Value:
+    Ada:      Lovelace:  8
+
+
+Balances Carried Forward:
+  PubKeyHash: 21fe31dfa154a261626bf854046fd2271b7bed4b... (Wallet 1)
+  Value:
+    Ada:      Lovelace:  99999982
+
+  PubKeyHash: 39f713d0a644253f04529421b9f51b9b08979d08... (Wallet 2)
+  Value:
+    Ada:      Lovelace:  100000000
+
+  PubKeyHash: 75d264df8f4b72686438783c8524673d2a5ae9ac... (Wallet 5)
+  Value:
+    Ada:      Lovelace:  100000000
+
+  PubKeyHash: a681d6553fa906569b6293876e0a4bd30800fc41... (Wallet 9)
+  Value:
+    Ada:      Lovelace:  100000000
+
+  PubKeyHash: b2ecdd08b94ba9639dd8d287f48a0e00f76f8ac6... (Wallet 8)
+  Value:
+    Ada:      Lovelace:  100000000
+
+  PubKeyHash: bb3177fb6ea918a70fd7c2f180d5a49951e80a5a... (Wallet 7)
+  Value:
+    Ada:      Lovelace:  100000000
+
+  PubKeyHash: cce78f1f01cbbc3c0fb6f0b8e45d9fad929f30d0... (Wallet 6)
+  Value:
+    Ada:      Lovelace:  100000000
+
+  PubKeyHash: d62e939c16a54d86493149d7d4291b0f766773d3... (Wallet 10)
+  Value:
+    Ada:      Lovelace:  100000000
+
+  PubKeyHash: dac073e0123bdea59dd9b3bda9cf6037f63aca82... (Wallet 3)
+  Value:
+    Ada:      Lovelace:  100000000
+
+  PubKeyHash: edd1c37372f752c97aec0882452facac17a4fdaf... (Wallet 4)
+  Value:
+    Ada:      Lovelace:  100000000
+
+  Script: fdf6c3c4ccdec705f74a535d41e295b5edf16323d5c2ed725c018080ba3f78ac
+  Value:
+    Ada:      Lovelace:  8
+
+==== Slot #2, Tx #0 ====
+TxId:       7f4550a07b6a20c283443c48be0ab708540948ad65677f8bb879882ba8f8cccb
+Fee:        Ada:      Lovelace:  21914
+Mint:       10edc0e8130a4ac9f2e271789bf0993a3a97c9c5b136dbd4ba08bef11fc7b146:  guess:    1
+Signatures  PubKey: d75a980182b10ab7d54bfed3c964073a0ee172f3...
+              Signature: 58403453288f05a4fc7b7f6a306aea157cd2997f...
+Inputs:
+  ---- Input 0 ----
+  Destination:  PubKeyHash: 21fe31dfa154a261626bf854046fd2271b7bed4b... (Wallet 1)
+  Value:
+    Ada:      Lovelace:  99999982
+  Source:
+    Tx:     61a714dfe37e1a5d717862b01b783cbb21e8b37395c28994acb412ab56a61fd1
+    Output #0
+
+
+  ---- Input 1 ----
+  Destination:  Script: fdf6c3c4ccdec705f74a535d41e295b5edf16323d5c2ed725c018080ba3f78ac
+  Value:
+    Ada:      Lovelace:  8
+  Source:
+    Tx:     61a714dfe37e1a5d717862b01b783cbb21e8b37395c28994acb412ab56a61fd1
+    Output #1
+    Script: 5930af0100003323322332233322233333322222...
+
+
+Outputs:
+  ---- Output 0 ----
+  Destination:  PubKeyHash: 21fe31dfa154a261626bf854046fd2271b7bed4b... (Wallet 1)
+  Value:
+    Ada:      Lovelace:  99978068
+    10edc0e8130a4ac9f2e271789bf0993a3a97c9c5b136dbd4ba08bef11fc7b146:  -
+
+  ---- Output 1 ----
+  Destination:  PubKeyHash: 21fe31dfa154a261626bf854046fd2271b7bed4b... (Wallet 1)
+  Value:
+    10edc0e8130a4ac9f2e271789bf0993a3a97c9c5b136dbd4ba08bef11fc7b146:  guess:    1
+    Ada:      -
+
+  ---- Output 2 ----
+  Destination:  Script: fdf6c3c4ccdec705f74a535d41e295b5edf16323d5c2ed725c018080ba3f78ac
+  Value:
+    Ada:      Lovelace:  8
+
+
+Balances Carried Forward:
+  PubKeyHash: 21fe31dfa154a261626bf854046fd2271b7bed4b... (Wallet 1)
+  Value:
+    Ada:      Lovelace:  99978068
+    10edc0e8130a4ac9f2e271789bf0993a3a97c9c5b136dbd4ba08bef11fc7b146:  guess:    1
+
+  PubKeyHash: 39f713d0a644253f04529421b9f51b9b08979d08... (Wallet 2)
+  Value:
+    Ada:      Lovelace:  100000000
+
+  PubKeyHash: 75d264df8f4b72686438783c8524673d2a5ae9ac... (Wallet 5)
+  Value:
+    Ada:      Lovelace:  100000000
+
+  PubKeyHash: a681d6553fa906569b6293876e0a4bd30800fc41... (Wallet 9)
+  Value:
+    Ada:      Lovelace:  100000000
+
+  PubKeyHash: b2ecdd08b94ba9639dd8d287f48a0e00f76f8ac6... (Wallet 8)
+  Value:
+    Ada:      Lovelace:  100000000
+
+  PubKeyHash: bb3177fb6ea918a70fd7c2f180d5a49951e80a5a... (Wallet 7)
+  Value:
+    Ada:      Lovelace:  100000000
+
+  PubKeyHash: cce78f1f01cbbc3c0fb6f0b8e45d9fad929f30d0... (Wallet 6)
+  Value:
+    Ada:      Lovelace:  100000000
+
+  PubKeyHash: d62e939c16a54d86493149d7d4291b0f766773d3... (Wallet 10)
+  Value:
+    Ada:      Lovelace:  100000000
+
+  PubKeyHash: dac073e0123bdea59dd9b3bda9cf6037f63aca82... (Wallet 3)
+  Value:
+    Ada:      Lovelace:  100000000
+
+  PubKeyHash: edd1c37372f752c97aec0882452facac17a4fdaf... (Wallet 4)
+  Value:
+    Ada:      Lovelace:  100000000
+
+  Script: fdf6c3c4ccdec705f74a535d41e295b5edf16323d5c2ed725c018080ba3f78ac
+  Value:
+    Ada:      Lovelace:  8
+
+==== Slot #3, Tx #0 ====
+TxId:       7d5d329dba45ed7b3d8e16d57cbe52bae85dbd9905298bec544af99b1690be84
 Fee:        Ada:      Lovelace:  10
 Mint:       -
 Signatures  PubKey: d75a980182b10ab7d54bfed3c964073a0ee172f3...
-              Signature: 584007e0b6c0566461a8cf5e25c05b06a500629a...
->>>>>>> 518cd070
+              Signature: 584020507459b33ae3330016219bb631fb9d11e1...
 Inputs:
   ---- Input 0 ----
   Destination:  PubKeyHash: 21fe31dfa154a261626bf854046fd2271b7bed4b... (Wallet 1)
   Value:
-    Ada:      Lovelace:  100000000
-  Source:
-    Tx:     af5e6d25b5ecb26185289a03d50786b7ac4425b21849143ed7e18bcd70dc4db8
-    Output #6
+    Ada:      Lovelace:  99978068
+    10edc0e8130a4ac9f2e271789bf0993a3a97c9c5b136dbd4ba08bef11fc7b146:  -
+  Source:
+    Tx:     7f4550a07b6a20c283443c48be0ab708540948ad65677f8bb879882ba8f8cccb
+    Output #0
+
+
+  ---- Input 1 ----
+  Destination:  PubKeyHash: 21fe31dfa154a261626bf854046fd2271b7bed4b... (Wallet 1)
+  Value:
+    10edc0e8130a4ac9f2e271789bf0993a3a97c9c5b136dbd4ba08bef11fc7b146:  guess:    1
+    Ada:      -
+  Source:
+    Tx:     7f4550a07b6a20c283443c48be0ab708540948ad65677f8bb879882ba8f8cccb
+    Output #1
 
 
 
@@ -129,26 +297,25 @@
   ---- Output 0 ----
   Destination:  PubKeyHash: 21fe31dfa154a261626bf854046fd2271b7bed4b... (Wallet 1)
   Value:
-    Ada:      Lovelace:  99999982
+    Ada:      Lovelace:  99978058
+    10edc0e8130a4ac9f2e271789bf0993a3a97c9c5b136dbd4ba08bef11fc7b146:  guess:    0
 
   ---- Output 1 ----
-<<<<<<< HEAD
-  Destination:  Script: 83b47753d77e7c503c0ddb26139ad748273fd634a05da023fec472345e3184ac
-=======
-  Destination:  Script: d9675ac369482a43cbe36775e51551d8368f857196177b351b08597abc15098e
->>>>>>> 518cd070
-  Value:
-    Ada:      Lovelace:  8
+  Destination:  PubKeyHash: 39f713d0a644253f04529421b9f51b9b08979d08... (Wallet 2)
+  Value:
+    10edc0e8130a4ac9f2e271789bf0993a3a97c9c5b136dbd4ba08bef11fc7b146:  guess:    1
 
 
 Balances Carried Forward:
   PubKeyHash: 21fe31dfa154a261626bf854046fd2271b7bed4b... (Wallet 1)
   Value:
-    Ada:      Lovelace:  99999982
+    Ada:      Lovelace:  99978058
+    10edc0e8130a4ac9f2e271789bf0993a3a97c9c5b136dbd4ba08bef11fc7b146:  guess:    0
 
   PubKeyHash: 39f713d0a644253f04529421b9f51b9b08979d08... (Wallet 2)
   Value:
     Ada:      Lovelace:  100000000
+    10edc0e8130a4ac9f2e271789bf0993a3a97c9c5b136dbd4ba08bef11fc7b146:  guess:    1
 
   PubKeyHash: 75d264df8f4b72686438783c8524673d2a5ae9ac... (Wallet 5)
   Value:
@@ -182,108 +349,74 @@
   Value:
     Ada:      Lovelace:  100000000
 
-<<<<<<< HEAD
-  Script: 83b47753d77e7c503c0ddb26139ad748273fd634a05da023fec472345e3184ac
-=======
-  Script: d9675ac369482a43cbe36775e51551d8368f857196177b351b08597abc15098e
->>>>>>> 518cd070
-  Value:
-    Ada:      Lovelace:  8
-
-==== Slot #2, Tx #0 ====
-<<<<<<< HEAD
-TxId:       225c42531ff63be3292e4a55ab32d285294a6013570b0d3f193916d31fa1f39a
-Fee:        Ada:      Lovelace:  21326
-Mint:       893ee58cfcec5210a0099b718443bfc23d1a80949550dc59ef99f8ac90f12314:  guess:    1
-Signatures  PubKey: d75a980182b10ab7d54bfed3c964073a0ee172f3...
-              Signature: 5840222220246415f24e32dd4aa4cdc9e8a00eb4...
-=======
-TxId:       f63fd3e8ff0c0af7de7345f4233e49494b1c5fd562bc815a0c6829f9b6e669f3
-Fee:        Ada:      Lovelace:  21694
-Mint:       257ae59a60271cf8980312a2f017f980982ae713c9df5c4043bae0be5bc0e29c:  guess:    1
-Signatures  PubKey: d75a980182b10ab7d54bfed3c964073a0ee172f3...
-              Signature: 58407d0a04ffad454ad0c4735fc479b026a94e44...
->>>>>>> 518cd070
+  Script: fdf6c3c4ccdec705f74a535d41e295b5edf16323d5c2ed725c018080ba3f78ac
+  Value:
+    Ada:      Lovelace:  8
+
+==== Slot #4, Tx #0 ====
+TxId:       84d86219acca4c5a4ac57bd1a3b721f672b7463c88905f9177e0120ad8333588
+Fee:        Ada:      Lovelace:  22579
+Mint:       10edc0e8130a4ac9f2e271789bf0993a3a97c9c5b136dbd4ba08bef11fc7b146:  guess:    0
+Signatures  PubKey: 3d4017c3e843895a92b70aa74d1b7ebc9c982ccf...
+              Signature: 58406bc60791e5e2e23146767a7c60b49856e714...
 Inputs:
   ---- Input 0 ----
-  Destination:  PubKeyHash: 21fe31dfa154a261626bf854046fd2271b7bed4b... (Wallet 1)
-  Value:
-    Ada:      Lovelace:  99999982
-  Source:
-<<<<<<< HEAD
-    Tx:     a0313321f5a1ee14be8f6cc17da759dc3c4fb27c4a6a911c255ba1b9259b86d6
-=======
-    Tx:     2b3504bd1998585667de264bcec27d60dc9253806b5744d5ad33f3fa933a8685
->>>>>>> 518cd070
-    Output #0
+  Destination:  PubKeyHash: 39f713d0a644253f04529421b9f51b9b08979d08... (Wallet 2)
+  Value:
+    10edc0e8130a4ac9f2e271789bf0993a3a97c9c5b136dbd4ba08bef11fc7b146:  guess:    1
+  Source:
+    Tx:     7d5d329dba45ed7b3d8e16d57cbe52bae85dbd9905298bec544af99b1690be84
+    Output #1
 
 
   ---- Input 1 ----
-<<<<<<< HEAD
-  Destination:  Script: 83b47753d77e7c503c0ddb26139ad748273fd634a05da023fec472345e3184ac
-  Value:
-    Ada:      Lovelace:  8
-  Source:
-    Tx:     a0313321f5a1ee14be8f6cc17da759dc3c4fb27c4a6a911c255ba1b9259b86d6
+  Destination:  Script: fdf6c3c4ccdec705f74a535d41e295b5edf16323d5c2ed725c018080ba3f78ac
+  Value:
+    Ada:      Lovelace:  8
+  Source:
+    Tx:     7f4550a07b6a20c283443c48be0ab708540948ad65677f8bb879882ba8f8cccb
+    Output #2
+    Script: 5930af0100003323322332233322233333322222...
+
+  ---- Input 2 ----
+  Destination:  PubKeyHash: 39f713d0a644253f04529421b9f51b9b08979d08... (Wallet 2)
+  Value:
+    Ada:      Lovelace:  100000000
+  Source:
+    Tx:     af5e6d25b5ecb26185289a03d50786b7ac4425b21849143ed7e18bcd70dc4db8
     Output #1
-    Script: 592f720100003323322332233322233333322222...
-=======
-  Destination:  Script: d9675ac369482a43cbe36775e51551d8368f857196177b351b08597abc15098e
-  Value:
-    Ada:      Lovelace:  8
-  Source:
-    Tx:     2b3504bd1998585667de264bcec27d60dc9253806b5744d5ad33f3fa933a8685
-    Output #1
-    Script: 592fb50100003323322332233322233333322222...
->>>>>>> 518cd070
+
 
 
 Outputs:
   ---- Output 0 ----
-  Destination:  PubKeyHash: 21fe31dfa154a261626bf854046fd2271b7bed4b... (Wallet 1)
-  Value:
-<<<<<<< HEAD
-    Ada:      Lovelace:  99978656
-    893ee58cfcec5210a0099b718443bfc23d1a80949550dc59ef99f8ac90f12314:  -
-=======
-    Ada:      Lovelace:  99978288
-    257ae59a60271cf8980312a2f017f980982ae713c9df5c4043bae0be5bc0e29c:  -
->>>>>>> 518cd070
+  Destination:  PubKeyHash: 39f713d0a644253f04529421b9f51b9b08979d08... (Wallet 2)
+  Value:
+    10edc0e8130a4ac9f2e271789bf0993a3a97c9c5b136dbd4ba08bef11fc7b146:  guess:    0
+    Ada:      Lovelace:  99977424
 
   ---- Output 1 ----
-  Destination:  PubKeyHash: 21fe31dfa154a261626bf854046fd2271b7bed4b... (Wallet 1)
-  Value:
-<<<<<<< HEAD
-    893ee58cfcec5210a0099b718443bfc23d1a80949550dc59ef99f8ac90f12314:  guess:    1
+  Destination:  PubKeyHash: 39f713d0a644253f04529421b9f51b9b08979d08... (Wallet 2)
+  Value:
+    10edc0e8130a4ac9f2e271789bf0993a3a97c9c5b136dbd4ba08bef11fc7b146:  guess:    1
     Ada:      -
 
   ---- Output 2 ----
-  Destination:  Script: 83b47753d77e7c503c0ddb26139ad748273fd634a05da023fec472345e3184ac
-=======
-    257ae59a60271cf8980312a2f017f980982ae713c9df5c4043bae0be5bc0e29c:  guess:    1
-    Ada:      -
-
-  ---- Output 2 ----
-  Destination:  Script: d9675ac369482a43cbe36775e51551d8368f857196177b351b08597abc15098e
->>>>>>> 518cd070
-  Value:
-    Ada:      Lovelace:  8
+  Destination:  Script: fdf6c3c4ccdec705f74a535d41e295b5edf16323d5c2ed725c018080ba3f78ac
+  Value:
+    Ada:      Lovelace:  5
 
 
 Balances Carried Forward:
   PubKeyHash: 21fe31dfa154a261626bf854046fd2271b7bed4b... (Wallet 1)
   Value:
-<<<<<<< HEAD
-    Ada:      Lovelace:  99978656
-    893ee58cfcec5210a0099b718443bfc23d1a80949550dc59ef99f8ac90f12314:  guess:    1
-=======
-    Ada:      Lovelace:  99978288
-    257ae59a60271cf8980312a2f017f980982ae713c9df5c4043bae0be5bc0e29c:  guess:    1
->>>>>>> 518cd070
+    Ada:      Lovelace:  99978058
+    10edc0e8130a4ac9f2e271789bf0993a3a97c9c5b136dbd4ba08bef11fc7b146:  guess:    0
 
   PubKeyHash: 39f713d0a644253f04529421b9f51b9b08979d08... (Wallet 2)
   Value:
-    Ada:      Lovelace:  100000000
+    Ada:      Lovelace:  99977424
+    10edc0e8130a4ac9f2e271789bf0993a3a97c9c5b136dbd4ba08bef11fc7b146:  guess:    1
 
   PubKeyHash: 75d264df8f4b72686438783c8524673d2a5ae9ac... (Wallet 5)
   Value:
@@ -317,294 +450,6 @@
   Value:
     Ada:      Lovelace:  100000000
 
-<<<<<<< HEAD
-  Script: 83b47753d77e7c503c0ddb26139ad748273fd634a05da023fec472345e3184ac
-=======
-  Script: d9675ac369482a43cbe36775e51551d8368f857196177b351b08597abc15098e
->>>>>>> 518cd070
-  Value:
-    Ada:      Lovelace:  8
-
-==== Slot #3, Tx #0 ====
-<<<<<<< HEAD
-TxId:       4a6007c11f65b88fa40220b66560e002a8f24e37161efda3c667004bda6d129b
-Fee:        Ada:      Lovelace:  10
-Mint:       -
-Signatures  PubKey: d75a980182b10ab7d54bfed3c964073a0ee172f3...
-              Signature: 58401a674f19a551e45f300695739e6fd22d13a6...
-=======
-TxId:       5f84c18de1681c916eb6c1a53989b019be99a55e76b55411b2ca8e518f649a2e
-Fee:        Ada:      Lovelace:  10
-Mint:       -
-Signatures  PubKey: d75a980182b10ab7d54bfed3c964073a0ee172f3...
-              Signature: 5840a6b9690a4fadb5dbb415b787d01979a456f8...
->>>>>>> 518cd070
-Inputs:
-  ---- Input 0 ----
-  Destination:  PubKeyHash: 21fe31dfa154a261626bf854046fd2271b7bed4b... (Wallet 1)
-  Value:
-<<<<<<< HEAD
-    Ada:      Lovelace:  99978656
-    893ee58cfcec5210a0099b718443bfc23d1a80949550dc59ef99f8ac90f12314:  -
-  Source:
-    Tx:     225c42531ff63be3292e4a55ab32d285294a6013570b0d3f193916d31fa1f39a
-=======
-    Ada:      Lovelace:  99978288
-    257ae59a60271cf8980312a2f017f980982ae713c9df5c4043bae0be5bc0e29c:  -
-  Source:
-    Tx:     f63fd3e8ff0c0af7de7345f4233e49494b1c5fd562bc815a0c6829f9b6e669f3
->>>>>>> 518cd070
-    Output #0
-
-
-  ---- Input 1 ----
-  Destination:  PubKeyHash: 21fe31dfa154a261626bf854046fd2271b7bed4b... (Wallet 1)
-  Value:
-<<<<<<< HEAD
-    893ee58cfcec5210a0099b718443bfc23d1a80949550dc59ef99f8ac90f12314:  guess:    1
-    Ada:      -
-  Source:
-    Tx:     225c42531ff63be3292e4a55ab32d285294a6013570b0d3f193916d31fa1f39a
-=======
-    257ae59a60271cf8980312a2f017f980982ae713c9df5c4043bae0be5bc0e29c:  guess:    1
-    Ada:      -
-  Source:
-    Tx:     f63fd3e8ff0c0af7de7345f4233e49494b1c5fd562bc815a0c6829f9b6e669f3
->>>>>>> 518cd070
-    Output #1
-
-
-
-Outputs:
-  ---- Output 0 ----
-  Destination:  PubKeyHash: 21fe31dfa154a261626bf854046fd2271b7bed4b... (Wallet 1)
-  Value:
-<<<<<<< HEAD
-    Ada:      Lovelace:  99978646
-    893ee58cfcec5210a0099b718443bfc23d1a80949550dc59ef99f8ac90f12314:  guess:    0
-=======
-    Ada:      Lovelace:  99978278
-    257ae59a60271cf8980312a2f017f980982ae713c9df5c4043bae0be5bc0e29c:  guess:    0
->>>>>>> 518cd070
-
-  ---- Output 1 ----
-  Destination:  PubKeyHash: 39f713d0a644253f04529421b9f51b9b08979d08... (Wallet 2)
-  Value:
-<<<<<<< HEAD
-    893ee58cfcec5210a0099b718443bfc23d1a80949550dc59ef99f8ac90f12314:  guess:    1
-=======
-    257ae59a60271cf8980312a2f017f980982ae713c9df5c4043bae0be5bc0e29c:  guess:    1
->>>>>>> 518cd070
-
-
-Balances Carried Forward:
-  PubKeyHash: 21fe31dfa154a261626bf854046fd2271b7bed4b... (Wallet 1)
-  Value:
-<<<<<<< HEAD
-    Ada:      Lovelace:  99978646
-    893ee58cfcec5210a0099b718443bfc23d1a80949550dc59ef99f8ac90f12314:  guess:    0
-=======
-    Ada:      Lovelace:  99978278
-    257ae59a60271cf8980312a2f017f980982ae713c9df5c4043bae0be5bc0e29c:  guess:    0
->>>>>>> 518cd070
-
-  PubKeyHash: 39f713d0a644253f04529421b9f51b9b08979d08... (Wallet 2)
-  Value:
-    Ada:      Lovelace:  100000000
-<<<<<<< HEAD
-    893ee58cfcec5210a0099b718443bfc23d1a80949550dc59ef99f8ac90f12314:  guess:    1
-=======
-    257ae59a60271cf8980312a2f017f980982ae713c9df5c4043bae0be5bc0e29c:  guess:    1
->>>>>>> 518cd070
-
-  PubKeyHash: 75d264df8f4b72686438783c8524673d2a5ae9ac... (Wallet 5)
-  Value:
-    Ada:      Lovelace:  100000000
-
-  PubKeyHash: a681d6553fa906569b6293876e0a4bd30800fc41... (Wallet 9)
-  Value:
-    Ada:      Lovelace:  100000000
-
-  PubKeyHash: b2ecdd08b94ba9639dd8d287f48a0e00f76f8ac6... (Wallet 8)
-  Value:
-    Ada:      Lovelace:  100000000
-
-  PubKeyHash: bb3177fb6ea918a70fd7c2f180d5a49951e80a5a... (Wallet 7)
-  Value:
-    Ada:      Lovelace:  100000000
-
-  PubKeyHash: cce78f1f01cbbc3c0fb6f0b8e45d9fad929f30d0... (Wallet 6)
-  Value:
-    Ada:      Lovelace:  100000000
-
-  PubKeyHash: d62e939c16a54d86493149d7d4291b0f766773d3... (Wallet 10)
-  Value:
-    Ada:      Lovelace:  100000000
-
-  PubKeyHash: dac073e0123bdea59dd9b3bda9cf6037f63aca82... (Wallet 3)
-  Value:
-    Ada:      Lovelace:  100000000
-
-  PubKeyHash: edd1c37372f752c97aec0882452facac17a4fdaf... (Wallet 4)
-  Value:
-    Ada:      Lovelace:  100000000
-
-<<<<<<< HEAD
-  Script: 83b47753d77e7c503c0ddb26139ad748273fd634a05da023fec472345e3184ac
-=======
-  Script: d9675ac369482a43cbe36775e51551d8368f857196177b351b08597abc15098e
->>>>>>> 518cd070
-  Value:
-    Ada:      Lovelace:  8
-
-==== Slot #4, Tx #0 ====
-<<<<<<< HEAD
-TxId:       372cf232e5c6079b5d752d189c0b91021bbe61c9c7360b4cf5f19e1ec203cd40
-Fee:        Ada:      Lovelace:  21991
-Mint:       893ee58cfcec5210a0099b718443bfc23d1a80949550dc59ef99f8ac90f12314:  guess:    0
-Signatures  PubKey: 3d4017c3e843895a92b70aa74d1b7ebc9c982ccf...
-              Signature: 58400a38aeb746a81a9b3f7fd4855e02514bdcf0...
-Inputs:
-  ---- Input 0 ----
-  Destination:  Script: 83b47753d77e7c503c0ddb26139ad748273fd634a05da023fec472345e3184ac
-  Value:
-    Ada:      Lovelace:  8
-  Source:
-    Tx:     225c42531ff63be3292e4a55ab32d285294a6013570b0d3f193916d31fa1f39a
-    Output #2
-    Script: 592f720100003323322332233322233333322222...
-
-  ---- Input 1 ----
-  Destination:  PubKeyHash: 39f713d0a644253f04529421b9f51b9b08979d08... (Wallet 2)
-  Value:
-    893ee58cfcec5210a0099b718443bfc23d1a80949550dc59ef99f8ac90f12314:  guess:    1
-  Source:
-    Tx:     4a6007c11f65b88fa40220b66560e002a8f24e37161efda3c667004bda6d129b
-=======
-TxId:       50393adc2b67f02e464c4374f0192b13505598d79617f4d31d2cb499d4f967a7
-Fee:        Ada:      Lovelace:  22359
-Mint:       257ae59a60271cf8980312a2f017f980982ae713c9df5c4043bae0be5bc0e29c:  guess:    0
-Signatures  PubKey: 3d4017c3e843895a92b70aa74d1b7ebc9c982ccf...
-              Signature: 58403ae32a1fdf670bc33294212594285f2ed5e0...
-Inputs:
-  ---- Input 0 ----
-  Destination:  PubKeyHash: 39f713d0a644253f04529421b9f51b9b08979d08... (Wallet 2)
-  Value:
-    257ae59a60271cf8980312a2f017f980982ae713c9df5c4043bae0be5bc0e29c:  guess:    1
-  Source:
-    Tx:     5f84c18de1681c916eb6c1a53989b019be99a55e76b55411b2ca8e518f649a2e
->>>>>>> 518cd070
-    Output #1
-
-
-  ---- Input 1 ----
-  Destination:  PubKeyHash: 39f713d0a644253f04529421b9f51b9b08979d08... (Wallet 2)
-  Value:
-    Ada:      Lovelace:  100000000
-  Source:
-    Tx:     af5e6d25b5ecb26185289a03d50786b7ac4425b21849143ed7e18bcd70dc4db8
-    Output #1
-
-
-  ---- Input 2 ----
-  Destination:  Script: d9675ac369482a43cbe36775e51551d8368f857196177b351b08597abc15098e
-  Value:
-    Ada:      Lovelace:  8
-  Source:
-    Tx:     f63fd3e8ff0c0af7de7345f4233e49494b1c5fd562bc815a0c6829f9b6e669f3
-    Output #2
-    Script: 592fb50100003323322332233322233333322222...
-
-
-Outputs:
-  ---- Output 0 ----
-  Destination:  PubKeyHash: 39f713d0a644253f04529421b9f51b9b08979d08... (Wallet 2)
-  Value:
-<<<<<<< HEAD
-    893ee58cfcec5210a0099b718443bfc23d1a80949550dc59ef99f8ac90f12314:  guess:    0
-    Ada:      Lovelace:  99978012
-=======
-    257ae59a60271cf8980312a2f017f980982ae713c9df5c4043bae0be5bc0e29c:  guess:    0
-    Ada:      Lovelace:  99977644
->>>>>>> 518cd070
-
-  ---- Output 1 ----
-  Destination:  PubKeyHash: 39f713d0a644253f04529421b9f51b9b08979d08... (Wallet 2)
-  Value:
-<<<<<<< HEAD
-    893ee58cfcec5210a0099b718443bfc23d1a80949550dc59ef99f8ac90f12314:  guess:    1
-    Ada:      -
-
-  ---- Output 2 ----
-  Destination:  Script: 83b47753d77e7c503c0ddb26139ad748273fd634a05da023fec472345e3184ac
-=======
-    257ae59a60271cf8980312a2f017f980982ae713c9df5c4043bae0be5bc0e29c:  guess:    1
-    Ada:      -
-
-  ---- Output 2 ----
-  Destination:  Script: d9675ac369482a43cbe36775e51551d8368f857196177b351b08597abc15098e
->>>>>>> 518cd070
-  Value:
-    Ada:      Lovelace:  5
-
-
-Balances Carried Forward:
-  PubKeyHash: 21fe31dfa154a261626bf854046fd2271b7bed4b... (Wallet 1)
-  Value:
-<<<<<<< HEAD
-    Ada:      Lovelace:  99978646
-    893ee58cfcec5210a0099b718443bfc23d1a80949550dc59ef99f8ac90f12314:  guess:    0
-
-  PubKeyHash: 39f713d0a644253f04529421b9f51b9b08979d08... (Wallet 2)
-  Value:
-    Ada:      Lovelace:  99978012
-    893ee58cfcec5210a0099b718443bfc23d1a80949550dc59ef99f8ac90f12314:  guess:    1
-=======
-    Ada:      Lovelace:  99978278
-    257ae59a60271cf8980312a2f017f980982ae713c9df5c4043bae0be5bc0e29c:  guess:    0
-
-  PubKeyHash: 39f713d0a644253f04529421b9f51b9b08979d08... (Wallet 2)
-  Value:
-    Ada:      Lovelace:  99977644
-    257ae59a60271cf8980312a2f017f980982ae713c9df5c4043bae0be5bc0e29c:  guess:    1
->>>>>>> 518cd070
-
-  PubKeyHash: 75d264df8f4b72686438783c8524673d2a5ae9ac... (Wallet 5)
-  Value:
-    Ada:      Lovelace:  100000000
-
-  PubKeyHash: a681d6553fa906569b6293876e0a4bd30800fc41... (Wallet 9)
-  Value:
-    Ada:      Lovelace:  100000000
-
-  PubKeyHash: b2ecdd08b94ba9639dd8d287f48a0e00f76f8ac6... (Wallet 8)
-  Value:
-    Ada:      Lovelace:  100000000
-
-  PubKeyHash: bb3177fb6ea918a70fd7c2f180d5a49951e80a5a... (Wallet 7)
-  Value:
-    Ada:      Lovelace:  100000000
-
-  PubKeyHash: cce78f1f01cbbc3c0fb6f0b8e45d9fad929f30d0... (Wallet 6)
-  Value:
-    Ada:      Lovelace:  100000000
-
-  PubKeyHash: d62e939c16a54d86493149d7d4291b0f766773d3... (Wallet 10)
-  Value:
-    Ada:      Lovelace:  100000000
-
-  PubKeyHash: dac073e0123bdea59dd9b3bda9cf6037f63aca82... (Wallet 3)
-  Value:
-    Ada:      Lovelace:  100000000
-
-  PubKeyHash: edd1c37372f752c97aec0882452facac17a4fdaf... (Wallet 4)
-  Value:
-    Ada:      Lovelace:  100000000
-
-<<<<<<< HEAD
-  Script: 83b47753d77e7c503c0ddb26139ad748273fd634a05da023fec472345e3184ac
-=======
-  Script: d9675ac369482a43cbe36775e51551d8368f857196177b351b08597abc15098e
->>>>>>> 518cd070
+  Script: fdf6c3c4ccdec705f74a535d41e295b5edf16323d5c2ed725c018080ba3f78ac
   Value:
     Ada:      Lovelace:  5