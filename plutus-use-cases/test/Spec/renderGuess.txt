--- conflicted
+++ resolved
@@ -101,19 +101,11 @@
     Ada:      Lovelace:  100000000
 
 ==== Slot #1, Tx #0 ====
-<<<<<<< HEAD
-TxId:       c496f739e664e4e13fd98e756d69b2251be48d59fce815af770b119107390438
-=======
-TxId:       68baa87cb874884486d0940931d4e99befabf8988f2b7a6f4e640fbc3cbb32d4
->>>>>>> 0596b79b
+TxId:       6df4e4002031f2ab65d083c08989e50d2cadb3d0672e509701f2382ba5ff2adb
 Fee:        Ada:      Lovelace:  10
 Mint:       -
 Signatures  PubKey: d75a980182b10ab7d54bfed3c964073a0ee172f3...
-<<<<<<< HEAD
-              Signature: 58402f9a6a8a161ccd2e3dba674cb0f753786ad1...
-=======
-              Signature: 584046054b20dedfa6dd2d8d29c97051e1c04c66...
->>>>>>> 0596b79b
+              Signature: 584097246125b97366a5198a14aad0b0199f4866...
 Inputs:
   ---- Input 0 ----
   Destination:  PubKeyHash: 21fe31dfa154a261626bf854046fd2271b7bed4b... (Wallet 1)
@@ -132,11 +124,7 @@
     Ada:      Lovelace:  99999982
 
   ---- Output 1 ----
-<<<<<<< HEAD
-  Destination:  Script: 262baea36fa8d6c046368246c5fb9ab2183b7adf586a443eebb998d753ccc956
-=======
-  Destination:  Script: 2565e6a408d813de7adb19c16becf66344426ed3eed59580172b0db3bdb0394d
->>>>>>> 0596b79b
+  Destination:  Script: 0e6746c9d233eac161dfe114ee2819fe687dada3b8c58b5bce417ef4d7e4f41d
   Value:
     Ada:      Lovelace:  8
 
@@ -182,90 +170,51 @@
   Value:
     Ada:      Lovelace:  100000000
 
-<<<<<<< HEAD
-  Script: 262baea36fa8d6c046368246c5fb9ab2183b7adf586a443eebb998d753ccc956
-=======
-  Script: 2565e6a408d813de7adb19c16becf66344426ed3eed59580172b0db3bdb0394d
->>>>>>> 0596b79b
+  Script: 0e6746c9d233eac161dfe114ee2819fe687dada3b8c58b5bce417ef4d7e4f41d
   Value:
     Ada:      Lovelace:  8
 
 ==== Slot #2, Tx #0 ====
-<<<<<<< HEAD
-TxId:       38de4250d1e68c2271da19b5ff7677779576bbc479dee45143a08bde14e19058
-Fee:        Ada:      Lovelace:  20996
-Forge:      a3a68c0bc4494acb5672f8c4b6bd0bc8d15b83aab7820d0a6903bfd735b8b6fb:  guess:    1
+TxId:       34c7cbb4d8137dc67fb0230f0e2cd7a73cc1819eae28bf78ceb22300fd0d9aae
+Fee:        Ada:      Lovelace:  21125
+Mint:       192b0cc8cdb17b50da4899a08647cc7a4913241fc4b8327c242131b2733f34cd:  guess:    1
 Signatures  PubKey: d75a980182b10ab7d54bfed3c964073a0ee172f3...
-              Signature: 58409c78bd3c031eac89000fc9cc9358453add3d...
-=======
-TxId:       24264d30116bf9b6528b18fe15511e8fd1a9ac34a486cf0c1a78ed66a410c4cb
-Fee:        Ada:      Lovelace:  21125
-Mint:       05ea8433dbf3b5bd8e1e4f5b461184203bb862444945211598f701f208da247a:  guess:    1
-Signatures  PubKey: d75a980182b10ab7d54bfed3c964073a0ee172f3...
-              Signature: 5840ef2a4f623955fb04094efff0e8ed15308df9...
->>>>>>> 0596b79b
+              Signature: 5840cfe56ad286b5d0605f50bd117bafd970bf04...
 Inputs:
   ---- Input 0 ----
   Destination:  PubKeyHash: 21fe31dfa154a261626bf854046fd2271b7bed4b... (Wallet 1)
   Value:
     Ada:      Lovelace:  99999982
   Source:
-<<<<<<< HEAD
-    Tx:     c496f739e664e4e13fd98e756d69b2251be48d59fce815af770b119107390438
-=======
-    Tx:     68baa87cb874884486d0940931d4e99befabf8988f2b7a6f4e640fbc3cbb32d4
->>>>>>> 0596b79b
+    Tx:     6df4e4002031f2ab65d083c08989e50d2cadb3d0672e509701f2382ba5ff2adb
     Output #0
 
 
   ---- Input 1 ----
-<<<<<<< HEAD
-  Destination:  Script: 262baea36fa8d6c046368246c5fb9ab2183b7adf586a443eebb998d753ccc956
-  Value:
-    Ada:      Lovelace:  8
-  Source:
-    Tx:     c496f739e664e4e13fd98e756d69b2251be48d59fce815af770b119107390438
+  Destination:  Script: 0e6746c9d233eac161dfe114ee2819fe687dada3b8c58b5bce417ef4d7e4f41d
+  Value:
+    Ada:      Lovelace:  8
+  Source:
+    Tx:     6df4e4002031f2ab65d083c08989e50d2cadb3d0672e509701f2382ba5ff2adb
     Output #1
-    Script: 593d030100003320033200200332002003332002...
-=======
-  Destination:  Script: 2565e6a408d813de7adb19c16becf66344426ed3eed59580172b0db3bdb0394d
-  Value:
-    Ada:      Lovelace:  8
-  Source:
-    Tx:     68baa87cb874884486d0940931d4e99befabf8988f2b7a6f4e640fbc3cbb32d4
-    Output #1
-    Script: 592e8b0100003323322332233322233333322222...
->>>>>>> 0596b79b
+    Script: 592e900100003323322332233322233333322222...
 
 
 Outputs:
   ---- Output 0 ----
   Destination:  PubKeyHash: 21fe31dfa154a261626bf854046fd2271b7bed4b... (Wallet 1)
   Value:
-<<<<<<< HEAD
-    Ada:      Lovelace:  99978986
-    a3a68c0bc4494acb5672f8c4b6bd0bc8d15b83aab7820d0a6903bfd735b8b6fb:  -
-=======
     Ada:      Lovelace:  99978857
-    05ea8433dbf3b5bd8e1e4f5b461184203bb862444945211598f701f208da247a:  -
->>>>>>> 0596b79b
+    192b0cc8cdb17b50da4899a08647cc7a4913241fc4b8327c242131b2733f34cd:  -
 
   ---- Output 1 ----
   Destination:  PubKeyHash: 21fe31dfa154a261626bf854046fd2271b7bed4b... (Wallet 1)
   Value:
-<<<<<<< HEAD
-    a3a68c0bc4494acb5672f8c4b6bd0bc8d15b83aab7820d0a6903bfd735b8b6fb:  guess:    1
+    192b0cc8cdb17b50da4899a08647cc7a4913241fc4b8327c242131b2733f34cd:  guess:    1
     Ada:      -
 
   ---- Output 2 ----
-  Destination:  Script: 262baea36fa8d6c046368246c5fb9ab2183b7adf586a443eebb998d753ccc956
-=======
-    05ea8433dbf3b5bd8e1e4f5b461184203bb862444945211598f701f208da247a:  guess:    1
-    Ada:      -
-
-  ---- Output 2 ----
-  Destination:  Script: 2565e6a408d813de7adb19c16becf66344426ed3eed59580172b0db3bdb0394d
->>>>>>> 0596b79b
+  Destination:  Script: 0e6746c9d233eac161dfe114ee2819fe687dada3b8c58b5bce417ef4d7e4f41d
   Value:
     Ada:      Lovelace:  8
 
@@ -273,13 +222,8 @@
 Balances Carried Forward:
   PubKeyHash: 21fe31dfa154a261626bf854046fd2271b7bed4b... (Wallet 1)
   Value:
-<<<<<<< HEAD
-    Ada:      Lovelace:  99978986
-    a3a68c0bc4494acb5672f8c4b6bd0bc8d15b83aab7820d0a6903bfd735b8b6fb:  guess:    1
-=======
     Ada:      Lovelace:  99978857
-    05ea8433dbf3b5bd8e1e4f5b461184203bb862444945211598f701f208da247a:  guess:    1
->>>>>>> 0596b79b
+    192b0cc8cdb17b50da4899a08647cc7a4913241fc4b8327c242131b2733f34cd:  guess:    1
 
   PubKeyHash: 39f713d0a644253f04529421b9f51b9b08979d08... (Wallet 2)
   Value:
@@ -317,60 +261,34 @@
   Value:
     Ada:      Lovelace:  100000000
 
-<<<<<<< HEAD
-  Script: 262baea36fa8d6c046368246c5fb9ab2183b7adf586a443eebb998d753ccc956
-=======
-  Script: 2565e6a408d813de7adb19c16becf66344426ed3eed59580172b0db3bdb0394d
->>>>>>> 0596b79b
+  Script: 0e6746c9d233eac161dfe114ee2819fe687dada3b8c58b5bce417ef4d7e4f41d
   Value:
     Ada:      Lovelace:  8
 
 ==== Slot #3, Tx #0 ====
-<<<<<<< HEAD
-TxId:       96f869a52244e4a1461804a96f50af811b53eeb8278aa6c27b0f1ca2f601a772
-=======
-TxId:       d2d9151a1b474df147425e6d59198e0a1d946f276809777025456fe265ae0db7
->>>>>>> 0596b79b
+TxId:       902b8e1acb4c3fbbbcdbf5797ef6c74f3013bcc4837dbd9f896fbb10973514dd
 Fee:        Ada:      Lovelace:  10
 Mint:       -
 Signatures  PubKey: d75a980182b10ab7d54bfed3c964073a0ee172f3...
-<<<<<<< HEAD
-              Signature: 58405f132438f88943375df5013cd54061215adb...
-=======
-              Signature: 584087242b8e759160ba59ef7e18d984fc082790...
->>>>>>> 0596b79b
+              Signature: 584088b067c678f86611dab5dd5a21c2fda7832f...
 Inputs:
   ---- Input 0 ----
   Destination:  PubKeyHash: 21fe31dfa154a261626bf854046fd2271b7bed4b... (Wallet 1)
   Value:
-<<<<<<< HEAD
-    Ada:      Lovelace:  99978986
-    a3a68c0bc4494acb5672f8c4b6bd0bc8d15b83aab7820d0a6903bfd735b8b6fb:  -
-  Source:
-    Tx:     38de4250d1e68c2271da19b5ff7677779576bbc479dee45143a08bde14e19058
-=======
     Ada:      Lovelace:  99978857
-    05ea8433dbf3b5bd8e1e4f5b461184203bb862444945211598f701f208da247a:  -
-  Source:
-    Tx:     24264d30116bf9b6528b18fe15511e8fd1a9ac34a486cf0c1a78ed66a410c4cb
->>>>>>> 0596b79b
+    192b0cc8cdb17b50da4899a08647cc7a4913241fc4b8327c242131b2733f34cd:  -
+  Source:
+    Tx:     34c7cbb4d8137dc67fb0230f0e2cd7a73cc1819eae28bf78ceb22300fd0d9aae
     Output #0
 
 
   ---- Input 1 ----
   Destination:  PubKeyHash: 21fe31dfa154a261626bf854046fd2271b7bed4b... (Wallet 1)
   Value:
-<<<<<<< HEAD
-    a3a68c0bc4494acb5672f8c4b6bd0bc8d15b83aab7820d0a6903bfd735b8b6fb:  guess:    1
+    192b0cc8cdb17b50da4899a08647cc7a4913241fc4b8327c242131b2733f34cd:  guess:    1
     Ada:      -
   Source:
-    Tx:     38de4250d1e68c2271da19b5ff7677779576bbc479dee45143a08bde14e19058
-=======
-    05ea8433dbf3b5bd8e1e4f5b461184203bb862444945211598f701f208da247a:  guess:    1
-    Ada:      -
-  Source:
-    Tx:     24264d30116bf9b6528b18fe15511e8fd1a9ac34a486cf0c1a78ed66a410c4cb
->>>>>>> 0596b79b
+    Tx:     34c7cbb4d8137dc67fb0230f0e2cd7a73cc1819eae28bf78ceb22300fd0d9aae
     Output #1
 
 
@@ -379,43 +297,25 @@
   ---- Output 0 ----
   Destination:  PubKeyHash: 21fe31dfa154a261626bf854046fd2271b7bed4b... (Wallet 1)
   Value:
-<<<<<<< HEAD
-    a3a68c0bc4494acb5672f8c4b6bd0bc8d15b83aab7820d0a6903bfd735b8b6fb:  guess:    1
-=======
     Ada:      Lovelace:  99978847
-    05ea8433dbf3b5bd8e1e4f5b461184203bb862444945211598f701f208da247a:  guess:    0
->>>>>>> 0596b79b
+    192b0cc8cdb17b50da4899a08647cc7a4913241fc4b8327c242131b2733f34cd:  guess:    0
 
   ---- Output 1 ----
   Destination:  PubKeyHash: 39f713d0a644253f04529421b9f51b9b08979d08... (Wallet 2)
   Value:
-<<<<<<< HEAD
-    Ada:      Lovelace:  99978976
-    a3a68c0bc4494acb5672f8c4b6bd0bc8d15b83aab7820d0a6903bfd735b8b6fb:  guess:    0
-=======
-    05ea8433dbf3b5bd8e1e4f5b461184203bb862444945211598f701f208da247a:  guess:    1
->>>>>>> 0596b79b
+    192b0cc8cdb17b50da4899a08647cc7a4913241fc4b8327c242131b2733f34cd:  guess:    1
 
 
 Balances Carried Forward:
   PubKeyHash: 21fe31dfa154a261626bf854046fd2271b7bed4b... (Wallet 1)
   Value:
-<<<<<<< HEAD
-    Ada:      Lovelace:  99978976
-    a3a68c0bc4494acb5672f8c4b6bd0bc8d15b83aab7820d0a6903bfd735b8b6fb:  guess:    0
-=======
     Ada:      Lovelace:  99978847
-    05ea8433dbf3b5bd8e1e4f5b461184203bb862444945211598f701f208da247a:  guess:    0
->>>>>>> 0596b79b
+    192b0cc8cdb17b50da4899a08647cc7a4913241fc4b8327c242131b2733f34cd:  guess:    0
 
   PubKeyHash: 39f713d0a644253f04529421b9f51b9b08979d08... (Wallet 2)
   Value:
     Ada:      Lovelace:  100000000
-<<<<<<< HEAD
-    a3a68c0bc4494acb5672f8c4b6bd0bc8d15b83aab7820d0a6903bfd735b8b6fb:  guess:    1
-=======
-    05ea8433dbf3b5bd8e1e4f5b461184203bb862444945211598f701f208da247a:  guess:    1
->>>>>>> 0596b79b
+    192b0cc8cdb17b50da4899a08647cc7a4913241fc4b8327c242131b2733f34cd:  guess:    1
 
   PubKeyHash: 75d264df8f4b72686438783c8524673d2a5ae9ac... (Wallet 5)
   Value:
@@ -449,70 +349,42 @@
   Value:
     Ada:      Lovelace:  100000000
 
-<<<<<<< HEAD
-  Script: 262baea36fa8d6c046368246c5fb9ab2183b7adf586a443eebb998d753ccc956
-=======
-  Script: 2565e6a408d813de7adb19c16becf66344426ed3eed59580172b0db3bdb0394d
->>>>>>> 0596b79b
+  Script: 0e6746c9d233eac161dfe114ee2819fe687dada3b8c58b5bce417ef4d7e4f41d
   Value:
     Ada:      Lovelace:  8
 
 ==== Slot #4, Tx #0 ====
-<<<<<<< HEAD
-TxId:       16b254d1c624b618b6fa3a2d07f70db87b76a1830d05456672c317defc189fa5
-Fee:        Ada:      Lovelace:  21661
-Forge:      a3a68c0bc4494acb5672f8c4b6bd0bc8d15b83aab7820d0a6903bfd735b8b6fb:  guess:    0
+TxId:       5bf3f528cbe45f3525698af1a75777cf859ac824398b11d101f9a2fde22d7139
+Fee:        Ada:      Lovelace:  21790
+Mint:       192b0cc8cdb17b50da4899a08647cc7a4913241fc4b8327c242131b2733f34cd:  guess:    0
 Signatures  PubKey: 3d4017c3e843895a92b70aa74d1b7ebc9c982ccf...
-              Signature: 5840054501cf950ed6ebe5fac317220bae90d21a...
+              Signature: 58406ee8884993c64645c66a625d057f49baeecb...
 Inputs:
   ---- Input 0 ----
-  Destination:  Script: 262baea36fa8d6c046368246c5fb9ab2183b7adf586a443eebb998d753ccc956
-  Value:
-    Ada:      Lovelace:  8
-  Source:
-    Tx:     38de4250d1e68c2271da19b5ff7677779576bbc479dee45143a08bde14e19058
+  Destination:  Script: 0e6746c9d233eac161dfe114ee2819fe687dada3b8c58b5bce417ef4d7e4f41d
+  Value:
+    Ada:      Lovelace:  8
+  Source:
+    Tx:     34c7cbb4d8137dc67fb0230f0e2cd7a73cc1819eae28bf78ceb22300fd0d9aae
     Output #2
-    Script: 593d030100003320033200200332002003332002...
-=======
-TxId:       b461c2055c3f0e6a213daca5fb269e70566d9aa9d503f3320f5d76af403d0cca
-Fee:        Ada:      Lovelace:  22432
-Mint:       05ea8433dbf3b5bd8e1e4f5b461184203bb862444945211598f701f208da247a:  guess:    0
-Signatures  PubKey: 3d4017c3e843895a92b70aa74d1b7ebc9c982ccf...
-              Signature: 584025b268d50bc226e7e9d5ba4cbbbd695e7c1a...
-Inputs:
-  ---- Input 0 ----
-  Destination:  Script: 2565e6a408d813de7adb19c16becf66344426ed3eed59580172b0db3bdb0394d
-  Value:
-    Ada:      Lovelace:  8
-  Source:
-    Tx:     24264d30116bf9b6528b18fe15511e8fd1a9ac34a486cf0c1a78ed66a410c4cb
-    Output #2
-    Script: 592e8b0100003323322332233322233333322222...
->>>>>>> 0596b79b
+    Script: 592e900100003323322332233322233333322222...
 
   ---- Input 1 ----
   Destination:  PubKeyHash: 39f713d0a644253f04529421b9f51b9b08979d08... (Wallet 2)
   Value:
-<<<<<<< HEAD
-    a3a68c0bc4494acb5672f8c4b6bd0bc8d15b83aab7820d0a6903bfd735b8b6fb:  guess:    1
-  Source:
-    Tx:     96f869a52244e4a1461804a96f50af811b53eeb8278aa6c27b0f1ca2f601a772
-    Output #0
-=======
+    192b0cc8cdb17b50da4899a08647cc7a4913241fc4b8327c242131b2733f34cd:  guess:    1
+  Source:
+    Tx:     902b8e1acb4c3fbbbcdbf5797ef6c74f3013bcc4837dbd9f896fbb10973514dd
+    Output #1
+
+
+  ---- Input 2 ----
+  Destination:  PubKeyHash: 39f713d0a644253f04529421b9f51b9b08979d08... (Wallet 2)
+  Value:
     Ada:      Lovelace:  100000000
   Source:
     Tx:     af5e6d25b5ecb26185289a03d50786b7ac4425b21849143ed7e18bcd70dc4db8
     Output #1
->>>>>>> 0596b79b
-
-
-  ---- Input 2 ----
-  Destination:  PubKeyHash: 39f713d0a644253f04529421b9f51b9b08979d08... (Wallet 2)
-  Value:
-    05ea8433dbf3b5bd8e1e4f5b461184203bb862444945211598f701f208da247a:  guess:    1
-  Source:
-    Tx:     d2d9151a1b474df147425e6d59198e0a1d946f276809777025456fe265ae0db7
-    Output #1
 
 
 
@@ -520,30 +392,17 @@
   ---- Output 0 ----
   Destination:  PubKeyHash: 39f713d0a644253f04529421b9f51b9b08979d08... (Wallet 2)
   Value:
-<<<<<<< HEAD
-    a3a68c0bc4494acb5672f8c4b6bd0bc8d15b83aab7820d0a6903bfd735b8b6fb:  guess:    0
-    Ada:      Lovelace:  99978342
-=======
-    Ada:      Lovelace:  99977571
-    05ea8433dbf3b5bd8e1e4f5b461184203bb862444945211598f701f208da247a:  guess:    0
->>>>>>> 0596b79b
+    192b0cc8cdb17b50da4899a08647cc7a4913241fc4b8327c242131b2733f34cd:  guess:    0
+    Ada:      Lovelace:  99978213
 
   ---- Output 1 ----
   Destination:  PubKeyHash: 39f713d0a644253f04529421b9f51b9b08979d08... (Wallet 2)
   Value:
-<<<<<<< HEAD
-    a3a68c0bc4494acb5672f8c4b6bd0bc8d15b83aab7820d0a6903bfd735b8b6fb:  guess:    1
+    192b0cc8cdb17b50da4899a08647cc7a4913241fc4b8327c242131b2733f34cd:  guess:    1
     Ada:      -
 
   ---- Output 2 ----
-  Destination:  Script: 262baea36fa8d6c046368246c5fb9ab2183b7adf586a443eebb998d753ccc956
-=======
-    05ea8433dbf3b5bd8e1e4f5b461184203bb862444945211598f701f208da247a:  guess:    1
-    Ada:      -
-
-  ---- Output 2 ----
-  Destination:  Script: 2565e6a408d813de7adb19c16becf66344426ed3eed59580172b0db3bdb0394d
->>>>>>> 0596b79b
+  Destination:  Script: 0e6746c9d233eac161dfe114ee2819fe687dada3b8c58b5bce417ef4d7e4f41d
   Value:
     Ada:      Lovelace:  5
 
@@ -551,23 +410,13 @@
 Balances Carried Forward:
   PubKeyHash: 21fe31dfa154a261626bf854046fd2271b7bed4b... (Wallet 1)
   Value:
-<<<<<<< HEAD
-    Ada:      Lovelace:  99978976
-    a3a68c0bc4494acb5672f8c4b6bd0bc8d15b83aab7820d0a6903bfd735b8b6fb:  guess:    0
+    Ada:      Lovelace:  99978847
+    192b0cc8cdb17b50da4899a08647cc7a4913241fc4b8327c242131b2733f34cd:  guess:    0
 
   PubKeyHash: 39f713d0a644253f04529421b9f51b9b08979d08... (Wallet 2)
   Value:
-    Ada:      Lovelace:  99978342
-    a3a68c0bc4494acb5672f8c4b6bd0bc8d15b83aab7820d0a6903bfd735b8b6fb:  guess:    1
-=======
-    Ada:      Lovelace:  99978847
-    05ea8433dbf3b5bd8e1e4f5b461184203bb862444945211598f701f208da247a:  guess:    0
-
-  PubKeyHash: 39f713d0a644253f04529421b9f51b9b08979d08... (Wallet 2)
-  Value:
-    Ada:      Lovelace:  99977571
-    05ea8433dbf3b5bd8e1e4f5b461184203bb862444945211598f701f208da247a:  guess:    1
->>>>>>> 0596b79b
+    Ada:      Lovelace:  99978213
+    192b0cc8cdb17b50da4899a08647cc7a4913241fc4b8327c242131b2733f34cd:  guess:    1
 
   PubKeyHash: 75d264df8f4b72686438783c8524673d2a5ae9ac... (Wallet 5)
   Value:
@@ -601,10 +450,6 @@
   Value:
     Ada:      Lovelace:  100000000
 
-<<<<<<< HEAD
-  Script: 262baea36fa8d6c046368246c5fb9ab2183b7adf586a443eebb998d753ccc956
-=======
-  Script: 2565e6a408d813de7adb19c16becf66344426ed3eed59580172b0db3bdb0394d
->>>>>>> 0596b79b
+  Script: 0e6746c9d233eac161dfe114ee2819fe687dada3b8c58b5bce417ef4d7e4f41d
   Value:
     Ada:      Lovelace:  5