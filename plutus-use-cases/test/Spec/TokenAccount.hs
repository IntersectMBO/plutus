{-# LANGUAGE DataKinds         #-}
{-# LANGUAGE ExplicitForAll    #-}
{-# LANGUAGE OverloadedStrings #-}
{-# LANGUAGE TypeApplications  #-}
module Spec.TokenAccount(tests, assertAccountBalance) where

import           Test.Tasty

import           Language.Plutus.Contract.Test
import           Language.PlutusTx.Lattice
import qualified Ledger
import qualified Ledger.Ada                                            as Ada
import           Ledger.Value                                          (TokenName, Value)

import           Language.PlutusTx.Coordination.Contracts.TokenAccount (Account (..), TokenAccountError,
                                                                        TokenAccountSchema, tokenAccountContract)
import qualified Language.PlutusTx.Coordination.Contracts.TokenAccount as Accounts

tests :: TestTree
tests = testGroup "token account"
    [ checkPredicate @TokenAccountSchema @TokenAccountError "Create a token account"
        tokenAccountContract
        (assertNoFailedTransactions
        /\ assertNotDone w1 "contract should not have any errors"
        /\ walletFundsChange w1 theToken)
        (  callEndpoint @"new-account" w1 (tokenName, Ledger.pubKeyHash $ walletPubKey w1)
        >> handleBlockchainEvents w1
        >> addBlocks 1
        >> handleBlockchainEvents w1
        >> addBlocks 1)

    , checkPredicate @TokenAccountSchema @TokenAccountError "Pay into the account"
        tokenAccountContract
        (assertNoFailedTransactions
        /\ assertNotDone w1 "contract should not have any errors"
        /\ walletFundsChange w1 (Ada.lovelaceValueOf (-10) <> theToken))
        ( callEndpoint @"new-account" w1 (tokenName, Ledger.pubKeyHash $ walletPubKey w1)
        >> handleBlockchainEvents w1
        >> addBlocks 1
        >> handleBlockchainEvents w1
        >> addBlocks 1
        >> handleBlockchainEvents w1
        >> callEndpoint @"pay" w1 (account, Ada.lovelaceValueOf 10)
        >> handleBlockchainEvents w1
        >> addBlocks 1)

    , checkPredicate @TokenAccountSchema @TokenAccountError "Transfer & redeem all funds"
        tokenAccountContract
        (assertNoFailedTransactions
        /\ assertNotDone w1 "contract should not have any errors"
        /\ walletFundsChange w1 (Ada.lovelaceValueOf (-10))
        /\ walletFundsChange w2 (theToken <> Ada.lovelaceValueOf 10))
        (  callEndpoint @"new-account" w1 (tokenName, Ledger.pubKeyHash $ walletPubKey w1)
        >> handleBlockchainEvents w1
        >> addBlocks 1
        >> handleBlockchainEvents w1
        >> addBlocks 1
        >> handleBlockchainEvents w1
        >> callEndpoint @"pay" w1 (account, Ada.lovelaceValueOf 10)
        >> handleBlockchainEvents w1
        >> addBlocks 1
        >> payToWallet w1 w2 theToken
        >> addBlocks 1
        >> handleBlockchainEvents w1
        >> callEndpoint @"redeem" w2 (account, Ledger.pubKeyHash $ walletPubKey w2)
        >> handleBlockchainEvents w2
        >> addBlocks 1)

    ]

w1, w2 :: Wallet
w1 = Wallet 1
w2 = Wallet 2

tokenName :: TokenName
tokenName = "test token"

account :: Account
account =
    let con = Accounts.newAccount tokenName (Ledger.pubKeyHash $ walletPubKey w1) in
<<<<<<< HEAD
    either error id $ evalTrace @TokenAccountSchema @TokenAccountError con (handleBlockchainEvents w1) w1
=======
    either error id $ evalTrace @TokenAccountSchema @TokenAccountError con (handleBlockchainEvents w1 >> addBlocks 1 >> handleBlockchainEvents w1 >> addBlocks 1 >> handleBlockchainEvents w1) w1
>>>>>>> 068817f5

theToken :: Value
theToken = Accounts.accountToken account

-- | Check that the balance of the given account satisfies a predicate.
assertAccountBalance
    :: forall s e a.
       Account
    -> (Value -> Bool)
    -> TracePredicate s e a
assertAccountBalance acc = fundsAtAddress (Accounts.address acc)<|MERGE_RESOLUTION|>--- conflicted
+++ resolved
@@ -78,11 +78,7 @@
 account :: Account
 account =
     let con = Accounts.newAccount tokenName (Ledger.pubKeyHash $ walletPubKey w1) in
-<<<<<<< HEAD
-    either error id $ evalTrace @TokenAccountSchema @TokenAccountError con (handleBlockchainEvents w1) w1
-=======
     either error id $ evalTrace @TokenAccountSchema @TokenAccountError con (handleBlockchainEvents w1 >> addBlocks 1 >> handleBlockchainEvents w1 >> addBlocks 1 >> handleBlockchainEvents w1) w1
->>>>>>> 068817f5
 
 theToken :: Value
 theToken = Accounts.accountToken account
