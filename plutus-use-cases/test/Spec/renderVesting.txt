--- conflicted
+++ resolved
@@ -175,19 +175,11 @@
     Ada:      Lovelace:  60
 
 ==== Slot #2, Tx #0 ====
-<<<<<<< HEAD
-TxId:       8b7989ac551ad577bb8cc5c4ac81b9cb4df192ae99891206de1234753cf896b8
+TxId:       30630fe9fbdc6e1866490d52e03260d48b9725fb1cd34a53e41156ee5cc6f79b
 Fee:        Ada:      Lovelace:  10
 Forge:      -
 Signatures  PubKey: d75a980182b10ab7d54bfed3c964073a0ee172f3...
-              Signature: 584044ee87af4c690d199528c99a43a67a8938db...
-=======
-TxId:       b259421c461cd591ae56cf93fbb2ff5620d96a535cfd1fed32aa05981ca8721c
-Fee:        Ada:      Lovelace:  10
-Forge:      -
-Signatures  PubKey: d75a980182b10ab7d54bfed3c964073a0ee172f3...
-              Signature: 5840d2c63e93fba03e494a0e0769d8142f692de4...
->>>>>>> 56e0e776
+              Signature: 5840d821dc2426735aefe9ae647bb6d2460e5064...
 Inputs:
   ---- Input 0 ----
   Destination:  Script: fb0bec67791ef238bd19255aa70943abab6f76736a1184c58b55f52b187446e7
@@ -210,7 +202,6 @@
 
 Outputs:
   ---- Output 0 ----
-<<<<<<< HEAD
   Destination:  PubKeyHash: 21fe31dfa154a261626bf854046fd2271b7bed4b... (Wallet 1)
   Value:
     Ada:      Lovelace:  99999990
@@ -221,10 +212,7 @@
     Ada:      Lovelace:  10
 
   ---- Output 2 ----
-  Destination:  Script: 0e5d4a9feab58223921d169ea734bb1e8ff3ba22659b4bb1c2af0c6ccce5bd57
-=======
   Destination:  Script: fb0bec67791ef238bd19255aa70943abab6f76736a1184c58b55f52b187446e7
->>>>>>> 56e0e776
   Value:
     Ada:      Lovelace:  50
 
