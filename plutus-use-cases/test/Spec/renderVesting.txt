==== Slot #0, Tx #0 ====
TxId:       baaf580880e12f5f48fc8a956b83a3706a4ead8df2a09836ef6a262662ca95d7
Fee:        -
Forge:      Ada:      Lovelace:  100000
Signatures  -
Inputs:
  


Outputs:
  ---- Output 0 ----
  Destination:  PubKeyHash: 098f7ae589643deb09e33e5bd6949aa00e2ccbd0... (Wallet 9)
  Value:
    Ada:      Lovelace:  10000
  
  ---- Output 1 ----
  Destination:  PubKeyHash: 2721f657e9ed91d2fc2a282f7ff5ed81ae48f48b... (Wallet 1)
  Value:
    Ada:      Lovelace:  10000
  
  ---- Output 2 ----
  Destination:  PubKeyHash: 8c64cbf1ad71eb4a972540bec426168c68e48f33... (Wallet 6)
  Value:
    Ada:      Lovelace:  10000
  
  ---- Output 3 ----
  Destination:  PubKeyHash: feb345e86b9c2a7add2bfc695fa8aecd4ac5b0df... (Wallet 3)
  Value:
    Ada:      Lovelace:  10000
  
  ---- Output 4 ----
  Destination:  PubKeyHash: aaceed2fe13fc703e25cf0fa14b8ec293f30d653... (Wallet 5)
  Value:
    Ada:      Lovelace:  10000
  
  ---- Output 5 ----
  Destination:  PubKeyHash: 6c9d40040c395f1c8eec35f5000c911914b4c6bd... (Wallet 7)
  Value:
    Ada:      Lovelace:  10000
  
  ---- Output 6 ----
  Destination:  PubKeyHash: bd21d6d969f36702abda5399d0664de41a9cb77f... (Wallet 10)
  Value:
    Ada:      Lovelace:  10000
  
  ---- Output 7 ----
  Destination:  PubKeyHash: 5aebc31421e7af1bdb47326709c27f3fd9381b00... (Wallet 4)
  Value:
    Ada:      Lovelace:  10000
  
  ---- Output 8 ----
  Destination:  PubKeyHash: 03d200a81ee0feace8fb845e5ec950a6f9add837... (Wallet 2)
  Value:
    Ada:      Lovelace:  10000
  
  ---- Output 9 ----
  Destination:  PubKeyHash: 58eca12a12db3b603801555fac621261a392c632... (Wallet 8)
  Value:
    Ada:      Lovelace:  10000


Balances Carried Forward:
  PubKeyHash: 03d200a81ee0feace8fb845e5ec950a6f9add837... (Wallet 2)
  Value:
    Ada:      Lovelace:  10000
  
  PubKeyHash: 098f7ae589643deb09e33e5bd6949aa00e2ccbd0... (Wallet 9)
  Value:
    Ada:      Lovelace:  10000
  
  PubKeyHash: 2721f657e9ed91d2fc2a282f7ff5ed81ae48f48b... (Wallet 1)
  Value:
    Ada:      Lovelace:  10000
  
  PubKeyHash: 58eca12a12db3b603801555fac621261a392c632... (Wallet 8)
  Value:
    Ada:      Lovelace:  10000
  
  PubKeyHash: 5aebc31421e7af1bdb47326709c27f3fd9381b00... (Wallet 4)
  Value:
    Ada:      Lovelace:  10000
  
  PubKeyHash: 6c9d40040c395f1c8eec35f5000c911914b4c6bd... (Wallet 7)
  Value:
    Ada:      Lovelace:  10000
  
  PubKeyHash: 8c64cbf1ad71eb4a972540bec426168c68e48f33... (Wallet 6)
  Value:
    Ada:      Lovelace:  10000
  
  PubKeyHash: aaceed2fe13fc703e25cf0fa14b8ec293f30d653... (Wallet 5)
  Value:
    Ada:      Lovelace:  10000
  
  PubKeyHash: bd21d6d969f36702abda5399d0664de41a9cb77f... (Wallet 10)
  Value:
    Ada:      Lovelace:  10000
  
  PubKeyHash: feb345e86b9c2a7add2bfc695fa8aecd4ac5b0df... (Wallet 3)
  Value:
    Ada:      Lovelace:  10000

==== Slot #1, Tx #0 ====
<<<<<<< HEAD
TxId:       e9e8f6ffc6fcc852e0f04c837918a77dc20bb14ba427399501db5605d0cd90cd
Fee:        -
Forge:      -
Signatures  PubKey: fc51cd8e6218a1a38da47ed00230f0580816ed13...
              Signature: 5f58208d7952c60ead1c788130424a4ade5e94d9...
=======
TxId:       f22c026f88a8149d125a827ea6af3065afa027977f119ce7dbce6dcf2160da2e
Fee:        -
Forge:      -
Signatures  PubKey: fc51cd8e6218a1a38da47ed00230f0580816ed13...
              Signature: 5f582017941856b5c77bb5d3efd3142cddb1b981...
>>>>>>> fad0081c
Inputs:
  ---- Input 0 ----
  Destination:  PubKeyHash: 03d200a81ee0feace8fb845e5ec950a6f9add837... (Wallet 2)
  Value:
    Ada:      Lovelace:  10000
  Source:
    Tx:     baaf580880e12f5f48fc8a956b83a3706a4ead8df2a09836ef6a262662ca95d7
    Output #8
    


Outputs:
  ---- Output 0 ----
  Destination:  PubKeyHash: 03d200a81ee0feace8fb845e5ec950a6f9add837... (Wallet 2)
  Value:
    Ada:      Lovelace:  9940
  
  ---- Output 1 ----
<<<<<<< HEAD
  Destination:  Script: 84e04dffe53224630a241cf925d8b88338fd672e96707a4bca631c1d4b6138e1
=======
  Destination:  Script: 7e40583eb95a08910acbf38a6f717a2a0a41d0c71ce0a1f97a49c556e41b9995
>>>>>>> fad0081c
  Value:
    Ada:      Lovelace:  60


Balances Carried Forward:
  PubKeyHash: 03d200a81ee0feace8fb845e5ec950a6f9add837... (Wallet 2)
  Value:
    Ada:      Lovelace:  9940
  
  PubKeyHash: 098f7ae589643deb09e33e5bd6949aa00e2ccbd0... (Wallet 9)
  Value:
    Ada:      Lovelace:  10000
  
  PubKeyHash: 2721f657e9ed91d2fc2a282f7ff5ed81ae48f48b... (Wallet 1)
  Value:
    Ada:      Lovelace:  10000
  
  PubKeyHash: 58eca12a12db3b603801555fac621261a392c632... (Wallet 8)
  Value:
    Ada:      Lovelace:  10000
  
  PubKeyHash: 5aebc31421e7af1bdb47326709c27f3fd9381b00... (Wallet 4)
  Value:
    Ada:      Lovelace:  10000
  
  PubKeyHash: 6c9d40040c395f1c8eec35f5000c911914b4c6bd... (Wallet 7)
  Value:
    Ada:      Lovelace:  10000
  
  PubKeyHash: 8c64cbf1ad71eb4a972540bec426168c68e48f33... (Wallet 6)
  Value:
    Ada:      Lovelace:  10000
  
  PubKeyHash: aaceed2fe13fc703e25cf0fa14b8ec293f30d653... (Wallet 5)
  Value:
    Ada:      Lovelace:  10000
  
  PubKeyHash: bd21d6d969f36702abda5399d0664de41a9cb77f... (Wallet 10)
  Value:
    Ada:      Lovelace:  10000
  
  PubKeyHash: feb345e86b9c2a7add2bfc695fa8aecd4ac5b0df... (Wallet 3)
  Value:
    Ada:      Lovelace:  10000
  
<<<<<<< HEAD
  Script: 84e04dffe53224630a241cf925d8b88338fd672e96707a4bca631c1d4b6138e1
=======
  Script: 7e40583eb95a08910acbf38a6f717a2a0a41d0c71ce0a1f97a49c556e41b9995
>>>>>>> fad0081c
  Value:
    Ada:      Lovelace:  60

==== Slot #13, Tx #0 ====
<<<<<<< HEAD
TxId:       92e122cef74d477ce1adfd4cc05b5a65ff0ac4bd20cf1b0002e870dff7598f41
Fee:        -
Forge:      -
Signatures  PubKey: 3d4017c3e843895a92b70aa74d1b7ebc9c982ccf...
              Signature: 5f582077040fbcc9c00af411f822086a63573ce6...
Inputs:
  ---- Input 0 ----
  Destination:  Script: 84e04dffe53224630a241cf925d8b88338fd672e96707a4bca631c1d4b6138e1
  Value:
    Ada:      Lovelace:  60
  Source:
    Tx:     e9e8f6ffc6fcc852e0f04c837918a77dc20bb14ba427399501db5605d0cd90cd
    Output #1
    Script: f6f601000003f603f602f6f66466697831190872...
=======
TxId:       a54648f7a5433a133c2283fac8c5e5581f1f83f19a8a5d4ecc3abfefdceb281e
Fee:        -
Forge:      -
Signatures  PubKey: 3d4017c3e843895a92b70aa74d1b7ebc9c982ccf...
              Signature: 5f5820403652ae824b20c3a027bf184487bc9ab5...
Inputs:
  ---- Input 0 ----
  Destination:  Script: 7e40583eb95a08910acbf38a6f717a2a0a41d0c71ce0a1f97a49c556e41b9995
  Value:
    Ada:      Lovelace:  60
  Source:
    Tx:     f22c026f88a8149d125a827ea6af3065afa027977f119ce7dbce6dcf2160da2e
    Output #1
    Script: f6f601000003f603f602f6f664666978310003f6...
>>>>>>> fad0081c


Outputs:
  ---- Output 0 ----
  Destination:  PubKeyHash: 2721f657e9ed91d2fc2a282f7ff5ed81ae48f48b... (Wallet 1)
  Value:
    Ada:      Lovelace:  10
  
  ---- Output 1 ----
<<<<<<< HEAD
  Destination:  Script: 84e04dffe53224630a241cf925d8b88338fd672e96707a4bca631c1d4b6138e1
=======
  Destination:  Script: 7e40583eb95a08910acbf38a6f717a2a0a41d0c71ce0a1f97a49c556e41b9995
>>>>>>> fad0081c
  Value:
    Ada:      Lovelace:  50


Balances Carried Forward:
  PubKeyHash: 03d200a81ee0feace8fb845e5ec950a6f9add837... (Wallet 2)
  Value:
    Ada:      Lovelace:  9940
  
  PubKeyHash: 098f7ae589643deb09e33e5bd6949aa00e2ccbd0... (Wallet 9)
  Value:
    Ada:      Lovelace:  10000
  
  PubKeyHash: 2721f657e9ed91d2fc2a282f7ff5ed81ae48f48b... (Wallet 1)
  Value:
    Ada:      Lovelace:  10010
  
  PubKeyHash: 58eca12a12db3b603801555fac621261a392c632... (Wallet 8)
  Value:
    Ada:      Lovelace:  10000
  
  PubKeyHash: 5aebc31421e7af1bdb47326709c27f3fd9381b00... (Wallet 4)
  Value:
    Ada:      Lovelace:  10000
  
  PubKeyHash: 6c9d40040c395f1c8eec35f5000c911914b4c6bd... (Wallet 7)
  Value:
    Ada:      Lovelace:  10000
  
  PubKeyHash: 8c64cbf1ad71eb4a972540bec426168c68e48f33... (Wallet 6)
  Value:
    Ada:      Lovelace:  10000
  
  PubKeyHash: aaceed2fe13fc703e25cf0fa14b8ec293f30d653... (Wallet 5)
  Value:
    Ada:      Lovelace:  10000
  
  PubKeyHash: bd21d6d969f36702abda5399d0664de41a9cb77f... (Wallet 10)
  Value:
    Ada:      Lovelace:  10000
  
  PubKeyHash: feb345e86b9c2a7add2bfc695fa8aecd4ac5b0df... (Wallet 3)
  Value:
    Ada:      Lovelace:  10000
  
<<<<<<< HEAD
  Script: 84e04dffe53224630a241cf925d8b88338fd672e96707a4bca631c1d4b6138e1
=======
  Script: 7e40583eb95a08910acbf38a6f717a2a0a41d0c71ce0a1f97a49c556e41b9995
>>>>>>> fad0081c
  Value:
    Ada:      Lovelace:  50<|MERGE_RESOLUTION|>--- conflicted
+++ resolved
@@ -101,19 +101,11 @@
     Ada:      Lovelace:  10000
 
 ==== Slot #1, Tx #0 ====
-<<<<<<< HEAD
-TxId:       e9e8f6ffc6fcc852e0f04c837918a77dc20bb14ba427399501db5605d0cd90cd
+TxId:       b5c94e35653145a5ee0ea59fe20d0d2fab187e5ef1aa26f588a5d98dc7979e93
 Fee:        -
 Forge:      -
 Signatures  PubKey: fc51cd8e6218a1a38da47ed00230f0580816ed13...
-              Signature: 5f58208d7952c60ead1c788130424a4ade5e94d9...
-=======
-TxId:       f22c026f88a8149d125a827ea6af3065afa027977f119ce7dbce6dcf2160da2e
-Fee:        -
-Forge:      -
-Signatures  PubKey: fc51cd8e6218a1a38da47ed00230f0580816ed13...
-              Signature: 5f582017941856b5c77bb5d3efd3142cddb1b981...
->>>>>>> fad0081c
+              Signature: 5f582021fc2592f597c0891b1c4ef35f13e8b037...
 Inputs:
   ---- Input 0 ----
   Destination:  PubKeyHash: 03d200a81ee0feace8fb845e5ec950a6f9add837... (Wallet 2)
@@ -132,11 +124,7 @@
     Ada:      Lovelace:  9940
   
   ---- Output 1 ----
-<<<<<<< HEAD
-  Destination:  Script: 84e04dffe53224630a241cf925d8b88338fd672e96707a4bca631c1d4b6138e1
-=======
-  Destination:  Script: 7e40583eb95a08910acbf38a6f717a2a0a41d0c71ce0a1f97a49c556e41b9995
->>>>>>> fad0081c
+  Destination:  Script: d3c46a23409ce78db402a0059aea48a0a2f0578dae5cbc0dd38b139816153c1b
   Value:
     Ada:      Lovelace:  60
 
@@ -182,46 +170,25 @@
   Value:
     Ada:      Lovelace:  10000
   
-<<<<<<< HEAD
-  Script: 84e04dffe53224630a241cf925d8b88338fd672e96707a4bca631c1d4b6138e1
-=======
-  Script: 7e40583eb95a08910acbf38a6f717a2a0a41d0c71ce0a1f97a49c556e41b9995
->>>>>>> fad0081c
+  Script: d3c46a23409ce78db402a0059aea48a0a2f0578dae5cbc0dd38b139816153c1b
   Value:
     Ada:      Lovelace:  60
 
 ==== Slot #13, Tx #0 ====
-<<<<<<< HEAD
-TxId:       92e122cef74d477ce1adfd4cc05b5a65ff0ac4bd20cf1b0002e870dff7598f41
+TxId:       e1e496302cea072fa90af2b598f39b638de2817971f15eec1f085160c8b40519
 Fee:        -
 Forge:      -
 Signatures  PubKey: 3d4017c3e843895a92b70aa74d1b7ebc9c982ccf...
-              Signature: 5f582077040fbcc9c00af411f822086a63573ce6...
+              Signature: 5f5820965a4c868591c7cfd6ac7250fb7bbdb28e...
 Inputs:
   ---- Input 0 ----
-  Destination:  Script: 84e04dffe53224630a241cf925d8b88338fd672e96707a4bca631c1d4b6138e1
+  Destination:  Script: d3c46a23409ce78db402a0059aea48a0a2f0578dae5cbc0dd38b139816153c1b
   Value:
     Ada:      Lovelace:  60
   Source:
-    Tx:     e9e8f6ffc6fcc852e0f04c837918a77dc20bb14ba427399501db5605d0cd90cd
-    Output #1
-    Script: f6f601000003f603f602f6f66466697831190872...
-=======
-TxId:       a54648f7a5433a133c2283fac8c5e5581f1f83f19a8a5d4ecc3abfefdceb281e
-Fee:        -
-Forge:      -
-Signatures  PubKey: 3d4017c3e843895a92b70aa74d1b7ebc9c982ccf...
-              Signature: 5f5820403652ae824b20c3a027bf184487bc9ab5...
-Inputs:
-  ---- Input 0 ----
-  Destination:  Script: 7e40583eb95a08910acbf38a6f717a2a0a41d0c71ce0a1f97a49c556e41b9995
-  Value:
-    Ada:      Lovelace:  60
-  Source:
-    Tx:     f22c026f88a8149d125a827ea6af3065afa027977f119ce7dbce6dcf2160da2e
+    Tx:     b5c94e35653145a5ee0ea59fe20d0d2fab187e5ef1aa26f588a5d98dc7979e93
     Output #1
     Script: f6f601000003f603f602f6f664666978310003f6...
->>>>>>> fad0081c
 
 
 Outputs:
@@ -231,11 +198,7 @@
     Ada:      Lovelace:  10
   
   ---- Output 1 ----
-<<<<<<< HEAD
-  Destination:  Script: 84e04dffe53224630a241cf925d8b88338fd672e96707a4bca631c1d4b6138e1
-=======
-  Destination:  Script: 7e40583eb95a08910acbf38a6f717a2a0a41d0c71ce0a1f97a49c556e41b9995
->>>>>>> fad0081c
+  Destination:  Script: d3c46a23409ce78db402a0059aea48a0a2f0578dae5cbc0dd38b139816153c1b
   Value:
     Ada:      Lovelace:  50
 
@@ -281,10 +244,6 @@
   Value:
     Ada:      Lovelace:  10000
   
-<<<<<<< HEAD
-  Script: 84e04dffe53224630a241cf925d8b88338fd672e96707a4bca631c1d4b6138e1
-=======
-  Script: 7e40583eb95a08910acbf38a6f717a2a0a41d0c71ce0a1f97a49c556e41b9995
->>>>>>> fad0081c
+  Script: d3c46a23409ce78db402a0059aea48a0a2f0578dae5cbc0dd38b139816153c1b
   Value:
     Ada:      Lovelace:  50