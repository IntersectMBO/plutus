==== Slot #0, Tx #0 ====
TxId:       4febabe136e65d5fb4683b378570e6f43f92056e489281ad2e6302a9fa127874
Fee:        -
Forge:      Ada:      Lovelace:  1000000000
Signatures  -
Inputs:
  


Outputs:
  ---- Output 0 ----
  Destination:  PubKeyHash: d62e939c16a54d86493149d7d4291b0f766773d3... (Wallet 10)
  Value:
    Ada:      Lovelace:  100000000

  ---- Output 1 ----
  Destination:  PubKeyHash: 39f713d0a644253f04529421b9f51b9b08979d08... (Wallet 2)
  Value:
    Ada:      Lovelace:  100000000

  ---- Output 2 ----
  Destination:  PubKeyHash: bb3177fb6ea918a70fd7c2f180d5a49951e80a5a... (Wallet 7)
  Value:
    Ada:      Lovelace:  100000000

  ---- Output 3 ----
  Destination:  PubKeyHash: edd1c37372f752c97aec0882452facac17a4fdaf... (Wallet 4)
  Value:
    Ada:      Lovelace:  100000000

  ---- Output 4 ----
  Destination:  PubKeyHash: cce78f1f01cbbc3c0fb6f0b8e45d9fad929f30d0... (Wallet 6)
  Value:
    Ada:      Lovelace:  100000000

  ---- Output 5 ----
  Destination:  PubKeyHash: b2ecdd08b94ba9639dd8d287f48a0e00f76f8ac6... (Wallet 8)
  Value:
    Ada:      Lovelace:  100000000

  ---- Output 6 ----
  Destination:  PubKeyHash: 21fe31dfa154a261626bf854046fd2271b7bed4b... (Wallet 1)
  Value:
    Ada:      Lovelace:  100000000

  ---- Output 7 ----
  Destination:  PubKeyHash: 75d264df8f4b72686438783c8524673d2a5ae9ac... (Wallet 5)
  Value:
    Ada:      Lovelace:  100000000

  ---- Output 8 ----
  Destination:  PubKeyHash: dac073e0123bdea59dd9b3bda9cf6037f63aca82... (Wallet 3)
  Value:
    Ada:      Lovelace:  100000000

  ---- Output 9 ----
  Destination:  PubKeyHash: a681d6553fa906569b6293876e0a4bd30800fc41... (Wallet 9)
  Value:
    Ada:      Lovelace:  100000000


Balances Carried Forward:
  PubKeyHash: 21fe31dfa154a261626bf854046fd2271b7bed4b... (Wallet 1)
  Value:
    Ada:      Lovelace:  100000000

  PubKeyHash: 39f713d0a644253f04529421b9f51b9b08979d08... (Wallet 2)
  Value:
    Ada:      Lovelace:  100000000

  PubKeyHash: 75d264df8f4b72686438783c8524673d2a5ae9ac... (Wallet 5)
  Value:
    Ada:      Lovelace:  100000000

  PubKeyHash: a681d6553fa906569b6293876e0a4bd30800fc41... (Wallet 9)
  Value:
    Ada:      Lovelace:  100000000

  PubKeyHash: b2ecdd08b94ba9639dd8d287f48a0e00f76f8ac6... (Wallet 8)
  Value:
    Ada:      Lovelace:  100000000

  PubKeyHash: bb3177fb6ea918a70fd7c2f180d5a49951e80a5a... (Wallet 7)
  Value:
    Ada:      Lovelace:  100000000

  PubKeyHash: cce78f1f01cbbc3c0fb6f0b8e45d9fad929f30d0... (Wallet 6)
  Value:
    Ada:      Lovelace:  100000000

  PubKeyHash: d62e939c16a54d86493149d7d4291b0f766773d3... (Wallet 10)
  Value:
    Ada:      Lovelace:  100000000

  PubKeyHash: dac073e0123bdea59dd9b3bda9cf6037f63aca82... (Wallet 3)
  Value:
    Ada:      Lovelace:  100000000

  PubKeyHash: edd1c37372f752c97aec0882452facac17a4fdaf... (Wallet 4)
  Value:
    Ada:      Lovelace:  100000000

==== Slot #1, Tx #0 ====
<<<<<<< HEAD
TxId:       47619c9c8150ce4182f26feb155bdfd69dd493bf6d541fc6802d764f806a3d66
Fee:        Ada:      Lovelace:  10
Forge:      -
Signatures  PubKey: fc51cd8e6218a1a38da47ed00230f0580816ed13...
              Signature: 5840f49a229b04deb405fb3176d53f2926b41fdc...
=======
TxId:       921109a93db1f6e09de948c71e6e6e67474d84135bfdf1ec5fac479ecefec57f
Fee:        -
Forge:      -
Signatures  PubKey: 3d4017c3e843895a92b70aa74d1b7ebc9c982ccf...
              Signature: 5840742ade1bb9861563fd6b2dbb383a26e39dc1...
>>>>>>> d0080bce
Inputs:
  ---- Input 0 ----
  Destination:  PubKeyHash: 39f713d0a644253f04529421b9f51b9b08979d08... (Wallet 2)
  Value:
    Ada:      Lovelace:  100000000
  Source:
    Tx:     4febabe136e65d5fb4683b378570e6f43f92056e489281ad2e6302a9fa127874
    Output #1



Outputs:
  ---- Output 0 ----
  Destination:  PubKeyHash: 39f713d0a644253f04529421b9f51b9b08979d08... (Wallet 2)
  Value:
    Ada:      Lovelace:  99999930

  ---- Output 1 ----
  Destination:  Script: 0357263a7b3040fc058b34d8ea42587a21950c8788585492d8d141b55d6cd1c3
  Value:
    Ada:      Lovelace:  60


Balances Carried Forward:
  PubKeyHash: 21fe31dfa154a261626bf854046fd2271b7bed4b... (Wallet 1)
  Value:
    Ada:      Lovelace:  100000000

  PubKeyHash: 39f713d0a644253f04529421b9f51b9b08979d08... (Wallet 2)
  Value:
    Ada:      Lovelace:  99999940

  PubKeyHash: 75d264df8f4b72686438783c8524673d2a5ae9ac... (Wallet 5)
  Value:
    Ada:      Lovelace:  100000000

  PubKeyHash: a681d6553fa906569b6293876e0a4bd30800fc41... (Wallet 9)
  Value:
    Ada:      Lovelace:  100000000

  PubKeyHash: b2ecdd08b94ba9639dd8d287f48a0e00f76f8ac6... (Wallet 8)
  Value:
    Ada:      Lovelace:  100000000

  PubKeyHash: bb3177fb6ea918a70fd7c2f180d5a49951e80a5a... (Wallet 7)
  Value:
    Ada:      Lovelace:  100000000

  PubKeyHash: cce78f1f01cbbc3c0fb6f0b8e45d9fad929f30d0... (Wallet 6)
  Value:
    Ada:      Lovelace:  100000000

  PubKeyHash: d62e939c16a54d86493149d7d4291b0f766773d3... (Wallet 10)
  Value:
    Ada:      Lovelace:  100000000

  PubKeyHash: dac073e0123bdea59dd9b3bda9cf6037f63aca82... (Wallet 3)
  Value:
<<<<<<< HEAD
    Ada:      Lovelace:  99999930
=======
    Ada:      Lovelace:  100000000
>>>>>>> d0080bce

  PubKeyHash: edd1c37372f752c97aec0882452facac17a4fdaf... (Wallet 4)
  Value:
    Ada:      Lovelace:  100000000

  Script: 0357263a7b3040fc058b34d8ea42587a21950c8788585492d8d141b55d6cd1c3
  Value:
    Ada:      Lovelace:  60

==== Slot #2, Tx #0 ====
<<<<<<< HEAD
TxId:       a933c763b9119a54510148ca49beae31f97be509516d1d4182e1be8b9a17bdaa
Fee:        Ada:      Lovelace:  10
Forge:      -
Signatures  PubKey: 3d4017c3e843895a92b70aa74d1b7ebc9c982ccf...
              Signature: 5840def30c4b43c99d5d35ce4c397713ab733a64...
=======
TxId:       d0e089ffe2a61352bf3fa6b45c2c91c539610590f8ff04f623554382d02e397e
Fee:        -
Forge:      -
Signatures  PubKey: d75a980182b10ab7d54bfed3c964073a0ee172f3...
              Signature: 5840ec6815478858e60c13db0ea87264ffd9da7c...
>>>>>>> d0080bce
Inputs:
  ---- Input 0 ----
  Destination:  Script: 0357263a7b3040fc058b34d8ea42587a21950c8788585492d8d141b55d6cd1c3
  Value:
    Ada:      Lovelace:  60
  Source:
<<<<<<< HEAD
    Tx:     47619c9c8150ce4182f26feb155bdfd69dd493bf6d541fc6802d764f806a3d66
=======
    Tx:     921109a93db1f6e09de948c71e6e6e67474d84135bfdf1ec5fac479ecefec57f
>>>>>>> d0080bce
    Output #1
    Script: 5921610100003320033320020020032003320020...


Outputs:
  ---- Output 0 ----
<<<<<<< HEAD
  Destination:  Script: e1fc6b2c7d353b537f8cd02d15e6da5395cfb9c4af206bdbe6e284f2c79bf22c
=======
  Destination:  PubKeyHash: 21fe31dfa154a261626bf854046fd2271b7bed4b... (Wallet 1)
  Value:
    Ada:      Lovelace:  10

  ---- Output 1 ----
  Destination:  Script: 0357263a7b3040fc058b34d8ea42587a21950c8788585492d8d141b55d6cd1c3
>>>>>>> d0080bce
  Value:
    Ada:      Lovelace:  50


Balances Carried Forward:
  PubKeyHash: 21fe31dfa154a261626bf854046fd2271b7bed4b... (Wallet 1)
  Value:
    Ada:      Lovelace:  100000010

  PubKeyHash: 39f713d0a644253f04529421b9f51b9b08979d08... (Wallet 2)
  Value:
<<<<<<< HEAD
    Ada:      Lovelace:  100000000
=======
    Ada:      Lovelace:  99999940
>>>>>>> d0080bce

  PubKeyHash: 75d264df8f4b72686438783c8524673d2a5ae9ac... (Wallet 5)
  Value:
    Ada:      Lovelace:  100000000

  PubKeyHash: a681d6553fa906569b6293876e0a4bd30800fc41... (Wallet 9)
  Value:
    Ada:      Lovelace:  100000000

  PubKeyHash: b2ecdd08b94ba9639dd8d287f48a0e00f76f8ac6... (Wallet 8)
  Value:
    Ada:      Lovelace:  100000000

  PubKeyHash: bb3177fb6ea918a70fd7c2f180d5a49951e80a5a... (Wallet 7)
  Value:
    Ada:      Lovelace:  100000000

  PubKeyHash: cce78f1f01cbbc3c0fb6f0b8e45d9fad929f30d0... (Wallet 6)
  Value:
    Ada:      Lovelace:  100000000

  PubKeyHash: d62e939c16a54d86493149d7d4291b0f766773d3... (Wallet 10)
  Value:
    Ada:      Lovelace:  100000000

  PubKeyHash: dac073e0123bdea59dd9b3bda9cf6037f63aca82... (Wallet 3)
  Value:
<<<<<<< HEAD
    Ada:      Lovelace:  99999930
=======
    Ada:      Lovelace:  100000000
>>>>>>> d0080bce

  PubKeyHash: edd1c37372f752c97aec0882452facac17a4fdaf... (Wallet 4)
  Value:
    Ada:      Lovelace:  100000000

  Script: 0357263a7b3040fc058b34d8ea42587a21950c8788585492d8d141b55d6cd1c3
  Value:
    Ada:      Lovelace:  50<|MERGE_RESOLUTION|>--- conflicted
+++ resolved
@@ -101,19 +101,11 @@
     Ada:      Lovelace:  100000000
 
 ==== Slot #1, Tx #0 ====
-<<<<<<< HEAD
-TxId:       47619c9c8150ce4182f26feb155bdfd69dd493bf6d541fc6802d764f806a3d66
-Fee:        Ada:      Lovelace:  10
-Forge:      -
-Signatures  PubKey: fc51cd8e6218a1a38da47ed00230f0580816ed13...
-              Signature: 5840f49a229b04deb405fb3176d53f2926b41fdc...
-=======
 TxId:       921109a93db1f6e09de948c71e6e6e67474d84135bfdf1ec5fac479ecefec57f
 Fee:        -
 Forge:      -
 Signatures  PubKey: 3d4017c3e843895a92b70aa74d1b7ebc9c982ccf...
               Signature: 5840742ade1bb9861563fd6b2dbb383a26e39dc1...
->>>>>>> d0080bce
 Inputs:
   ---- Input 0 ----
   Destination:  PubKeyHash: 39f713d0a644253f04529421b9f51b9b08979d08... (Wallet 2)
@@ -129,7 +121,7 @@
   ---- Output 0 ----
   Destination:  PubKeyHash: 39f713d0a644253f04529421b9f51b9b08979d08... (Wallet 2)
   Value:
-    Ada:      Lovelace:  99999930
+    Ada:      Lovelace:  99999940
 
   ---- Output 1 ----
   Destination:  Script: 0357263a7b3040fc058b34d8ea42587a21950c8788585492d8d141b55d6cd1c3
@@ -172,11 +164,7 @@
 
   PubKeyHash: dac073e0123bdea59dd9b3bda9cf6037f63aca82... (Wallet 3)
   Value:
-<<<<<<< HEAD
-    Ada:      Lovelace:  99999930
-=======
-    Ada:      Lovelace:  100000000
->>>>>>> d0080bce
+    Ada:      Lovelace:  100000000
 
   PubKeyHash: edd1c37372f752c97aec0882452facac17a4fdaf... (Wallet 4)
   Value:
@@ -187,46 +175,30 @@
     Ada:      Lovelace:  60
 
 ==== Slot #2, Tx #0 ====
-<<<<<<< HEAD
-TxId:       a933c763b9119a54510148ca49beae31f97be509516d1d4182e1be8b9a17bdaa
-Fee:        Ada:      Lovelace:  10
-Forge:      -
-Signatures  PubKey: 3d4017c3e843895a92b70aa74d1b7ebc9c982ccf...
-              Signature: 5840def30c4b43c99d5d35ce4c397713ab733a64...
-=======
 TxId:       d0e089ffe2a61352bf3fa6b45c2c91c539610590f8ff04f623554382d02e397e
 Fee:        -
 Forge:      -
 Signatures  PubKey: d75a980182b10ab7d54bfed3c964073a0ee172f3...
               Signature: 5840ec6815478858e60c13db0ea87264ffd9da7c...
->>>>>>> d0080bce
 Inputs:
   ---- Input 0 ----
   Destination:  Script: 0357263a7b3040fc058b34d8ea42587a21950c8788585492d8d141b55d6cd1c3
   Value:
     Ada:      Lovelace:  60
   Source:
-<<<<<<< HEAD
-    Tx:     47619c9c8150ce4182f26feb155bdfd69dd493bf6d541fc6802d764f806a3d66
-=======
     Tx:     921109a93db1f6e09de948c71e6e6e67474d84135bfdf1ec5fac479ecefec57f
->>>>>>> d0080bce
     Output #1
     Script: 5921610100003320033320020020032003320020...
 
 
 Outputs:
   ---- Output 0 ----
-<<<<<<< HEAD
-  Destination:  Script: e1fc6b2c7d353b537f8cd02d15e6da5395cfb9c4af206bdbe6e284f2c79bf22c
-=======
   Destination:  PubKeyHash: 21fe31dfa154a261626bf854046fd2271b7bed4b... (Wallet 1)
   Value:
     Ada:      Lovelace:  10
 
   ---- Output 1 ----
   Destination:  Script: 0357263a7b3040fc058b34d8ea42587a21950c8788585492d8d141b55d6cd1c3
->>>>>>> d0080bce
   Value:
     Ada:      Lovelace:  50
 
@@ -238,11 +210,7 @@
 
   PubKeyHash: 39f713d0a644253f04529421b9f51b9b08979d08... (Wallet 2)
   Value:
-<<<<<<< HEAD
-    Ada:      Lovelace:  100000000
-=======
     Ada:      Lovelace:  99999940
->>>>>>> d0080bce
 
   PubKeyHash: 75d264df8f4b72686438783c8524673d2a5ae9ac... (Wallet 5)
   Value:
@@ -270,11 +238,7 @@
 
   PubKeyHash: dac073e0123bdea59dd9b3bda9cf6037f63aca82... (Wallet 3)
   Value:
-<<<<<<< HEAD
-    Ada:      Lovelace:  99999930
-=======
-    Ada:      Lovelace:  100000000
->>>>>>> d0080bce
+    Ada:      Lovelace:  100000000
 
   PubKeyHash: edd1c37372f752c97aec0882452facac17a4fdaf... (Wallet 4)
   Value:
