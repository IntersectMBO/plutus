--- conflicted
+++ resolved
@@ -101,19 +101,11 @@
     Ada:      Lovelace:  100000000
 
 ==== Slot #1, Tx #0 ====
-<<<<<<< HEAD
-TxId:       d7bc5e7ce926cecabc97bb146e0dfc9c905be0d135ccb7f0f85e86ddb08a4b83
-=======
-TxId:       566d6e23b31f37ee8a900912da731b72c37b14439d89aefd2d0edf7646b7c206
->>>>>>> 0596b79b
+TxId:       035e97d054b6a11c347623b2d7a048191d06293a89d8ee2eea8164e199bea020
 Fee:        Ada:      Lovelace:  10
 Mint:       -
 Signatures  PubKey: 3d4017c3e843895a92b70aa74d1b7ebc9c982ccf...
-<<<<<<< HEAD
-              Signature: 5840c618e753706c90d1cf0ebb4f6e536ca21832...
-=======
-              Signature: 5840889773796c382bdce26b41c375c6bf53d7e2...
->>>>>>> 0596b79b
+              Signature: 58400c4005ff9350c81d4b700a880193fc995a11...
 Inputs:
   ---- Input 0 ----
   Destination:  PubKeyHash: 39f713d0a644253f04529421b9f51b9b08979d08... (Wallet 2)
@@ -132,11 +124,7 @@
     Ada:      Lovelace:  99999930
 
   ---- Output 1 ----
-<<<<<<< HEAD
-  Destination:  Script: 0d94c57e977cbda339812f2777e2d06b3248a98f73db1e257a2dd9040a9efd6e
-=======
-  Destination:  Script: 581f373dab4e8f977c4432b7b2fbb0275b3ebcbe86c5326000be3e7c3033ffb7
->>>>>>> 0596b79b
+  Destination:  Script: 4673adf5de28e2c81c53edfcd158b19f2d47e75628d23c7e43ba4b3f2278043e
   Value:
     Ada:      Lovelace:  60
 
@@ -182,41 +170,27 @@
   Value:
     Ada:      Lovelace:  100000000
 
-<<<<<<< HEAD
-  Script: 0d94c57e977cbda339812f2777e2d06b3248a98f73db1e257a2dd9040a9efd6e
-=======
-  Script: 581f373dab4e8f977c4432b7b2fbb0275b3ebcbe86c5326000be3e7c3033ffb7
->>>>>>> 0596b79b
+  Script: 4673adf5de28e2c81c53edfcd158b19f2d47e75628d23c7e43ba4b3f2278043e
   Value:
     Ada:      Lovelace:  60
 
 ==== Slot #2, Tx #0 ====
-<<<<<<< HEAD
-TxId:       d6e46040192be96300214721f2aede0c37749e0b364e839d1cc280f034b292f3
-Fee:        Ada:      Lovelace:  10200
-Forge:      -
-Signatures  PubKey: d75a980182b10ab7d54bfed3c964073a0ee172f3...
-              Signature: 584007f5ae2cd689a9805a56cba68e598b0c0234...
-Inputs:
-  ---- Input 0 ----
-=======
-TxId:       baaa04b583d28077d32f622988790839d3c05f6a5c759984d3f19a5fb9a17d1e
+TxId:       ef7d9fe17efb54aa8ccc05374f9bd7adfc9387bd9f037b4805ada5594193724e
 Fee:        Ada:      Lovelace:  10187
 Mint:       -
 Signatures  PubKey: d75a980182b10ab7d54bfed3c964073a0ee172f3...
-              Signature: 5840cf1dd4cc3d8a2b83e54879c8a3d6c3d2a24b...
+              Signature: 58400ba63f28044c3ddc6e4697501be5f0e265ae...
 Inputs:
   ---- Input 0 ----
-  Destination:  Script: 581f373dab4e8f977c4432b7b2fbb0275b3ebcbe86c5326000be3e7c3033ffb7
+  Destination:  Script: 4673adf5de28e2c81c53edfcd158b19f2d47e75628d23c7e43ba4b3f2278043e
   Value:
     Ada:      Lovelace:  60
   Source:
-    Tx:     566d6e23b31f37ee8a900912da731b72c37b14439d89aefd2d0edf7646b7c206
+    Tx:     035e97d054b6a11c347623b2d7a048191d06293a89d8ee2eea8164e199bea020
     Output #1
-    Script: 591c980100003323332223233223322333222333...
+    Script: 591c9d0100003323332223233223322333222333...
 
   ---- Input 1 ----
->>>>>>> 0596b79b
   Destination:  PubKeyHash: 21fe31dfa154a261626bf854046fd2271b7bed4b... (Wallet 1)
   Value:
     Ada:      Lovelace:  100000000
@@ -225,15 +199,6 @@
     Output #6
 
 
-  ---- Input 1 ----
-  Destination:  Script: 0d94c57e977cbda339812f2777e2d06b3248a98f73db1e257a2dd9040a9efd6e
-  Value:
-    Ada:      Lovelace:  60
-  Source:
-    Tx:     d7bc5e7ce926cecabc97bb146e0dfc9c905be0d135ccb7f0f85e86ddb08a4b83
-    Output #1
-    Script: 59264e0100003320033320020020032003320020...
-
 
 Outputs:
   ---- Output 0 ----
@@ -242,11 +207,7 @@
     Ada:      Lovelace:  99989823
 
   ---- Output 1 ----
-<<<<<<< HEAD
-  Destination:  Script: 0d94c57e977cbda339812f2777e2d06b3248a98f73db1e257a2dd9040a9efd6e
-=======
-  Destination:  Script: 581f373dab4e8f977c4432b7b2fbb0275b3ebcbe86c5326000be3e7c3033ffb7
->>>>>>> 0596b79b
+  Destination:  Script: 4673adf5de28e2c81c53edfcd158b19f2d47e75628d23c7e43ba4b3f2278043e
   Value:
     Ada:      Lovelace:  50
 
@@ -292,10 +253,6 @@
   Value:
     Ada:      Lovelace:  100000000
 
-<<<<<<< HEAD
-  Script: 0d94c57e977cbda339812f2777e2d06b3248a98f73db1e257a2dd9040a9efd6e
-=======
-  Script: 581f373dab4e8f977c4432b7b2fbb0275b3ebcbe86c5326000be3e7c3033ffb7
->>>>>>> 0596b79b
+  Script: 4673adf5de28e2c81c53edfcd158b19f2d47e75628d23c7e43ba4b3f2278043e
   Value:
     Ada:      Lovelace:  50