--- conflicted
+++ resolved
@@ -15,12 +15,8 @@
     , prop_FinishAuction
     ) where
 
-<<<<<<< HEAD
+import           Cardano.Crypto.Hash                as Crypto
 import           Control.Lens                       hiding (elements)
-=======
-import           Cardano.Crypto.Hash                as Crypto
-import           Control.Lens
->>>>>>> 83418c34
 import           Control.Monad                      (void, when)
 import qualified Control.Monad.Freer                as Freer
 import qualified Control.Monad.Freer.Error          as Freer
