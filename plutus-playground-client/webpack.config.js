"use strict";

const HtmlWebpackPlugin = require("html-webpack-plugin");
const MiniCssExtractPlugin = require("mini-css-extract-plugin");
const MonacoWebpackPlugin = require("monaco-editor-webpack-plugin");
const path = require("path");

const isDevelopment = process.env.NODE_ENV === "development";

const devtool = isDevelopment ? "eval-source-map" : false;

module.exports = {
    devtool,
    devServer: {
        contentBase: path.join(__dirname, "dist"),
        compress: true,
        port: 8009,
        https: true,
        stats: "errors-warnings",
        proxy: {
            "/api": {
                target: "http://localhost:8080",
            },
        },
    },
    entry: "./entry.js",
    output: {
        filename: "[name].[contenthash].js",
        path: path.join(__dirname, "dist"),
        pathinfo: true,
        clean: true,
    },
    optimization: {
        runtimeChunk: 'single',
        splitChunks: {
            cacheGroups: {
                vendor: {
                    test: /[\\/]node_modules[\\/]/,
                    name: 'vendors',
                    chunks: 'all',
                },
            },
        },
    },
    module: {
        rules: [
            {
                test: /\.purs$/,
                use: [
                    {
                        loader: "purs-loader",
                        options: {
                            src: [
                                "src/**/*.purs",
                                "generated/**/*.purs",
                                ".spago/*/*/src/**/*.purs",
                                "web-common/**/*.purs",
                                "web-common-plutus/**/*.purs",
                                "web-common-playground/**/*.purs",
                            ],
                            psc: "psa",
                            bundle: !isDevelopment,
                            watch: isDevelopment,
                        },
                    },
                ],
            }, {
                test: /\.tsx?$/,
                loader: "ts-loader",
            },
            {
                test: /\.css$/,
                use: [MiniCssExtractPlugin.loader, "css-loader"],
            },
            {
                test: /\.scss$/,
                use: [MiniCssExtractPlugin.loader, "css-loader", "sass-loader"],
            },
            {
                test: /\.(png|svg|jpg|jpeg|gif)$/i,
                type: "asset/resource",
            },
            {
                test: /\.(woff|woff2|eot|ttf|otf)$/i,
                type: "asset/resource",
            },
        ],
    },
    resolve: {
        modules: [
<<<<<<< HEAD
            // We need the second entry for node to be able to
            // locate `node_modules` from client directory when
            // modules are referenced from inside `web-common`.
            'node_modules', path.resolve(__dirname, './node_modules')
=======
            "node_modules",
            // We need this entry for node to be able to locate `node_modules` from
            // client directory when modules are referenced from inside `web-common`.
            path.resolve(__dirname, "./node_modules"),
>>>>>>> 36c8804a
        ],
        alias: {
            static: path.resolve(__dirname, "./static"),
            src: path.resolve(__dirname, "./src"),
        },
        extensions: [".purs", ".js", ".ts", ".tsx"],
    },
    resolveLoader: {
        modules: [
            "node_modules",
            path.resolve(__dirname, "."),
        ],
    },
    plugins: [
        new HtmlWebpackPlugin({
            template: "web-common/static/index.html",
            favicon: "static/favicon.ico",
            title: "Plutus Playground",
            productName: "plutus-playground",
            googleAnalyticsId: isDevelopment ? "UA-XXXXXXXXX-X" : "UA-119953429-7",
            segmentAnalyticsId: isDevelopment ? "XXXXXXXXXXXXXXXXXXXXXXXXXXXXXXXX" : "0CEePM8LJUSpPoo2QGrXHDw4GKg4JFBo",
        }),
        new MiniCssExtractPlugin({
            filename: "[name].[contenthash].css",
        }),
        new MonacoWebpackPlugin({
            languages: ["haskell"],
        }),
    ],
};<|MERGE_RESOLUTION|>--- conflicted
+++ resolved
@@ -88,17 +88,10 @@
     },
     resolve: {
         modules: [
-<<<<<<< HEAD
-            // We need the second entry for node to be able to
-            // locate `node_modules` from client directory when
-            // modules are referenced from inside `web-common`.
-            'node_modules', path.resolve(__dirname, './node_modules')
-=======
             "node_modules",
             // We need this entry for node to be able to locate `node_modules` from
             // client directory when modules are referenced from inside `web-common`.
             path.resolve(__dirname, "./node_modules"),
->>>>>>> 36c8804a
         ],
         alias: {
             static: path.resolve(__dirname, "./static"),
