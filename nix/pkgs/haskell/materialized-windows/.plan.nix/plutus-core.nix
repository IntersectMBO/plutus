{ system
  , compiler
  , flags
  , pkgs
  , hsPkgs
  , pkgconfPkgs
  , errorHandler
  , config
  , ... }:
  {
    flags = {};
    package = {
      specVersion = "3.0";
      identifier = { name = "plutus-core"; version = "0.1.0.0"; };
      license = "Apache-2.0";
      copyright = "";
      maintainer = "michael.peyton-jones@iohk.io";
      author = "Plutus Core Team";
      homepage = "";
      url = "";
      synopsis = "Language library for Plutus Core";
      description = "Pretty-printer, parser, and typechecker for Plutus Core.";
      buildType = "Simple";
      isLocal = true;
      detailLevel = "FullDetails";
      licenseFiles = [ "LICENSE" "NOTICE" ];
      dataDir = ".";
      dataFiles = [];
      extraSrcFiles = [
        "cost-model/data/builtinCostModel.json"
        "cost-model/data/cekMachineCosts.json"
        "cost-model/data/benching.csv"
        "cost-model/data/*.R"
        "plutus-core/test/CostModelInterface/defaultCostModelParams.json"
        ];
      extraTmpFiles = [];
      extraDocFiles = [ "README.md" ];
      };
    components = {
      "library" = {
        depends = [
          (hsPkgs."aeson" or (errorHandler.buildDepError "aeson"))
          (hsPkgs."algebraic-graphs" or (errorHandler.buildDepError "algebraic-graphs"))
          (hsPkgs."array" or (errorHandler.buildDepError "array"))
          (hsPkgs."barbies" or (errorHandler.buildDepError "barbies"))
          (hsPkgs."base" or (errorHandler.buildDepError "base"))
          (hsPkgs."bimap" or (errorHandler.buildDepError "bimap"))
          (hsPkgs."bytestring" or (errorHandler.buildDepError "bytestring"))
          (hsPkgs."cardano-crypto" or (errorHandler.buildDepError "cardano-crypto"))
          (hsPkgs."cassava" or (errorHandler.buildDepError "cassava"))
          (hsPkgs."cborg" or (errorHandler.buildDepError "cborg"))
          (hsPkgs."composition-prelude" or (errorHandler.buildDepError "composition-prelude"))
          (hsPkgs."containers" or (errorHandler.buildDepError "containers"))
          (hsPkgs."cryptonite" or (errorHandler.buildDepError "cryptonite"))
          (hsPkgs."data-default-class" or (errorHandler.buildDepError "data-default-class"))
          (hsPkgs."deepseq" or (errorHandler.buildDepError "deepseq"))
          (hsPkgs."dependent-sum-template" or (errorHandler.buildDepError "dependent-sum-template"))
          (hsPkgs."deriving-aeson" or (errorHandler.buildDepError "deriving-aeson"))
          (hsPkgs."deriving-compat" or (errorHandler.buildDepError "deriving-compat"))
          (hsPkgs."dlist" or (errorHandler.buildDepError "dlist"))
          (hsPkgs."dom-lt" or (errorHandler.buildDepError "dom-lt"))
          (hsPkgs."exceptions" or (errorHandler.buildDepError "exceptions"))
          (hsPkgs."extra" or (errorHandler.buildDepError "extra"))
          (hsPkgs."filepath" or (errorHandler.buildDepError "filepath"))
          (hsPkgs."flat" or (errorHandler.buildDepError "flat"))
          (hsPkgs."ghc-prim" or (errorHandler.buildDepError "ghc-prim"))
          (hsPkgs."hashable" or (errorHandler.buildDepError "hashable"))
          (hsPkgs."hedgehog" or (errorHandler.buildDepError "hedgehog"))
          (hsPkgs."integer-gmp" or (errorHandler.buildDepError "integer-gmp"))
          (hsPkgs."lens" or (errorHandler.buildDepError "lens"))
          (hsPkgs."megaparsec" or (errorHandler.buildDepError "megaparsec"))
          (hsPkgs."mmorph" or (errorHandler.buildDepError "mmorph"))
          (hsPkgs."monoidal-containers" or (errorHandler.buildDepError "monoidal-containers"))
          (hsPkgs."mtl" or (errorHandler.buildDepError "mtl"))
          (hsPkgs."parser-combinators" or (errorHandler.buildDepError "parser-combinators"))
          (hsPkgs."prettyprinter" or (errorHandler.buildDepError "prettyprinter"))
          (hsPkgs."prettyprinter-configurable" or (errorHandler.buildDepError "prettyprinter-configurable"))
          (hsPkgs."primitive" or (errorHandler.buildDepError "primitive"))
          (hsPkgs."recursion-schemes" or (errorHandler.buildDepError "recursion-schemes"))
          (hsPkgs."secp256k1-haskell" or (errorHandler.buildDepError "secp256k1-haskell"))
          (hsPkgs."semigroupoids" or (errorHandler.buildDepError "semigroupoids"))
          (hsPkgs."semigroups" or (errorHandler.buildDepError "semigroups"))
          (hsPkgs."serialise" or (errorHandler.buildDepError "serialise"))
          (hsPkgs."some" or (errorHandler.buildDepError "some"))
          (hsPkgs."template-haskell" or (errorHandler.buildDepError "template-haskell"))
          (hsPkgs."text" or (errorHandler.buildDepError "text"))
          (hsPkgs."th-lift" or (errorHandler.buildDepError "th-lift"))
          (hsPkgs."th-lift-instances" or (errorHandler.buildDepError "th-lift-instances"))
          (hsPkgs."th-utilities" or (errorHandler.buildDepError "th-utilities"))
          (hsPkgs."time" or (errorHandler.buildDepError "time"))
          (hsPkgs."transformers" or (errorHandler.buildDepError "transformers"))
          (hsPkgs."unordered-containers" or (errorHandler.buildDepError "unordered-containers"))
          (hsPkgs."witherable" or (errorHandler.buildDepError "witherable"))
          (hsPkgs."word-array" or (errorHandler.buildDepError "word-array"))
          (hsPkgs."cardano-crypto-class" or (errorHandler.buildDepError "cardano-crypto-class"))
          (hsPkgs."plutus-core".components.sublibs.index-envs or (errorHandler.buildDepError "plutus-core:index-envs"))
          ];
        build-tools = [
          (hsPkgs.buildPackages.alex.components.exes.alex or (pkgs.buildPackages.alex or (errorHandler.buildToolDepError "alex:alex")))
          (hsPkgs.buildPackages.happy.components.exes.happy or (pkgs.buildPackages.happy or (errorHandler.buildToolDepError "happy:happy")))
          ];
        buildable = true;
        modules = [
          "PlutusCore/Analysis/Definitions"
          "PlutusCore/Builtin/HasConstant"
          "PlutusCore/Builtin/KnownKind"
          "PlutusCore/Builtin/KnownType"
          "PlutusCore/Builtin/KnownTypeAst"
          "PlutusCore/Builtin/Meaning"
          "PlutusCore/Builtin/Polymorphism"
          "PlutusCore/Builtin/Runtime"
          "PlutusCore/Builtin/TypeScheme"
          "PlutusCore/Core/Instance"
          "PlutusCore/Core/Instance/Eq"
          "PlutusCore/Core/Instance/Pretty"
          "PlutusCore/Core/Instance/Pretty/Classic"
          "PlutusCore/Core/Instance/Pretty/Common"
          "PlutusCore/Core/Instance/Pretty/Default"
          "PlutusCore/Core/Instance/Pretty/Plc"
          "PlutusCore/Core/Instance/Pretty/Readable"
          "PlutusCore/Core/Instance/Recursive"
          "PlutusCore/Core/Instance/Scoping"
          "PlutusCore/Core/Plated"
          "PlutusCore/Core/Type"
          "PlutusCore/DeBruijn/Internal"
          "PlutusCore/Default/Builtins"
          "PlutusCore/Default/Universe"
          "PlutusCore/Eq"
          "PlutusCore/Evaluation/Machine/ExBudgetingDefaults"
          "PlutusCore/Lexer/Type"
          "PlutusCore/Parsable"
          "PlutusCore/Parser/Internal"
          "PlutusCore/ParserCommon"
          "PlutusCore/Pretty/Classic"
          "PlutusCore/Pretty/ConfigName"
          "PlutusCore/Pretty/Default"
          "PlutusCore/Pretty/Plc"
          "PlutusCore/Pretty/PrettyConst"
          "PlutusCore/Pretty/Readable"
          "PlutusCore/Pretty/Utils"
          "PlutusCore/Size"
          "PlutusCore/TypeCheck"
          "PlutusCore/TypeCheck/Internal"
          "PlutusIR/Analysis/Dependencies"
          "PlutusIR/Analysis/Size"
          "PlutusIR/Analysis/Usages"
          "PlutusIR/Compiler/Datatype"
          "PlutusIR/Compiler/Error"
          "PlutusIR/Compiler/Let"
          "PlutusIR/Compiler/Lower"
          "PlutusIR/Compiler/Provenance"
          "PlutusIR/Compiler/Recursion"
          "PlutusIR/Compiler/Types"
          "PlutusIR/Normalize"
          "PlutusIR/TypeCheck/Internal"
          "UntypedPlutusCore/Analysis/Definitions"
          "UntypedPlutusCore/Core"
          "UntypedPlutusCore/Core/Instance"
          "UntypedPlutusCore/Core/Instance/Eq"
          "UntypedPlutusCore/Core/Instance/Flat"
          "UntypedPlutusCore/Core/Instance/Pretty"
          "UntypedPlutusCore/Core/Instance/Pretty/Classic"
          "UntypedPlutusCore/Core/Instance/Pretty/Default"
          "UntypedPlutusCore/Core/Instance/Pretty/Plc"
          "UntypedPlutusCore/Core/Instance/Pretty/Readable"
          "UntypedPlutusCore/Core/Instance/Recursive"
          "UntypedPlutusCore/Core/Plated"
          "UntypedPlutusCore/Evaluation/Machine/Cek/CekMachineCosts"
          "UntypedPlutusCore/Evaluation/Machine/Cek/ExBudgetMode"
          "UntypedPlutusCore/Evaluation/Machine/Cek/EmitterMode"
          "UntypedPlutusCore/Mark"
          "UntypedPlutusCore/Rename/Internal"
          "UntypedPlutusCore/Size"
          "UntypedPlutusCore/Subst"
          "UntypedPlutusCore/Transform/Simplify"
          "Data/Aeson/Flatten"
          "Data/Aeson/THReader"
          "Data/Functor/Foldable/Monadic"
          "Universe/Core"
          "PlutusCore"
          "PlutusCore/Check/Normal"
          "PlutusCore/Check/Scoping"
          "PlutusCore/Check/Uniques"
          "PlutusCore/Check/Value"
          "PlutusCore/Builtin"
          "PlutusCore/Builtin/Debug"
          "PlutusCore/Builtin/Elaborate"
          "PlutusCore/Builtin/Emitter"
          "PlutusCore/Core"
          "PlutusCore/Data"
          "PlutusCore/DataFilePaths"
          "PlutusCore/DeBruijn"
          "PlutusCore/Default"
          "PlutusCore/Error"
          "PlutusCore/Evaluation/Machine/BuiltinCostModel"
          "PlutusCore/Evaluation/Machine/Ck"
          "PlutusCore/Evaluation/Machine/CostModelInterface"
          "PlutusCore/Evaluation/Machine/ExBudget"
          "PlutusCore/Evaluation/Machine/ExMemory"
          "PlutusCore/Evaluation/Machine/Exception"
          "PlutusCore/Evaluation/Machine/MachineParameters"
          "PlutusCore/Evaluation/Result"
          "PlutusCore/Examples/Builtins"
          "PlutusCore/Examples/Data/Data"
          "PlutusCore/Examples/Data/InterList"
          "PlutusCore/Examples/Data/List"
          "PlutusCore/Examples/Data/Pair"
          "PlutusCore/Examples/Data/Shad"
          "PlutusCore/Examples/Data/TreeForest"
          "PlutusCore/Examples/Data/Vec"
          "PlutusCore/Examples/Everything"
          "PlutusCore/Flat"
          "PlutusCore/FsTree"
          "PlutusCore/Lexer"
          "PlutusCore/Mark"
          "PlutusCore/MkPlc"
          "PlutusCore/Name"
          "PlutusCore/Normalize"
          "PlutusCore/Normalize/Internal"
          "PlutusCore/Parser"
          "PlutusCore/Pretty"
          "PlutusCore/Quote"
          "PlutusCore/Rename"
          "PlutusCore/Rename/Internal"
          "PlutusCore/Rename/Monad"
          "PlutusCore/StdLib/Data/Bool"
          "PlutusCore/StdLib/Data/ChurchNat"
          "PlutusCore/StdLib/Data/Data"
          "PlutusCore/StdLib/Data/Function"
          "PlutusCore/StdLib/Data/Integer"
          "PlutusCore/StdLib/Data/List"
          "PlutusCore/StdLib/Data/Nat"
          "PlutusCore/StdLib/Data/Pair"
          "PlutusCore/StdLib/Data/ScottList"
          "PlutusCore/StdLib/Data/ScottUnit"
          "PlutusCore/StdLib/Data/Sum"
          "PlutusCore/StdLib/Data/Unit"
          "PlutusCore/StdLib/Everything"
          "PlutusCore/StdLib/Meta"
          "PlutusCore/StdLib/Meta/Data/Function"
          "PlutusCore/StdLib/Meta/Data/Tuple"
          "PlutusCore/StdLib/Type"
          "PlutusCore/Subst"
          "PlutusIR"
          "PlutusIR/Analysis/RetainedSize"
          "PlutusIR/Compiler"
          "PlutusIR/Compiler/Definitions"
          "PlutusIR/Compiler/Names"
          "PlutusIR/Core"
          "PlutusIR/Core/Instance"
          "PlutusIR/Core/Instance/Flat"
          "PlutusIR/Core/Instance/Pretty"
          "PlutusIR/Core/Instance/Scoping"
          "PlutusIR/Core/Plated"
          "PlutusIR/Core/Type"
          "PlutusIR/Error"
          "PlutusIR/Mark"
          "PlutusIR/MkPir"
          "PlutusIR/Parser"
          "PlutusIR/Purity"
          "PlutusIR/Subst"
          "PlutusIR/Transform/Beta"
          "PlutusIR/Transform/DeadCode"
          "PlutusIR/Transform/Inline"
          "PlutusIR/Transform/LetFloat"
          "PlutusIR/Transform/LetMerge"
          "PlutusIR/Transform/RecSplit"
          "PlutusIR/Transform/NonStrict"
          "PlutusIR/Transform/Rename"
          "PlutusIR/Transform/Substitute"
          "PlutusIR/Transform/ThunkRecursions"
          "PlutusIR/Transform/Unwrap"
          "PlutusIR/TypeCheck"
          "UntypedPlutusCore"
          "UntypedPlutusCore/DeBruijn"
          "UntypedPlutusCore/Evaluation/Machine/Cek"
          "UntypedPlutusCore/Evaluation/Machine/Cek/Internal"
          "UntypedPlutusCore/Parser"
          "UntypedPlutusCore/Rename"
          "UntypedPlutusCore/Check/Scope"
          "UntypedPlutusCore/Check/Uniques"
          "UntypedPlutusCore/Core/Type"
          "Crypto"
          "Data/ByteString/Hash"
          "Data/SatInt"
          "Prettyprinter/Custom"
          "ErrorCode"
          "PlutusPrelude"
          "Universe"
          ];
        hsSourceDirs = [
          "plutus-core/src"
          "plutus-core/stdlib"
          "plutus-core/examples"
          "plutus-ir/src"
          "untyped-plutus-core/src"
          "prelude"
          "common"
          ];
        };
      sublibs = {
        "plutus-core-testlib" = {
          depends = [
            (hsPkgs."base" or (errorHandler.buildDepError "base"))
            (hsPkgs."bifunctors" or (errorHandler.buildDepError "bifunctors"))
            (hsPkgs."bytestring" or (errorHandler.buildDepError "bytestring"))
            (hsPkgs."containers" or (errorHandler.buildDepError "containers"))
            (hsPkgs."dependent-map" or (errorHandler.buildDepError "dependent-map"))
            (hsPkgs."filepath" or (errorHandler.buildDepError "filepath"))
            (hsPkgs."ghc-prim" or (errorHandler.buildDepError "ghc-prim"))
            (hsPkgs."hedgehog" or (errorHandler.buildDepError "hedgehog"))
            (hsPkgs."integer-gmp" or (errorHandler.buildDepError "integer-gmp"))
            (hsPkgs."lazy-search" or (errorHandler.buildDepError "lazy-search"))
            (hsPkgs."lens" or (errorHandler.buildDepError "lens"))
            (hsPkgs."megaparsec" or (errorHandler.buildDepError "megaparsec"))
            (hsPkgs."mmorph" or (errorHandler.buildDepError "mmorph"))
            (hsPkgs."mtl" or (errorHandler.buildDepError "mtl"))
            (hsPkgs."plutus-core" or (errorHandler.buildDepError "plutus-core"))
            (hsPkgs."prettyprinter" or (errorHandler.buildDepError "prettyprinter"))
            (hsPkgs."prettyprinter-configurable" or (errorHandler.buildDepError "prettyprinter-configurable"))
            (hsPkgs."size-based" or (errorHandler.buildDepError "size-based"))
            (hsPkgs."some" or (errorHandler.buildDepError "some"))
            (hsPkgs."Stream" or (errorHandler.buildDepError "Stream"))
            (hsPkgs."tasty" or (errorHandler.buildDepError "tasty"))
            (hsPkgs."tasty-golden" or (errorHandler.buildDepError "tasty-golden"))
            (hsPkgs."tasty-hedgehog" or (errorHandler.buildDepError "tasty-hedgehog"))
            (hsPkgs."tasty-hunit" or (errorHandler.buildDepError "tasty-hunit"))
            (hsPkgs."text" or (errorHandler.buildDepError "text"))
            (hsPkgs."transformers" or (errorHandler.buildDepError "transformers"))
            ];
          buildable = true;
          modules = [
            "PlutusCore/Generators/Internal/Denotation"
            "PlutusCore/Generators/Internal/Dependent"
            "PlutusCore/Generators/Internal/Entity"
            "PlutusCore/Generators/Internal/TypeEvalCheck"
            "PlutusCore/Generators/Internal/TypedBuiltinGen"
            "PlutusCore/Generators/Internal/Utils"
            "PlutusCore/Test"
            "PlutusCore/Generators"
            "PlutusCore/Generators/AST"
            "PlutusCore/Generators/Interesting"
            "PlutusCore/Generators/NEAT/Common"
            "PlutusCore/Generators/NEAT/Spec"
            "PlutusCore/Generators/NEAT/Term"
            "PlutusCore/Generators/NEAT/Type"
            "PlutusCore/Generators/Test"
            "PlutusIR/Test"
            "PlutusIR/Generators/AST"
            "Test/Tasty/Extras"
            ];
          hsSourceDirs = [ "testlib" ];
          };
        "index-envs" = {
          depends = [
            (hsPkgs."base" or (errorHandler.buildDepError "base"))
            (hsPkgs."containers" or (errorHandler.buildDepError "containers"))
            (hsPkgs."ral" or (errorHandler.buildDepError "ral"))
            ];
          buildable = true;
          modules = [ "Data/DeBruijnEnv" "Data/RandomAccessList/SkewBinary" ];
          hsSourceDirs = [ "index-envs/src" ];
          };
        };
      exes = {
        "plc" = {
          depends = [
            (hsPkgs."plutus-core" or (errorHandler.buildDepError "plutus-core"))
            (hsPkgs."plutus-core".components.sublibs.plutus-core-testlib or (errorHandler.buildDepError "plutus-core:plutus-core-testlib"))
            (hsPkgs."aeson" or (errorHandler.buildDepError "aeson"))
            (hsPkgs."base" or (errorHandler.buildDepError "base"))
            (hsPkgs."bytestring" or (errorHandler.buildDepError "bytestring"))
            (hsPkgs."deepseq" or (errorHandler.buildDepError "deepseq"))
            (hsPkgs."flat" or (errorHandler.buildDepError "flat"))
            (hsPkgs."monoidal-containers" or (errorHandler.buildDepError "monoidal-containers"))
            (hsPkgs."mtl" or (errorHandler.buildDepError "mtl"))
            (hsPkgs."optparse-applicative" or (errorHandler.buildDepError "optparse-applicative"))
            (hsPkgs."prettyprinter" or (errorHandler.buildDepError "prettyprinter"))
            (hsPkgs."text" or (errorHandler.buildDepError "text"))
            (hsPkgs."transformers" or (errorHandler.buildDepError "transformers"))
            (hsPkgs."lens" or (errorHandler.buildDepError "lens"))
            ];
          buildable = true;
          modules = [ "Common" "Parsers" ];
          hsSourceDirs = [ "executables" ];
          mainPath = [ "plc/Main.hs" ];
          };
        "uplc" = {
          depends = [
            (hsPkgs."plutus-core" or (errorHandler.buildDepError "plutus-core"))
            (hsPkgs."plutus-core".components.sublibs.plutus-core-testlib or (errorHandler.buildDepError "plutus-core:plutus-core-testlib"))
            (hsPkgs."aeson" or (errorHandler.buildDepError "aeson"))
            (hsPkgs."base" or (errorHandler.buildDepError "base"))
            (hsPkgs."bytestring" or (errorHandler.buildDepError "bytestring"))
            (hsPkgs."deepseq" or (errorHandler.buildDepError "deepseq"))
            (hsPkgs."flat" or (errorHandler.buildDepError "flat"))
            (hsPkgs."monoidal-containers" or (errorHandler.buildDepError "monoidal-containers"))
            (hsPkgs."mtl" or (errorHandler.buildDepError "mtl"))
            (hsPkgs."optparse-applicative" or (errorHandler.buildDepError "optparse-applicative"))
            (hsPkgs."prettyprinter" or (errorHandler.buildDepError "prettyprinter"))
            (hsPkgs."split" or (errorHandler.buildDepError "split"))
            (hsPkgs."text" or (errorHandler.buildDepError "text"))
            (hsPkgs."transformers" or (errorHandler.buildDepError "transformers"))
            (hsPkgs."lens" or (errorHandler.buildDepError "lens"))
            ];
          buildable = true;
          modules = [ "Common" "Parsers" ];
          hsSourceDirs = [ "executables" ];
          mainPath = [ "uplc/Main.hs" ];
          };
        "pir" = {
          depends = [
            (hsPkgs."plutus-core" or (errorHandler.buildDepError "plutus-core"))
            (hsPkgs."plutus-core".components.sublibs.plutus-core-testlib or (errorHandler.buildDepError "plutus-core:plutus-core-testlib"))
            (hsPkgs."aeson" or (errorHandler.buildDepError "aeson"))
            (hsPkgs."base" or (errorHandler.buildDepError "base"))
            (hsPkgs."bytestring" or (errorHandler.buildDepError "bytestring"))
            (hsPkgs."flat" or (errorHandler.buildDepError "flat"))
            (hsPkgs."lens" or (errorHandler.buildDepError "lens"))
            (hsPkgs."deepseq" or (errorHandler.buildDepError "deepseq"))
            (hsPkgs."monoidal-containers" or (errorHandler.buildDepError "monoidal-containers"))
            (hsPkgs."optparse-applicative" or (errorHandler.buildDepError "optparse-applicative"))
            (hsPkgs."mtl" or (errorHandler.buildDepError "mtl"))
            (hsPkgs."transformers" or (errorHandler.buildDepError "transformers"))
            (hsPkgs."containers" or (errorHandler.buildDepError "containers"))
            (hsPkgs."prettyprinter" or (errorHandler.buildDepError "prettyprinter"))
            (hsPkgs."cassava" or (errorHandler.buildDepError "cassava"))
            (hsPkgs."text" or (errorHandler.buildDepError "text"))
            ];
          buildable = true;
          modules = [ "Common" "Parsers" ];
          hsSourceDirs = [ "executables" ];
          mainPath = [ "pir/Main.hs" ];
          };
        "traceToStacks" = {
          depends = [
            (hsPkgs."base" or (errorHandler.buildDepError "base"))
            (hsPkgs."cassava" or (errorHandler.buildDepError "cassava"))
            (hsPkgs."integer-gmp" or (errorHandler.buildDepError "integer-gmp"))
            (hsPkgs."bytestring" or (errorHandler.buildDepError "bytestring"))
            (hsPkgs."optparse-applicative" or (errorHandler.buildDepError "optparse-applicative"))
            (hsPkgs."text" or (errorHandler.buildDepError "text"))
            (hsPkgs."vector" or (errorHandler.buildDepError "vector"))
            ];
          buildable = true;
          modules = [ "Common" ];
          hsSourceDirs = [ "executables/traceToStacks" ];
          mainPath = [ "Main.hs" ];
          };
        };
      tests = {
        "satint-test" = {
          depends = [
            (hsPkgs."base" or (errorHandler.buildDepError "base"))
            (hsPkgs."test-framework" or (errorHandler.buildDepError "test-framework"))
            (hsPkgs."test-framework-hunit" or (errorHandler.buildDepError "test-framework-hunit"))
            (hsPkgs."test-framework-quickcheck2" or (errorHandler.buildDepError "test-framework-quickcheck2"))
            (hsPkgs."HUnit" or (errorHandler.buildDepError "HUnit"))
            (hsPkgs."QuickCheck" or (errorHandler.buildDepError "QuickCheck"))
            (hsPkgs."plutus-core" or (errorHandler.buildDepError "plutus-core"))
            ];
          buildable = true;
          hsSourceDirs = [ "plutus-core/satint-test" ];
          mainPath = [ "TestSatInt.hs" ];
          };
        "plutus-core-test" = {
          depends = [
            (hsPkgs."base" or (errorHandler.buildDepError "base"))
            (hsPkgs."bytestring" or (errorHandler.buildDepError "bytestring"))
            (hsPkgs."containers" or (errorHandler.buildDepError "containers"))
            (hsPkgs."filepath" or (errorHandler.buildDepError "filepath"))
            (hsPkgs."flat" or (errorHandler.buildDepError "flat"))
            (hsPkgs."hedgehog" or (errorHandler.buildDepError "hedgehog"))
            (hsPkgs."plutus-core" or (errorHandler.buildDepError "plutus-core"))
            (hsPkgs."plutus-core".components.sublibs.plutus-core-testlib or (errorHandler.buildDepError "plutus-core:plutus-core-testlib"))
            (hsPkgs."mmorph" or (errorHandler.buildDepError "mmorph"))
            (hsPkgs."mtl" or (errorHandler.buildDepError "mtl"))
            (hsPkgs."prettyprinter" or (errorHandler.buildDepError "prettyprinter"))
            (hsPkgs."tasty" or (errorHandler.buildDepError "tasty"))
            (hsPkgs."tasty-golden" or (errorHandler.buildDepError "tasty-golden"))
            (hsPkgs."tasty-hedgehog" or (errorHandler.buildDepError "tasty-hedgehog"))
            (hsPkgs."tasty-hunit" or (errorHandler.buildDepError "tasty-hunit"))
            (hsPkgs."text" or (errorHandler.buildDepError "text"))
            (hsPkgs."transformers" or (errorHandler.buildDepError "transformers"))
            (hsPkgs."aeson" or (errorHandler.buildDepError "aeson"))
            (hsPkgs."template-haskell" or (errorHandler.buildDepError "template-haskell"))
            (hsPkgs."th-lift-instances" or (errorHandler.buildDepError "th-lift-instances"))
            (hsPkgs."th-utilities" or (errorHandler.buildDepError "th-utilities"))
            ];
          buildable = true;
          modules = [
            "Check/Spec"
            "CostModelInterface/Spec"
            "Evaluation/Machines"
            "Evaluation/Spec"
            "Names/Spec"
            "Normalization/Check"
            "Normalization/Type"
            "Pretty/Readable"
            "TypeSynthesis/Spec"
            ];
          hsSourceDirs = [ "plutus-core/test" ];
          mainPath = [ "Spec.hs" ];
          };
        "plutus-ir-test" = {
          depends = [
            (hsPkgs."base" or (errorHandler.buildDepError "base"))
            (hsPkgs."plutus-core" or (errorHandler.buildDepError "plutus-core"))
            (hsPkgs."plutus-core".components.sublibs.plutus-core-testlib or (errorHandler.buildDepError "plutus-core:plutus-core-testlib"))
            (hsPkgs."flat" or (errorHandler.buildDepError "flat"))
            (hsPkgs."hedgehog" or (errorHandler.buildDepError "hedgehog"))
            (hsPkgs."megaparsec" or (errorHandler.buildDepError "megaparsec"))
            (hsPkgs."tasty" or (errorHandler.buildDepError "tasty"))
            (hsPkgs."tasty-hedgehog" or (errorHandler.buildDepError "tasty-hedgehog"))
            (hsPkgs."text" or (errorHandler.buildDepError "text"))
            ];
          buildable = true;
          modules = [ "NamesSpec" "ParserSpec" "TransformSpec" "TypeSpec" ];
          hsSourceDirs = [ "plutus-ir/test" ];
          mainPath = [ "Spec.hs" ];
          };
        "untyped-plutus-core-test" = {
          depends = [
            (hsPkgs."base" or (errorHandler.buildDepError "base"))
            (hsPkgs."bytestring" or (errorHandler.buildDepError "bytestring"))
            (hsPkgs."cardano-crypto-class" or (errorHandler.buildDepError "cardano-crypto-class"))
            (hsPkgs."hedgehog" or (errorHandler.buildDepError "hedgehog"))
            (hsPkgs."flat" or (errorHandler.buildDepError "flat"))
            (hsPkgs."lens" or (errorHandler.buildDepError "lens"))
            (hsPkgs."mtl" or (errorHandler.buildDepError "mtl"))
            (hsPkgs."plutus-core" or (errorHandler.buildDepError "plutus-core"))
            (hsPkgs."plutus-core".components.sublibs.plutus-core-testlib or (errorHandler.buildDepError "plutus-core:plutus-core-testlib"))
            (hsPkgs."plutus-core".components.sublibs.index-envs or (errorHandler.buildDepError "plutus-core:index-envs"))
            (hsPkgs."prettyprinter" or (errorHandler.buildDepError "prettyprinter"))
            (hsPkgs."pretty-show" or (errorHandler.buildDepError "pretty-show"))
            (hsPkgs."secp256k1-haskell" or (errorHandler.buildDepError "secp256k1-haskell"))
            (hsPkgs."tasty" or (errorHandler.buildDepError "tasty"))
            (hsPkgs."tasty-golden" or (errorHandler.buildDepError "tasty-golden"))
            (hsPkgs."tasty-hedgehog" or (errorHandler.buildDepError "tasty-hedgehog"))
            (hsPkgs."tasty-hunit" or (errorHandler.buildDepError "tasty-hunit"))
            (hsPkgs."text" or (errorHandler.buildDepError "text"))
            ];
          buildable = true;
          modules = [
            "Evaluation/Builtins"
            "Evaluation/Builtins/Common"
            "Evaluation/Builtins/Definition"
            "Evaluation/Builtins/MakeRead"
<<<<<<< HEAD
            "Evaluation/Builtins/SECP256k1"
=======
            "Evaluation/FreeVars"
>>>>>>> 3f93f74b
            "Evaluation/Golden"
            "Evaluation/Machines"
            "Transform/Simplify"
            "DeBruijn/Common"
            "DeBruijn/Scope"
            "DeBruijn/Spec"
            "DeBruijn/UnDeBruijnify"
            ];
          hsSourceDirs = [ "untyped-plutus-core/test" ];
          mainPath = [ "Spec.hs" ];
          };
        "traceToStacks-test" = {
          depends = [
            (hsPkgs."base" or (errorHandler.buildDepError "base"))
            (hsPkgs."bytestring" or (errorHandler.buildDepError "bytestring"))
            (hsPkgs."cassava" or (errorHandler.buildDepError "cassava"))
            (hsPkgs."tasty" or (errorHandler.buildDepError "tasty"))
            (hsPkgs."tasty-hunit" or (errorHandler.buildDepError "tasty-hunit"))
            (hsPkgs."text" or (errorHandler.buildDepError "text"))
            (hsPkgs."vector" or (errorHandler.buildDepError "vector"))
            ];
          buildable = true;
          modules = [ "Common" ];
          hsSourceDirs = [ "executables/traceToStacks" ];
          mainPath = [ "TestGetStacks.hs" ];
          };
        "index-envs-test" = {
          depends = [
            (hsPkgs."base" or (errorHandler.buildDepError "base"))
            (hsPkgs."plutus-core".components.sublibs.index-envs or (errorHandler.buildDepError "plutus-core:index-envs"))
            (hsPkgs."tasty" or (errorHandler.buildDepError "tasty"))
            (hsPkgs."tasty-hunit" or (errorHandler.buildDepError "tasty-hunit"))
            (hsPkgs."tasty-quickcheck" or (errorHandler.buildDepError "tasty-quickcheck"))
            ];
          buildable = true;
          hsSourceDirs = [ "index-envs/test" ];
          mainPath = [ "TestRAList.hs" ];
          };
        };
      benchmarks = {
        "cost-model-budgeting-bench" = {
          depends = [
            (hsPkgs."plutus-core" or (errorHandler.buildDepError "plutus-core"))
            (hsPkgs."base" or (errorHandler.buildDepError "base"))
            (hsPkgs."bytestring" or (errorHandler.buildDepError "bytestring"))
            (hsPkgs."criterion" or (errorHandler.buildDepError "criterion"))
            (hsPkgs."criterion-measurement" or (errorHandler.buildDepError "criterion-measurement"))
            (hsPkgs."deepseq" or (errorHandler.buildDepError "deepseq"))
            (hsPkgs."directory" or (errorHandler.buildDepError "directory"))
            (hsPkgs."hedgehog" or (errorHandler.buildDepError "hedgehog"))
            (hsPkgs."mtl" or (errorHandler.buildDepError "mtl"))
            (hsPkgs."optparse-applicative" or (errorHandler.buildDepError "optparse-applicative"))
            (hsPkgs."QuickCheck" or (errorHandler.buildDepError "QuickCheck"))
            (hsPkgs."quickcheck-instances" or (errorHandler.buildDepError "quickcheck-instances"))
            (hsPkgs."random" or (errorHandler.buildDepError "random"))
            (hsPkgs."text" or (errorHandler.buildDepError "text"))
            ];
          buildable = true;
          modules = [
            "Common"
            "CriterionExtensions"
            "Generators"
            "Benchmarks/Bool"
            "Benchmarks/ByteStrings"
            "Benchmarks/CryptoAndHashes"
            "Benchmarks/Data"
            "Benchmarks/Integers"
            "Benchmarks/Lists"
            "Benchmarks/Misc"
            "Benchmarks/Nops"
            "Benchmarks/Pairs"
            "Benchmarks/Strings"
            "Benchmarks/Tracing"
            "Benchmarks/Unit"
            ];
          hsSourceDirs = [ "cost-model/budgeting-bench" ];
          };
        "update-cost-model" = {
          depends = [
            (hsPkgs."plutus-core" or (errorHandler.buildDepError "plutus-core"))
            (hsPkgs."aeson-pretty" or (errorHandler.buildDepError "aeson-pretty"))
            (hsPkgs."barbies" or (errorHandler.buildDepError "barbies"))
            (hsPkgs."base" or (errorHandler.buildDepError "base"))
            (hsPkgs."bytestring" or (errorHandler.buildDepError "bytestring"))
            (hsPkgs."cassava" or (errorHandler.buildDepError "cassava"))
            (hsPkgs."exceptions" or (errorHandler.buildDepError "exceptions"))
            (hsPkgs."extra" or (errorHandler.buildDepError "extra"))
            (hsPkgs."inline-r" or (errorHandler.buildDepError "inline-r"))
            (hsPkgs."text" or (errorHandler.buildDepError "text"))
            (hsPkgs."vector" or (errorHandler.buildDepError "vector"))
            ];
          buildable = true;
          modules = [ "CostModelCreation" ];
          hsSourceDirs = [ "cost-model/create-cost-model" ];
          };
        "cost-model-test" = {
          depends = [
            (hsPkgs."base" or (errorHandler.buildDepError "base"))
            (hsPkgs."plutus-core" or (errorHandler.buildDepError "plutus-core"))
            (hsPkgs."barbies" or (errorHandler.buildDepError "barbies"))
            (hsPkgs."bytestring" or (errorHandler.buildDepError "bytestring"))
            (hsPkgs."cassava" or (errorHandler.buildDepError "cassava"))
            (hsPkgs."exceptions" or (errorHandler.buildDepError "exceptions"))
            (hsPkgs."extra" or (errorHandler.buildDepError "extra"))
            (hsPkgs."hedgehog" or (errorHandler.buildDepError "hedgehog"))
            (hsPkgs."inline-r" or (errorHandler.buildDepError "inline-r"))
            (hsPkgs."mmorph" or (errorHandler.buildDepError "mmorph"))
            (hsPkgs."template-haskell" or (errorHandler.buildDepError "template-haskell"))
            (hsPkgs."text" or (errorHandler.buildDepError "text"))
            (hsPkgs."vector" or (errorHandler.buildDepError "vector"))
            ];
          buildable = true;
          modules = [ "TH" "CostModelCreation" ];
          hsSourceDirs = [ "cost-model/test" "cost-model/create-cost-model" ];
          };
        "index-envs-bench" = {
          depends = [
            (hsPkgs."base" or (errorHandler.buildDepError "base"))
            (hsPkgs."plutus-core".components.sublibs.index-envs or (errorHandler.buildDepError "plutus-core:index-envs"))
            (hsPkgs."criterion" or (errorHandler.buildDepError "criterion"))
            (hsPkgs."random" or (errorHandler.buildDepError "random"))
            (hsPkgs."ral" or (errorHandler.buildDepError "ral"))
            ];
          buildable = true;
          hsSourceDirs = [ "index-envs/bench" ];
          };
        };
      };
    } // rec { src = (pkgs.lib).mkDefault ../plutus-core; }<|MERGE_RESOLUTION|>--- conflicted
+++ resolved
@@ -546,11 +546,8 @@
             "Evaluation/Builtins/Common"
             "Evaluation/Builtins/Definition"
             "Evaluation/Builtins/MakeRead"
-<<<<<<< HEAD
             "Evaluation/Builtins/SECP256k1"
-=======
             "Evaluation/FreeVars"
->>>>>>> 3f93f74b
             "Evaluation/Golden"
             "Evaluation/Machines"
             "Transform/Simplify"
