--- conflicted
+++ resolved
@@ -87,13 +87,10 @@
           (hsPkgs."servant" or (errorHandler.buildDepError "servant"))
           (hsPkgs."servant-client" or (errorHandler.buildDepError "servant-client"))
           (hsPkgs."servant-server" or (errorHandler.buildDepError "servant-server"))
-<<<<<<< HEAD
           (hsPkgs."servant-swagger-ui" or (errorHandler.buildDepError "servant-swagger-ui"))
           (hsPkgs."servant-openapi3" or (errorHandler.buildDepError "servant-openapi3"))
           (hsPkgs."openapi3" or (errorHandler.buildDepError "openapi3"))
-=======
           (hsPkgs."servant-options" or (errorHandler.buildDepError "servant-options"))
->>>>>>> 571f93e0
           (hsPkgs."tagged" or (errorHandler.buildDepError "tagged"))
           (hsPkgs."typed-protocols" or (errorHandler.buildDepError "typed-protocols"))
           (hsPkgs."typed-protocols-examples" or (errorHandler.buildDepError "typed-protocols-examples"))
