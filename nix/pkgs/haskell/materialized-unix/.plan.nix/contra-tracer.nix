{ system
  , compiler
  , flags
  , pkgs
  , hsPkgs
  , pkgconfPkgs
  , errorHandler
  , config
  , ... }:
  {
    flags = {};
    package = {
      specVersion = "1.10";
      identifier = { name = "contra-tracer"; version = "0.1.0.0"; };
      license = "Apache-2.0";
      copyright = "2019 IOHK";
      maintainer = "operations@iohk.io";
      author = "Neil Davies, Alexander Diemand, Andreas Triantafyllos";
      homepage = "";
      url = "";
      synopsis = "A simple interface for logging, tracing or monitoring.";
      description = "";
      buildType = "Simple";
      isLocal = true;
      detailLevel = "FullDetails";
      licenseFiles = [ "LICENSE" "NOTICE" ];
      dataDir = ".";
      dataFiles = [];
      extraSrcFiles = [ "README.md" ];
      extraTmpFiles = [];
      extraDocFiles = [];
      };
    components = {
      "library" = {
        depends = [
          (hsPkgs."base" or (errorHandler.buildDepError "base"))
          ] ++ (pkgs.lib).optional (compiler.isGhc && (compiler.version).lt "8.5") (hsPkgs."contravariant" or (errorHandler.buildDepError "contravariant"));
        buildable = true;
        modules = [ "Control/Tracer" "Control/Tracer/Observe" ];
        hsSourceDirs = [ "src" ];
        };
      };
<<<<<<< HEAD
    } // rec { src = (pkgs.lib).mkDefault .././.source-repository-packages/23; }
=======
    } // rec { src = (pkgs.lib).mkDefault .././.source-repository-packages/21; }
>>>>>>> 34aa9c32
<|MERGE_RESOLUTION|>--- conflicted
+++ resolved
@@ -40,8 +40,4 @@
         hsSourceDirs = [ "src" ];
         };
       };
-<<<<<<< HEAD
-    } // rec { src = (pkgs.lib).mkDefault .././.source-repository-packages/23; }
-=======
-    } // rec { src = (pkgs.lib).mkDefault .././.source-repository-packages/21; }
->>>>>>> 34aa9c32
+    } // rec { src = (pkgs.lib).mkDefault .././.source-repository-packages/21; }