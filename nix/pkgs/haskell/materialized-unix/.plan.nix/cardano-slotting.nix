--- conflicted
+++ resolved
@@ -54,8 +54,4 @@
         hsSourceDirs = [ "src" ];
         };
       };
-<<<<<<< HEAD
-    } // rec { src = (pkgs.lib).mkDefault .././.source-repository-packages/7; }
-=======
-    } // rec { src = (pkgs.lib).mkDefault .././.source-repository-packages/5; }
->>>>>>> 34aa9c32
+    } // rec { src = (pkgs.lib).mkDefault .././.source-repository-packages/5; }