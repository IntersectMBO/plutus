{ system
  , compiler
  , flags
  , pkgs
  , hsPkgs
  , pkgconfPkgs
  , errorHandler
  , config
  , ... }:
  {
    flags = {};
    package = {
      specVersion = "1.10";
      identifier = { name = "typed-protocols"; version = "0.1.0.0"; };
      license = "Apache-2.0";
      copyright = "2019 Input Output (Hong Kong) Ltd.";
      maintainer = "alex@well-typed.com, duncan@well-typed.com, marcin.szamotulski@iohk.io";
      author = "Alexander Vieth, Duncan Coutts, Marcin Szamotulski";
      homepage = "";
      url = "";
      synopsis = "A framework for strongly typed protocols";
      description = "";
      buildType = "Simple";
      isLocal = true;
      detailLevel = "FullDetails";
      licenseFiles = [ "LICENSE" "NOTICE" ];
      dataDir = ".";
      dataFiles = [];
      extraSrcFiles = [];
      extraTmpFiles = [];
      extraDocFiles = [];
      };
    components = {
      "library" = {
        depends = [
          (hsPkgs."base" or (errorHandler.buildDepError "base"))
          (hsPkgs."io-sim-classes" or (errorHandler.buildDepError "io-sim-classes"))
          ];
        buildable = true;
        modules = [
          "Network/TypedProtocol"
          "Network/TypedProtocol/Core"
          "Network/TypedProtocol/Pipelined"
          "Network/TypedProtocol/Driver"
          "Network/TypedProtocol/Proofs"
          ];
        hsSourceDirs = [ "src" ];
        };
      };
<<<<<<< HEAD
    } // rec { src = (pkgs.lib).mkDefault .././.source-repository-packages/12; }
=======
    } // rec { src = (pkgs.lib).mkDefault .././.source-repository-packages/10; }
>>>>>>> 34aa9c32
<|MERGE_RESOLUTION|>--- conflicted
+++ resolved
@@ -47,8 +47,4 @@
         hsSourceDirs = [ "src" ];
         };
       };
-<<<<<<< HEAD
-    } // rec { src = (pkgs.lib).mkDefault .././.source-repository-packages/12; }
-=======
-    } // rec { src = (pkgs.lib).mkDefault .././.source-repository-packages/10; }
->>>>>>> 34aa9c32
+    } // rec { src = (pkgs.lib).mkDefault .././.source-repository-packages/10; }