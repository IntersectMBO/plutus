--- conflicted
+++ resolved
@@ -117,8 +117,4 @@
           };
         };
       };
-<<<<<<< HEAD
-    } // rec { src = (pkgs.lib).mkDefault .././.source-repository-packages/26; }
-=======
-    } // rec { src = (pkgs.lib).mkDefault .././.source-repository-packages/24; }
->>>>>>> 34aa9c32
+    } // rec { src = (pkgs.lib).mkDefault .././.source-repository-packages/24; }