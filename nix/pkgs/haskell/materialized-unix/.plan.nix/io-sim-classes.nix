--- conflicted
+++ resolved
@@ -71,8 +71,4 @@
           };
         };
       };
-<<<<<<< HEAD
-    } // rec { src = (pkgs.lib).mkDefault .././.source-repository-packages/18; }
-=======
-    } // rec { src = (pkgs.lib).mkDefault .././.source-repository-packages/16; }
->>>>>>> 34aa9c32
+    } // rec { src = (pkgs.lib).mkDefault .././.source-repository-packages/16; }