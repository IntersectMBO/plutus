{ system
  , compiler
  , flags
  , pkgs
  , hsPkgs
  , pkgconfPkgs
  , errorHandler
  , config
  , ... }:
  {
    flags = {};
    package = {
      specVersion = "1.10";
      identifier = {
        name = "ouroboros-network-framework";
        version = "0.1.0.0";
        };
      license = "Apache-2.0";
      copyright = "2019 Input Output (Hong Kong) Ltd.";
      maintainer = "alex@well-typed.com, duncan@well-typed.com, marcin.szamotulski@iohk.io";
      author = "Alexander Vieth, Duncan Coutts, Marcin Szamotulski";
      homepage = "";
      url = "";
      synopsis = "";
      description = "";
      buildType = "Simple";
      isLocal = true;
      detailLevel = "FullDetails";
      licenseFiles = [ "LICENSE" "NOTICE" ];
      dataDir = ".";
      dataFiles = [];
      extraSrcFiles = [ "CHANGELOG.md" ];
      extraTmpFiles = [];
      extraDocFiles = [];
      };
    components = {
      "library" = {
        depends = [
          (hsPkgs."base" or (errorHandler.buildDepError "base"))
          (hsPkgs."async" or (errorHandler.buildDepError "async"))
          (hsPkgs."bytestring" or (errorHandler.buildDepError "bytestring"))
          (hsPkgs."cborg" or (errorHandler.buildDepError "cborg"))
          (hsPkgs."containers" or (errorHandler.buildDepError "containers"))
          (hsPkgs."dns" or (errorHandler.buildDepError "dns"))
          (hsPkgs."iproute" or (errorHandler.buildDepError "iproute"))
          (hsPkgs."hashable" or (errorHandler.buildDepError "hashable"))
          (hsPkgs."mtl" or (errorHandler.buildDepError "mtl"))
          (hsPkgs."nothunks" or (errorHandler.buildDepError "nothunks"))
          (hsPkgs."stm" or (errorHandler.buildDepError "stm"))
          (hsPkgs."text" or (errorHandler.buildDepError "text"))
          (hsPkgs."time" or (errorHandler.buildDepError "time"))
          (hsPkgs."quiet" or (errorHandler.buildDepError "quiet"))
          (hsPkgs."cardano-prelude" or (errorHandler.buildDepError "cardano-prelude"))
          (hsPkgs."contra-tracer" or (errorHandler.buildDepError "contra-tracer"))
          (hsPkgs."io-sim-classes" or (errorHandler.buildDepError "io-sim-classes"))
          (hsPkgs."network" or (errorHandler.buildDepError "network"))
          (hsPkgs."network-mux" or (errorHandler.buildDepError "network-mux"))
          (hsPkgs."typed-protocols" or (errorHandler.buildDepError "typed-protocols"))
          (hsPkgs."Win32-network" or (errorHandler.buildDepError "Win32-network"))
          (hsPkgs."serialise" or (errorHandler.buildDepError "serialise"))
          (hsPkgs."typed-protocols-examples" or (errorHandler.buildDepError "typed-protocols-examples"))
          ] ++ (pkgs.lib).optional (system.isWindows) (hsPkgs."Win32" or (errorHandler.buildDepError "Win32"));
        buildable = true;
        modules = [
          "Ouroboros/Network/Codec"
          "Ouroboros/Network/CodecCBORTerm"
          "Ouroboros/Network/Channel"
          "Ouroboros/Network/Driver"
          "Ouroboros/Network/Driver/Simple"
          "Ouroboros/Network/Driver/Limits"
          "Ouroboros/Network/ErrorPolicy"
          "Ouroboros/Network/IOManager"
          "Ouroboros/Network/Mux"
          "Ouroboros/Network/Util/ShowProxy"
          "Ouroboros/Network/Protocol/Handshake"
          "Ouroboros/Network/Protocol/Handshake/Type"
          "Ouroboros/Network/Protocol/Handshake/Codec"
          "Ouroboros/Network/Protocol/Handshake/Client"
          "Ouroboros/Network/Protocol/Handshake/Server"
          "Ouroboros/Network/Protocol/Handshake/Version"
          "Ouroboros/Network/Protocol/Handshake/Unversioned"
          "Ouroboros/Network/Protocol/Limits"
          "Ouroboros/Network/ConnectionId"
          "Ouroboros/Network/Server/ConnectionTable"
          "Ouroboros/Network/Server/Socket"
          "Ouroboros/Network/Server/RateLimiting"
          "Ouroboros/Network/Snocket"
          "Ouroboros/Network/Socket"
          "Ouroboros/Network/Subscription"
          "Ouroboros/Network/Subscription/Client"
          "Ouroboros/Network/Subscription/Dns"
          "Ouroboros/Network/Subscription/Ip"
          "Ouroboros/Network/Subscription/PeerState"
          "Ouroboros/Network/Subscription/Subscriber"
          "Ouroboros/Network/Subscription/Worker"
          ];
        hsSourceDirs = [ "src" ];
        };
      exes = {
        "demo-ping-pong" = {
          depends = [
            (hsPkgs."base" or (errorHandler.buildDepError "base"))
            (hsPkgs."async" or (errorHandler.buildDepError "async"))
            (hsPkgs."bytestring" or (errorHandler.buildDepError "bytestring"))
            (hsPkgs."cborg" or (errorHandler.buildDepError "cborg"))
            (hsPkgs."containers" or (errorHandler.buildDepError "containers"))
            (hsPkgs."directory" or (errorHandler.buildDepError "directory"))
            (hsPkgs."network" or (errorHandler.buildDepError "network"))
            (hsPkgs."stm" or (errorHandler.buildDepError "stm"))
            (hsPkgs."text" or (errorHandler.buildDepError "text"))
            (hsPkgs."contra-tracer" or (errorHandler.buildDepError "contra-tracer"))
            (hsPkgs."io-sim-classes" or (errorHandler.buildDepError "io-sim-classes"))
            (hsPkgs."network-mux" or (errorHandler.buildDepError "network-mux"))
            (hsPkgs."ouroboros-network-framework" or (errorHandler.buildDepError "ouroboros-network-framework"))
            (hsPkgs."typed-protocols" or (errorHandler.buildDepError "typed-protocols"))
            (hsPkgs."typed-protocols-examples" or (errorHandler.buildDepError "typed-protocols-examples"))
            ] ++ (pkgs.lib).optionals (system.isWindows) [
            (hsPkgs."Win32-network" or (errorHandler.buildDepError "Win32-network"))
            (hsPkgs."Win32" or (errorHandler.buildDepError "Win32"))
            ];
          buildable = true;
          modules = [ "Network/TypedProtocol/PingPong/Codec/CBOR" ];
          hsSourceDirs = [ "demo" "test" ];
          mainPath = [
            "ping-pong.hs"
            ] ++ (pkgs.lib).optional (system.isWindows) "";
          };
        };
      tests = {
        "test" = {
          depends = [
            (hsPkgs."base" or (errorHandler.buildDepError "base"))
            (hsPkgs."bytestring" or (errorHandler.buildDepError "bytestring"))
            (hsPkgs."cborg" or (errorHandler.buildDepError "cborg"))
            (hsPkgs."containers" or (errorHandler.buildDepError "containers"))
            (hsPkgs."directory" or (errorHandler.buildDepError "directory"))
            (hsPkgs."dns" or (errorHandler.buildDepError "dns"))
            (hsPkgs."iproute" or (errorHandler.buildDepError "iproute"))
            (hsPkgs."network" or (errorHandler.buildDepError "network"))
            (hsPkgs."serialise" or (errorHandler.buildDepError "serialise"))
            (hsPkgs."text" or (errorHandler.buildDepError "text"))
            (hsPkgs."time" or (errorHandler.buildDepError "time"))
            (hsPkgs."QuickCheck" or (errorHandler.buildDepError "QuickCheck"))
            (hsPkgs."tasty" or (errorHandler.buildDepError "tasty"))
            (hsPkgs."tasty-quickcheck" or (errorHandler.buildDepError "tasty-quickcheck"))
            (hsPkgs."contra-tracer" or (errorHandler.buildDepError "contra-tracer"))
            (hsPkgs."io-sim" or (errorHandler.buildDepError "io-sim"))
            (hsPkgs."io-sim-classes" or (errorHandler.buildDepError "io-sim-classes"))
            (hsPkgs."network-mux" or (errorHandler.buildDepError "network-mux"))
            (hsPkgs."ouroboros-network-framework" or (errorHandler.buildDepError "ouroboros-network-framework"))
            (hsPkgs."ouroboros-network-testing" or (errorHandler.buildDepError "ouroboros-network-testing"))
            (hsPkgs."typed-protocols" or (errorHandler.buildDepError "typed-protocols"))
            (hsPkgs."typed-protocols-examples" or (errorHandler.buildDepError "typed-protocols-examples"))
            ] ++ (pkgs.lib).optionals (system.isWindows) [
            (hsPkgs."Win32-network" or (errorHandler.buildDepError "Win32-network"))
            (hsPkgs."Win32" or (errorHandler.buildDepError "Win32"))
            ];
          buildable = true;
          modules = [
            "Network/TypedProtocol/PingPong/Codec/CBOR"
            "Network/TypedProtocol/ReqResp/Codec/CBOR"
            "Test/Network/TypedProtocol/PingPong/Codec"
            "Test/Network/TypedProtocol/ReqResp/Codec"
            "Test/Ouroboros/Network/Driver"
            "Test/Ouroboros/Network/Orphans"
            "Test/Ouroboros/Network/Socket"
            "Test/Ouroboros/Network/Subscription"
            "Test/Ouroboros/Network/RateLimiting"
            ];
          hsSourceDirs = [ "test" ];
          mainPath = [ "Main.hs" ];
          };
        };
      };
<<<<<<< HEAD
    } // rec { src = (pkgs.lib).mkDefault .././.source-repository-packages/16; }
=======
    } // rec { src = (pkgs.lib).mkDefault .././.source-repository-packages/14; }
>>>>>>> 34aa9c32
<|MERGE_RESOLUTION|>--- conflicted
+++ resolved
@@ -172,8 +172,4 @@
           };
         };
       };
-<<<<<<< HEAD
-    } // rec { src = (pkgs.lib).mkDefault .././.source-repository-packages/16; }
-=======
-    } // rec { src = (pkgs.lib).mkDefault .././.source-repository-packages/14; }
->>>>>>> 34aa9c32
+    } // rec { src = (pkgs.lib).mkDefault .././.source-repository-packages/14; }