--- conflicted
+++ resolved
@@ -51,8 +51,4 @@
           };
         };
       };
-<<<<<<< HEAD
-    } // rec { src = (pkgs.lib).mkDefault .././.source-repository-packages/33; }
-=======
-    } // rec { src = (pkgs.lib).mkDefault .././.source-repository-packages/31; }
->>>>>>> 34aa9c32
+    } // rec { src = (pkgs.lib).mkDefault .././.source-repository-packages/31; }