--- conflicted
+++ resolved
@@ -108,8 +108,4 @@
           };
         };
       };
-<<<<<<< HEAD
-    } // rec { src = (pkgs.lib).mkDefault .././.source-repository-packages/20; }
-=======
-    } // rec { src = (pkgs.lib).mkDefault .././.source-repository-packages/18; }
->>>>>>> 34aa9c32
+    } // rec { src = (pkgs.lib).mkDefault .././.source-repository-packages/18; }