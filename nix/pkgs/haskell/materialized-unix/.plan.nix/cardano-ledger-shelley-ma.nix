--- conflicted
+++ resolved
@@ -71,8 +71,4 @@
         hsSourceDirs = [ "src" ];
         };
       };
-<<<<<<< HEAD
-    } // rec { src = (pkgs.lib).mkDefault .././.source-repository-packages/35; }
-=======
-    } // rec { src = (pkgs.lib).mkDefault .././.source-repository-packages/33; }
->>>>>>> 34aa9c32
+    } // rec { src = (pkgs.lib).mkDefault .././.source-repository-packages/33; }