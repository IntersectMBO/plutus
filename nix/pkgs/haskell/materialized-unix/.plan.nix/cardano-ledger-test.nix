--- conflicted
+++ resolved
@@ -119,8 +119,4 @@
           ];
         };
       };
-<<<<<<< HEAD
-    } // rec { src = (pkgs.lib).mkDefault .././.source-repository-packages/30; }
-=======
-    } // rec { src = (pkgs.lib).mkDefault .././.source-repository-packages/28; }
->>>>>>> 34aa9c32
+    } // rec { src = (pkgs.lib).mkDefault .././.source-repository-packages/28; }