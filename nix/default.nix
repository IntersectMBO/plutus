{ system ? builtins.currentSystem
, crossSystem ? null
, config ? { }
, overlays ? [ ]
, sourcesOverride ? { }
, rev ? null
, checkMaterialization ? false
}:
let
  sources = import ./sources.nix { inherit pkgs; }
    // sourcesOverride;
  iohkNix = import sources.iohk-nix { };
  haskellNix = import sources."haskell.nix" {
    sourcesOverride = {
      hackage = sources."hackage.nix";
      stackage = sources."stackage.nix";
    };
  };

  extraOverlays =
    # Haskell.nix (https://github.com/input-output-hk/haskell.nix)
    haskellNix.overlays
    # haskell-nix.haskellLib.extra: some useful extra utility functions for haskell.nix
    ++ iohkNix.overlays.haskell-nix-extra
    # iohkNix: nix utilities and niv:
    ++ iohkNix.overlays.iohkNix
    # our own overlays:
    ++ [
      # Modifications to derivations from nixpkgs
      (import ./overlays/nixpkgs-overrides.nix)
      # This contains musl-specific stuff, but it's all guarded by appropriate host-platform
      # checks, so we can include it unconditionally
      (import ./overlays/musl.nix)
<<<<<<< HEAD
      # add pre-commit-hooks which isn't available in 20.03
      (import ./overlays/pre-commit-hooks.nix)
      # fix r-modules
      (import ./overlays/r.nix)
=======
>>>>>>> d75b2e58
    ];

  pkgs = import sources.nixpkgs {
    inherit system crossSystem;
    overlays = extraOverlays ++ overlays;
    config = haskellNix.config // config;
  };

  pkgsMusl = import sources.nixpkgs {
    system = "x86_64-linux";
    crossSystem = pkgs.lib.systems.examples.musl64;
    overlays = extraOverlays ++ overlays;
    config = haskellNix.config // config;
  };

  pkgsLocal = import ./pkgs { inherit rev pkgs pkgsMusl checkMaterialization sources; };

in
{
  inherit pkgs pkgsMusl pkgsLocal;
}<|MERGE_RESOLUTION|>--- conflicted
+++ resolved
@@ -31,13 +31,10 @@
       # This contains musl-specific stuff, but it's all guarded by appropriate host-platform
       # checks, so we can include it unconditionally
       (import ./overlays/musl.nix)
-<<<<<<< HEAD
       # add pre-commit-hooks which isn't available in 20.03
       (import ./overlays/pre-commit-hooks.nix)
       # fix r-modules
       (import ./overlays/r.nix)
-=======
->>>>>>> d75b2e58
     ];
 
   pkgs = import sources.nixpkgs {
