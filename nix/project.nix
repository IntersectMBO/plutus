--- conflicted
+++ resolved
@@ -44,20 +44,6 @@
         # Common 
         {
           packages = {
-<<<<<<< HEAD
-            # # In this case we can just propagate the native dependencies for the build of
-            # # the test executable, which are actually set up right (we have a
-            # # build-tool-depends on the executable we need)
-            # # I'm slightly surprised this works, hooray for laziness!
-            # plutus-metatheory.components.tests.test-simple.preCheck =
-            #   let
-            #     cmp = config.hsPkgs.plutus-metatheory.components.tests.test-simple;
-            #     deps = cmp.executableToolDepends;
-            #   in
-            #   ''PATH=${lib.makeBinPath deps}:$PATH'';
-
-=======
->>>>>>> fda7740f
             # plutus-metatheory needs agda with the stdlib around for the custom setup
             # I can't figure out a way to apply this as a blanket change for all the
             # components in the package, oh well
