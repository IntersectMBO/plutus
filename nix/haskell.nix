--- conflicted
+++ resolved
@@ -22,12 +22,8 @@
     };
     # This turns the output into a fixed-output derivation, which speeds things
     # up, but means we need to invalidate this hash when we change stack.yaml.
-<<<<<<< HEAD
     stack-sha256 = "0w68hxv3yxpl2d09x9vz2h5xwm4klb0sqrfmqrzad5avb6pl3qbf";
-=======
-    stack-sha256 = "0v5dc0ca3q5ih0lhjafdpz66syjfv8mndnpqiqm3laq1x0r98ccb";
->>>>>>> c5f987dd
-    inherit checkMaterialization;
+inherit checkMaterialization;
     modules = [
         {
           # Borrowed from https://github.com/input-output-hk/haskell.nix/pull/427
