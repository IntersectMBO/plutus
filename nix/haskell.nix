--- conflicted
+++ resolved
@@ -14,11 +14,7 @@
 }:
 
 let
-<<<<<<< HEAD
   r-packages = with pkgs.rPackages; [ pkgs.R tidyverse dplyr stringr MASS plotly shiny shinyjs purrr ];
-=======
-  r-packages = with rPackages; [ R tidyverse dplyr stringr MASS ];
->>>>>>> d75b2e58
   agdaWithStdlib = agdaPackages.agda.withPackages [ agdaPackages.standard-library ];
   project = haskell-nix.stackProject' {
     # This is incredibly difficult to get right, almost everything goes wrong, see https://github.com/input-output-hk/haskell.nix/issues/496
