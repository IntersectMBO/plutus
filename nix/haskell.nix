############################################################################
# Builds Haskell packages with Haskell.nix
############################################################################
{ lib
, stdenv
, pkgs
, haskell-nix
, buildPackages
, metatheory
, checkMaterialization
}:

let
  pkgSet = haskell-nix.stackProject {
    # This is incredibly difficult to get right, almost everything goes wrong, see https://github.com/input-output-hk/haskell.nix/issues/496
    src = let root = ../.; in haskell-nix.haskellLib.cleanSourceWith {
      filter = pkgs.nix-gitignore.gitignoreFilter (pkgs.nix-gitignore.gitignoreCompileIgnore [../.gitignore] root) root;
      src =  root;
      # Otherwise this depends on the name in the parent directory, which reduces caching, and is
      # particularly bad on Hercules, see https://github.com/hercules-ci/support/issues/40
      name = "plutus";
    };
    # This turns the output into a fixed-output derivation, which speeds things
    # up, but means we need to invalidate this hash when we change stack.yaml.
<<<<<<< HEAD

    stack-sha256 = "0hxlrbcq42yripy6icsc0q4rf5j16w0ysdzn3m4g331pwgl9z3v0";
=======
    stack-sha256 = "1sd3az0vwaizv80z69njjrl9rprzfrvrnh2n8qqdkapqlvd0bz7j";
>>>>>>> 5d1207d6
    inherit checkMaterialization;
    modules = [
        {
          # Borrowed from https://github.com/input-output-hk/haskell.nix/pull/427
          # This corresponds to the set of packages that comes with GHC. We are
          # here saying that we must get them from GHC itself, rather than trying
          # to "re-install" them into the package database.
          nonReinstallablePkgs =
            [ "rts" "ghc-heap" "ghc-prim" "integer-gmp" "integer-simple" "base"
              "deepseq" "array" "ghc-boot-th" "pretty" "template-haskell"
              "ghc-boot"
              "ghc" "Cabal" "Win32" "array" "binary" "bytestring" "containers"
              "directory" "filepath" "ghc-boot" "ghc-compact" "ghc-prim"
              "ghci" "haskeline"
              "hpc"
              "mtl" "parsec" "process" "text" "time" "transformers"
              "unix" "xhtml"
              "stm" "terminfo"
            ];

          packages = {
            # See https://github.com/input-output-hk/plutus/issues/1213
            marlowe.doHaddock = false;
            plutus-use-cases.doHaddock = false;
            plutus-scb.doHaddock = false;
            plutus-ledger.doHaddock = false;
            # FIXME: Haddock mysteriously gives a spurious missing-home-modules warning
            plutus-tx-plugin.doHaddock = false;

            # Fix missing executables on the paths of the test runners. This is arguably
            # a bug, and the fix is a bit of a hack.
            marlowe-hspec.components.tests.marlowe-hspec-test.preCheck = ''
              PATH=${lib.makeBinPath [ pkgs.z3 ]}:$PATH
            '';
            marlowe-symbolic.components.tests.marlowe-symbolic-test.preCheck = ''
              PATH=${lib.makeBinPath [ pkgs.z3 ]}:$PATH
            '';
            # In this case we can just propagate the native dependencies for the build of the test executable,
            # which are actually set up right (we have a build-tool-depends on the executable we need)
            # I'm slightly surprised this works, hooray for laziness!
            plc-agda.components.tests.test-plc-agda.preCheck = ''
              PATH=${lib.makeBinPath pkgSet.plc-agda.components.tests.test-plc-agda.executableToolDepends }:$PATH
            '';
            # FIXME: Somehow this is broken even with setting the path up as above
            plc-agda.components.tests.test2-plc-agda.doCheck = false;

            # plc-agda is compiled from the Haskell source files generated from the Agda
            plc-agda.src = "${metatheory.plutus-metatheory-compiled}/share/agda";

            # Werror everything. This is a pain, see https://github.com/input-output-hk/haskell.nix/issues/519
            deployment-server.package.ghcOptions = "-Werror";
            iots-export.package.ghcOptions = "-Werror";
            language-plutus-core.package.ghcOptions = "-Werror";
            marlowe.package.ghcOptions = "-Werror";
            marlowe-hspec.package.ghcOptions = "-Werror";
            marlowe-symbolic.package.ghcOptions = "-Werror";
            marlowe-playground-server.package.ghcOptions = "-Werror";
            playground-common.package.ghcOptions = "-Werror";
            # FIXME: has warnings
            #plc-agda.package.ghcOptions = "-Werror";
            plutus-book.package.ghcOptions = "-Werror";
            plutus-contract.package.ghcOptions = "-Werror";
            plutus-contract-tasty.package.ghcOptions = "-Werror";
            plutus-emulator.package.ghcOptions = "-Werror";
            plutus-ir.package.ghcOptions = "-Werror";
            plutus-ledger.package.ghcOptions = "-Werror";
            plutus-playground-lib.package.ghcOptions = "-Werror";
            plutus-playground-server.package.ghcOptions = "-Werror";
            plutus-scb.package.ghcOptions = "-Werror";
            plutus-tx.package.ghcOptions = "-Werror";
            plutus-tx-plugin.package.ghcOptions = "-Werror";
            plutus-tutorial.package.ghcOptions = "-Werror";
            plutus-use-cases.package.ghcOptions = "-Werror";
          };
        }
     ];
  };

in
  pkgSet<|MERGE_RESOLUTION|>--- conflicted
+++ resolved
@@ -22,12 +22,7 @@
     };
     # This turns the output into a fixed-output derivation, which speeds things
     # up, but means we need to invalidate this hash when we change stack.yaml.
-<<<<<<< HEAD
-
-    stack-sha256 = "0hxlrbcq42yripy6icsc0q4rf5j16w0ysdzn3m4g331pwgl9z3v0";
-=======
-    stack-sha256 = "1sd3az0vwaizv80z69njjrl9rprzfrvrnh2n8qqdkapqlvd0bz7j";
->>>>>>> 5d1207d6
+    stack-sha256 = "12c36c3b9ip6186kmsgi1mf79hi6r3vn9r6qrfmmsnrjm73h81s4";
     inherit checkMaterialization;
     modules = [
         {
