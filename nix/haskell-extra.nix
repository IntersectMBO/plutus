--- conflicted
+++ resolved
@@ -8,18 +8,12 @@
 {
   cabal-install = pkgs.haskell-nix.hackage-package {
     name = "cabal-install";
-<<<<<<< HEAD
-    version = "3.0.0.0";
-    inherit compiler-nix-name index-state checkMaterialization;
-    # Invalidate and update if you change the version or index-state
-    plan-sha256 = {
-    }.${compiler-nix-name};
-=======
     version = "3.2.0.0";
     inherit index-state checkMaterialization;
     # Invalidate and update if you change the version or index-state
-    plan-sha256 = "1pah0hdljyppj51dwa0s8yjmi9dv75xqsk6fghlsz7a3r0dchcss";
->>>>>>> 607b6716
+    plan-sha256 = {
+      ghc883 = "1pah0hdljyppj51dwa0s8yjmi9dv75xqsk6fghlsz7a3r0dchcss";
+    }.${compiler-nix-name};
   };
   stylish-haskell = pkgs.haskell-nix.hackage-package {
     name = "stylish-haskell";
@@ -66,8 +60,8 @@
           packages.haskell-language-server.doCheck = false;
         }];
       };
-<<<<<<< HEAD
-    in hspkgs.haskell-language-server;
+    in { haskell-language-server = hspkgs.haskell-language-server; hie-bios = hspkgs.hie-bios; })
+  hie-bios haskell-language-server;
   ghcide = (pkgs.haskell-nix.cabalProject {
     name = "ghcide";
     src = sources.ghcide;
@@ -94,10 +88,6 @@
       packages.hie-bios.src = sources.hie-bios;
     })];
   }).ghcide;
-=======
-    in { haskell-language-server = hspkgs.haskell-language-server; hie-bios = hspkgs.hie-bios; })
-  hie-bios haskell-language-server;
->>>>>>> 607b6716
   purty =
     let hspkgs = pkgs.haskell-nix.stackProject {
         src = pkgs.fetchFromGitLab {
