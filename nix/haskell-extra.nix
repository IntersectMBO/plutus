--- conflicted
+++ resolved
@@ -45,11 +45,7 @@
           }."${location}"."${tag}";
         inherit index-state checkMaterialization;
         # Invalidate and update if you change the version
-<<<<<<< HEAD
-        plan-sha256 = "0v9r3d11y595w7zrn7zrcxbcvjph5q8qj4fnig4sff99wcm038ab";
-=======
         plan-sha256 = "16b8ccn52fs8vn03iysmrna265rkcybhy6py356qr127wrv7ka56";
->>>>>>> 068817f5
         compiler-nix-name = "ghc883";
         modules = [{
           # Tests don't pass for some reason, but this is a somewhat random revision.
