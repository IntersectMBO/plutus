--- conflicted
+++ resolved
@@ -86,10 +86,7 @@
           "Language/Plutus/Contract/State"
           "Language/Plutus/Contract/Schema"
           "Language/Plutus/Contract/Trace"
-<<<<<<< HEAD
-=======
           "Language/Plutus/Contract/Trace/RequestHandler"
->>>>>>> 068817f5
           "Language/Plutus/Contract/IOTS"
           "Language/Plutus/Contract/Servant"
           "Language/Plutus/Contract/Resumable"
