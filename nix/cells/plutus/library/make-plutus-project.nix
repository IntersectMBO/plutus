{ inputs, cell }:

{ compiler-nix-name ? cell.library.ghc-compiler-nix-name }:

let
  project = cell.library.haskell-nix.cabalProject' ({ pkgs, lib, ... }: {

    inherit compiler-nix-name;

    # This is incredibly difficult to get right, almost everything goes wrong,
    # see https://github.com/input-output-hk/haskell.nix/issues/496
    src = cell.library.haskell-nix.haskellLib.cleanSourceWith {

      src = inputs.self.outPath;

      # Otherwise this depends on the name in the parent directory, which reduces caching, and is
      # particularly bad on Hercules, see https://github.com/hercules-ci/support/issues/40
      name = "plutus";
    };

    shell = {
      # We don't currently use this.
      withHoogle = false;


      # We would expect R to be pulled in automatically as it's a dependency of
      # plutus-core, but it appears it is not, so we need to be explicit about
      # the dependency on R here.  Adding it as a buildInput will ensure it's
      # added to the pkg-config env var.
      buildInputs = [ pkgs.R ];
    };

    inputMap = { "https://input-output-hk.github.io/cardano-haskell-packages" = inputs.CHaP; };
    # No source-repository-packages right now
    sha256map = {
      "https://github.com/input-output-hk/cardano-base"."611f70d3058a641410f7e17436ac46ee4abaaf3b" =
        "sha256-rhcHYnYo2hVEf/A+QAfVgoXlZLcZMwX5pmmQPeu4m78=";
    };

    # TODO: move this into the cabal.project using the new conditional support?
    # Configuration settings needed for cabal configure to work when cross compiling
    # for windows. We can't use `modules` for these as `modules` are only applied
    # after cabal has been configured.
    cabalProjectLocal = lib.optionalString pkgs.stdenv.hostPlatform.isWindows ''
      -- When cross compiling for windows we don't have a `ghc` package, so use
      -- the `plutus-ghc-stub` package instead.
      package plutus-tx-plugin
        flags: +use-ghc-stub

      -- Exclude test that use `doctest`.  They will not work for windows
      -- cross compilation and `cabal` will not be able to make a plan.
      package prettyprinter-configurable
        tests: False
    '';

    modules = [

      # Cross compiling
      ({ pkgs, ... }: lib.mkIf (pkgs.stdenv.hostPlatform != pkgs.stdenv.buildPlatform) {
        packages = {
          # Things that need plutus-tx-plugin
          plutus-benchmark.package.buildable = false;
          plutus-tx-plugin.package.buildable = false;
          # Needs agda
          plutus-metatheory.package.buildable = false;
          # These need R
          plutus-core.components.benchmarks.cost-model-test.buildable = lib.mkForce false;
          plutus-core.components.exes.generate-cost-model.buildable = lib.mkForce false;
          # This contains support for doing testing, so we're not interested in cross-compiling it
          plutus-conformance.package.buildable = false;
        };
      })

      # Windows
      ({ pkgs, ... }:
        lib.mkIf (pkgs.stdenv.hostPlatform.isWindows) {
          packages = {
            # These three tests try to use `diff` and the following could be used to make
            # the linux version of diff available.  Unfortunately the paths passed to it
            # are windows style.
            # plutus-core.components.tests.plutus-core-test.build-tools =
            #   [ pkgs.buildPackages.diffutils ];
            # plutus-core.components.tests.plutus-ir-test.build-tools =
            #   [ pkgs.buildPackages.diffutils ];
            # plutus-core.components.tests.untyped-plutus-core-test.build-tools =
            #   [ pkgs.buildPackages.diffutils ];
            plutus-core.components.tests.plutus-core-test.buildable = lib.mkForce false;
            plutus-core.components.tests.plutus-ir-test.buildable = lib.mkForce false;
            plutus-core.components.tests.untyped-plutus-core-test.buildable = lib.mkForce false;
          };
        })

      # Darwin
      (lib.mkIf (pkgs.stdenv.hostPlatform.isDarwin) {
        packages = {
          # These fail on Darwin with strange errors and I don't know why
          # > Error: C stack usage  17556409549320 is too close to the limit
          # > Fatal error: unable to initialize the JI
          plutus-core.components.exes.generate-cost-model.buildable = lib.mkForce false;
          plutus-core.components.benchmarks.cost-model-test.buildable = lib.mkForce false;
        };
      })

      # Common
      ({ pkgs, config, ... }: {
        packages = {
          # Packages we just don't want docs for
          plutus-benchmark.doHaddock = false;

          # FIXME: Haddock mysteriously gives a spurious missing-home-modules warning
          plutus-tx-plugin.doHaddock = false;

          # In this case we can just propagate the native dependencies for the build of
          # the test executable, which are actually set up right (we have a
          # build-tool-depends on the executable we need)
          # I'm slightly surprised this works, hooray for laziness!
          plutus-metatheory.components.tests.test1.preCheck =
            let
              cmp = project.hsPkgs.plutus-metatheory.components.tests.test1;
              deps = cmp.executableToolDepends;
            in
            ''PATH=${lib.makeBinPath deps }:$PATH'';

          # FIXME: Somehow this is broken even with setting the path up as above
          plutus-metatheory.components.tests.test2.doCheck = false;

          # plutus-metatheory needs agda with the stdlib around for the custom setup
          # I can't figure out a way to apply this as a blanket change for all the
          # components in the package, oh well
          plutus-metatheory.components.library.build-tools = [ cell.packages.agda-with-stdlib ];
          plutus-metatheory.components.exes.plc-agda.build-tools = [ cell.packages.agda-with-stdlib ]; # editorconfig-checker-disable-line
          plutus-metatheory.components.tests.test1.build-tools = [ cell.packages.agda-with-stdlib ];
          plutus-metatheory.components.tests.test2.build-tools = [ cell.packages.agda-with-stdlib ];
          plutus-metatheory.components.tests.test3.build-tools = [ cell.packages.agda-with-stdlib ];

          plutus-core.components.benchmarks.update-cost-model = {
            build-tools = [ cell.library.r-with-packages ];
            # Seems to be broken on darwin for some reason
            platforms = lib.platforms.linux;
          };

          plutus-core.components.benchmarks.cost-model-test = {
            build-tools = [ cell.library.r-with-packages ];
            # Seems to be broken on darwin for some reason
            platforms = lib.platforms.linux;
          };

          # External package settings
          inline-r.ghcOptions = [ "-XStandaloneKindSignatures" ];

          # Honestly not sure why we need this, it has a mysterious unused dependency on "m"
          # This will go away when we upgrade nixpkgs and things use ieee754 anyway.
          ieee.components.library.libs = lib.mkForce [ ];
<<<<<<< HEAD

          # See https://github.com/input-output-hk/iohk-nix/pull/488
          cardano-crypto-praos.components.library.pkgconfig = lib.mkForce [
            [ pkgs.libsodium-vrf ]
          ];
          cardano-crypto-class.components.library.pkgconfig = lib.mkForce [
            [ pkgs.libsodium-vrf pkgs.secp256k1 pkgs.blst ]
          ];
=======
>>>>>>> 84d46e88
        };
      })

      # -Werror for CI
      # Only enable on the newer compilers. We don't care about warnings on the old ones,
      # and sometimes it's hard to be warning free on all compilers, e.g. the unused
      # packages warning is bad in 8.10.7 (https://gitlab.haskell.org/ghc/ghc/-/merge_requests/6130)
      (lib.mkIf (compiler-nix-name != "ghc8107") {
        packages = {
          # Werror everything.
          # This is a pain, see https://github.com/input-output-hk/haskell.nix/issues/519
          plutus-core.ghcOptions = [ "-Werror" ];

          # FIXME: has warnings in generated code
          #plutus-metatheory.package.ghcOptions = "-Werror";

          plutus-benchmark.ghcOptions = [ "-Werror" ];
          plutus-ledger-api.ghcOptions = [ "-Werror" ];
          plutus-tx.ghcOptions = [ "-Werror" ];
          plutus-tx-plugin.ghcOptions = [ "-Werror" ];

          # This package's tests require doctest, which generates Haskell source
          # code. However, it does not add derivation strategies in said code,
          # which will fail the build with -Werror. Furthermore, barring an
          # upstream fix, there's nothing we can do about it other than
          # disabling -Werror on it.
          # prettyprinter-configurable.ghcOptions = [ "-Werror" ];
        };
      })

    ];
  });
in
project
<|MERGE_RESOLUTION|>--- conflicted
+++ resolved
@@ -151,17 +151,6 @@
           # Honestly not sure why we need this, it has a mysterious unused dependency on "m"
           # This will go away when we upgrade nixpkgs and things use ieee754 anyway.
           ieee.components.library.libs = lib.mkForce [ ];
-<<<<<<< HEAD
-
-          # See https://github.com/input-output-hk/iohk-nix/pull/488
-          cardano-crypto-praos.components.library.pkgconfig = lib.mkForce [
-            [ pkgs.libsodium-vrf ]
-          ];
-          cardano-crypto-class.components.library.pkgconfig = lib.mkForce [
-            [ pkgs.libsodium-vrf pkgs.secp256k1 pkgs.blst ]
-          ];
-=======
->>>>>>> 84d46e88
         };
       })
 
