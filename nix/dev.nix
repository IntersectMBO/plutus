{ pkgs, haskell, easyPS }:
pkgs.recurseIntoAttrs (rec {
  # Packages which are useful during development, but we don't depend upon directly to build our stuff
  packages = pkgs.recurseIntoAttrs {
    # See comment on the definition about it not working
    #cabal-install = haskell.extraPackages.cabal-install.components.exes.cabal;
    stylish-haskell = haskell.extraPackages.stylish-haskell.components.exes.stylish-haskell;
    hlint = haskell.extraPackages.hlint.components.exes.hlint;
    haskell-language-server = haskell.extraPackages.haskell-language-server.components.exes.haskell-language-server;
    purty = haskell.extraPackages.purty.components.exes.purty;
    purs = easyPS.purs;
    spago = easyPS.spago;
  };

  haskellNixRoots = pkgs.haskell-nix.haskellNixRoots;

  scripts = pkgs.recurseIntoAttrs {
    updateMaterialized = haskell.project.stack-nix.passthru.updateMaterialized;

<<<<<<< HEAD
    fixStylishHaskell = pkgs.writeShellScript "fix-stylish-haskell" ''
=======
    fixStylishHaskell = pkgs.writeScriptBin "fix-stylish-haskell" ''
>>>>>>> 068817f5
      ${pkgs.git}/bin/git diff > pre-stylish.diff
      ${pkgs.fd}/bin/fd \
        --extension hs \
        --exclude '*/dist/*' \
        --exclude '*/docs/*' \
        --exec ${packages.stylish-haskell}/bin/stylish-haskell -i {}
      ${pkgs.git}/bin/git diff > post-stylish.diff
      diff pre-stylish.diff post-stylish.diff > /dev/null
      if [ $? != 0 ]
      then
        echo "Changes by stylish have been made. Please commit them."
      else
        echo "No stylish changes were made."
      fi
      rm pre-stylish.diff post-stylish.diff
      exit
    '';

    fixPurty = pkgs.writeScriptBin "fix-purty" ''
      ${pkgs.git}/bin/git diff > pre-purty.diff
      ${pkgs.fd}/bin/fd \
        --extension purs \
        --exclude '*/.psc-package/*' \
        --exclude '*/.spago/*' \
        --exclude '*/node_modules/*' \
        --exclude '*/generated/*' \
        --exec ${packages.purty}/bin/purty --write {}
      ${pkgs.git}/bin/git diff > post-purty.diff
      diff pre-purty.diff post-purty.diff > /dev/null
      if [ $? != 0 ]
      then
        echo "Changes by purty have been made. Please commit them."
      else
        echo "No purty changes were made."
      fi
      rm pre-purty.diff post-purty.diff
      exit
    '';

    # See note on 'easyPS' in 'default.nix'
    updateClientDeps = pkgs.lib.meta.addMetaAttrs { platforms = pkgs.lib.platforms.linux; } (pkgs.writeScriptBin "update-client-deps" ''
      set -eou pipefail

      export PATH=${pkgs.gccStdenv.lib.makeBinPath [
        pkgs.coreutils
        pkgs.git
        pkgs.python
        pkgs.gnumake
        pkgs.gnused
        pkgs.nodejs-10_x
        pkgs.nodePackages_10_x.node-gyp
        pkgs.yarn
        # yarn2nix won't seem to build on hydra, see
        # https://github.com/moretea/yarn2nix/pull/103
        # I can't figure out how to fix this...
        pkgs.yarn2nix-moretea.yarn2nix
        easyPS.purs
        easyPS.psc-package
        easyPS.spago
        easyPS.spago2nix
      ]}

      if [ ! -f package.json ]
      then
          echo "package.json not found. Please run this script from the client directory." >&2
          exit 1
      fi

      echo Installing JavaScript Dependencies
      yarn

      echo Generating nix configs.
      yarn2nix > yarn.nix
      spago2nix generate

      echo Done
    '');
  };
})<|MERGE_RESOLUTION|>--- conflicted
+++ resolved
@@ -17,11 +17,7 @@
   scripts = pkgs.recurseIntoAttrs {
     updateMaterialized = haskell.project.stack-nix.passthru.updateMaterialized;
 
-<<<<<<< HEAD
-    fixStylishHaskell = pkgs.writeShellScript "fix-stylish-haskell" ''
-=======
     fixStylishHaskell = pkgs.writeScriptBin "fix-stylish-haskell" ''
->>>>>>> 068817f5
       ${pkgs.git}/bin/git diff > pre-stylish.diff
       ${pkgs.fd}/bin/fd \
         --extension hs \
