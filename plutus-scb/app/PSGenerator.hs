{-# LANGUAGE DataKinds             #-}
{-# LANGUAGE DerivingStrategies    #-}
{-# LANGUAGE FlexibleContexts      #-}
{-# LANGUAGE FlexibleInstances     #-}
{-# LANGUAGE MultiParamTypeClasses #-}
{-# LANGUAGE OverloadedStrings     #-}
{-# LANGUAGE ScopedTypeVariables   #-}
{-# LANGUAGE TypeApplications      #-}
{-# LANGUAGE TypeFamilies          #-}
{-# LANGUAGE TypeOperators         #-}

module PSGenerator
    ( generate
    ) where

import           Control.Applicative                               ((<|>))
import           Control.Lens                                      (set, (&))
import           Control.Monad                                     (void)
import qualified Data.Aeson.Encode.Pretty                          as JSON
import qualified Data.ByteString.Lazy                              as BSL
import           Data.Proxy                                        (Proxy (Proxy))
import           Language.Plutus.Contract.Checkpoint               (CheckpointKey, CheckpointStore)
import           Language.Plutus.Contract.Effects.AwaitSlot        (WaitingForSlot)
import           Language.Plutus.Contract.Effects.AwaitTxConfirmed (TxConfirmed)
import           Language.Plutus.Contract.Effects.ExposeEndpoint   (ActiveEndpoint, EndpointValue)
import           Language.Plutus.Contract.Effects.OwnPubKey        (OwnPubKeyRequest)
import           Language.Plutus.Contract.Effects.UtxoAt           (UtxoAtAddress)
import           Language.Plutus.Contract.Effects.WriteTx          (WriteTxResponse)
import           Language.Plutus.Contract.Resumable                (Request, RequestID, Response, Responses)
import           Language.Plutus.Contract.State                    (ContractRequest, State)
<<<<<<< HEAD
=======
import           Language.PlutusTx.Coordination.Contracts.Currency (SimpleMPS (..))
>>>>>>> 068817f5
import           Language.PureScript.Bridge                        (BridgePart, Language (Haskell), SumType,
                                                                    buildBridge, equal, genericShow, mkSumType, order,
                                                                    writePSTypesWith)
import           Language.PureScript.Bridge.CodeGenSwitches        (ForeignOptions (ForeignOptions), genForeign,
                                                                    unwrapSingleConstructors)
import           Language.PureScript.Bridge.TypeParameters         (A)
import           Ledger.Constraints.OffChain                       (UnbalancedTx)
import           Plutus.SCB.Core                                   (activateContract, callContractEndpoint,
                                                                    installContract)
import           Plutus.SCB.Effects.ContractTest                   (TestContracts (Currency, Game))
import           Plutus.SCB.Effects.MultiAgent                     (agentAction)
<<<<<<< HEAD
import           Plutus.SCB.Events                                 (ChainEvent, ContractSCBRequest)
=======
import           Plutus.SCB.Events                                 (ChainEvent, ContractSCBRequest, csContract)
>>>>>>> 068817f5
import           Plutus.SCB.Events.Contract                        (ContractEvent, ContractInstanceId,
                                                                    ContractInstanceState, ContractResponse,
                                                                    IterationID, PartiallyDecodedResponse)
import           Plutus.SCB.Events.Node                            (NodeEvent)
import           Plutus.SCB.Events.User                            (UserEvent)
import           Plutus.SCB.Events.Wallet                          (WalletEvent)
import           Plutus.SCB.MockApp                                (defaultWallet, syncAll)
import qualified Plutus.SCB.MockApp                                as MockApp
import           Plutus.SCB.Types                                  (ContractExe)
import qualified Plutus.SCB.Webserver.API                          as API
import qualified Plutus.SCB.Webserver.Server                       as Webserver
import           Plutus.SCB.Webserver.Types                        (ChainReport, ContractReport,
                                                                    ContractSignatureResponse, FullReport)
import qualified PSGenerator.Common
import           Servant.PureScript                                (HasBridge, Settings, apiModuleName, defaultBridge,
                                                                    defaultSettings, languageBridge,
                                                                    writeAPIModuleWithSettings, _generateSubscriberAPI)
import           System.FilePath                                   ((</>))
import           Wallet.Effects                                    (AddressChangeRequest (..),
                                                                    AddressChangeResponse (..))
import qualified Wallet.Emulator.Chain                             as Chain

myBridge :: BridgePart
myBridge =
    PSGenerator.Common.aesonBridge <|>
    PSGenerator.Common.containersBridge <|>
    PSGenerator.Common.languageBridge <|>
    PSGenerator.Common.ledgerBridge <|>
    PSGenerator.Common.servantBridge <|>
    PSGenerator.Common.miscBridge <|>
    defaultBridge

data MyBridge

myBridgeProxy :: Proxy MyBridge
myBridgeProxy = Proxy

instance HasBridge MyBridge where
    languageBridge _ = buildBridge myBridge

myTypes :: [SumType 'Haskell]
myTypes =
    PSGenerator.Common.ledgerTypes <>
    PSGenerator.Common.playgroundTypes <>
    PSGenerator.Common.walletTypes <>
    [ (equal <*> (genericShow <*> mkSumType)) (Proxy @ContractExe)
    , (equal <*> (genericShow <*> mkSumType)) (Proxy @TestContracts)
    , (equal <*> (genericShow <*> mkSumType)) (Proxy @(FullReport A))
    , (equal <*> (genericShow <*> mkSumType)) (Proxy @(ChainReport A))
    , (equal <*> (genericShow <*> mkSumType)) (Proxy @(ContractReport A))
    , (equal <*> (genericShow <*> mkSumType)) (Proxy @(ChainEvent A))
    , (order <*> (genericShow <*> mkSumType)) (Proxy @ContractInstanceId)
    , (equal <*> (genericShow <*> mkSumType)) (Proxy @(ContractInstanceState A))
    , (equal <*> (genericShow <*> mkSumType))
          (Proxy @(ContractSignatureResponse A))
    , (equal <*> (genericShow <*> mkSumType)) (Proxy @(PartiallyDecodedResponse A))
    , (equal <*> (genericShow <*> mkSumType)) (Proxy @(ContractRequest A))
    , (equal <*> (genericShow <*> mkSumType)) (Proxy @ContractSCBRequest)
    , (equal <*> (genericShow <*> mkSumType)) (Proxy @ContractResponse)
    , (equal <*> (genericShow <*> mkSumType)) (Proxy @(ContractEvent A))
    , (order <*> (genericShow <*> mkSumType)) (Proxy @IterationID)
    , (equal <*> (genericShow <*> mkSumType)) (Proxy @UnbalancedTx)
    , (equal <*> (genericShow <*> mkSumType)) (Proxy @NodeEvent)
    , (equal <*> (genericShow <*> mkSumType)) (Proxy @(UserEvent A))
    , (equal <*> (genericShow <*> mkSumType)) (Proxy @WalletEvent)

    -- Contract request / response types
    , (equal <*> (genericShow <*> mkSumType)) (Proxy @ActiveEndpoint)
    , (equal <*> (genericShow <*> mkSumType)) (Proxy @(EndpointValue A))
    , (equal <*> (genericShow <*> mkSumType)) (Proxy @OwnPubKeyRequest)
    , (equal <*> (genericShow <*> mkSumType)) (Proxy @TxConfirmed)
    , (equal <*> (genericShow <*> mkSumType)) (Proxy @UtxoAtAddress)
    , (equal <*> (genericShow <*> mkSumType)) (Proxy @WriteTxResponse)
    , (equal <*> (genericShow <*> mkSumType)) (Proxy @WaitingForSlot)
    , (equal <*> (genericShow <*> mkSumType)) (Proxy @(State A))
    , (equal <*> (genericShow <*> mkSumType)) (Proxy @CheckpointStore)
    , (order <*> (genericShow <*> mkSumType)) (Proxy @CheckpointKey)
    , (equal <*> (genericShow <*> mkSumType)) (Proxy @(Response A))
    , (order <*> (genericShow <*> mkSumType)) (Proxy @RequestID)
    , (equal <*> (genericShow <*> mkSumType)) (Proxy @(Request A))
    , (equal <*> (genericShow <*> mkSumType)) (Proxy @(Responses A))
<<<<<<< HEAD
=======
    , (equal <*> (genericShow <*> mkSumType)) (Proxy @AddressChangeRequest)
    , (equal <*> (genericShow <*> mkSumType)) (Proxy @AddressChangeResponse)
>>>>>>> 068817f5
    ]

mySettings :: Settings
mySettings =
    (defaultSettings & set apiModuleName "Plutus.SCB.Webserver")
        {_generateSubscriberAPI = False}

------------------------------------------------------------
writeTestData :: FilePath -> IO ()
writeTestData outputDir = do
    (fullReport, currencySchema) <-
        MockApp.runScenario $ do
            result <-
                agentAction defaultWallet $ do
                    installContract @TestContracts Currency
                    installContract @TestContracts Game
                    --
                    currencyInstance1 <- activateContract Currency
                    void $ activateContract Currency
                    void $ activateContract Game
                    --
                    void $
                        callContractEndpoint
                            @TestContracts
                            (csContract currencyInstance1)
                            "Create native token"
                            SimpleMPS {tokenName = "TestCurrency", amount = 10000}
                    --
                    report :: FullReport TestContracts <- Webserver.getFullReport
                    schema :: ContractSignatureResponse TestContracts <-
                        Webserver.contractSchema (csContract currencyInstance1)
                    pure (report, schema)
            syncAll
            void Chain.processBlock
            pure result
    BSL.writeFile
        (outputDir </> "full_report_response.json")
        (JSON.encodePretty fullReport)
    BSL.writeFile
        (outputDir </> "contract_schema_response.json")
        (JSON.encodePretty currencySchema)

------------------------------------------------------------
generate :: FilePath -> IO ()
generate outputDir = do
    writeAPIModuleWithSettings
        mySettings
        outputDir
        myBridgeProxy
        (Proxy @(API.API ContractExe))
    writePSTypesWith
        (genForeign (ForeignOptions {unwrapSingleConstructors = True}))
        outputDir
        (buildBridge myBridge)
        myTypes
    writeTestData outputDir
    putStrLn $ "Done: " <> outputDir<|MERGE_RESOLUTION|>--- conflicted
+++ resolved
@@ -28,10 +28,7 @@
 import           Language.Plutus.Contract.Effects.WriteTx          (WriteTxResponse)
 import           Language.Plutus.Contract.Resumable                (Request, RequestID, Response, Responses)
 import           Language.Plutus.Contract.State                    (ContractRequest, State)
-<<<<<<< HEAD
-=======
 import           Language.PlutusTx.Coordination.Contracts.Currency (SimpleMPS (..))
->>>>>>> 068817f5
 import           Language.PureScript.Bridge                        (BridgePart, Language (Haskell), SumType,
                                                                     buildBridge, equal, genericShow, mkSumType, order,
                                                                     writePSTypesWith)
@@ -43,11 +40,7 @@
                                                                     installContract)
 import           Plutus.SCB.Effects.ContractTest                   (TestContracts (Currency, Game))
 import           Plutus.SCB.Effects.MultiAgent                     (agentAction)
-<<<<<<< HEAD
-import           Plutus.SCB.Events                                 (ChainEvent, ContractSCBRequest)
-=======
 import           Plutus.SCB.Events                                 (ChainEvent, ContractSCBRequest, csContract)
->>>>>>> 068817f5
 import           Plutus.SCB.Events.Contract                        (ContractEvent, ContractInstanceId,
                                                                     ContractInstanceState, ContractResponse,
                                                                     IterationID, PartiallyDecodedResponse)
@@ -129,11 +122,8 @@
     , (order <*> (genericShow <*> mkSumType)) (Proxy @RequestID)
     , (equal <*> (genericShow <*> mkSumType)) (Proxy @(Request A))
     , (equal <*> (genericShow <*> mkSumType)) (Proxy @(Responses A))
-<<<<<<< HEAD
-=======
     , (equal <*> (genericShow <*> mkSumType)) (Proxy @AddressChangeRequest)
     , (equal <*> (genericShow <*> mkSumType)) (Proxy @AddressChangeResponse)
->>>>>>> 068817f5
     ]
 
 mySettings :: Settings
