--- conflicted
+++ resolved
@@ -10,43 +10,6 @@
     ( tests
     ) where
 
-<<<<<<< HEAD
-import           Cardano.Node.Follower                         (NodeFollowerEffect)
-import           Control.Lens                                  ((&), (+~))
-import           Control.Monad                                 (unless, void)
-import           Control.Monad.Freer                           (Eff, Member, Members)
-import           Control.Monad.Freer.Error                     (Error, throwError)
-import           Control.Monad.Freer.Extra.Log                 (Log)
-import           Control.Monad.Freer.Extra.State               (use)
-import qualified Control.Monad.Freer.Log                       as EmulatorLog
-import           Control.Monad.Freer.State                     (State)
-import           Data.Foldable                                 (fold)
-import qualified Data.Set                                      as Set
-import           Data.Text                                     (Text)
-import qualified Data.Text                                     as Text
-import qualified Language.PlutusTx.Coordination.Contracts.Game as Contracts.Game
-import           Ledger                                        (pubKeyAddress)
-import           Ledger.Ada                                    (lovelaceValueOf)
-import           Plutus.SCB.Command                            ()
-import           Plutus.SCB.Core
-import           Plutus.SCB.Effects.Contract                   (ContractEffect)
-import           Plutus.SCB.Effects.ContractTest               (TestContracts (..))
-import           Plutus.SCB.Effects.EventLog                   (EventLogEffect)
-import           Plutus.SCB.Effects.MultiAgent                 (SCBClientEffects, agentAction)
-import           Plutus.SCB.Events                             (ChainEvent, ContractInstanceId)
-import           Plutus.SCB.MockApp                            (TestState, TxCounts (..), blockchainNewestFirst,
-                                                                defaultWallet, runScenario, syncAll, txCounts,
-                                                                txValidated, valueAt)
-import           Plutus.SCB.Types                              (SCBError (..), chainOverviewBlockchain, mkChainOverview)
-import           Plutus.SCB.Utils                              (tshow)
-import           Test.QuickCheck.Instances.UUID                ()
-import           Test.Tasty                                    (TestTree, testGroup)
-import           Test.Tasty.HUnit                              (testCase)
-import           Wallet.API                                    (WalletAPIError, ownPubKey)
-import qualified Wallet.Emulator.Chain                         as Chain
-import           Wallet.Rollup                                 (doAnnotateBlockchain)
-import           Wallet.Rollup.Types                           (DereferencedInput, dereferencedInputs, isFound)
-=======
 import           Cardano.Node.Follower                             (NodeFollowerEffect)
 import           Control.Lens                                      ((&), (+~))
 import           Control.Monad                                     (unless, void)
@@ -84,7 +47,6 @@
 import qualified Wallet.Emulator.Chain                             as Chain
 import           Wallet.Rollup                                     (doAnnotateBlockchain)
 import           Wallet.Rollup.Types                               (DereferencedInput, dereferencedInputs, isFound)
->>>>>>> 068817f5
 
 tests :: TestTree
 tests = testGroup "SCB.Core" [installContractTests, executionTests]
@@ -132,8 +94,6 @@
         , currencyTest
         ]
 
-<<<<<<< HEAD
-=======
 currencyTest :: TestTree
 currencyTest =
     let mps = SimpleMPS{tokenName="my token", amount = 10000} in
@@ -158,7 +118,6 @@
                 (initialTxCounts & txValidated +~ 2)
 
 
->>>>>>> 068817f5
 guessingGameTest :: TestTree
 guessingGameTest =
     testCase "Guessing Game" $
@@ -205,10 +164,6 @@
                   Contracts.Game.GuessParams
                       {Contracts.Game.guessWord = "wrong"}
               syncAll
-<<<<<<< HEAD
-              syncAll
-=======
->>>>>>> 068817f5
               void Chain.processBlock
               assertTxCounts
                 "A wrong guess still produces a transaction."
@@ -233,11 +188,7 @@
               blocks <- use blockchainNewestFirst
               assertBool
                   "We have some confirmed blocks in this test."
-<<<<<<< HEAD
-                  (length (mconcat blocks) > 0)
-=======
                   (not (null (mconcat blocks)))
->>>>>>> 068817f5
               let chainOverview = mkChainOverview (reverse blocks)
               annotatedBlockchain <-
                       doAnnotateBlockchain
