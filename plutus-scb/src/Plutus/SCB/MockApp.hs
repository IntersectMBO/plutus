{-# LANGUAGE DataKinds                  #-}
{-# LANGUAGE DerivingStrategies         #-}
{-# LANGUAGE FlexibleContexts           #-}
{-# LANGUAGE FlexibleInstances          #-}
{-# LANGUAGE GADTs                      #-}
{-# LANGUAGE GeneralizedNewtypeDeriving #-}
{-# LANGUAGE LambdaCase                 #-}
{-# LANGUAGE MultiParamTypeClasses      #-}
{-# LANGUAGE NamedFieldPuns             #-}
{-# LANGUAGE OverloadedStrings          #-}
{-# LANGUAGE ScopedTypeVariables        #-}
{-# LANGUAGE StrictData                 #-}
{-# LANGUAGE TemplateHaskell            #-}
{-# LANGUAGE TypeApplications           #-}
{-# LANGUAGE TypeOperators              #-}

-- | A test version of the 'App' stack which runs all operations in memory.
-- No networking, no filesystem.
module Plutus.SCB.MockApp
    ( runScenario
    , sync
    , syncAll
    , MockAppEffects
    , defaultWallet
    , TestState
    -- * Queries of the emulated state
    , valueAt
    , TxCounts(..)
    , txCounts
    , txValidated
    , txMemPool
    , blockchainNewestFirst
    ) where

import qualified Cardano.Node.Types              as NodeServer
import           Control.Lens                    hiding (use)
import           Control.Monad                   (void)
import           Control.Monad.Freer             (Eff, Member, interpret, runM, subsume)
import           Control.Monad.Freer.Error       (Error, handleError, runError, throwError)
import           Control.Monad.Freer.Extra.Log   (Log, logDebug, runStderrLog)
import           Control.Monad.Freer.Extra.State (use)
import           Control.Monad.Freer.Extras
import           Control.Monad.Freer.State       (State, runState)
import           Control.Monad.Freer.Writer      (Writer)
import           Data.Foldable                   (traverse_)
import           Data.Map                        (Map)
import qualified Data.Map                        as Map
import           Data.Text.Prettyprint.Doc
<<<<<<< HEAD
=======
import qualified Language.Plutus.Contract.Trace  as Trace
>>>>>>> 068817f5
import           Ledger                          (Address, Blockchain)
import qualified Ledger
import qualified Ledger.AddressMap               as AM
import           Plutus.SCB.Command              ()
import           Plutus.SCB.Core
import           Plutus.SCB.Effects.ContractTest (TestContracts)
import           Plutus.SCB.Effects.MultiAgent   (AgentState, MultiAgentSCBEffect)
import qualified Plutus.SCB.Effects.MultiAgent   as SCB.MultiAgent
import           Plutus.SCB.Effects.UUID         (UUIDEffect, handleUUIDEffect)
import           Plutus.SCB.Types                (SCBError (..))
import           Plutus.SCB.Utils                (abbreviate, tshow)
import           Test.QuickCheck.Instances.UUID  ()

import qualified Cardano.ChainIndex.Server       as ChainIndex
import qualified Cardano.ChainIndex.Types        as ChainIndex
import           Wallet.API                      (WalletAPIError)
import           Wallet.Emulator.Chain           (ChainControlEffect, ChainEffect, handleChain, handleControlChain)
import qualified Wallet.Emulator.Chain
import           Wallet.Emulator.MultiAgent      (EmulatorEvent, chainEvent)
import           Wallet.Emulator.Wallet          (Wallet (..))

data TestState =
    TestState
        { _agentStates      :: Map Wallet AgentState
        , _nodeState        :: NodeServer.AppState
        , _emulatorEventLog :: [EmulatorEvent]
        }

makeLenses 'TestState

defaultWallet :: Wallet
defaultWallet = Wallet 1

initialTestState :: TestState
initialTestState =
    TestState
        { _agentStates = Map.empty
        , _nodeState = NodeServer.initialAppState Trace.allWallets
        , _emulatorEventLog = []
        }

type MockAppEffects =
    '[ MultiAgentSCBEffect
     , ChainControlEffect
     , ChainEffect
     , State TestState
     , Log
     , Error SCBError
     , IO
     ]


runScenario :: Eff MockAppEffects a -> IO a
runScenario action = do
    (result, finalState) <- runMockApp initialTestState $ do
                void Wallet.Emulator.Chain.processBlock
                syncAll
                action
    case result of
        Left err -> do
            void $ runMockApp finalState $ do
                logDebug "Final chain events"
                logDebug "--"
                chainEvents <- use (nodeState . NodeServer.eventHistory)
                traverse_ (logDebug . abbreviate 120 . tshow . pretty) chainEvents
                logDebug "--"
                logDebug "Final emulator events"
                logDebug "--"
                emulatorEvents <- use emulatorEventLog
                traverse_ (logDebug . abbreviate 120 . tshow . pretty) emulatorEvents
                logDebug "--"
                logDebug "Final chain index events (default wallet)"
                logDebug "--"
                chainIndexEvents <- use (agentStates . at defaultWallet . anon (SCB.MultiAgent.emptyAgentState defaultWallet) (const False) . SCB.MultiAgent.chainIndexState  . ChainIndex.indexEvents)
                traverse_ (logDebug . abbreviate 120 . tshow) chainIndexEvents
                logDebug "--"
            error $ show err
        Right value -> pure value

runMockApp ::
       TestState -> Eff MockAppEffects a -> IO (Either SCBError a, TestState)
runMockApp state action =
    runM
    $ handleUUIDEffect
    $ runState state

    -- error handlers
    $ runError
    $ flip handleError (throwError . WalletError)

    -- state handlers
    $ interpret (handleZoomedState agentStates)
    $ interpret (handleZoomedState (nodeState . NodeServer.chainState))
    $ interpret (handleZoomedState (nodeState . NodeServer.followerState))

    -- writers
    $ interpret (writeIntoState emulatorEventLog)
    $ interpret (handleZoomedWriter @[EmulatorEvent] @_ @[Wallet.Emulator.Chain.ChainEvent] (below chainEvent))

    -- handlers for 'MockAppEffects'
    $ subsume
    $ subsume
    $ runStderrLog
    $ subsume
    $ handleChain
    $ handleControlChain
    $ SCB.MultiAgent.handleMultiAgent
    $ raiseEnd7
        -- interpret the 'MockAppEffects' using
        -- the following list of effects
        @'[ Writer [Wallet.Emulator.Chain.ChainEvent]
          , Writer [EmulatorEvent]

          , State _
          , State _
          , State (Map Wallet AgentState)

          , Error WalletAPIError
          , Error SCBError

          , State TestState

          , UUIDEffect
          , IO
          ]
        action

-- | Synchronise the agent's view of the blockchain with the node.
sync ::
    forall effs.
    ( Member MultiAgentSCBEffect effs
    )
    => Wallet
    -> Eff effs ()
sync wllt = do
    SCB.MultiAgent.agentControlAction wllt ChainIndex.syncState
    SCB.MultiAgent.agentAction wllt $ do
        processAllContractInboxes @TestContracts
        processAllContractOutboxes @TestContracts

-- | Run 'sync' for all agents
syncAll :: Member MultiAgentSCBEffect effs => Eff effs ()
syncAll = traverse_ sync (Wallet <$> [1..10])

-- | Statistics about the transactions that have been validated by the emulated node.
data TxCounts =
    TxCounts
        { _txValidated :: Int
        -- ^ How many transactions were checked and added to the ledger
        , _txMemPool   :: Int
        -- ^ How many transactions remain in the mempool of the emulated node
        } deriving (Eq, Ord, Show)

txCounts :: Member (State TestState) effs => Eff effs TxCounts
txCounts = do
    chain <- use blockchainNewestFirst
    pool <- use (nodeState . NodeServer.chainState . Wallet.Emulator.Chain.txPool)
    return
        $ TxCounts
            { _txValidated = lengthOf folded chain
            , _txMemPool   = length pool
            }

blockchainNewestFirst :: Lens' TestState Blockchain
blockchainNewestFirst = nodeState . NodeServer.chainState . Wallet.Emulator.Chain.chainNewestFirst

-- | The value at an address, in the UTXO set of the emulated node.
--   Note that the agents may have a different view of this (use 'syncAll'
--   to synchronise all agents)
valueAt :: Member (State TestState) effs => Address -> Eff effs Ledger.Value
valueAt address =
    use (nodeState
        . NodeServer.chainState
        . Wallet.Emulator.Chain.chainNewestFirst
        . to (AM.values . AM.fromChain)
        . at address
        . non mempty
        )

makeLenses ''TxCounts<|MERGE_RESOLUTION|>--- conflicted
+++ resolved
@@ -46,10 +46,7 @@
 import           Data.Map                        (Map)
 import qualified Data.Map                        as Map
 import           Data.Text.Prettyprint.Doc
-<<<<<<< HEAD
-=======
 import qualified Language.Plutus.Contract.Trace  as Trace
->>>>>>> 068817f5
 import           Ledger                          (Address, Blockchain)
 import qualified Ledger
 import qualified Ledger.AddressMap               as AM
