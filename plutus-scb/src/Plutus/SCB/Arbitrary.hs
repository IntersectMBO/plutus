{-# LANGUAGE DataKinds          #-}
{-# LANGUAGE DerivingStrategies #-}
{-# OPTIONS_GHC -Wno-orphans #-}

-- | Temporary code that'll make it easy for us to generate arbitrary events.
-- This should either be deleted when we can get real events, or at least moved
-- across to the test suite.
module Plutus.SCB.Arbitrary where

import           Data.Aeson                                        (Value)
import qualified Data.Aeson                                        as Aeson
import           Language.Plutus.Contract.Effects.AwaitSlot        (WaitingForSlot (..))
import           Language.Plutus.Contract.Effects.AwaitTxConfirmed (TxConfirmed (..))
import           Language.Plutus.Contract.Effects.ExposeEndpoint   (ActiveEndpoint (..), EndpointDescription (..),
                                                                    EndpointValue (..))
import           Language.Plutus.Contract.Effects.OwnPubKey        (OwnPubKeyRequest (..))
import qualified Language.PlutusTx                                 as PlutusTx
import qualified Language.PlutusTx.AssocMap                        as AssocMap
import           Ledger                                            (ValidatorHash (ValidatorHash))
import qualified Ledger
import           Ledger.Address                                    (Address (..))
import           Ledger.Crypto                                     (PubKey, PubKeyHash, Signature)
import           Ledger.Interval                                   (Extended, Interval, LowerBound, UpperBound)
import           Ledger.Slot                                       (Slot)
import           Ledger.Tx                                         (TxIn, TxInType, TxOutRef, TxOutType)
import           Ledger.TxId                                       (TxId)
import           LedgerBytes                                       (LedgerBytes)
import qualified LedgerBytes
import           Plutus.SCB.Events.Contract
import           Test.QuickCheck                                   (Gen, oneof)
import           Test.QuickCheck.Arbitrary.Generic                 (Arbitrary, arbitrary, genericArbitrary,
                                                                    genericShrink, shrink)
import           Test.QuickCheck.Instances                         ()
import           Wallet                                            (WalletAPIError)
import           Wallet.Effects                                    (AddressChangeRequest (..))

instance Arbitrary LedgerBytes where
    arbitrary = LedgerBytes.fromBytes <$> arbitrary

instance Arbitrary Ledger.MonetaryPolicy where
    arbitrary = pure Ledger.acceptingMonetaryPolicy

instance Arbitrary WalletAPIError where
    arbitrary = genericArbitrary
    shrink = genericShrink

instance Arbitrary TxIn where
    arbitrary = genericArbitrary
    shrink = genericShrink

instance Arbitrary TxOutType where
    arbitrary = genericArbitrary
    shrink = genericShrink

instance Arbitrary TxOutRef where
    arbitrary = genericArbitrary
    shrink = genericShrink

instance Arbitrary TxInType where
    arbitrary = genericArbitrary
    shrink = genericShrink

instance Arbitrary Value where
    arbitrary = oneof [Aeson.String <$> arbitrary, Aeson.Number <$> arbitrary]

instance Arbitrary a => Arbitrary (Extended a) where
    arbitrary = genericArbitrary
    shrink = genericShrink

instance Arbitrary a => Arbitrary (LowerBound a) where
    arbitrary = genericArbitrary
    shrink = genericShrink

instance Arbitrary a => Arbitrary (UpperBound a) where
    arbitrary = genericArbitrary
    shrink = genericShrink

instance Arbitrary a => Arbitrary (Interval a) where
    arbitrary = genericArbitrary
    shrink = genericShrink

instance Arbitrary PubKey where
    arbitrary = genericArbitrary
    shrink = genericShrink

instance Arbitrary PubKeyHash where
    arbitrary = genericArbitrary
    shrink = genericShrink

instance Arbitrary Slot where
    arbitrary = genericArbitrary
    shrink = genericShrink

instance Arbitrary TxId where
    arbitrary = genericArbitrary
    shrink = genericShrink

instance Arbitrary Signature where
    arbitrary = genericArbitrary
    shrink = genericShrink

instance Arbitrary PlutusTx.Data where
    arbitrary = genericArbitrary
    shrink = genericShrink

instance Arbitrary Ledger.Datum where
    arbitrary = genericArbitrary
    shrink = genericShrink

instance Arbitrary Ledger.DatumHash where
    arbitrary = genericArbitrary
    shrink = genericShrink

instance Arbitrary Ledger.Redeemer where
    arbitrary = genericArbitrary
    shrink = genericShrink

instance Arbitrary Ledger.Validator where
    arbitrary = pure Ledger.acceptingValidator

instance Arbitrary Ledger.TokenName where
    arbitrary = genericArbitrary
    shrink = genericShrink

instance Arbitrary Ledger.CurrencySymbol where
    arbitrary = genericArbitrary
    shrink = genericShrink

instance Arbitrary Ledger.Value where
    arbitrary = genericArbitrary
    shrink = genericShrink

instance (Arbitrary k, Arbitrary v) => Arbitrary (AssocMap.Map k v) where
    arbitrary = AssocMap.fromList <$> arbitrary

<<<<<<< HEAD
=======
instance Arbitrary AddressChangeRequest where
    arbitrary =  AddressChangeRequest <$> arbitrary <*> arbitrary

>>>>>>> 068817f5
instance Arbitrary ContractSCBRequest where
    arbitrary =
        oneof
            [ AwaitSlotRequest <$> arbitrary
            , AwaitTxConfirmedRequest <$> arbitrary
            , UserEndpointRequest <$> arbitrary
            , UtxoAtRequest <$> arbitrary
            , NextTxAtRequest <$> arbitrary
            , pure $ OwnPubkeyRequest WaitingForPubKey
            -- TODO This would need an Arbitrary Tx instance: WriteTxRequest <$> arbitrary
            ]

instance Arbitrary Address where
    arbitrary = oneof [PubKeyAddress <$> arbitrary, ScriptAddress <$> arbitrary]
<<<<<<< HEAD

instance Arbitrary ValidatorHash where
    arbitrary = ValidatorHash <$> arbitrary

instance Arbitrary EndpointDescription where
    arbitrary = EndpointDescription <$> arbitrary

instance Arbitrary ActiveEndpoint where
    arbitrary = ActiveEndpoint . EndpointDescription <$> arbitrary
=======

instance Arbitrary ValidatorHash where
    arbitrary = ValidatorHash <$> arbitrary

instance Arbitrary EndpointDescription where
    arbitrary = EndpointDescription <$> arbitrary

instance Arbitrary ActiveEndpoint where
    arbitrary = ActiveEndpoint . EndpointDescription <$> arbitrary <*> arbitrary
>>>>>>> 068817f5

instance Arbitrary WaitingForSlot where
    arbitrary = WaitingForSlot <$> arbitrary

-- Maintainer's note: These requests are deliberately excluded - some
-- problem with the arbitrary instances for the responses never
-- terminating.
--
-- Since we're not going to keep this code for long, I won't worry
-- about fixing it, but I'll leave the offending data there as a
-- warning sign around the rabbit hole:
-- bad :: [Gen ContractRequest]
-- bad =
--     [ WriteTxRequest <$> arbitrary
--     , UtxoAtRequest <$> arbitrary
--     , NextTxAtRequest <$> arbitrary
--     ]

-- | Generate responses for mock requests. This function returns a
-- 'Maybe' because we can't (yet) create a generator for every request
-- type.
genResponse :: ContractSCBRequest -> Maybe (Gen ContractResponse)
genResponse (AwaitSlotRequest (WaitingForSlot slot))        = Just . pure . AwaitSlotResponse $ slot
genResponse (AwaitTxConfirmedRequest txId) = Just . pure . AwaitTxConfirmedResponse . TxConfirmed $ txId
genResponse (UserEndpointRequest _)        = Just $ UserEndpointResponse <$> arbitrary <*> (EndpointValue <$> arbitrary)
genResponse (OwnPubkeyRequest WaitingForPubKey)               = Just $ OwnPubkeyResponse <$> arbitrary
genResponse _                              = Nothing<|MERGE_RESOLUTION|>--- conflicted
+++ resolved
@@ -133,12 +133,9 @@
 instance (Arbitrary k, Arbitrary v) => Arbitrary (AssocMap.Map k v) where
     arbitrary = AssocMap.fromList <$> arbitrary
 
-<<<<<<< HEAD
-=======
 instance Arbitrary AddressChangeRequest where
     arbitrary =  AddressChangeRequest <$> arbitrary <*> arbitrary
 
->>>>>>> 068817f5
 instance Arbitrary ContractSCBRequest where
     arbitrary =
         oneof
@@ -153,17 +150,6 @@
 
 instance Arbitrary Address where
     arbitrary = oneof [PubKeyAddress <$> arbitrary, ScriptAddress <$> arbitrary]
-<<<<<<< HEAD
-
-instance Arbitrary ValidatorHash where
-    arbitrary = ValidatorHash <$> arbitrary
-
-instance Arbitrary EndpointDescription where
-    arbitrary = EndpointDescription <$> arbitrary
-
-instance Arbitrary ActiveEndpoint where
-    arbitrary = ActiveEndpoint . EndpointDescription <$> arbitrary
-=======
 
 instance Arbitrary ValidatorHash where
     arbitrary = ValidatorHash <$> arbitrary
@@ -173,7 +159,6 @@
 
 instance Arbitrary ActiveEndpoint where
     arbitrary = ActiveEndpoint . EndpointDescription <$> arbitrary <*> arbitrary
->>>>>>> 068817f5
 
 instance Arbitrary WaitingForSlot where
     arbitrary = WaitingForSlot <$> arbitrary
