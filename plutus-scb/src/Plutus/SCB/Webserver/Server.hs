{-# LANGUAGE DataKinds             #-}
{-# LANGUAGE DerivingStrategies    #-}
{-# LANGUAGE FlexibleContexts      #-}
{-# LANGUAGE FlexibleInstances     #-}
{-# LANGUAGE MonoLocalBinds        #-}
{-# LANGUAGE MultiParamTypeClasses #-}
{-# LANGUAGE NamedFieldPuns        #-}
{-# LANGUAGE OverloadedStrings     #-}
{-# LANGUAGE TypeApplications      #-}
{-# LANGUAGE TypeOperators         #-}

module Plutus.SCB.Webserver.Server
    ( main
    , getFullReport
    , contractSchema
    ) where

import           Control.Concurrent.Availability                 (Availability, available)
import           Control.Monad.Except                            (ExceptT (ExceptT))
import           Control.Monad.Freer                             (Eff, Member)
import           Control.Monad.Freer.Error                       (Error, throwError)
import           Control.Monad.Freer.Extra.Log                   (Log, logDebug, logInfo)
import           Control.Monad.IO.Class                          (liftIO)
import           Control.Monad.Logger                            (LogLevel (LevelDebug))
import qualified Data.Aeson                                      as JSON
import           Data.Bifunctor                                  (first)
import qualified Data.ByteString.Lazy.Char8                      as LBS
import           Data.Function                                   ((&))
import           Data.Map                                        (Map)
import qualified Data.Map                                        as Map
import           Data.Proxy                                      (Proxy (Proxy))
import qualified Data.Set                                        as Set
import           Data.Text                                       (Text)
import qualified Data.Text.Encoding                              as Text
import           Data.Text.Prettyprint.Doc                       (Pretty)
import qualified Data.UUID                                       as UUID
import           Eventful                                        (streamEventEvent)
import           Language.Plutus.Contract.Effects.ExposeEndpoint (EndpointDescription (EndpointDescription))
import           Ledger                                          (PubKeyHash)
import           Ledger.Blockchain                               (Blockchain)
<<<<<<< HEAD
import           Network.Wai.Handler.Warp                        (run)
=======
import qualified Network.Wai.Handler.Warp                        as Warp
>>>>>>> 068817f5
import           Plutus.SCB.App                                  (App, runApp)
import           Plutus.SCB.Arbitrary                            ()
import           Plutus.SCB.Core                                 (runGlobalQuery)
import qualified Plutus.SCB.Core                                 as Core
import qualified Plutus.SCB.Core.ContractInstance                as Instance
import           Plutus.SCB.Effects.Contract                     (ContractEffect, exportSchema)
import           Plutus.SCB.Effects.EventLog                     (EventLogEffect)
import           Plutus.SCB.Effects.UUID                         (UUIDEffect)
import           Plutus.SCB.Events                               (ChainEvent, ContractInstanceId (ContractInstanceId),
                                                                  ContractInstanceState (ContractInstanceState),
                                                                  csContractDefinition)
import qualified Plutus.SCB.Query                                as Query
import           Plutus.SCB.Types                                (ChainOverview (ChainOverview), Config, ContractExe,
                                                                  SCBError (ContractInstanceNotFound, InvalidUUIDError),
                                                                  baseUrl, chainOverviewBlockchain,
                                                                  chainOverviewUnspentTxsById, chainOverviewUtxoIndex,
<<<<<<< HEAD
                                                                  mkChainOverview, scbWebserverConfig)
=======
                                                                  mkChainOverview, scbWebserverConfig, staticDir)
>>>>>>> 068817f5
import           Plutus.SCB.Utils                                (tshow)
import           Plutus.SCB.Webserver.API                        (API)
import           Plutus.SCB.Webserver.Types
import           Servant                                         ((:<|>) ((:<|>)), Application, Handler (Handler), Raw,
                                                                  err400, err500, errBody, hoistServer, serve,
                                                                  serveDirectoryFileServer)
import           Servant.Client                                  (BaseUrl (baseUrlPort))
import           Wallet.Effects                                  (ChainIndexEffect, confirmedBlocks)
import           Wallet.Emulator.Wallet                          (Wallet)
import qualified Wallet.Rollup                                   as Rollup

asHandler :: Config -> App a -> Handler a
asHandler config =
    Handler . ExceptT . fmap (first decodeErr) . runApp LevelDebug config
  where
    decodeErr (InvalidUUIDError t) =
        err400
            {errBody = "Invalid UUID: " <> LBS.fromStrict (Text.encodeUtf8 t)}
    decodeErr err = err500 {errBody = LBS.pack $ show err}

healthcheck :: Monad m => m ()
healthcheck = pure ()

<<<<<<< HEAD
fullReport ::
       forall t effs.
       ( Member (EventLogEffect (ChainEvent t)) effs
       , Member ChainIndexEffect effs
       )
    => Eff effs (FullReport t)
fullReport = do
    latestContractStatuses <-
        Map.elems <$> runGlobalQuery (Query.latestContractStatus @t)
    events <- fmap streamEventEvent <$> runGlobalQuery Query.pureProjection
    blocks :: Blockchain <- confirmedBlocks
    let ChainOverview { chainOverviewBlockchain
                  , chainOverviewUnspentTxsById
                  , chainOverviewUtxoIndex
                  } = mkChainOverview blocks
=======
getContractReport ::
       forall t effs.
       ( Member (EventLogEffect (ChainEvent t)) effs
       , Member (ContractEffect t) effs
       , Ord t
       )
    => Eff effs (ContractReport t)
getContractReport = do
    installedContracts <- Set.toList <$> runGlobalQuery (Query.installedContractsProjection @t)
    crAvailableContracts <- traverse (\t -> ContractSignatureResponse t <$> exportSchema t) installedContracts
    crActiveContractStates <-
        Map.elems <$> runGlobalQuery (Query.contractState @t)
    pure ContractReport {crAvailableContracts, crActiveContractStates}

getChainReport ::
       forall t effs. Member ChainIndexEffect effs
    => Eff effs (ChainReport t)
getChainReport = do
    blocks :: Blockchain <- confirmedBlocks
    let ChainOverview { chainOverviewBlockchain
                      , chainOverviewUnspentTxsById
                      , chainOverviewUtxoIndex
                      } = mkChainOverview blocks
>>>>>>> 068817f5
    let walletMap :: Map PubKeyHash Wallet = Map.empty -- TODO Will the real walletMap please step forward?
    annotatedBlockchain <- Rollup.doAnnotateBlockchain chainOverviewBlockchain
    pure
        ChainReport
            { transactionMap = chainOverviewUnspentTxsById
            , utxoIndex = chainOverviewUtxoIndex
            , annotatedBlockchain
            , walletMap
            }

getFullReport ::
       forall t effs.
       ( Member (EventLogEffect (ChainEvent t)) effs
       , Member (ContractEffect t) effs
       , Member ChainIndexEffect effs
       , Ord t
       )
    => Eff effs (FullReport t)
getFullReport = do
    events <- fmap streamEventEvent <$> runGlobalQuery Query.pureProjection
    contractReport <- getContractReport
    chainReport <- getChainReport
    pure FullReport {contractReport, chainReport, events}

contractSchema ::
       forall t effs.
       ( Member (EventLogEffect (ChainEvent t)) effs
       , Member (ContractEffect t) effs
       , Member (Error SCBError) effs
       )
    => ContractInstanceId
    -> Eff effs (ContractSignatureResponse t)
contractSchema contractId = do
    ContractInstanceState {csContractDefinition} <- getContractInstanceState @t contractId
    ContractSignatureResponse csContractDefinition <$> exportSchema csContractDefinition

activateContract ::
       forall t effs.
       ( Member (EventLogEffect (ChainEvent t)) effs
       , Member (Error SCBError) effs
       , Member (ContractEffect t) effs
       , Member UUIDEffect effs
       , Member Log effs
       , Ord t
       , Show t
       , Pretty t
       )
    => t
    -> Eff effs (ContractInstanceState t)
activateContract = Core.activateContract

getContractInstanceState ::
       forall t effs.
       ( Member (EventLogEffect (ChainEvent t)) effs
       , Member (Error SCBError) effs
       )
    => ContractInstanceId
    -> Eff effs (ContractInstanceState t)
getContractInstanceState contractId = do
    contractStates <- runGlobalQuery (Query.contractState @t)
    case Map.lookup contractId contractStates of
        Nothing    -> throwError $ ContractInstanceNotFound contractId
        Just value -> pure value

invokeEndpoint ::
       forall t effs.
       ( Member (EventLogEffect (ChainEvent t)) effs
       , Member (ContractEffect t) effs
       , Member Log effs
       , Member (Error SCBError) effs
       , Show t
       )
    => EndpointDescription
    -> JSON.Value
    -> ContractInstanceId
<<<<<<< HEAD
    -> Eff effs (ContractSignatureResponse t)
invokeEndpoint (EndpointDescription endpointDescription) payload contractId = do
  logInfo $ "Invoking: " <> tshow endpointDescription <> " / " <> tshow payload
  newState :: [ChainEvent t] <- Instance.callContractEndpoint @t contractId endpointDescription payload
  logInfo $ "Invocation response: " <> tshow newState
  contractSchema contractId
=======
    -> Eff effs (ContractInstanceState t)
invokeEndpoint (EndpointDescription endpointDescription) payload contractId = do
    logInfo $
        "Invoking: " <> tshow endpointDescription <> " / " <> tshow payload
    newState :: [ChainEvent t] <-
        Instance.callContractEndpoint @t contractId endpointDescription payload
    logInfo $ "Invocation response: " <> tshow newState
    getContractInstanceState contractId
>>>>>>> 068817f5

parseContractId ::
       (Member (Error SCBError) effs) => Text -> Eff effs ContractInstanceId
parseContractId t =
    case UUID.fromText t of
        Just uuid -> pure $ ContractInstanceId uuid
        Nothing   -> throwError $ InvalidUUIDError t

parseStringifiedJSON ::
    forall effs.
    Member Log effs
    => JSON.Value
    -> Eff effs JSON.Value
parseStringifiedJSON v = case v of
    JSON.String s -> do
        logDebug "parseStringifiedJSON: Attempting to remove 1 layer StringifyJSON"
        let s' = JSON.decode @JSON.Value $ LBS.fromStrict $ Text.encodeUtf8 s
        case s' of
            Nothing -> do
                logDebug "parseStringifiedJSON: Failed, returning original string"
                pure v
            Just s'' -> do
                logDebug "parseStringifiedJSON: Succeeded"
                pure s''
    _ -> pure v

handler ::
       forall effs.
       ( Member (EventLogEffect (ChainEvent ContractExe)) effs
       , Member (ContractEffect ContractExe) effs
       , Member ChainIndexEffect effs
<<<<<<< HEAD
=======
       , Member UUIDEffect effs
>>>>>>> 068817f5
       , Member Log effs
       , Member (Error SCBError) effs
       )
    => Eff effs ()
       :<|> (Eff effs (FullReport ContractExe)
             :<|> ((ContractExe -> Eff effs (ContractInstanceState ContractExe))
                   :<|> (Text -> Eff effs (ContractSignatureResponse ContractExe)
                                 :<|> (String -> JSON.Value -> Eff effs (ContractInstanceState ContractExe)))))
handler =
    healthcheck :<|> getFullReport :<|>
    (activateContract :<|>
     (\rawInstanceId ->
          (parseContractId rawInstanceId >>= contractSchema) :<|>
          (\rawEndpointDescription payload ->
               parseStringifiedJSON payload >>= \payload' ->
               parseContractId rawInstanceId >>=
               invokeEndpoint
                   (EndpointDescription rawEndpointDescription)
                   payload')))

app :: Config -> Application
app config = serve rest (apiServer :<|> fileServer)
  where
    rest = Proxy @(API ContractExe :<|> Raw)
    api = Proxy @(API ContractExe)
    apiServer = hoistServer api (asHandler config) handler
    fileServer = serveDirectoryFileServer (staticDir . scbWebserverConfig $ config)

main :: Config -> Availability -> App ()
main config availability = do
    let port = baseUrlPort $ baseUrl $ scbWebserverConfig config
    let warpSettings :: Warp.Settings
        warpSettings = Warp.defaultSettings & Warp.setPort port & Warp.setBeforeMainLoop (available availability)
    logInfo $ "Starting SCB backend server on port: " <> tshow port
    liftIO $ Warp.runSettings warpSettings $ app config<|MERGE_RESOLUTION|>--- conflicted
+++ resolved
@@ -38,11 +38,7 @@
 import           Language.Plutus.Contract.Effects.ExposeEndpoint (EndpointDescription (EndpointDescription))
 import           Ledger                                          (PubKeyHash)
 import           Ledger.Blockchain                               (Blockchain)
-<<<<<<< HEAD
-import           Network.Wai.Handler.Warp                        (run)
-=======
 import qualified Network.Wai.Handler.Warp                        as Warp
->>>>>>> 068817f5
 import           Plutus.SCB.App                                  (App, runApp)
 import           Plutus.SCB.Arbitrary                            ()
 import           Plutus.SCB.Core                                 (runGlobalQuery)
@@ -59,11 +55,7 @@
                                                                   SCBError (ContractInstanceNotFound, InvalidUUIDError),
                                                                   baseUrl, chainOverviewBlockchain,
                                                                   chainOverviewUnspentTxsById, chainOverviewUtxoIndex,
-<<<<<<< HEAD
-                                                                  mkChainOverview, scbWebserverConfig)
-=======
                                                                   mkChainOverview, scbWebserverConfig, staticDir)
->>>>>>> 068817f5
 import           Plutus.SCB.Utils                                (tshow)
 import           Plutus.SCB.Webserver.API                        (API)
 import           Plutus.SCB.Webserver.Types
@@ -87,23 +79,6 @@
 healthcheck :: Monad m => m ()
 healthcheck = pure ()
 
-<<<<<<< HEAD
-fullReport ::
-       forall t effs.
-       ( Member (EventLogEffect (ChainEvent t)) effs
-       , Member ChainIndexEffect effs
-       )
-    => Eff effs (FullReport t)
-fullReport = do
-    latestContractStatuses <-
-        Map.elems <$> runGlobalQuery (Query.latestContractStatus @t)
-    events <- fmap streamEventEvent <$> runGlobalQuery Query.pureProjection
-    blocks :: Blockchain <- confirmedBlocks
-    let ChainOverview { chainOverviewBlockchain
-                  , chainOverviewUnspentTxsById
-                  , chainOverviewUtxoIndex
-                  } = mkChainOverview blocks
-=======
 getContractReport ::
        forall t effs.
        ( Member (EventLogEffect (ChainEvent t)) effs
@@ -127,7 +102,6 @@
                       , chainOverviewUnspentTxsById
                       , chainOverviewUtxoIndex
                       } = mkChainOverview blocks
->>>>>>> 068817f5
     let walletMap :: Map PubKeyHash Wallet = Map.empty -- TODO Will the real walletMap please step forward?
     annotatedBlockchain <- Rollup.doAnnotateBlockchain chainOverviewBlockchain
     pure
@@ -203,14 +177,6 @@
     => EndpointDescription
     -> JSON.Value
     -> ContractInstanceId
-<<<<<<< HEAD
-    -> Eff effs (ContractSignatureResponse t)
-invokeEndpoint (EndpointDescription endpointDescription) payload contractId = do
-  logInfo $ "Invoking: " <> tshow endpointDescription <> " / " <> tshow payload
-  newState :: [ChainEvent t] <- Instance.callContractEndpoint @t contractId endpointDescription payload
-  logInfo $ "Invocation response: " <> tshow newState
-  contractSchema contractId
-=======
     -> Eff effs (ContractInstanceState t)
 invokeEndpoint (EndpointDescription endpointDescription) payload contractId = do
     logInfo $
@@ -219,7 +185,6 @@
         Instance.callContractEndpoint @t contractId endpointDescription payload
     logInfo $ "Invocation response: " <> tshow newState
     getContractInstanceState contractId
->>>>>>> 068817f5
 
 parseContractId ::
        (Member (Error SCBError) effs) => Text -> Eff effs ContractInstanceId
@@ -251,10 +216,7 @@
        ( Member (EventLogEffect (ChainEvent ContractExe)) effs
        , Member (ContractEffect ContractExe) effs
        , Member ChainIndexEffect effs
-<<<<<<< HEAD
-=======
        , Member UUIDEffect effs
->>>>>>> 068817f5
        , Member Log effs
        , Member (Error SCBError) effs
        )
