--- conflicted
+++ resolved
@@ -45,11 +45,8 @@
                                                   short, showHelpOnEmpty, showHelpOnError, subparser)
 import           Playground.Schema               (EndpointToSchema, endpointsToSchemas)
 import           System.Exit                     (ExitCode (ExitFailure), exitSuccess, exitWith)
-<<<<<<< HEAD
-=======
 import qualified System.IO
 
->>>>>>> 068817f5
 data Command
     = Initialise
     | Update
@@ -98,14 +95,7 @@
 runCliCommand schema Initialise = pure $ bimap JSON.encodePretty JSON.encodePretty $ ContractState.initialiseContract schema
 runCliCommand schema Update = do
     arg <- liftIO BSL.getContents
-<<<<<<< HEAD
-    pure $ bimap JSON.encodePretty JSON.encodePretty $
-        case JSON.eitherDecode arg of
-            Left err      -> Left $ Text.pack err
-            Right request -> ContractState.insertAndUpdateContract schema request
-=======
     pure $ runUpdate schema arg
->>>>>>> 068817f5
 runCliCommand _ ExportSignature = do
   let r = endpointsToSchemas @(s .\\ BlockchainActions)
   pure $ Right $ JSON.encodePretty r
