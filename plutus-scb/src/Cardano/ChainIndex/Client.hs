--- conflicted
+++ resolved
@@ -27,18 +27,11 @@
 watchedAddresses :: ClientM AddressMap
 confirmedBlocks :: ClientM [Block]
 transactionConfirmed :: TxId -> ClientM Bool
-<<<<<<< HEAD
-(healthCheck, startWatching, watchedAddresses, confirmedBlocks, transactionConfirmed) =
-  (healthCheck_, startWatching_, watchedAddresses_, confirmedBlocks_, txConfirmed_)
-  where
-    healthCheck_ :<|> startWatching_ :<|> watchedAddresses_ :<|> confirmedBlocks_ :<|> txConfirmed_  =
-=======
 nextTx :: AddressChangeRequest -> ClientM AddressChangeResponse
 (healthCheck, startWatching, watchedAddresses, confirmedBlocks, transactionConfirmed, nextTx) =
   (healthCheck_, startWatching_, watchedAddresses_, confirmedBlocks_, txConfirmed_, nextTx_)
   where
     healthCheck_ :<|> startWatching_ :<|> watchedAddresses_ :<|> confirmedBlocks_ :<|> txConfirmed_  :<|> nextTx_ =
->>>>>>> 068817f5
         client (Proxy @API)
 
 handleChainIndexClient ::
@@ -58,9 +51,5 @@
         StartWatching a -> void (runClient (startWatching a))
         WatchedAddresses -> runClient watchedAddresses
         ConfirmedBlocks -> runClient confirmedBlocks
-<<<<<<< HEAD
         TransactionConfirmed txid -> runClient (transactionConfirmed txid)
-=======
-        TransactionConfirmed txid -> runClient (transactionConfirmed txid)
-        NextTx req -> runClient (nextTx req)
->>>>>>> 068817f5
+        NextTx req -> runClient (nextTx req)