#!/usr/bin/env bash

# This script runs the given benchmark and compares the results against origin/master.
#
# USAGE: 
# In order to trigger benchmarking for an open PR, post a comment like `/benchmark NAME` to
# the PR. The command will be acknowledged with a :rocket: reaction and when done a bot will
# publish the results to the same PR.
# 
# This script can also be run locally inside the nix shell like so: 
# `BENCHMARK_NAME=nofib ./scripts/ci-plutus-benchmark.sh`
#
#
# NOTES:
# The `cabal update` command below is necessary because while the whole script is executed inside
# a nix shell, this environment does not provide the hackage record inside .cabal and we have to 
# fetch/build this each time since we want to run this in a clean environment.
# The `jq` invocation below is necessary because we have to POST the PR comment as JSON data 
# (see the curl command) meaning the script output has to be escaped first before we can insert it.
<<<<<<< HEAD
# Also note the use of the envvar CAPABILITY_NUM and `taskset -c` to limit 
# the benchmark to a single core. Experiments have shown that this can lead to more stable results.
# This is only available on linux.
=======
# For consistent results, the benchmarks should be run on a CPU with a fixed frequency or a performance governor.
>>>>>>> 30c3db40

set -ex

if [ -z "$BENCHMARK_NAME" ] ; then
   echo "[ci-plutus-benchmark]: 'BENCHMARK_NAME' is not set, exiting."
   exit 1
fi
if [ -z "$PR_NUMBER" ] ; then
   echo "[ci-plutus-benchmark]: 'PR_NUMBER' is not set, probably running locally."
   PR_NUMBER="[local]"
fi

if [ -z "$PR_BRANCH" ] ; then
   echo "[ci-plutus-benchmark]: 'PR_BRANCH' is not set, probably running locally"
else 
   echo "[ci-plutus-benchmark]: 'PR_BRANCH' set to $PR_BRANCH, fetching origin ..."
   git fetch origin 
   git checkout "$PR_BRANCH"
fi

if [ -z "$CAPABILITY_NUM" ] ; then
   echo "[ci-plutus-benchmark]: 'CAPABILITY_NUM' is not set, will default to 2"
   CAPABILITY_NUM=2
else 
   echo "[ci-plutus-benchmark]: 'CAPABILITY_NUM' set to $CAPABILITY_NUM"
fi

PR_BRANCH_REF="$(git rev-parse --short HEAD)"

if [ -z "$(git merge-base HEAD origin/master)" ]; then
   echo "The command 'git merge-base HEAD origin/master' returned an empty string."
   echo "You probably need to 'git rebase --origin master' from your branch first."
   exit 1
fi

echo "[ci-plutus-benchmark]: Processing benchmark comparison for benchmark '$BENCHMARK_NAME' on PR $PR_NUMBER"

echo "[ci-plutus-benchmark]: Running as user:"
whoami 

echo "[ci-plutus-benchmark]: Updating cabal database ..."
cabal update

echo "[ci-plutus-benchmark]: Clearing caches with cabal clean ..."
cabal clean

if ! which taskset; then
   TASKSET=""
else
   TASKSET="taskset -c $CAPABILITY_NUM"
fi

echo "[ci-plutus-benchmark]: Running benchmark for PR branch at $PR_BRANCH_REF ..."
2>&1 $TASKSET cabal bench "$BENCHMARK_NAME" | tee bench-PR.log

echo "[ci-plutus-benchmark]: Switching branches ..."
git checkout "$(git merge-base HEAD origin/master)"
BASE_BRANCH_REF=$(git rev-parse --short HEAD)

echo "[ci-plutus-benchmark]: Clearing caches with cabal clean ..."
cabal clean

echo "[ci-plutus-benchmark]: Running benchmark for base branch at $BASE_BRANCH_REF ..."
2>&1 $TASKSET cabal bench "$BENCHMARK_NAME" | tee bench-base.log 
git checkout "$PR_BRANCH_REF"  # .. so we use the most recent version of the comparison script

echo "[ci-plutus-benchmark]: Comparing results ..."
{
# The blank line is important, otherwise Github doesn't render markdown in the body of the details element.
# See https://gist.github.com/ericclemmons/b146fe5da72ca1f706b2ef72a20ac39d for examples
cat <<EOF 
Comparing benchmark results of '$BENCHMARK_NAME' on '$BASE_BRANCH_REF' (base) and '$PR_BRANCH_REF' (PR)

<details>
<summary>Results table</summary>

EOF
./plutus-benchmark/bench-compare-markdown bench-base.log bench-PR.log "${BASE_BRANCH_REF:0:7}" "${PR_BRANCH_REF:0:7}" |
    awk -v hdr1="${BASE_BRANCH_REF:0:7}" -v hdr2="${PR_BRANCH_REF:0:7}" '
     /^[| \t]*$/ {print "</details>"; next}
     /TOTAL/ {printf ("\n| | %s | %s | Change |\n| :------| :------: | :------: | :------: |\n", hdr1, hdr2)}
     {print}' 
# ^ This puts </details> after the individual results and puts the TOTAL line in a small table on its own.
} > bench-compare-result.log<|MERGE_RESOLUTION|>--- conflicted
+++ resolved
@@ -2,28 +2,22 @@
 
 # This script runs the given benchmark and compares the results against origin/master.
 #
-# USAGE: 
+# USAGE:
 # In order to trigger benchmarking for an open PR, post a comment like `/benchmark NAME` to
 # the PR. The command will be acknowledged with a :rocket: reaction and when done a bot will
 # publish the results to the same PR.
-# 
-# This script can also be run locally inside the nix shell like so: 
+#
+# This script can also be run locally inside the nix shell like so:
 # `BENCHMARK_NAME=nofib ./scripts/ci-plutus-benchmark.sh`
 #
 #
 # NOTES:
 # The `cabal update` command below is necessary because while the whole script is executed inside
-# a nix shell, this environment does not provide the hackage record inside .cabal and we have to 
+# a nix shell, this environment does not provide the hackage record inside .cabal and we have to
 # fetch/build this each time since we want to run this in a clean environment.
-# The `jq` invocation below is necessary because we have to POST the PR comment as JSON data 
+# The `jq` invocation below is necessary because we have to POST the PR comment as JSON data
 # (see the curl command) meaning the script output has to be escaped first before we can insert it.
-<<<<<<< HEAD
-# Also note the use of the envvar CAPABILITY_NUM and `taskset -c` to limit 
-# the benchmark to a single core. Experiments have shown that this can lead to more stable results.
-# This is only available on linux.
-=======
 # For consistent results, the benchmarks should be run on a CPU with a fixed frequency or a performance governor.
->>>>>>> 30c3db40
 
 set -ex
 
@@ -38,16 +32,16 @@
 
 if [ -z "$PR_BRANCH" ] ; then
    echo "[ci-plutus-benchmark]: 'PR_BRANCH' is not set, probably running locally"
-else 
+else
    echo "[ci-plutus-benchmark]: 'PR_BRANCH' set to $PR_BRANCH, fetching origin ..."
-   git fetch origin 
+   git fetch origin
    git checkout "$PR_BRANCH"
 fi
 
 if [ -z "$CAPABILITY_NUM" ] ; then
    echo "[ci-plutus-benchmark]: 'CAPABILITY_NUM' is not set, will default to 2"
    CAPABILITY_NUM=2
-else 
+else
    echo "[ci-plutus-benchmark]: 'CAPABILITY_NUM' set to $CAPABILITY_NUM"
 fi
 
@@ -62,7 +56,7 @@
 echo "[ci-plutus-benchmark]: Processing benchmark comparison for benchmark '$BENCHMARK_NAME' on PR $PR_NUMBER"
 
 echo "[ci-plutus-benchmark]: Running as user:"
-whoami 
+whoami
 
 echo "[ci-plutus-benchmark]: Updating cabal database ..."
 cabal update
@@ -87,14 +81,14 @@
 cabal clean
 
 echo "[ci-plutus-benchmark]: Running benchmark for base branch at $BASE_BRANCH_REF ..."
-2>&1 $TASKSET cabal bench "$BENCHMARK_NAME" | tee bench-base.log 
+2>&1 $TASKSET cabal bench "$BENCHMARK_NAME" | tee bench-base.log
 git checkout "$PR_BRANCH_REF"  # .. so we use the most recent version of the comparison script
 
 echo "[ci-plutus-benchmark]: Comparing results ..."
 {
 # The blank line is important, otherwise Github doesn't render markdown in the body of the details element.
 # See https://gist.github.com/ericclemmons/b146fe5da72ca1f706b2ef72a20ac39d for examples
-cat <<EOF 
+cat <<EOF
 Comparing benchmark results of '$BENCHMARK_NAME' on '$BASE_BRANCH_REF' (base) and '$PR_BRANCH_REF' (PR)
 
 <details>
@@ -105,6 +99,6 @@
     awk -v hdr1="${BASE_BRANCH_REF:0:7}" -v hdr2="${PR_BRANCH_REF:0:7}" '
      /^[| \t]*$/ {print "</details>"; next}
      /TOTAL/ {printf ("\n| | %s | %s | Change |\n| :------| :------: | :------: | :------: |\n", hdr1, hdr2)}
-     {print}' 
+     {print}'
 # ^ This puts </details> after the individual results and puts the TOTAL line in a small table on its own.
 } > bench-compare-result.log