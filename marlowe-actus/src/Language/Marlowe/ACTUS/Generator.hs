{-# LANGUAGE RecordWildCards #-}

{- This module contains templates for Marlowe constructs required by ACTUS logic -}
module Language.Marlowe.ACTUS.Generator
    (
    genStaticContract
    , genFsContract
    )
where

import qualified Data.List                                                as L (foldl', zip6)
import           Data.Maybe                                               (fromMaybe, isNothing, maybeToList)
import           Data.Monoid
import           Data.String                                              (IsString (fromString))
import           Data.Time                                                (Day)
import           Data.Validation                                          (Validation (..))
import           Language.Marlowe                                         (Action (Choice, Deposit), Bound (Bound),
                                                                           Case (Case), ChoiceId (ChoiceId),
                                                                           Contract (Close, Let, Pay, When),
                                                                           Observation, Party (Role), Payee (Party),
                                                                           Slot (..),
                                                                           Value (ChoiceValue, Constant, NegValue, UseValue),
                                                                           ValueId (ValueId), ada)
import           Language.Marlowe.ACTUS.Analysis                          (genProjectedCashflows, genZeroRiskAssertions)
import           Language.Marlowe.ACTUS.Definitions.BusinessEvents        (EventType (..))
import           Language.Marlowe.ACTUS.Definitions.ContractTerms         (AssertionContext (..), Assertions (..),
                                                                           ContractTerms (collateralAmount, constraints, ct_CURS, ct_SD),
                                                                           TermValidationError (..))
import           Language.Marlowe.ACTUS.Definitions.Schedule              (CashFlow (..))
import           Language.Marlowe.ACTUS.MarloweCompat                     (constnt, dayToSlotNumber,
                                                                           toMarloweFixedPoint)
import           Language.Marlowe.ACTUS.Model.APPLICABILITY.Applicability (validateTerms)
import           Language.Marlowe.ACTUS.Model.INIT.StateInitializationFs  (inititializeStateFs)
import           Language.Marlowe.ACTUS.Model.POF.PayoffFs                (payoffFs)
import           Language.Marlowe.ACTUS.Model.STF.StateTransitionFs       (stateTransitionFs)
import           Ledger.Value                                             (TokenName (TokenName))


receiveCollateral :: String -> Integer -> Integer -> Contract -> Contract
receiveCollateral from amount timeout continue =
    if amount == 0
        then continue
        else
            let party = Role $ TokenName $ fromString from
            in  When
                    [ Case
                        (Deposit party party ada (Constant amount))
                            continue
                    ]
                    (Slot timeout)
                    Close

-- Any collateral-related code is commented out, until implemented properly
-- invoice :: String -> String -> Value Observation -> Value Observation -> Slot -> Contract -> Contract
-- invoice from to amount collateralAmount timeout continue =
invoice :: String -> String -> Value Observation -> Slot -> Contract -> Contract
invoice from to amount timeout continue =
    let party        = Role $ TokenName $ fromString from
        counterparty = Role $ TokenName $ fromString to
    in  When
            [ Case
                    (Deposit party party ada amount)
                    (Pay party
                        (Party counterparty)
                        ada
                        amount
                        continue
                    )
            ]
            timeout
            Close
            -- Any collateral-related code is commented out, until implemented properly
            -- (Pay party
            --     (Party counterparty)
            --     ada
            --     collateralAmount
            --     Close
            -- )

maxPseudoDecimalValue :: Integer
maxPseudoDecimalValue = 100000000000000

inquiryFs
    :: EventType
    -> ContractTerms
    -> String
    -> Slot
    -> String
    -> Maybe AssertionContext
    -> Contract
    -> Contract
inquiryFs ev ct timePosfix date oracle context continue =
    let
        oracleRole = Role $ TokenName $ fromString oracle
        letTemplate inputChoiceId inputOwner cont =
            Let
                (ValueId inputChoiceId)
                (ChoiceValue (ChoiceId inputChoiceId inputOwner))
                cont

        inputTemplate inputChoiceId inputOwner inputBound cont =
            When
                [ Case (Choice (ChoiceId inputChoiceId inputOwner) inputBound) $
                    letTemplate inputChoiceId inputOwner cont
                ]
                date
                Close

        inferBounds name ctx = case (name, ctx) of
            ("o_rf_RRMO", Just AssertionContext{..}) ->
                [Bound (toMarloweFixedPoint rrmoMin) (toMarloweFixedPoint rrmoMax)]
            _ -> [Bound 0 maxPseudoDecimalValue]
        riskFactorInquiry name = inputTemplate
            (fromString (name ++ timePosfix))
            oracleRole
            (inferBounds name context)
        riskFactorsInquiryEv AD = id
        riskFactorsInquiryEv SC = riskFactorInquiry "o_rf_SCMO"
        riskFactorsInquiryEv RR = riskFactorInquiry "o_rf_RRMO"
        riskFactorsInquiryEv PP =
            riskFactorInquiry "o_rf_CURS" .
                riskFactorInquiry "pp_payoff"
        riskFactorsInquiryEv _ =
            if ct_CURS ct then riskFactorInquiry "o_rf_CURS"
            else Let (ValueId (fromString ("o_rf_CURS" ++ timePosfix))) (constnt 1.0)
    in
        riskFactorsInquiryEv ev continue


{- Note [ContractTerms and Maybe]
Throughout the contract generation, ContractTerms fields are commonly accessed
with what appears to be an unchecked `fromJust`. There's not much backing up
the assertion that one of those won't fail other than the applicability model
right now. The applicability model (validateTerms) enforces that certain fields
(e.g ContractType, Notional, etc.) are required, and contract generation will
fail if they aren't provided.

The plans for better type safety were also outlined in this comment:
https://github.com/input-output-hk/plutus/pull/2440#issuecomment-722329158
-}

genStaticContract :: ContractTerms -> Validation [TermValidationError] Contract
genStaticContract terms =
    case validateTerms terms of
        Failure errs -> Failure errs
        Success t ->
            let
                cfs = genProjectedCashflows t
                gen CashFlow {..}
                    | amount == 0.0 = id
                    | amount > 0.0
                    = invoice
                        "party"
                        "counterparty"
                        (Constant $ round amount)
                        -- Any collateral-related code is commented out, until implemented properly
                        -- (Constant 0)
                        (Slot $ dayToSlotNumber cashPaymentDay)
                    | otherwise
                    = invoice
                        "counterparty"
                        "party"
                        (Constant $ round $ - amount)
                        -- Any collateral-related code is commented out, until implemented properly
                        -- (Constant $ collateralAmount t)
                        (Slot $ dayToSlotNumber cashPaymentDay)
<<<<<<< HEAD
                -- Any collateral-related code is commented out, until implemented properly
                -- withCollateral cont =
                --     receiveCollateral
                --         "counterparty"
                --         (collateralAmount t)
                --         (dayToSlotNumber $ ct_SD t)
                --         cont
            -- Any collateral-related code is commented out, until implemented properly
            -- in Success . withCollateral $ foldr gen Close cfs
            in Success $ foldr gen Close cfs
=======
                withCollateral cont =
                    receiveCollateral
                        "counterparty"
                        (collateralAmount t)
                        (dayToSlotNumber $ ct_SD t)
                        cont
            in Success . withCollateral $ L.foldl' (flip gen) Close $ reverse cfs
>>>>>>> f76c65bf


genFsContract :: ContractTerms -> Validation [TermValidationError] Contract
genFsContract terms =
    case validateTerms terms of
        Failure errs -> Failure errs
        Success _ ->
            let
                postProcess cont =
                    let ctr = constraints terms
                        toAssert = genZeroRiskAssertions terms <$> (assertions =<< maybeToList ctr)
                        compose = appEndo . mconcat . map Endo
                    in compose toAssert cont

                payoffAt t = ValueId $ fromString $ "payoff_" ++ show t
                schedCfs = genProjectedCashflows terms
                schedEvents = cashEvent <$> schedCfs
                schedDates = Slot . dayToSlotNumber . cashPaymentDay <$> schedCfs
                previousDates = ct_SD terms : (cashCalculationDay <$> schedCfs)
                cfsDirections = amount <$> schedCfs
                ctx = context <$> constraints terms

                gen :: (CashFlow, Day, EventType, Slot, Double, Integer) -> Contract -> Contract
                gen (cf, prevDate, ev, date, r, t) cont =
                    inquiryFs ev terms ("_" ++ show t) date "oracle" ctx
                    $ stateTransitionFs ev terms t prevDate (cashCalculationDay cf)
                    $ Let (payoffAt t) (fromMaybe (constnt 0.0) pof)
                    $ if isNothing pof then cont
                    else if  r > 0.0   then
                        invoice
                            "party"
                            "counterparty"
                            (UseValue $ payoffAt t)
                            -- Any collateral-related code is commented out, until implemented properly
                            -- (Constant 0)
                            date
                            cont
                    else
                        invoice
                            "counterparty"
                            "party"
                            (NegValue $ UseValue $ payoffAt t)
                            -- Any collateral-related code is commented out, until implemented properly
                            -- (Constant $ collateralAmount terms)
                            date
                            cont
                    where pof = payoffFs ev terms t (t - 1) prevDate (cashCalculationDay cf)
                scheduleAcc = foldr gen (postProcess Close) $
                    L.zip6 schedCfs previousDates schedEvents schedDates cfsDirections [1..]
                withCollateral cont = receiveCollateral "counterparty" (collateralAmount terms) (dayToSlotNumber $ ct_SD terms) cont
            in Success . withCollateral $ inititializeStateFs terms scheduleAcc<|MERGE_RESOLUTION|>--- conflicted
+++ resolved
@@ -164,7 +164,6 @@
                         -- Any collateral-related code is commented out, until implemented properly
                         -- (Constant $ collateralAmount t)
                         (Slot $ dayToSlotNumber cashPaymentDay)
-<<<<<<< HEAD
                 -- Any collateral-related code is commented out, until implemented properly
                 -- withCollateral cont =
                 --     receiveCollateral
@@ -174,17 +173,7 @@
                 --         cont
             -- Any collateral-related code is commented out, until implemented properly
             -- in Success . withCollateral $ foldr gen Close cfs
-            in Success $ foldr gen Close cfs
-=======
-                withCollateral cont =
-                    receiveCollateral
-                        "counterparty"
-                        (collateralAmount t)
-                        (dayToSlotNumber $ ct_SD t)
-                        cont
-            in Success . withCollateral $ L.foldl' (flip gen) Close $ reverse cfs
->>>>>>> f76c65bf
-
+            in Success $ L.foldl' (flip gen) Close $ reverse cfs
 
 genFsContract :: ContractTerms -> Validation [TermValidationError] Contract
 genFsContract terms =
