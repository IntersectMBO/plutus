--- conflicted
+++ resolved
@@ -16,67 +16,6 @@
                                                                     marloweFixedPoint)
 import           Prelude                                           hiding (Fractional, Num, (*), (+), (-), (/))
 
-<<<<<<< HEAD
-payoffFs :: EventType -> ContractTerms -> Integer -> Integer -> Day -> Day -> Maybe (Value Observation)
-payoffFs ev ContractTerms{..} t t_minus prevDate curDate =
-    let __NT              = constnt (fromJust ct_NT)
-        __PDIED           = constnt (fromJust ct_PDIED)
-        __PYTP            = enum (fromJust ct_PYTP)
-        __FEB             = enum (fromJust ct_FEB)
-        __FER             = constnt (fromJust ct_FER)
-        (__PPRD, __PTD  ) = (constnt (fromJust ct_PPRD), constnt (fromJust ct_PTD))
-        (__PYRT, __cPYRT) = (constnt (fromJust ct_PYRT), constnt ct_cPYRT)
-
-
-        __o_rf_CURS       = useval "o_rf_CURS" t
-        __o_rf_RRMO       = useval "o_rf_RRMO" t
-        __pp_payoff       = useval "pp_payoff" t
-        __nsc             = useval "nsc" t_minus
-        __nt              = useval "nt" t_minus
-        __isc             = useval "isc" t_minus
-        __ipac            = useval "ipac" t_minus
-        __feac            = useval "feac" t_minus
-        __ipnr            = useval "ipnr" t_minus
-        __ipcb            = useval "ipcb" t_minus
-        __prnxt           = useval "prnxt" t_minus
-
-        y_sd_t            = constnt $ _y (fromJust ct_DCC) prevDate curDate ct_MD
-
-        pof = case contractType of
-            PAM -> case ev of
-                IED -> Just $ _POF_IED_PAM __o_rf_CURS ct_CNTRL __NT __PDIED
-                MD  -> Just $ _POF_MD_PAM __o_rf_CURS __nsc __nt __isc __ipac __feac
-                PP  -> Just $ _POF_PP_PAM __o_rf_CURS __pp_payoff
-                PY  -> Just $ _POF_PY_PAM __PYTP __o_rf_CURS __o_rf_RRMO __PYRT __cPYRT ct_CNTRL __nt __ipnr y_sd_t
-                FP  -> Just $ _POF_FP_PAM __FEB __FER __o_rf_CURS ct_CNTRL __nt __feac y_sd_t
-                PRD -> Just $ _POF_PRD_PAM __o_rf_CURS ct_CNTRL __PPRD __ipac __ipnr __nt y_sd_t
-                TD  -> Just $ _POF_TD_PAM __o_rf_CURS ct_CNTRL __PTD __ipac __ipnr __nt y_sd_t
-                IP  -> Just $ _POF_IP_PAM __o_rf_CURS __isc __ipac __ipnr __nt y_sd_t
-                _   -> Nothing
-            LAM -> case ev of
-                IED -> Just $ _POF_IED_LAM __o_rf_CURS ct_CNTRL __NT __PDIED
-                PR  -> Just $ _POF_PR_LAM __o_rf_CURS ct_CNTRL __nt __nsc __prnxt
-                MD  -> Just $ _POF_MD_LAM __o_rf_CURS __nsc __nt __isc __ipac __feac
-                PP  -> Just $ _POF_PP_LAM __o_rf_CURS __pp_payoff
-                PY  -> Just $ _POF_PY_LAM __PYTP __o_rf_CURS __o_rf_RRMO __PYRT __cPYRT ct_CNTRL __nt __ipnr y_sd_t
-                FP  -> Just $ _POF_FP_LAM __FEB __FER __o_rf_CURS ct_CNTRL __nt __feac y_sd_t
-                PRD -> Just $ _POF_PRD_LAM __o_rf_CURS ct_CNTRL __PPRD __ipac __ipnr __ipcb y_sd_t
-                TD  -> Just $ _POF_TD_LAM __o_rf_CURS ct_CNTRL __PTD __ipac __ipnr __ipcb y_sd_t
-                IP  -> Just $ _POF_IP_LAM __o_rf_CURS __isc __ipac __ipnr __ipcb y_sd_t
-                _   -> Nothing
-            NAM -> case ev of
-                IED -> Just $ _POF_IED_NAM  __o_rf_CURS ct_CNTRL __NT __PDIED
-                PR  -> Just $ _POF_PR_NAM __o_rf_CURS ct_CNTRL __nsc __prnxt __ipac y_sd_t __ipnr __ipcb __nt
-                MD  -> Just $ _POF_MD_NAM __o_rf_CURS __nsc __nt __isc __ipac __feac
-                PP  -> Just $ _POF_PP_NAM __o_rf_CURS __pp_payoff
-                PY  -> Just $ _POF_PY_NAM __PYTP __o_rf_CURS __o_rf_RRMO __PYRT __cPYRT ct_CNTRL __nt __ipnr y_sd_t
-                FP  -> Just $ _POF_FP_NAM __FEB __FER __o_rf_CURS ct_CNTRL __nt __feac y_sd_t
-                PRD -> Just $ _POF_PRD_NAM __o_rf_CURS ct_CNTRL __PPRD __ipac __ipnr __ipcb y_sd_t
-                TD  -> Just $ _POF_TD_NAM __o_rf_CURS ct_CNTRL __PTD __ipac __ipnr __ipcb y_sd_t
-                IP  -> Just $ _POF_IP_NAM __o_rf_CURS __isc __ipac __ipnr __ipcb y_sd_t
-                _   -> Nothing
-    in (\x -> x / (constnt $ fromIntegral marloweFixedPoint)) <$> pof
-=======
 payoffFs :: EventType -> RiskFactorsMarlowe -> ContractTerms -> ContractStateMarlowe -> LocalTime -> LocalTime -> Maybe (Value Observation)
 payoffFs
   ev
@@ -145,5 +84,4 @@
       priceAtTerminationDate = constnt (fromMaybe 0.0 ct_PTD)
       penaltyRate = constnt (fromMaybe 0.0 ct_PYRT)
       y_sd_t = constnt $ _y dayCountConvention prevDate curDate ct_MD
-payoffFs _ _ _ _ _ _ = Nothing
->>>>>>> f706a646
+payoffFs _ _ _ _ _ _ = Nothing