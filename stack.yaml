<<<<<<< HEAD
resolver: lts-13.19
system-ghc: true
skip-ghc-check: true
=======
resolver: lts-13.26
>>>>>>> e3dcdca3

packages:
- language-plutus-core
- plutus-exe
- plutus-ir
- plutus-tx
- plutus-tx-plugin
- plutus-use-cases
- playground-common
- marlowe
- marlowe-hspec
- marlowe-playground-server
- plutus-wallet-api
- plutus-playground-server
- plutus-playground-lib
- plutus-tutorial
- plutus-book
- plutus-contract
- plutus-contract-tasty
- plutus-scb
- plutus-emulator
- deployment-server
- iots-export
- marlowe-symbolic

extra-deps:
# Agda and deps
- aws-lambda-haskell-runtime-2.0.1
- Agda-2.6.0.1
- data-hash-0.2.0.1
- EdisonCore-1.3.2.1
- EdisonAPI-1.3.1
- equivalence-0.3.4
- STMonadTrans-0.4.3
- geniplate-mirror-0.7.6
# Other missing packages
- semirings-0.4.2
- aeson-1.4.6.0
- composition-prelude-2.0.2.1
- resolv-0.1.1.2
- monad-stm-0.1.0.2
- purescript-0.13.2
# purescript won't build with versions later than this https://github.com/purescript/purescript/issues/3664
- happy-1.19.9
- servant-options-0.1.0.0
- servant-subscriber-0.6.0.2
- tasty-hedgehog-0.2.0.0
- jwt-0.9.0
- time-out-0.2@sha256:b9a6b4dee64f030ecb2a25dca0faff39b3cb3b5fefbb8af3cdec4142bfd291f2
- time-interval-0.1.1@sha256:7bfd3601853d1af7caa18248ec10b01701d035ac274a93bb4670fea52a14d4e8
- time-units-1.0.0@sha256:27cf54091c4a0ca73d504fc11d5c31ab4041d17404fe3499945e2055697746c1
- wl-pprint-1.2.1@sha256:aea676cff4a062d7d912149d270e33f5bb0c01b68a9db46ff13b438141ff4b7c
- servant-github-webhook-0.4.1.0@sha256:6ac456ccc6a2a96b30a7b80cd91b121f1b7e9bd33635641a6afbd6137700a753
- binary-instances-1@sha256:e7768b92f34bc40cc5cabecc5c143dee6ab4bcb5eb441d58e15a0b000d64940b
- binary-orphans-1.0.1@sha256:74d9a8e2c8c4dc8e11c9028ef103b930fc62f3943e45b1629f39114f2bfb5abb
- time-compat-1.9.2.2@sha256:9998dc1b77b5067572ab708e94750f1061152f342e92ad1aba38aae63581174d
- random-strings-0.1.1.0@sha256:935a7a23dab45411960df77636a29b44ce42b89eeb15f2b1e809d771491fa677,2517
- extensible-effects-5.0.0.1
- sbv-8.4
# to pull in https://github.com/jacobstanley/unix-compat/pull/43 so it works on musl
- unix-compat-0.5.2
# to be new enough that https://github.com/jaspervdj/stylish-haskell/issues/236 is fixed
- haskell-src-exts-1.21.1
- hlint-2.1.12
# Purty deps
- componentm-0.0.0.2
- teardown-0.5.0.1
- dhall-1.23.0
- repline-0.2.1.0
- git: https://github.com/target/row-types
  commit: 1e8d5e084ffd46f6c7842826a1f62c60820885df
# Needs some patches, but upstream seems to be fairly dead (no activity in > 1 year)
- git: https://github.com/shmish111/purescript-bridge.git
  commit: 28c37771ef30b0d751960c061ef95627f05d290e
- git: https://github.com/shmish111/servant-purescript.git
  commit: ece5d1dad16a5731ac22040075615803796c7c21
- git: https://github.com/input-output-hk/cardano-crypto.git
  commit: 3c5db489c71a4d70ee43f5f9b979fcde3c797f2a
# Needs a fix (https://github.com/wenkokke/unlit/pull/11) and a Hackage release
- git: https://github.com/michaelpj/unlit.git
  commit: 9ca1112093c5ffd356fc99c7dafa080e686dd748
# Needs looser containers bound, committed upstream but not released
- git: https://github.com/bitnomial/prometheus.git
  commit: 69e4cefeb7d04d61a54cb0ae9fd57e2de134badb
# Need https://github.com/phadej/github/pull/387 and to be added back in to stackage
- git: https://github.com/shmish111/github.git
  commit: cc27b9de4d5d0939235fa9a8b418de3ea4807bab
- git: https://gitlab.com/joneshf/purty.git
  commit: 3c073e1149ecdddd01f1d371c70d5b243d743bf2
extra-package-dbs: []
nix:
  packages: [zlib, gmp, openssl]<|MERGE_RESOLUTION|>--- conflicted
+++ resolved
@@ -1,10 +1,6 @@
-<<<<<<< HEAD
-resolver: lts-13.19
+resolver: lts-13.26
 system-ghc: true
 skip-ghc-check: true
-=======
-resolver: lts-13.26
->>>>>>> e3dcdca3
 
 packages:
 - language-plutus-core
