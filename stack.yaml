resolver: lts-11.11

packages:
- plutus-prototype
- language-plutus-core
- plutus-core-interpreter
<<<<<<< HEAD
- core-to-plc
- plutus-th
=======
- plutus-exe
>>>>>>> 634d29b9

- location:
    git: https://github.com/input-output-hk/cardano-crypto
    commit: 838b064d8a59286142aa2fe14434fe7601896ddb
  extra-dep: true
# Add custom stylish-haskell while waiting for PR upstream: https://github.com/jaspervdj/stylish-haskell/pull/214
- location:
    git: https://github.com/input-output-hk/stylish-haskell.git
    commit: ecfd3b307d8d13a6d12aff03055f25a39a17e182
  extra-dep: true

extra-deps:
- cryptonite-0.22
- cborg-0.2.0.0

flags:
  language-plutus-core:
    development: true
extra-package-dbs: []
nix:
  packages: [gmp, openssl]<|MERGE_RESOLUTION|>--- conflicted
+++ resolved
@@ -4,12 +4,9 @@
 - plutus-prototype
 - language-plutus-core
 - plutus-core-interpreter
-<<<<<<< HEAD
+- plutus-exe
 - core-to-plc
 - plutus-th
-=======
-- plutus-exe
->>>>>>> 634d29b9
 
 - location:
     git: https://github.com/input-output-hk/cardano-crypto
