resolver: lts-18.24

packages:
- plutus-benchmark
- plutus-core
- plutus-errors
- plutus-ledger-api
- plutus-metatheory
- plutus-tx
- plutus-tx-plugin
- prettyprinter-configurable
- word-array
- stubs/plutus-ghc-stub

extra-deps:
# Flat compression
- pure-zlib-0.6.7@sha256:5a1cdf87bf3079b7d3abace1f94eeb3c597c687a38a08ee2908783e609271467,3487
# FEAT/NEAT and deps
- lazy-search-0.1.2.0
- size-based-0.1.2.0
- testing-feat-1.1.0.0
- Stream-0.4.7.2@sha256:ed78165aa34c4e23dc53c9072f8715d414a585037f2145ea0eb2b38300354c53,1009
- lazysmallcheck-0.6@sha256:dac7a1e4877681f1260309e863e896674dd6efc1159897b7945893e693f2a6bc,1696
# Other missing packages
- composition-prelude-3.0.0.2
- constraints-extras-0.3.0.2
- dependent-map-0.4.0.0
- dependent-sum-0.7.1.0
- dependent-sum-template-0.1.0.3
- barbies-2.0.2.0
- nothunks-0.1.2
- indexed-traversable-instances-0.1
- base16-bytestring-1.0.1.0
# A revision was added to keep the bounds down, we don't actually want this!
# we work around the newer persistent-template by adding flags below
- monoidal-containers-0.6.0.1
- recursion-schemes-5.1.3
- row-types-0.4.0.0
- time-out-0.2@sha256:b9a6b4dee64f030ecb2a25dca0faff39b3cb3b5fefbb8af3cdec4142bfd291f2
- time-interval-0.1.1@sha256:7bfd3601853d1af7caa18248ec10b01701d035ac274a93bb4670fea52a14d4e8
- time-units-1.0.0@sha256:27cf54091c4a0ca73d504fc11d5c31ab4041d17404fe3499945e2055697746c1
- servant-websockets-2.0.0
- servant-subscriber-0.7.0.0
- safe-exceptions-checked-0.1.0
- async-timer-0.1.4.1
- sbv-8.9
- wl-pprint-1.2.1@sha256:aea676cff4a062d7d912149d270e33f5bb0c01b68a9db46ff13b438141ff4b7c
- witherable-0.4.1
- canonical-json-0.6.0.0@sha256:9021f435ccb884a3b4c55bcc6b50eb19d5fc3cc3f29d5fcbdef016f5bbae23a2,3488
- statistics-linreg-0.3@sha256:95c6efe6c7f6b26bc6e9ada90ab2d18216371cf59a6ef2b517b4a6fd35d9a76f,2544
- partial-order-0.2.0.0@sha256:a0d6ddc9ebcfa965a5cbcff1d06d46a79d44ea5a0335c583c2a51bcb41334487,2275
- streaming-binary-0.2.2.0@sha256:09b9a9b0291199c5808e88dcf9c93e7b336e740c71efeafd7c835b59794a8c90,1034
- transformers-except-0.1.1@sha256:6c12ef8e632a10440968cd541e75074bd6ef4b5ff4012677f8f8189d7b2d0df6,1387
- beam-core-0.9.0.0@sha256:e5b1cb4d5b8a8a166f3373e8718672a3884feb9a5a133404b047b0af76538023,5282
- beam-migrate-0.5.0.0@sha256:d3f7e333ec9e96122ccec6be0d38a88f766dfc248323be73fd0b3cee245ea421,4923
- beam-sqlite-0.5.0.0@sha256:d785bf40101235a72b80652ce27be9c8048de5f7c171ccb23e1e62b8f1ce6e7c,3496
- Unique-0.4.7.8
- moo-1.2
- gray-code-0.3.1
- dom-lt-0.2.2.1@sha256:6b005b64f10a0f73f716898e0f4b4d93a02c31dc8abb155c14afd870e3abf9ac,1778
- libsystemd-journal-1.4.5@sha256:dc68296f5d874b48ba187dbd0af4de8182ba57cb6ebaa46c05ac61c1b3c6c396,1238
- hedgehog-1.1.1

# cabal.project is the source of truth for these pins, they are explained there
# and need to be kept in sync.
- git: https://github.com/michaelpj/flat.git
  commit: ee59880f47ab835dbd73bea0847dab7869fc20d8
- git: https://github.com/input-output-hk/cardano-crypto.git
  commit: 07397f0e50da97eaa0575d93bee7ac4b2b2576ec
- git: https://github.com/input-output-hk/cardano-prelude
  commit: fd773f7a58412131512b9f694ab95653ac430852
  subdirs:
    - cardano-prelude
    - cardano-prelude-test
- git: https://github.com/input-output-hk/cardano-base
<<<<<<< HEAD
  commit: 5c1786f3a2b9b2647489862963003afdc1f27818
=======
  commit: 0b1b5b37e305c4bb10791f843bc8c81686a0cba4
>>>>>>> fffd9f76
  subdirs:
    - base-deriving-via
    - binary
    - binary/test
    - cardano-crypto-class
    - cardano-crypto-praos
    - cardano-crypto-tests
    - measures
    - orphans-deriving-via
    - slotting
    - strict-containers

allow-newer: true

extra-package-dbs: []

nix:
  shell-file: shell.nix<|MERGE_RESOLUTION|>--- conflicted
+++ resolved
@@ -73,11 +73,7 @@
     - cardano-prelude
     - cardano-prelude-test
 - git: https://github.com/input-output-hk/cardano-base
-<<<<<<< HEAD
   commit: 5c1786f3a2b9b2647489862963003afdc1f27818
-=======
-  commit: 0b1b5b37e305c4bb10791f843bc8c81686a0cba4
->>>>>>> fffd9f76
   subdirs:
     - base-deriving-via
     - binary
