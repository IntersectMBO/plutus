## Type erasure and CBOR sizes for Plutus Core

[kwxm, November 2019]

This document describes some experiments looking at how erasing
various things from the Plutus Core AST affects the size of serialised
programs.  The full Plutus Core AST contains type information and
human-readable names, neither of which are necessary for evaluation,
so we may not need to keep them around.  This is related to issues
[#1592](https://github.com/input-output-hk/plutus/issues/1592) and
[#1524](https://github.com/input-output-hk/plutus/issues/1524) on
GitHub.  The next step will be to look at Merklisation.

<<<<<<< HEAD
See also [ast-analysis.md](./ast-analysis.md) for some basic statistics about the number
and types of nodes in Plutus Core ASTs.
=======
See also [ast-analysis.md](./ast-analysis.md) for some basic
statistics about the number and types of nodes in Plutus Core ASTs.
>>>>>>> a865fa01

I've implemented two basic transformations:

#### Type erasure

This converts the Plutus Core AST into an untyped version.  The
untyped version discards the constructors for type abstraction,
type-level application, and the `iwrap` and `unwrap` operations,
leaving only six kinds of AST node: variables, lambda abstraction,
application, the `error` term, built-in constants, and names of
built-in functions.  (Note that the implementation diverges from the
specification here. The specification says that we have a special term
for application of built-in functions, and that these must always be
fully applied; however the implementation just has a term for names of
built-in functions, and these and lambda terms are applied using the
same constructor, `Apply`.)

There are versions of the CK and CEK machines which interpret untyped
ASTs, and they give identical results to the machines for the typed
version (modulo erasure of types).

#### Removing names
The names of variables and types in the AST are represented by the type

```
data Name ann = Name
    { nameAttribute :: ann
    , nameString    :: T.Text -- ^ The identifier name, for use in error messages.
    , nameUnique    :: Unique -- ^ A 'Unique' assigned to the name, allowing for cheap comparisons in the compiler.
    }
```

The `name` type (and also the type of AST nodes) is parametric over a
type `ann` of annotations.  This is the unit type by the time we get
executable PLC.  Names also contain human-readable identifiers, but
these are irrelevant for evaluation.  The only thing that is really
important is the `Unique` identifier in the name, which is essentially
an `Int`.  I've implemented two name-erasure functions: one which
replaces all of the strings with the empty string, and one which
discards annotations and identifier strings, essentially leaving just
an integer.  Annotations are discarded in names but not in general AST
nodes because they'll be useful for Merklisation there (but if we
decide not to go for Merklisation we should probably get rid of annotations
altogether in on-chain code since this will reduce sizes even further).

##### De Bruijn indices
There's some existing code for converting names into de Bruijn indices
to make comparison of terms easier (there's no evaluator for this at the moment).
I also wrote a function which replaces names by an integer representing their
de Bruijn indices.  This turns out to be surprisingly effective.

### Results

The experiments here were all carried out on validator scripts from
the the Plutus [use cases](https://github.com/input-output-hk/plutus/tree/master/plutus-use-cases)
in the Plutus repository.  Plutus Core ASTs were obtained from Haskell
source using the PlutusTx compiler infrastructure and then serialised
into bytestrings using the
[CBOR](http://hackage.haskell.org/package/serialise) format.  I
applied various transformations to the ASTs before serialising and
then measured the number of bytes in the output.  I also compressed the
results (using `gzip` with maximum compression) and measured the size
again.  The results are shown in the table below.  The figures in
brackets after some entries show their size as a percentage of the
size of the serialised version of the full AST.

Deleting unnecessary information and compressing reduces the size of
the CBOR to less than 10K in every case, with the size decreasing by a
factor of 20 or more (except for the swap contract, at 5.4%) (compare
the top left and second from right on the bottom for each contract).  Even
without compression, type erasure and name anonymisation reduces sizes
by a factor of 6 or more.

If we delete types and replace names with de Bruijn indices then the
size the CBOR is consistently reduced by a factor of about 10
compared to the typed CBOR.  With compression, the size is reduced
by a factor of 40 to 100, and is never more than half the size of the
version involving name which are just integer IDs (the previous
column).  I think there are two reasons for this

 1. De Bruijn indices are generally small: in the examples I looked
    at, the largest index was typically about 200, compared with
    several thousand for the version involving unique integer
    identifiers for names.  This means that they fit into a single
    byte and CBOR can encode them more efficiently.

 2. Using de Bruijn indices will make more terms equal to each other, and
    this will make the CBOR more amenable to compression

The fact that the de Bruijn version is significantly more compressible
than the non-de Bruijn version suggests that there will be significant
opportunities for optimisation in the original Plutus Core code.  Some
caution is required however: optimisations may be more effective in
the type-erased code (probably more things are equal than in the typed
version), but performing post-erasure optimisations would break the
clean correspondence between typed off-chain code and untyped on-chain
code.

### Conclusion

Clearly, removing types and name strings helps a lot with sizes.  The
CBOR representation is very small (six tags for AST nodes types and
about twenty for built-in names, plus standard CBOR encodings for
constants and names of extensible built-ins), which probably accounts
for its compressibility.  The uncompressed CBOR is sufficiently simple
that we might well be able to execute it directly without having to
decode most of it back to Haskell types.  It's beginning to look a lot
like bytecode ...


| Contract | Compression | Typed | Typed, empty names | Untyped | Untyped, empty names | Untyped, no names | Untyped, de Bruijn |
| :---: | ---: | ---: | ---: | ---: | ---: | ---: | ---: |
| Crowdfunding |  Uncompressed| 108939 | 77981 | 28568 | 18527 | 13893 (12.8%) | 10317 (9.5%) | 
|     | Compressed | 21203 | 17701 | 7397 | 5348 | 5211 (4.8%) | 1697 (1.6%) | 
| |
| |
| Currrency |  Uncompressed| 150733 | 104849 | 44331 | 26877 | 20173 (13.4%) | 15583 (10.3%) | 
|     | Compressed | 27746 | 23044 | 10195 | 7531 | 7322 (4.9%) | 3042 (2.0%) | 
| |
| |
| Escrow |  Uncompressed| 123775 | 88197 | 34168 | 21970 | 16498 (13.3%) | 12813 (10.4%) | 
|     | Compressed | 23490 | 19696 | 8294 | 6110 | 5929 (4.8%) | 2144 (1.7%) | 
| |
| |
| Future |  Uncompressed| 167320 | 113732 | 52203 | 31005 | 23027 (13.8%) | 17438 (10.4%) | 
|     | Compressed | 31178 | 25735 | 12201 | 8966 | 8699 (5.2%) | 3591 (2.1%) | 
| |
| |
| Game |  Uncompressed| 90960 | 58067 | 29252 | 16005 | 11771 (12.9%) | 9275 (10.2%) | 
|     | Compressed | 15743 | 12649 | 6216 | 4399 | 4264 (4.7%) | 2130 (2.3%) | 
| |
| |
| GameStateMachine |  Uncompressed| 109276 | 79022 | 30444 | 20640 | 16062 (14.7%) | 13561 (12.4%) | 
|     | Compressed | 20773 | 17241 | 7015 | 5065 | 4937 (4.5%) | 2100 (1.9%) | 
| |
| |
| MultiSig |  Uncompressed| 103038 | 67350 | 33776 | 19217 | 14269 (13.8%) | 11257 (10.9%) | 
|     | Compressed | 18502 | 14957 | 7455 | 5361 | 5204 (5.1%) | 2486 (2.4%) | 
| |
| |
| MultiSigStateMachine |  Uncompressed| 190516 | 137385 | 57364 | 37288 | 28566 (15.0%) | 22904 (12.0%) | 
|     | Compressed | 36465 | 30686 | 13151 | 9738 | 9505 (5.0%) | 3979 (2.1%) | 
| |
| |
| PubKey |  Uncompressed| 98492 | 63788 | 32408 | 18254 | 13540 (13.7%) | 10740 (10.9%) | 
|     | Compressed | 17331 | 13987 | 6979 | 5014 | 4866 (4.9%) | 2401 (2.4%) | 
| |
| |
| Swap |  Uncompressed| 146143 | 95861 | 53271 | 30976 | 23130 (15.8%) | 17787 (12.2%) | 
|     | Compressed | 27001 | 21852 | 11984 | 8726 | 8471 (5.8%) | 3869 (2.6%) | 
| |
| |
| TokenAccount |  Uncompressed| 76763 | 56277 | 13958 | 9404 | 6990 (9.1%) | 4993 (6.5%) | 
|     | Compressed | 15454 | 13107 | 4343 | 2946 | 2869 (3.7%) | 746 (1.0%) | 
| |
| |
| Vesting |  Uncompressed| 186134 | 128686 | 55738 | 33496 | 24880 (13.4%) | 18887 (10.1%) | 
|     | Compressed | 33804 | 28236 | 12716 | 9536 | 9270 (5.0%) | 3660 (2.0%) | <|MERGE_RESOLUTION|>--- conflicted
+++ resolved
@@ -11,13 +11,8 @@
 [#1524](https://github.com/input-output-hk/plutus/issues/1524) on
 GitHub.  The next step will be to look at Merklisation.
 
-<<<<<<< HEAD
-See also [ast-analysis.md](./ast-analysis.md) for some basic statistics about the number
-and types of nodes in Plutus Core ASTs.
-=======
 See also [ast-analysis.md](./ast-analysis.md) for some basic
 statistics about the number and types of nodes in Plutus Core ASTs.
->>>>>>> a865fa01
 
 I've implemented two basic transformations:
 
