--- conflicted
+++ resolved
@@ -7,12 +7,9 @@
 import qualified Data.Text               as T
 import           Data.Text.Encoding      (encodeUtf8)
 import           Evaluation.Constant.All
-<<<<<<< HEAD
 import           Evaluation.CkMachine
 
-=======
 import qualified Quotation.Spec as Quotation
->>>>>>> bd106b75
 import           Generators
 import           Hedgehog                hiding (Var, annotate)
 import           Language.PlutusCore
@@ -89,11 +86,8 @@
     , testsRewrite rwFiles
     , testsType typeFiles
     , test_constantApplication
-<<<<<<< HEAD
     , test_evaluateCk
-=======
     , Quotation.tests
->>>>>>> bd106b75
     ]
 
 type TestFunction a = BSL.ByteString -> Either a T.Text
