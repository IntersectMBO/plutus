--- conflicted
+++ resolved
@@ -7,12 +7,9 @@
 import qualified Data.Text               as T
 import           Data.Text.Encoding      (encodeUtf8)
 import           Evaluation.Constant.All
-<<<<<<< HEAD
 import           Evaluation.CkMachine
 
-=======
 import qualified Quotation.Spec as Quotation
->>>>>>> f416c5da
 import           Generators
 import           Hedgehog                hiding (Var, annotate)
 import           Language.PlutusCore
@@ -80,11 +77,8 @@
     , testsRewrite rwFiles
     , testsType typeFiles
     , test_constantApplication
-<<<<<<< HEAD
     , test_evaluateCk
-=======
     , Quotation.tests
->>>>>>> f416c5da
     ]
 
 type TestFunction a = BSL.ByteString -> Either a T.Text
