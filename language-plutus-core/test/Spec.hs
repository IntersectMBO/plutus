--- conflicted
+++ resolved
@@ -8,17 +8,13 @@
 import qualified Data.Text               as T
 import           Data.Text.Encoding      (encodeUtf8)
 import           Evaluation.Constant.All
-<<<<<<< HEAD
 import           Evaluation.CkMachine
 
 import qualified Quotation.Spec as Quotation
-=======
->>>>>>> 30fb9c6f
 import           Generators
 import           Hedgehog                hiding (Var, annotate)
 import           Language.PlutusCore
 import           PlutusPrelude
-import qualified Quotation.Spec          as Quotation
 import           Test.Tasty
 import           Test.Tasty.Golden
 import           Test.Tasty.Hedgehog
