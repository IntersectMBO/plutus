{-# LANGUAGE LambdaCase        #-}
{-# LANGUAGE OverloadedStrings #-}
module Check.Spec (tests) where

import           Language.PlutusCore
import qualified Language.PlutusCore.Check.Normal   as Normal
import qualified Language.PlutusCore.Check.Uniques  as Uniques
import qualified Language.PlutusCore.Check.Value    as VR
import           Language.PlutusCore.Constant
import           Language.PlutusCore.Generators.AST

import           Control.Monad.Except
import           Data.Either
import           Hedgehog                           hiding (Var)
import           Test.Tasty
import           Test.Tasty.Hedgehog
import           Test.Tasty.HUnit

tests :: TestTree
tests = testGroup "checks"
    [ testProperty "renaming ensures global uniqueness" propRenameCheck
    , shadowed
    , multiplyDefined
    , incoherentUse
    , values
    , valueRestriction
    , normalTypes
    , normalTypesCheck
    ]

data Tag = Tag Int | Ignore deriving (Show, Eq, Ord)

checkTermUniques :: (Ord a, MonadError (UniqueError a) m) => Term TyName Name a -> m ()
checkTermUniques = Uniques.checkTerm (\case FreeVariable{} -> False; _ -> True)

shadowed :: TestTree
shadowed =
    let
        u = Unique (-1)
        checked = runExcept $ runQuoteT $ do
            ty <- freshTyName Ignore "ty"
            let n = Name Ignore "yo" u
            let term =
                    LamAbs (Tag 1) n (TyVar Ignore ty) $
                    LamAbs (Tag 2) n (TyVar Ignore ty) $
                    Var Ignore n
            checkTermUniques term
        assertion = checked @?= Left (MultiplyDefined u (Tag 1) (Tag 2))
    in testCase "shadowed" assertion

multiplyDefined :: TestTree
multiplyDefined =
    let
        u = Unique (-1)
        checked = runExcept $ runQuoteT $ do
            ty <- freshTyName Ignore "ty"
            let n = Name Ignore "yo" u
            let term =
                    Apply Ignore
                    (LamAbs (Tag 1) n (TyVar Ignore ty) (Var Ignore n))
                    (LamAbs (Tag 2) n (TyVar Ignore ty) (Var Ignore n))
            checkTermUniques term
        assertion = checked @?= Left (MultiplyDefined u (Tag 1) (Tag 2))
    in testCase "multiplyDefined" assertion

incoherentUse :: TestTree
incoherentUse =
    let
        u = Unique 0
        checked = runExcept $ runQuoteT $ do
            let n = Name Ignore "yo" u
            let ty = TyName n
            let term =
                    LamAbs (Tag 1) n (TyVar (Tag 2) ty) $
                    TyInst Ignore (Var (Tag 3) n) (TyVar (Tag 4) ty)
            checkTermUniques term
        assertion = checked @?= Left (IncoherentUsage u (Tag 1) (Tag 2))
    in testCase "incoherentUse" assertion

propRenameCheck :: Property
propRenameCheck = property $ do
<<<<<<< HEAD
    prog <- forAll genProgram
=======
    prog <- forAll $ runAstGen genProgram
>>>>>>> a0d2cdfe
    renamed <- runQuoteT $ rename prog
    annotateShow renamed
    Hedgehog.evalExceptT $ checkUniques renamed
        where
            checkUniques :: (Ord a, MonadError (UniqueError a) m) => Program TyName Name a -> m ()
            -- the renamer will fix incoherency between *bound* variables, but it ignores free variables, so
            -- we can still get incoherent usage errors, ignore them for now
            checkUniques = Uniques.checkProgram (\case { FreeVariable{} -> False; IncoherentUsage {} -> False; _ -> True})

valueRestriction :: TestTree
valueRestriction = runQuote $ do
    aN <- freshTyName () "a"
    bN <- freshTyName () "b"
    xN <- freshName () "x"
    let typeAbs v = TyAbs () v (Type ())
        aV = TyVar () aN
        xV = Var () xN
    pure $ testGroup "value restriction" [
        testCase "absError" $ isLeft (checkVR (typeAbs aN $ Error () aV)) @? "Value restriction"
      , testCase "nestedAbsError" $ isLeft (checkVR (typeAbs aN . typeAbs bN $ Error () aV)) @? "Value restriction"
      , testCase "wrapError" $ isLeft (checkVR (typeAbs aN $ IWrap () aV aV $ Error () aV)) @? "Value restriction"

      , testCase "absLam" $ isRight (checkVR (typeAbs aN $ LamAbs () xN aV xV)) @? "Value restriction"
      , testCase "nestedAbsLam" $ isRight (checkVR (typeAbs aN . typeAbs bN $ LamAbs () xN aV xV)) @? "Value restriction"
      ]
        where
            checkVR :: Term TyName Name () -> Either (VR.ValueRestrictionError TyName ()) ()
            checkVR = VR.checkTerm

values :: TestTree
values = runQuote $ do
    aN <- freshTyName () "a"
    let aV = TyVar () aN
        val = makeIntConstant 2
        nonVal = Error () aV
    pure $ testGroup "values" [
          testCase "wrapNonValue" $ VR.isTermValue (IWrap () aV aV nonVal) @?= False
        , testCase "wrapValue" $ VR.isTermValue (IWrap () aV aV val) @?= True

        , testCase "absNonValue" $ VR.isTermValue (TyAbs () aN (Type ()) nonVal) @?= False
        , testCase "absValue" $ VR.isTermValue (TyAbs () aN (Type()) val) @?= True

        , testCase "error" $ VR.isTermValue (Error () aV) @?= False
        , testCase "lam" $ VR.isTermValue (LamAbs () (Var () aN) aV nonVal) @?= True
        , testCase "app" $ VR.isTermValue (Apply () val val) @?= False
        , testCase "unwrap" $ VR.isTermValue (Unwrap () val) @?= False
        , testCase "inst" $ VR.isTermValue (TyInst () val aV) @?= False
        , testCase "constant" $ VR.isTermValue (makeIntConstant 1) @?= True
        , testCase "builtin" $ VR.isTermValue (builtinNameAsTerm AddInteger) @?= False
      ]

normalTypes :: TestTree
normalTypes = runQuote $ do
    aN <- freshTyName () "a"
    let integer = TyBuiltin () TyInteger
        aV = TyVar () aN
        neutral = integer
        normal = integer
        nonNormal = TyApp () (TyLam () aN (Type ()) aV) normal
    pure $ testGroup "normal types" [
          testCase "var" $ Normal.isNormalType aV @?= True

        , testCase "funNormal" $ Normal.isNormalType (TyFun () normal normal) @?= True
        , testCase "funNotNormal" $ Normal.isNormalType (TyFun () normal nonNormal) @?= False

        , testCase "lamNormal" $ Normal.isNormalType (TyLam () aN (Type ()) normal) @?= True
        , testCase "lamNonNormal" $ Normal.isNormalType (TyLam () aN (Type ()) nonNormal) @?= False

        , testCase "forallNormal" $ Normal.isNormalType (TyForall () aN (Type ()) normal) @?= True
        , testCase "forallNonNormal" $ Normal.isNormalType (TyForall () aN (Type ()) nonNormal) @?= False

        , testCase "ifixNormal" $ Normal.isNormalType (TyIFix () normal normal) @?= True
        , testCase "ifixNonNormal" $ Normal.isNormalType (TyIFix () nonNormal normal) @?= False

        , testCase "appNormal" $ Normal.isNormalType (TyApp () neutral normal) @?= True
        , testCase "appNonNormal" $ Normal.isNormalType (TyApp () nonNormal normal) @?= False

        , testCase "builtin" $ Normal.isNormalType integer @?= True
      ]

normalTypesCheck :: TestTree
normalTypesCheck = runQuote $ do
    aN <- freshTyName () "a"
    xN <- freshName () "x"
    let integer = TyBuiltin () TyInteger
        aV = TyVar () aN
        xV = Var () xN
        normal = integer
        nonNormal = TyApp () (TyLam () aN (Type ()) aV) normal
    pure $ testGroup "normalized types check" [
        testCase "lamNormal" $ isRight (checkNormal (LamAbs () xN normal xV)) @? "Normalization"
        , testCase "lamNonNormal" $ isLeft (checkNormal (LamAbs () xN nonNormal xV)) @? "Normalization"

        , testCase "abs" $ isRight (checkNormal (TyAbs () aN (Type ()) xV)) @? "Normalization"

        , testCase "wrapNormal" $ isRight (checkNormal (IWrap () normal normal xV)) @? "Normalization"
        , testCase "wrapNonNormal" $ isLeft (checkNormal (IWrap () nonNormal nonNormal xV)) @? "Normalization"

        , testCase "unwrap" $ isRight (checkNormal (Unwrap () xV)) @? "Normalization"

        , testCase "app" $ isRight (checkNormal (Apply () xV xV)) @? "Normalization"

        , testCase "errorNormal" $ isRight (checkNormal (Error () normal)) @? "Normalization"
        , testCase "errorNonNormal" $ isLeft (checkNormal (Error () nonNormal)) @? "Normalization"

        , testCase "constant" $ isRight (checkNormal (makeIntConstant 2)) @? "Normalization"
        , testCase "builtin" $ isRight (checkNormal (builtinNameAsTerm AddInteger)) @? "Normalization"
      ]
        where
            checkNormal :: Term TyName Name () -> Either (Normal.NormCheckError TyName Name ()) ()
            checkNormal = Normal.checkTerm<|MERGE_RESOLUTION|>--- conflicted
+++ resolved
@@ -79,11 +79,7 @@
 
 propRenameCheck :: Property
 propRenameCheck = property $ do
-<<<<<<< HEAD
-    prog <- forAll genProgram
-=======
     prog <- forAll $ runAstGen genProgram
->>>>>>> a0d2cdfe
     renamed <- runQuoteT $ rename prog
     annotateShow renamed
     Hedgehog.evalExceptT $ checkUniques renamed
