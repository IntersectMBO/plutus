--- conflicted
+++ resolved
@@ -2,14 +2,14 @@
 -- See the "Success" and "SuccessFailure" module for actual tests implemented
 -- in terms of functions defined here.
 
+{-# LANGUAGE RankNTypes #-}
 {-# LANGUAGE GADTs      #-}
-{-# LANGUAGE RankNTypes #-}
 module Evaluation.Constant.Apply
-    ( prop_applyBuiltinNameSuccess
+    ( prop_applyBuiltinName
+    , prop_applyBuiltinNameSuccess
     , prop_applyBuiltinNameSuccessFailure
     ) where
 
-<<<<<<< HEAD
 import           Language.PlutusCore
 import           Language.PlutusCore.Constant
 import           Language.PlutusCore.TestSupport
@@ -17,16 +17,6 @@
 import           Data.Foldable
 import           Data.List
 import           Hedgehog hiding (Size, Var, annotate)
-=======
-import           Evaluation.Constant.GenTypedBuiltinSized
-import           Evaluation.Generator
-import           Language.PlutusCore
-
-import           Data.Foldable
-import           Data.List
-import           Data.Text.Prettyprint.Doc
-import           Hedgehog                                 hiding (Size, Var, annotate)
->>>>>>> 30fb9c6f
 
 -- | This a generic property-based testing procedure for 'applyBuiltinName'.
 -- It generates Haskell values of builtin types (see 'TypedBuiltin' for the list of such types)
@@ -51,7 +41,7 @@
     -> Property
 prop_applyBuiltinName getFinal tbn op allTbs = property $ do
     let getIterAppValue = runPlcT genSizeDef allTbs . genIterAppValue $ denoteTypedBuiltinName tbn op
-    IterAppValue _ iterApp tbv <- forAllPretty getIterAppValue
+    IterAppValue _ iterApp tbv <- forAllPrettyCfg getIterAppValue
     let IterApp name spine = iterApp
         TypedBuiltinValue tb y = tbv
         app = applyBuiltinName name
