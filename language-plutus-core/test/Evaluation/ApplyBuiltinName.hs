--- conflicted
+++ resolved
@@ -17,6 +17,7 @@
 import           Language.PlutusCore.Evaluation.Machine.Ck
 import           Language.PlutusCore.Evaluation.Machine.ExMemory
 import           Language.PlutusCore.Generators
+import           Language.PlutusCore.MkPlc
 import           Language.PlutusCore.Pretty
 
 import qualified Data.ByteString.Lazy                            as BSL
@@ -45,15 +46,9 @@
        -- ^ The semantics of the builtin name. E.g. the semantics of
        -- 'AddInteger' (and hence 'typedAddInteger') is '(+)'.
     -> Property
-<<<<<<< HEAD
-prop_applyBuiltinName tbn op = property $ do
-    let embed = Builtin () . BuiltinName ()
-        denot = denoteTypedBuiltinName tbn embed op
+prop_applyStaticBuiltinName tbn op = property $ do
+    let denot = denoteTypedStaticBuiltinName tbn staticBuiltinNameAsTerm op
         getIterAppValue = runPlcT genTypedBuiltinDef $ genIterAppValue denot
-=======
-prop_applyStaticBuiltinName tbn op allTbs = property $ do
-    let getIterAppValue = runPlcT allTbs . genIterAppValue $ denoteTypedStaticBuiltinName tbn op
->>>>>>> 0bd8412d
     IterAppValue _ iterApp y <- forAllPrettyPlcT getIterAppValue
     let IterApp name spine = iterApp
         app = applyStaticBuiltinName @(CkM DefaultUni) name
@@ -63,182 +58,92 @@
 test_typedAddInteger :: TestTree
 test_typedAddInteger
     = testProperty "typedAddInteger"
-<<<<<<< HEAD
-    $ prop_applyBuiltinName typedAddInteger (+)
-=======
     $ prop_applyStaticBuiltinName typedAddInteger (+)
-    $ genTypedBuiltinDef
->>>>>>> 0bd8412d
 
 test_typedSubtractInteger :: TestTree
 test_typedSubtractInteger
     = testProperty "typedSubtractInteger"
-<<<<<<< HEAD
-    $ prop_applyBuiltinName typedSubtractInteger (-)
-=======
     $ prop_applyStaticBuiltinName typedSubtractInteger (-)
-    $ genTypedBuiltinDef
->>>>>>> 0bd8412d
 
 test_typedMultiplyInteger :: TestTree
 test_typedMultiplyInteger
     = testProperty "typedMultiplyInteger"
-<<<<<<< HEAD
-    $ prop_applyBuiltinName typedMultiplyInteger (*)
-=======
     $ prop_applyStaticBuiltinName typedMultiplyInteger (*)
-    $ genTypedBuiltinDef
->>>>>>> 0bd8412d
 
 test_typedDivideInteger :: TestTree
 test_typedDivideInteger
     = testProperty "typedDivideInteger"
-<<<<<<< HEAD
-    $ prop_applyBuiltinName typedDivideInteger (nonZeroArg div)
-=======
     $ prop_applyStaticBuiltinName typedDivideInteger (nonZeroArg div)
-    $ genTypedBuiltinDivide
->>>>>>> 0bd8412d
 
 test_typedQuotientInteger :: TestTree
 test_typedQuotientInteger
     = testProperty "typedQuotientInteger"
-<<<<<<< HEAD
-    $ prop_applyBuiltinName typedQuotientInteger (nonZeroArg quot)
-=======
     $ prop_applyStaticBuiltinName typedQuotientInteger (nonZeroArg quot)
-    $ genTypedBuiltinDivide
->>>>>>> 0bd8412d
 
 test_typedModInteger :: TestTree
 test_typedModInteger
     = testProperty "typedModInteger"
-<<<<<<< HEAD
-    $ prop_applyBuiltinName typedModInteger (nonZeroArg mod)
-=======
     $ prop_applyStaticBuiltinName typedModInteger (nonZeroArg mod)
-    $ genTypedBuiltinDivide
->>>>>>> 0bd8412d
 
 test_typedRemainderInteger :: TestTree
 test_typedRemainderInteger
     = testProperty "typedRemainderInteger"
-<<<<<<< HEAD
-    $ prop_applyBuiltinName typedRemainderInteger (nonZeroArg rem)
-=======
     $ prop_applyStaticBuiltinName typedRemainderInteger (nonZeroArg rem)
-    $ genTypedBuiltinDivide
->>>>>>> 0bd8412d
 
 test_typedLessThanInteger :: TestTree
 test_typedLessThanInteger
     = testProperty "typedLessThanInteger"
-<<<<<<< HEAD
-    $ prop_applyBuiltinName typedLessThanInteger (<)
-=======
     $ prop_applyStaticBuiltinName typedLessThanInteger (<)
-    $ genTypedBuiltinDef
->>>>>>> 0bd8412d
 
 test_typedLessThanEqInteger :: TestTree
 test_typedLessThanEqInteger
     = testProperty "typedLessThanEqInteger"
-<<<<<<< HEAD
-    $ prop_applyBuiltinName typedLessThanEqInteger (<=)
-=======
     $ prop_applyStaticBuiltinName typedLessThanEqInteger (<=)
-    $ genTypedBuiltinDef
->>>>>>> 0bd8412d
 
 test_typedGreaterThanInteger :: TestTree
 test_typedGreaterThanInteger
     = testProperty "typedGreaterThanInteger"
-<<<<<<< HEAD
-    $ prop_applyBuiltinName typedGreaterThanInteger (>)
-=======
     $ prop_applyStaticBuiltinName typedGreaterThanInteger (>)
-    $ genTypedBuiltinDef
->>>>>>> 0bd8412d
 
 test_typedGreaterThanEqInteger :: TestTree
 test_typedGreaterThanEqInteger
     = testProperty "typedGreaterThanEqInteger"
-<<<<<<< HEAD
-    $ prop_applyBuiltinName typedGreaterThanEqInteger (>=)
-=======
     $ prop_applyStaticBuiltinName typedGreaterThanEqInteger (>=)
-    $ genTypedBuiltinDef
->>>>>>> 0bd8412d
 
 test_typedEqInteger :: TestTree
 test_typedEqInteger
     = testProperty "typedEqInteger"
-<<<<<<< HEAD
-    $ prop_applyBuiltinName typedEqInteger (==)
-=======
     $ prop_applyStaticBuiltinName typedEqInteger (==)
-    $ genTypedBuiltinDef
->>>>>>> 0bd8412d
 
 test_typedConcatenate :: TestTree
 test_typedConcatenate
     = testProperty "typedConcatenate"
-<<<<<<< HEAD
-    $ prop_applyBuiltinName typedConcatenate (<>)
-=======
     $ prop_applyStaticBuiltinName typedConcatenate (<>)
-    $ genTypedBuiltinDef
->>>>>>> 0bd8412d
 
 test_typedTakeByteString :: TestTree
 test_typedTakeByteString
     = testProperty "typedTakeByteString"
-<<<<<<< HEAD
-    $ prop_applyBuiltinName typedTakeByteString (coerce BSL.take . integerToInt64)
-=======
     $ prop_applyStaticBuiltinName typedTakeByteString (coerce BSL.take . integerToInt64)
-    $ genTypedBuiltinDef
->>>>>>> 0bd8412d
 
 test_typedSHA2 :: TestTree
 test_typedSHA2
     = testProperty "typedSHA2"
-<<<<<<< HEAD
-    $ prop_applyBuiltinName typedSHA2 (coerce Hash.sha2)
-=======
     $ prop_applyStaticBuiltinName typedSHA2 (coerce Hash.sha2)
-    $ genTypedBuiltinDef
->>>>>>> 0bd8412d
 
 test_typedSHA3 :: TestTree
 test_typedSHA3
     = testProperty "typedSHA3"
-<<<<<<< HEAD
-    $ prop_applyBuiltinName typedSHA3 (coerce Hash.sha3)
-=======
     $ prop_applyStaticBuiltinName typedSHA3 (coerce Hash.sha3)
-    $ genTypedBuiltinDef
->>>>>>> 0bd8412d
 
 test_typedDropByteString :: TestTree
 test_typedDropByteString
     = testProperty "typedDropByteString"
-<<<<<<< HEAD
-    $ prop_applyBuiltinName typedDropByteString (coerce BSL.drop . integerToInt64)
-=======
     $ prop_applyStaticBuiltinName typedDropByteString (coerce BSL.drop . integerToInt64)
-    $ genTypedBuiltinDef
->>>>>>> 0bd8412d
 
 test_typedEqByteString :: TestTree
 test_typedEqByteString
     = testProperty "typedEqByteString"
-<<<<<<< HEAD
-    $ prop_applyBuiltinName typedEqByteString (==)
-=======
     $ prop_applyStaticBuiltinName typedEqByteString (==)
-    $ genTypedBuiltinDef
->>>>>>> 0bd8412d
 
 test_applyStaticBuiltinName :: TestTree
 test_applyStaticBuiltinName =
