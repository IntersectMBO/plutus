-- | Constant application tests.

{-# OPTIONS_GHC -fno-warn-orphans #-}

{-# LANGUAGE FlexibleInstances     #-}
{-# LANGUAGE GADTs                 #-}
{-# LANGUAGE MultiParamTypeClasses #-}
{-# LANGUAGE RankNTypes            #-}
{-# LANGUAGE TypeApplications      #-}

module Evaluation.ApplyBuiltinName
    ( test_applyStaticBuiltinName
    ) where

import           Language.PlutusCore
import           Language.PlutusCore.Constant
import           Language.PlutusCore.Evaluation.Machine.Ck
import           Language.PlutusCore.Evaluation.Machine.ExMemory
import           Language.PlutusCore.Generators
import           Language.PlutusCore.Pretty

import qualified Data.ByteString.Lazy                            as BSL
import qualified Data.ByteString.Lazy.Hash                       as Hash
import           Data.Coerce
import           Hedgehog                                        hiding (Var)
import           Test.Tasty
import           Test.Tasty.Hedgehog

-- | This a generic property-based testing procedure for 'applyBuiltinName'.
-- It generates Haskell values of builtin types (see 'TypedBuiltin' for the list of such types)
-- An argument is generated as a Haskell value, then coerced to the corresponding PLC value which
-- gets appended to the spine of arguments 'applyBuiltinName' expects.
-- The generated Haskell value is passed to the semantics of the 'TypedBuiltinName'
-- (the first argument), i.e. to the second argument. Thus we collect arguments on the PLC side
-- and supply them to a function on the Haskell side. When all appropriate arguments are generated,
-- we check that the results of the two computations match. We also check that each
-- underapplication on the PLC side is a stuck application.
prop_applyStaticBuiltinName
    :: (uni ~ DefaultUni, KnownType (Plain Term uni) r, PrettyConst r)
    => TypedStaticBuiltinName (Plain Term uni) as r
       -- ^ A (typed) builtin name to apply.
    -> FoldArgs as r
       -- ^ The semantics of the builtin name. E.g. the semantics of
       -- 'AddInteger' (and hence 'typedAddInteger') is '(+)'.
    -> TypedBuiltinGenT uni IO
       -- ^ How to generate values of builtin types.
    -> Property
prop_applyStaticBuiltinName tbn op allTbs = property $ do
    let getIterAppValue = runPlcT allTbs . genIterAppValue $ denoteTypedStaticBuiltinName tbn op
    IterAppValue _ iterApp y <- forAllPrettyPlcT getIterAppValue
    let IterApp name spine = iterApp
<<<<<<< HEAD
        app = applyBuiltinName @(CkM DefaultUni) name
    app spine === Right (makeKnown y)
=======
        app = applyStaticBuiltinName @(CkM DefaultUni) name
    traverse_ (\prefix -> app prefix === Right ConstAppStuck) . init $ inits spine
    app spine === Right (evaluationConstAppResult $ makeKnown y)
>>>>>>> e6199843

test_typedAddInteger :: TestTree
test_typedAddInteger
    = testProperty "typedAddInteger"
    $ prop_applyStaticBuiltinName typedAddInteger (+)
    $ genTypedBuiltinDef

test_typedSubtractInteger :: TestTree
test_typedSubtractInteger
    = testProperty "typedSubtractInteger"
    $ prop_applyStaticBuiltinName typedSubtractInteger (-)
    $ genTypedBuiltinDef

test_typedMultiplyInteger :: TestTree
test_typedMultiplyInteger
    = testProperty "typedMultiplyInteger"
    $ prop_applyStaticBuiltinName typedMultiplyInteger (*)
    $ genTypedBuiltinDef

test_typedDivideInteger :: TestTree
test_typedDivideInteger
    = testProperty "typedDivideInteger"
    $ prop_applyStaticBuiltinName typedDivideInteger (nonZeroArg div)
    $ genTypedBuiltinDivide

test_typedQuotientInteger :: TestTree
test_typedQuotientInteger
    = testProperty "typedQuotientInteger"
    $ prop_applyStaticBuiltinName typedQuotientInteger (nonZeroArg quot)
    $ genTypedBuiltinDivide

test_typedModInteger :: TestTree
test_typedModInteger
    = testProperty "typedModInteger"
    $ prop_applyStaticBuiltinName typedModInteger (nonZeroArg mod)
    $ genTypedBuiltinDivide

test_typedRemainderInteger :: TestTree
test_typedRemainderInteger
    = testProperty "typedRemainderInteger"
    $ prop_applyStaticBuiltinName typedRemainderInteger (nonZeroArg rem)
    $ genTypedBuiltinDivide

test_typedLessThanInteger :: TestTree
test_typedLessThanInteger
    = testProperty "typedLessThanInteger"
    $ prop_applyStaticBuiltinName typedLessThanInteger (<)
    $ genTypedBuiltinDef

test_typedLessThanEqInteger :: TestTree
test_typedLessThanEqInteger
    = testProperty "typedLessThanEqInteger"
    $ prop_applyStaticBuiltinName typedLessThanEqInteger (<=)
    $ genTypedBuiltinDef

test_typedGreaterThanInteger :: TestTree
test_typedGreaterThanInteger
    = testProperty "typedGreaterThanInteger"
    $ prop_applyStaticBuiltinName typedGreaterThanInteger (>)
    $ genTypedBuiltinDef

test_typedGreaterThanEqInteger :: TestTree
test_typedGreaterThanEqInteger
    = testProperty "typedGreaterThanEqInteger"
    $ prop_applyStaticBuiltinName typedGreaterThanEqInteger (>=)
    $ genTypedBuiltinDef

test_typedEqInteger :: TestTree
test_typedEqInteger
    = testProperty "typedEqInteger"
    $ prop_applyStaticBuiltinName typedEqInteger (==)
    $ genTypedBuiltinDef

test_typedConcatenate :: TestTree
test_typedConcatenate
    = testProperty "typedConcatenate"
    $ prop_applyStaticBuiltinName typedConcatenate (<>)
    $ genTypedBuiltinDef

test_typedTakeByteString :: TestTree
test_typedTakeByteString
    = testProperty "typedTakeByteString"
    $ prop_applyStaticBuiltinName typedTakeByteString (coerce BSL.take . integerToInt64)
    $ genTypedBuiltinDef

test_typedSHA2 :: TestTree
test_typedSHA2
    = testProperty "typedSHA2"
    $ prop_applyStaticBuiltinName typedSHA2 (coerce Hash.sha2)
    $ genTypedBuiltinDef

test_typedSHA3 :: TestTree
test_typedSHA3
    = testProperty "typedSHA3"
    $ prop_applyStaticBuiltinName typedSHA3 (coerce Hash.sha3)
    $ genTypedBuiltinDef

test_typedDropByteString :: TestTree
test_typedDropByteString
    = testProperty "typedDropByteString"
    $ prop_applyStaticBuiltinName typedDropByteString (coerce BSL.drop . integerToInt64)
    $ genTypedBuiltinDef

test_typedEqByteString :: TestTree
test_typedEqByteString
    = testProperty "typedEqByteString"
    $ prop_applyStaticBuiltinName typedEqByteString (==)
    $ genTypedBuiltinDef

test_applyStaticBuiltinName :: TestTree
test_applyStaticBuiltinName =
    testGroup "applyStaticBuiltinName"
        [ test_typedAddInteger
        , test_typedSubtractInteger
        , test_typedMultiplyInteger
        , test_typedDivideInteger
        , test_typedQuotientInteger
        , test_typedModInteger
        , test_typedRemainderInteger
        , test_typedLessThanInteger
        , test_typedLessThanEqInteger
        , test_typedGreaterThanInteger
        , test_typedGreaterThanEqInteger
        , test_typedEqInteger
        , test_typedConcatenate
        , test_typedTakeByteString
        , test_typedDropByteString
        , test_typedEqByteString
        , test_typedSHA2
        , test_typedSHA3
        ]<|MERGE_RESOLUTION|>--- conflicted
+++ resolved
@@ -49,14 +49,10 @@
     let getIterAppValue = runPlcT allTbs . genIterAppValue $ denoteTypedStaticBuiltinName tbn op
     IterAppValue _ iterApp y <- forAllPrettyPlcT getIterAppValue
     let IterApp name spine = iterApp
-<<<<<<< HEAD
-        app = applyBuiltinName @(CkM DefaultUni) name
+        app = applyStaticBuiltinName @(CkM DefaultUni) name
+--    traverse_ (\prefix -> app prefix === Right ConstAppStuck) . init $ inits spine
+--    app spine === Right (evaluationConstAppResult $ makeKnown y)
     app spine === Right (makeKnown y)
-=======
-        app = applyStaticBuiltinName @(CkM DefaultUni) name
-    traverse_ (\prefix -> app prefix === Right ConstAppStuck) . init $ inits spine
-    app spine === Right (evaluationConstAppResult $ makeKnown y)
->>>>>>> e6199843
 
 test_typedAddInteger :: TestTree
 test_typedAddInteger
