--- conflicted
+++ resolved
@@ -66,10 +66,7 @@
 testBudget name term =
                        nestedGoldenVsText
     name
-<<<<<<< HEAD
-    (T.pack "ol") -- $ show $ runCek mempty Restricting (ExBudget 10 10) term)
-=======
-    (docText $ prettyPlcReadableDef $ evaluateCek mempty Restricting (ExBudget 1000 1000) term)
+    (docText $ prettyPlcReadableDef $ runCek mempty Restricting (ExBudget 1000 1000) term)
 
 bunchOfFibs :: PlcFolderContents
 bunchOfFibs =
@@ -77,7 +74,6 @@
         fibFile i = plcTermFile (show i) (naiveFib i)
     in
         FolderContents [ treeFolderContents "Fib" (fibFile <$> [1..10]) ]
->>>>>>> e4db6619
 
 test_budget :: TestTree
 test_budget =
@@ -92,7 +88,7 @@
 testCounting name term =
                        nestedGoldenVsText
     name
-    (docText $ prettyPlcReadableDef $ evaluateCek mempty Counting mempty term)
+    (docText $ prettyPlcReadableDef $ runCekCounting mempty term)
 
 test_counting :: TestTree
 test_counting =
