module PlutusPrelude ( -- * Reëxports from base
                       (&&&)
                     , toList
                     , bool
                     , first
                     , second
                     , on
                     , isJust
                     , guard
                     , foldl'
                     , fold
                     , throw
                     , join
                     , (<=<)
                     , fromRight
                     , Generic
                     , NFData
                     , Natural
                     , NonEmpty (..)
                     , Pretty (..)
                     , Word8
                     , Semigroup (..)
                     , Alternative (..)
                     , Exception
                     , PairT (..)
                     , Typeable
                     -- * Reëxports from "Control.Composition"
                     , (.*)
                     -- * Custom functions
                     , prettyString
                     , render
                     , repeatM
                     , (?)
<<<<<<< HEAD
                     , Debug (..)
=======
                     , hoist
>>>>>>> a72abd3c
                     -- Reëxports from "Data.Text.Prettyprint.Doc"
                     , (<+>)
                     , parens
                     , brackets
                     , hardline
                     , squotes
                     , list
                     , Doc
                     , strToBs
                     , bsToStr
                     , indent
                     -- * Custom pretty-printing functions
                     , module X
                     ) where

import           Control.Applicative                     (Alternative (..))
import           Control.Arrow                           ((&&&))
import           Control.Composition                     ((.*))
import           Control.DeepSeq                         (NFData)
import           Control.Exception                       (Exception, throw)
import           Control.Monad                           (guard, join, (<=<))
import           Data.Bifunctor                          (first, second)
import           Data.Bool                               (bool)
import qualified Data.ByteString.Lazy                    as BSL
import           Data.Either                             (fromRight)
import           Data.Foldable                           (fold, toList)
import           Data.Function                           (on)
import           Data.Functor.Foldable                   (Base, Corecursive, Recursive, embed, project)
import           Data.List                               (foldl')
import           Data.List.NonEmpty                      (NonEmpty (..))
import           Data.Maybe                              (isJust)
import           Data.Semigroup
import qualified Data.Text                               as T
import qualified Data.Text.Encoding                      as TE
import           Data.Text.Prettyprint.Doc
import           Data.Text.Prettyprint.Doc.Custom        as X
import           Data.Text.Prettyprint.Doc.Render.String (renderString)
import           Data.Text.Prettyprint.Doc.Render.Text   (renderStrict)
import           Data.Typeable                           (Typeable)
import           Data.Word                               (Word8)
import           GHC.Generics                            (Generic)
import           GHC.Natural                             (Natural)

infixr 2 ?

render :: Doc a -> T.Text
render = renderStrict . layoutSmart defaultLayoutOptions

-- | Make sure your 'Applicative' is sufficiently lazy!
repeatM :: Applicative f => f a -> f [a]
repeatM x = (:) <$> x <*> repeatM x

newtype PairT b f a = PairT
    { unPairT :: f (b, a)
    }

instance Functor f => Functor (PairT b f) where
    fmap f (PairT p) = PairT $ fmap (fmap f) p

(?) :: Alternative f => Bool -> a -> f a
(?) b x = x <$ guard b

prettyString :: Pretty a => a -> String
prettyString = renderString . layoutPretty defaultLayoutOptions . pretty

<<<<<<< HEAD
=======
-- | Like a version of 'everywhere' for recursion schemes.
hoist :: (Recursive t, Corecursive t) => (Base t t -> Base t t) -> t -> t
hoist f = c where c = embed . f . fmap c . project

>>>>>>> a72abd3c
strToBs :: String -> BSL.ByteString
strToBs = BSL.fromStrict . TE.encodeUtf8 . T.pack

bsToStr :: BSL.ByteString -> String
bsToStr = T.unpack . TE.decodeUtf8 . BSL.toStrict<|MERGE_RESOLUTION|>--- conflicted
+++ resolved
@@ -13,6 +13,7 @@
                      , join
                      , (<=<)
                      , fromRight
+                     , fromMaybe
                      , Generic
                      , NFData
                      , Natural
@@ -31,11 +32,6 @@
                      , render
                      , repeatM
                      , (?)
-<<<<<<< HEAD
-                     , Debug (..)
-=======
-                     , hoist
->>>>>>> a72abd3c
                      -- Reëxports from "Data.Text.Prettyprint.Doc"
                      , (<+>)
                      , parens
@@ -63,9 +59,9 @@
 import           Data.Either                             (fromRight)
 import           Data.Foldable                           (fold, toList)
 import           Data.Function                           (on)
-import           Data.Functor.Foldable                   (Base, Corecursive, Recursive, embed, project)
 import           Data.List                               (foldl')
 import           Data.List.NonEmpty                      (NonEmpty (..))
+import           Data.Maybe                              (fromMaybe)
 import           Data.Maybe                              (isJust)
 import           Data.Semigroup
 import qualified Data.Text                               as T
@@ -101,13 +97,6 @@
 prettyString :: Pretty a => a -> String
 prettyString = renderString . layoutPretty defaultLayoutOptions . pretty
 
-<<<<<<< HEAD
-=======
--- | Like a version of 'everywhere' for recursion schemes.
-hoist :: (Recursive t, Corecursive t) => (Base t t -> Base t t) -> t -> t
-hoist f = c where c = embed . f . fmap c . project
-
->>>>>>> a72abd3c
 strToBs :: String -> BSL.ByteString
 strToBs = BSL.fromStrict . TE.encodeUtf8 . T.pack
 
