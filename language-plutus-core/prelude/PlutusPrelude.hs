--- conflicted
+++ resolved
@@ -23,8 +23,6 @@
                      , fromRight
                      , isRight
                      , void
-                     , ($>)
-                     , (<$)
                      , through
                      , coerce
                      , Generic
@@ -104,11 +102,7 @@
 import           Data.Either                             (fromRight, isRight)
 import           Data.Foldable                           (fold, toList)
 import           Data.Function                           (on)
-<<<<<<< HEAD
 import           Data.Functor                            (void, ($>))
-=======
-import           Data.Functor                            (void, ($>), (<$))
->>>>>>> bdfa2cce
 import           Data.Functor.Foldable                   (Base, Corecursive, Recursive, embed, project)
 import           Data.List                               (foldl')
 import           Data.List.NonEmpty                      (NonEmpty (..))
