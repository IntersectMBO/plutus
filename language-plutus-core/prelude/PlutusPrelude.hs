module PlutusPrelude ( -- * Reëxports from base
                       (&&&)
                     , toList
                     , bool
                     , first
                     , second
                     , on
                     , isJust
                     , guard
                     , foldl'
                     , fold
                     , throw
                     , join
                     , (<=<)
                     , fromRight
                     , Generic
                     , NFData
                     , Natural
                     , NonEmpty (..)
                     , Pretty (..)
                     , Word8
                     , Semigroup (..)
                     , Alternative (..)
                     , Exception
                     , PairT (..)
                     , Typeable
                     -- * Reëxports from "Control.Composition"
                     , (.*)
                     -- * Custom functions
                     , prettyString
                     , render
                     , repeatM
                     , (?)
                     , hoist
                     -- Reëxports from "Data.Text.Prettyprint.Doc"
                     , (<+>)
                     , parens
                     , braces
                     , brackets
                     , squotes
                     , list
                     , Doc
                     , strToBs
                     , bsToStr
                     ) where

import           Control.Applicative                     (Alternative (..))
import           Control.Arrow                           ((&&&))
import           Control.Composition                     ((.*))
import           Control.DeepSeq                         (NFData)
import           Control.Exception                       (Exception, throw)
import           Control.Monad                           (guard, join, (<=<))
import           Data.Bifunctor                          (first, second)
import           Data.Bool                               (bool)
import qualified Data.ByteString.Lazy                    as BSL
import           Data.Either                             (fromRight)
import           Data.Foldable                           (fold, toList)
import           Data.Function                           (on)
import           Data.Functor.Foldable                   (Base, Corecursive, Recursive, embed, project)
import           Data.List                               (foldl')
import           Data.List.NonEmpty                      (NonEmpty (..))
import           Data.Maybe                              (isJust)
import           Data.Semigroup
import qualified Data.Text                               as T
import qualified Data.Text.Encoding                      as TE
import           Data.Text.Prettyprint.Doc
import           Data.Text.Prettyprint.Doc.Render.String (renderString)
import           Data.Text.Prettyprint.Doc.Render.Text   (renderStrict)
import           Data.Typeable                           (Typeable)
import           Data.Word                               (Word8)
import           GHC.Generics                            (Generic)
import           GHC.Natural                             (Natural)

infixr 2 ?

<<<<<<< HEAD
-- | This is like 'Pretty', but it dumps 'Unique's for each 'Name' / 'TyName' as
-- well.
class Debug a where
    debug :: a -> Doc ann

-- | Render a 'Program' as strict 'Text'.
prettyText :: Pretty a => a -> T.Text
prettyText = render . pretty

-- | Render a 'Program' as 'String'.
prettyString :: Pretty a => a -> String
prettyString = renderString . layoutPretty defaultLayoutOptions . pretty

debugText :: Debug a => a -> T.Text
debugText = render . debug

=======
>>>>>>> 30fb9c6f
render :: Doc a -> T.Text
render = renderStrict . layoutSmart defaultLayoutOptions

-- | Make sure your 'Applicative' is sufficiently lazy!
repeatM :: Applicative f => f a -> f [a]
repeatM x = (:) <$> x <*> repeatM x

newtype PairT b f a = PairT
    { unPairT :: f (b, a)
    }

instance Functor f => Functor (PairT b f) where
    fmap f (PairT p) = PairT $ fmap (fmap f) p

(?) :: Alternative f => Bool -> a -> f a
(?) b x = x <$ guard b

<<<<<<< HEAD
-- | Like a version of 'everywhere' for recursion schemes. In an unreleased version thereof.
=======
prettyString :: Pretty a => a -> String
prettyString = renderString . layoutPretty defaultLayoutOptions . pretty

-- | Like a version of 'everywhere' for recursion schemes.
>>>>>>> 30fb9c6f
hoist :: (Recursive t, Corecursive t) => (Base t t -> Base t t) -> t -> t
hoist f = c where c = embed . f . fmap c . project

strToBs :: String -> BSL.ByteString
strToBs = BSL.fromStrict . TE.encodeUtf8 . T.pack

bsToStr :: BSL.ByteString -> String
bsToStr = T.unpack . TE.decodeUtf8 . BSL.toStrict<|MERGE_RESOLUTION|>--- conflicted
+++ resolved
@@ -27,6 +27,7 @@
                      -- * Reëxports from "Control.Composition"
                      , (.*)
                      -- * Custom functions
+                     , prettyText
                      , prettyString
                      , render
                      , repeatM
@@ -73,12 +74,6 @@
 
 infixr 2 ?
 
-<<<<<<< HEAD
--- | This is like 'Pretty', but it dumps 'Unique's for each 'Name' / 'TyName' as
--- well.
-class Debug a where
-    debug :: a -> Doc ann
-
 -- | Render a 'Program' as strict 'Text'.
 prettyText :: Pretty a => a -> T.Text
 prettyText = render . pretty
@@ -87,11 +82,6 @@
 prettyString :: Pretty a => a -> String
 prettyString = renderString . layoutPretty defaultLayoutOptions . pretty
 
-debugText :: Debug a => a -> T.Text
-debugText = render . debug
-
-=======
->>>>>>> 30fb9c6f
 render :: Doc a -> T.Text
 render = renderStrict . layoutSmart defaultLayoutOptions
 
@@ -109,14 +99,7 @@
 (?) :: Alternative f => Bool -> a -> f a
 (?) b x = x <$ guard b
 
-<<<<<<< HEAD
--- | Like a version of 'everywhere' for recursion schemes. In an unreleased version thereof.
-=======
-prettyString :: Pretty a => a -> String
-prettyString = renderString . layoutPretty defaultLayoutOptions . pretty
-
 -- | Like a version of 'everywhere' for recursion schemes.
->>>>>>> 30fb9c6f
 hoist :: (Recursive t, Corecursive t) => (Base t t -> Base t t) -> t -> t
 hoist f = c where c = embed . f . fmap c . project
 
