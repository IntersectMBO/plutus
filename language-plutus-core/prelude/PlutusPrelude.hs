--- conflicted
+++ resolved
@@ -82,35 +82,6 @@
     , showText
     ) where
 
-<<<<<<< HEAD
-import           Control.Applicative                (Alternative (..))
-import           Control.Arrow                      ((&&&))
-import           Control.Composition                ((.*))
-import           Control.DeepSeq                    (NFData)
-import           Control.Exception                  (Exception, throw)
-import           Control.Lens
-import           Control.Monad                      (guard, join, (<=<), (>=>))
-import           Data.Bifunctor                     (first, second)
-import           Data.Bool                          (bool)
-import           Data.Coerce                        (Coercible, coerce)
-import           Data.Either                        (fromRight, isRight)
-import           Data.Foldable                      (fold, toList)
-import           Data.Function                      (on)
-import           Data.Functor                       (void, ($>))
-import           Data.List                          (foldl')
-import           Data.List.NonEmpty                 (NonEmpty (..))
-import           Data.Maybe                         (fromMaybe, isJust, isNothing)
-import           Data.Text.Prettyprint.Doc
-import           Data.Traversable                   (for)
-import           Data.Typeable                      (Typeable)
-import           Data.Word                          (Word8)
-import           Debug.Trace
-import           GHC.Generics
-import           GHC.Natural                        (Natural)
-import           Text.PrettyBy.Default
-import           Text.PrettyBy.Internal
-import qualified Data.Text                          as T
-=======
 import           Control.Applicative       (Alternative (..))
 import           Control.Arrow             ((&&&))
 import           Control.Composition       ((.*))
@@ -138,7 +109,6 @@
 import           GHC.Natural               (Natural)
 import           Text.PrettyBy.Default
 import           Text.PrettyBy.Internal
->>>>>>> 068817f5
 
 import           Data.Functor.Compose
 
