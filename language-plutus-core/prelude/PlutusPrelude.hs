{-# LANGUAGE DeriveFunctor #-}

module PlutusPrelude ( -- * Reëxports from base
                       (&&&)
                     , toList
                     , bool
                     , first
                     , second
                     , on
                     , isJust
                     , guard
                     , foldl'
                     , fold
                     , throw
                     , join
                     , Generic
                     , NFData
                     , Natural
                     , NonEmpty (..)
                     , Pretty (..)
                     , Word8
                     , Semigroup (..)
                     , Alternative (..)
                     , Exception
                     , PairT (..)
                     , Typeable
                     -- * Reëxports from "Control.Composition"
                     , (.*)
                     -- * Custom functions
                     , prettyString
<<<<<<< HEAD
                     , freshInt
                     , runFresh
                     , unsafeRunFresh
=======
>>>>>>> f416c5da
                     , prettyText
                     , debugText
                     , render
                     , repeatM
                     , (?)
                     , Debug (..)
                     , hoist
                     -- Reëxports from "Data.Text.Prettyprint.Doc"
                     , (<+>)
                     , parens
                     , squotes
                     , Doc
                     , strToBs
                     , bsToStr
                     ) where

import           Control.Applicative                     (Alternative (..))
import           Control.Arrow                           ((&&&))
import           Control.Composition                     ((.*))
import           Control.DeepSeq                         (NFData)
import           Control.Exception                       (Exception, throw)
import           Control.Monad                           (guard, join)
import           Data.Bifunctor                          (first, second)
import           Data.Bool                               (bool)
import qualified Data.ByteString.Lazy                    as BSL
import           Data.Foldable                           (fold, toList)
import           Data.Function                           (on)
import           Data.Functor.Foldable                   (Base, Corecursive, Recursive, embed, project)
import           Data.List                               (foldl')
import           Data.List.NonEmpty                      (NonEmpty (..))
import           Data.Maybe                              (isJust)
import           Data.Semigroup
import qualified Data.Text                               as T
import qualified Data.Text.Encoding                      as TE
import           Data.Text.Prettyprint.Doc
import           Data.Text.Prettyprint.Doc.Render.String (renderString)
import           Data.Text.Prettyprint.Doc.Render.Text   (renderStrict)
import           Data.Typeable                           (Typeable)
import           Data.Word                               (Word8)
import           GHC.Generics                            (Generic)
import           GHC.Natural                             (Natural)

infixr 2 ?

-- | This is like 'Pretty', but it dumps 'Unique's for each 'Name' / 'TyName' as
-- well.
class Debug a where
    debug :: a -> Doc ann

-- | Render a 'Program' as strict 'Text'.
prettyText :: Pretty a => a -> T.Text
prettyText = render . pretty

-- | Render a 'Program' as 'String'.
prettyString :: Pretty a => a -> String
prettyString = renderString . layoutPretty defaultLayoutOptions . pretty

debugText :: Debug a => a -> T.Text
debugText = render . debug

render :: Doc a -> T.Text
render = renderStrict . layoutSmart defaultLayoutOptions

-- | Make sure your 'Applicative' is sufficiently lazy!
repeatM :: Applicative f => f a -> f [a]
repeatM x = (:) <$> x <*> repeatM x

newtype PairT b f a = PairT
    { unPairT :: f (b, a)
    }

instance Functor f => Functor (PairT b f) where
    fmap f (PairT p) = PairT $ fmap (fmap f) p

<<<<<<< HEAD
newtype Fresh a = Fresh
    { unFresh :: Reader (Supply Int) a
    } deriving (Functor)

instance Applicative Fresh where
    pure                = Fresh . pure
    Fresh g <*> Fresh f = Fresh . reader $ \s ->
        let (s1, s2) = split2 s in runReader g s1 (runReader f s2)

instance Monad Fresh where
    Fresh g >>= h = Fresh . reader $ \s ->
        let (s1, s2) = split2 s in runReader (unFresh . h $ runReader g s1) s2

freshInt :: Fresh Int
freshInt = Fresh $ reader supplyValue

runFresh :: Fresh a -> IO a
runFresh (Fresh a) = runReader a <$> newEnumSupply

-- | Same as 'runFresh' but strips 'IO' using 'unsafePerformIO'.
-- This function allows to break the global uniqueness condition,
-- so do not use it in contexts where this condition must be satisfied.
unsafeRunFresh :: Fresh a -> a
unsafeRunFresh = unsafePerformIO . runFresh
{-# NOINLINE unsafeRunFresh #-}

(?) :: Alternative f => Bool -> a -> f a
(?) b x = x <$ guard b
=======
(?) :: Alternative f => Bool -> a -> f a
(?) b x = x <$ guard b

prettyString :: Pretty a => a -> String
prettyString = renderString . layoutPretty defaultLayoutOptions . pretty

-- | Like a version of 'everywhere' for recursion schemes. In an unreleased version thereof.
hoist :: (Recursive t, Corecursive t) => (Base t t -> Base t t) -> t -> t
hoist f = c where c = embed . f . fmap c . project

strToBs :: String -> BSL.ByteString
strToBs = BSL.fromStrict . TE.encodeUtf8 . T.pack

bsToStr :: BSL.ByteString -> String
bsToStr = T.unpack . TE.decodeUtf8 . BSL.toStrict
>>>>>>> f416c5da
<|MERGE_RESOLUTION|>--- conflicted
+++ resolved
@@ -28,12 +28,6 @@
                      , (.*)
                      -- * Custom functions
                      , prettyString
-<<<<<<< HEAD
-                     , freshInt
-                     , runFresh
-                     , unsafeRunFresh
-=======
->>>>>>> f416c5da
                      , prettyText
                      , debugText
                      , render
@@ -108,41 +102,8 @@
 instance Functor f => Functor (PairT b f) where
     fmap f (PairT p) = PairT $ fmap (fmap f) p
 
-<<<<<<< HEAD
-newtype Fresh a = Fresh
-    { unFresh :: Reader (Supply Int) a
-    } deriving (Functor)
-
-instance Applicative Fresh where
-    pure                = Fresh . pure
-    Fresh g <*> Fresh f = Fresh . reader $ \s ->
-        let (s1, s2) = split2 s in runReader g s1 (runReader f s2)
-
-instance Monad Fresh where
-    Fresh g >>= h = Fresh . reader $ \s ->
-        let (s1, s2) = split2 s in runReader (unFresh . h $ runReader g s1) s2
-
-freshInt :: Fresh Int
-freshInt = Fresh $ reader supplyValue
-
-runFresh :: Fresh a -> IO a
-runFresh (Fresh a) = runReader a <$> newEnumSupply
-
--- | Same as 'runFresh' but strips 'IO' using 'unsafePerformIO'.
--- This function allows to break the global uniqueness condition,
--- so do not use it in contexts where this condition must be satisfied.
-unsafeRunFresh :: Fresh a -> a
-unsafeRunFresh = unsafePerformIO . runFresh
-{-# NOINLINE unsafeRunFresh #-}
-
 (?) :: Alternative f => Bool -> a -> f a
 (?) b x = x <$ guard b
-=======
-(?) :: Alternative f => Bool -> a -> f a
-(?) b x = x <$ guard b
-
-prettyString :: Pretty a => a -> String
-prettyString = renderString . layoutPretty defaultLayoutOptions . pretty
 
 -- | Like a version of 'everywhere' for recursion schemes. In an unreleased version thereof.
 hoist :: (Recursive t, Corecursive t) => (Base t t -> Base t t) -> t -> t
@@ -152,5 +113,4 @@
 strToBs = BSL.fromStrict . TE.encodeUtf8 . T.pack
 
 bsToStr :: BSL.ByteString -> String
-bsToStr = T.unpack . TE.decodeUtf8 . BSL.toStrict
->>>>>>> f416c5da
+bsToStr = T.unpack . TE.decodeUtf8 . BSL.toStrict