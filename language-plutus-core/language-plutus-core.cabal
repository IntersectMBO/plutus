--- conflicted
+++ resolved
@@ -31,7 +31,6 @@
         Language.PlutusCore
         Language.PlutusCore.CkMachine
         Language.PlutusCore.Constant
-        Language.PlutusCore.CkMachine
         Language.PlutusCore.TestSupport
         PlutusPrelude
     build-tools: alex -any, happy >=1.17.1
@@ -77,17 +76,13 @@
         prettyprinter -any,
         microlens -any,
         value-supply -any,
-<<<<<<< HEAD
         composition-prelude -any,
-        cborg,
+        cborg -any,
         safe-exceptions -any,
         mmorph -any,
         dependent-sum -any,
         dependent-map -any,
-        hedgehog
-=======
-        composition-prelude -any
->>>>>>> 013af454
+        hedgehog -any
 
     if (flag(development) && impl(ghc <8.4))
         ghc-options: -Werror
@@ -149,8 +144,6 @@
     if flag(development)
         ghc-options: -Werror
 
-<<<<<<< HEAD
-=======
     if impl(ghc >=8.4)
         ghc-options: -Wmissing-export-lists
 
@@ -171,6 +164,5 @@
     if (flag(development) && impl(ghc <8.4))
         ghc-options: -Werror
 
->>>>>>> 013af454
     if impl(ghc >=8.4)
         ghc-options: -Wmissing-export-lists