--- conflicted
+++ resolved
@@ -72,14 +72,9 @@
         prettyprinter -any,
         microlens -any,
         value-supply -any,
-<<<<<<< HEAD
-        composition-prelude -any
-
-=======
         composition-prelude -any,
         cborg
-    
->>>>>>> 52f62cf3
+
     if (flag(development) && impl(ghc <8.4))
         ghc-options: -Werror
 
