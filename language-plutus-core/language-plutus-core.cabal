--- conflicted
+++ resolved
@@ -31,8 +31,6 @@
         Language.PlutusCore
         Language.PlutusCore.CkMachine
         Language.PlutusCore.Constant
-<<<<<<< HEAD
-        Language.PlutusCore.CkMachine
         Language.PlutusCore.TestSupport
         Language.PlutusCore.View
         Language.PlutusCore.StdLib.Data.Bool
@@ -42,13 +40,11 @@
         Language.PlutusCore.StdLib.Data.Nat
         Language.PlutusCore.StdLib.Data.Unit
         Language.PlutusCore.StdLib.Type
-=======
         Language.PlutusCore.TH
         Language.PlutusCore.Quote
->>>>>>> f416c5da
         PlutusPrelude
     build-tools: alex -any, happy >=1.17.1
-    hs-source-dirs: src prelude recursion
+    hs-source-dirs: src prelude recursion stdlib
     other-modules:
         Language.PlutusCore.Type
         Language.PlutusCore.Name
@@ -62,31 +58,27 @@
         Language.PlutusCore.Error
         Language.PlutusCore.TypeSynthesis
         Language.PlutusCore.Normalize
+        Language.PlutusCore.TestSupport.Denotation
+        Language.PlutusCore.TestSupport.Generator
+        Language.PlutusCore.TestSupport.TypedBuiltinGen
+        Language.PlutusCore.TestSupport.Utils
         Language.PlutusCore.Subst
         Data.Functor.Foldable.Monadic
     default-language: Haskell2010
-<<<<<<< HEAD
-    other-extensions: DeriveGeneric DeriveAnyClass StandaloneDeriving
-                      GeneralizedNewtypeDeriving TypeFamilies DeriveFunctor
-                      DeriveFoldable DeriveTraversable FlexibleContexts OverloadedStrings
-                      DerivingStrategies MonadComprehensions FlexibleInstances
-                      ConstrainedClassMethods TupleSections GADTs RankNTypes 
-                      DeriveLift TemplateHaskell QuasiQuotes
-=======
     default-extensions:
         -- should be in base
         ExplicitForAll ScopedTypeVariables
         -- extensions to deriving
         DeriveGeneric StandaloneDeriving DeriveLift
         GeneralizedNewtypeDeriving DeriveFunctor DeriveFoldable
-        DeriveTraversable DerivingStrategies
+        DeriveTraversable
+        -- DerivingStrategies
     other-extensions:
         DeriveAnyClass
         FlexibleContexts FlexibleInstances MultiParamTypeClasses
         TypeFamilies OverloadedStrings MonadComprehensions
         ConstrainedClassMethods TupleSections GADTs RankNTypes
         TemplateHaskell QuasiQuotes
->>>>>>> f416c5da
     ghc-options: -Wall -Wnoncanonical-monad-instances
                  -Wincomplete-uni-patterns -Wincomplete-record-updates
                  -Wredundant-constraints -Widentities
@@ -104,12 +96,12 @@
         microlens -any,
         composition-prelude -any,
         template-haskell -any,
-<<<<<<< HEAD
-        th-lift-instances -any
-=======
         th-lift-instances -any,
-        mmorph -any
->>>>>>> f416c5da
+        mmorph -any,
+        safe-exceptions -any,
+        dependent-sum -any,
+        dependent-map -any,
+        hedgehog
 
     if (flag(development) && impl(ghc <8.4))
         ghc-options: -Werror
@@ -127,14 +119,9 @@
         Evaluation.Constant.Apply
         Evaluation.Constant.Success
         Evaluation.Constant.SuccessFailure
-<<<<<<< HEAD
         Evaluation.TypeCheck
         Generators
-=======
-        Evaluation.Constant.All
-        Evaluation.Generator
         Quotation.Spec
->>>>>>> f416c5da
     default-language: Haskell2010
     other-extensions: OverloadedStrings
     ghc-options: -threaded -rtsopts -with-rtsopts=-N -Wall
@@ -176,8 +163,6 @@
     if flag(development)
         ghc-options: -Werror
 
-<<<<<<< HEAD
-=======
     if impl(ghc >=8.4)
         ghc-options: -Wmissing-export-lists
 
@@ -198,6 +183,27 @@
     if (flag(development) && impl(ghc <8.4))
         ghc-options: -Werror
 
->>>>>>> f416c5da
+    if impl(ghc >=8.4)
+        ghc-options: -Wmissing-export-lists
+
+executable language-plutus-core-generate-evaluation-test
+    main-is: Main.hs
+    hs-source-dirs: generate-evaluation-test
+    default-language: Haskell2010
+    ghc-options: -threaded -rtsopts -with-rtsopts=-N -Wall
+                 -Wincomplete-uni-patterns -Wincomplete-record-updates
+                 -Wredundant-constraints -Widentities
+    build-depends:
+        base -any,
+        language-plutus-core -any,
+        bytestring -any,
+        text -any,
+        prettyprinter -any,
+        mmorph -any,
+        hedgehog -any
+
+    if (flag(development) && impl(ghc <8.4))
+        ghc-options: -Werror
+
     if impl(ghc >=8.4)
         ghc-options: -Wmissing-export-lists