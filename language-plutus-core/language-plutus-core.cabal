cabal-version: 2.0
name: language-plutus-core
version: 0.1.0.0
license: BSD3
license-file: LICENSE
copyright: Copyright: (c) 2018 Input Output
maintainer: vanessa.mchale@iohk.io
author: Vanessa McHale
tested-with: ghc ==8.2.2 ghc ==8.4.3 ghc ==8.6.1
synopsis: Language library for Plutus Core
description:
    Pretty-printer, parser, and typechecker for Plutus Core.
category: Language
build-type: Simple
extra-source-files:
    cabal.project
extra-doc-files: README.md

source-repository head
    type: git
    location: https://github.com/input-output-hk/plutus-prototype

flag development
    description:
        Enable `-Werror`
    default: False
    manual: True

library
    exposed-modules:
        Language.PlutusCore
        Language.PlutusCore.CkMachine
        Language.PlutusCore.Constant
<<<<<<< HEAD
        Language.PlutusCore.TestSupport
        Language.PlutusCore.View
        Language.PlutusCore.StdLib.Data.Bool
        Language.PlutusCore.StdLib.Data.ChurchNat
        Language.PlutusCore.StdLib.Data.Function
        Language.PlutusCore.StdLib.Data.List
        Language.PlutusCore.StdLib.Data.Nat
        Language.PlutusCore.StdLib.Data.Unit
        Language.PlutusCore.StdLib.Type
=======
        Language.PlutusCore.TH
        Language.PlutusCore.Quote
>>>>>>> bd106b75
        PlutusPrelude
    build-tools: alex -any, happy >=1.17.1
    hs-source-dirs: src stdlib prelude
    other-modules:
        Language.PlutusCore.Type
        Language.PlutusCore.Name
        Language.PlutusCore.Lexer
        Language.PlutusCore.Lexer.Type
        Language.PlutusCore.Parser
        Language.PlutusCore.Constant.Make
        Language.PlutusCore.Constant.Typed
        Language.PlutusCore.Constant.Apply
        Language.PlutusCore.Renamer
        Language.PlutusCore.Error
        Language.PlutusCore.TypeSynthesis
        Language.PlutusCore.Normalize
<<<<<<< HEAD
        Language.PlutusCore.CBOR
        Language.PlutusCore.TestSupport.Denotation
        Language.PlutusCore.TestSupport.Generator
        Language.PlutusCore.TestSupport.TypedBuiltinGen
        Language.PlutusCore.TestSupport.Utils
=======
        Language.PlutusCore.Subst
        Data.Functor.Foldable.Monadic
>>>>>>> bd106b75
    default-language: Haskell2010
    other-extensions: DeriveGeneric DeriveAnyClass StandaloneDeriving
                      GeneralizedNewtypeDeriving TypeFamilies DeriveFunctor
                      DeriveFoldable DeriveTraversable FlexibleContexts OverloadedStrings
                      DerivingStrategies MonadComprehensions FlexibleInstances
                      ConstrainedClassMethods TupleSections GADTs RankNTypes 
                      DeriveLift TemplateHaskell QuasiQuotes
    ghc-options: -Wall -Wnoncanonical-monad-instances
                 -Wincomplete-uni-patterns -Wincomplete-record-updates
                 -Wredundant-constraints -Widentities
    build-depends:
        base >=4.9 && <5,
        bytestring -any,
        containers -any,
        array -any,
        mtl -any,
        transformers -any,
        deepseq -any,
        recursion >=1.0.0.0,
        text -any,
        prettyprinter -any,
        microlens -any,
<<<<<<< HEAD
        value-supply -any,
        composition-prelude -any,
        cborg -any,
        safe-exceptions -any,
        mmorph -any,
        dependent-sum -any,
        dependent-map -any,
        hedgehog -any
=======
        composition-prelude -any,
        template-haskell -any,
        th-lift-instances -any
>>>>>>> bd106b75

    if (flag(development) && impl(ghc <8.4))
        ghc-options: -Werror

    if impl(ghc >=8.4)
        ghc-options: -Wmissing-export-lists

test-suite language-plutus-core-test
    type: exitcode-stdio-1.0
    main-is: Spec.hs
    hs-source-dirs: test
    other-modules:
        Evaluation.CkMachine
        Evaluation.Constant.All
        Evaluation.Constant.Apply
        Evaluation.Constant.Success
        Evaluation.Constant.SuccessFailure
<<<<<<< HEAD
        Evaluation.TypeCheck
        Generators
=======
        Evaluation.Constant.All
        Evaluation.Generator
        Quotation.Spec
>>>>>>> bd106b75
    default-language: Haskell2010
    other-extensions: OverloadedStrings
    ghc-options: -threaded -rtsopts -with-rtsopts=-N -Wall
                 -Wincomplete-uni-patterns -Wincomplete-record-updates
                 -Wredundant-constraints -Widentities
    build-depends:
        base -any,
        language-plutus-core -any,
        tasty -any,
        hedgehog -any,
        tasty-hunit -any,
        tasty-hedgehog -any,
        bytestring -any,
        tasty-golden -any,
        text -any,
        prettyprinter -any,
        containers -any,
        mmorph -any

    if (flag(development) && impl(ghc <8.4))
        ghc-options: -Werror

    if impl(ghc >=8.4)
        ghc-options: -Wmissing-export-lists

benchmark language-plutus-core-bench
    type: exitcode-stdio-1.0
    main-is: Bench.hs
    hs-source-dirs: bench
    default-language: Haskell2010
    ghc-options: -Wall -Wincomplete-uni-patterns
                 -Wincomplete-record-updates -Wredundant-constraints -Widentities
    build-depends:
        base -any,
        language-plutus-core -any,
        criterion -any,
        bytestring -any

    if flag(development)
        ghc-options: -Werror

    if impl(ghc >=8.4)
        ghc-options: -Wmissing-export-lists

executable language-plutus-core-run-ck
    main-is: Main.hs
    hs-source-dirs: run-ck
    default-language: Haskell2010
    ghc-options: -threaded -rtsopts -with-rtsopts=-N -Wall
                 -Wincomplete-uni-patterns -Wincomplete-record-updates
                 -Wredundant-constraints -Widentities
    build-depends:
        base -any,
        language-plutus-core -any,
        bytestring -any,
        text -any,
        prettyprinter -any

    if (flag(development) && impl(ghc <8.4))
        ghc-options: -Werror

    if impl(ghc >=8.4)
        ghc-options: -Wmissing-export-lists

executable language-plutus-core-generate-evaluation-test
    main-is: Main.hs
    hs-source-dirs: generate-evaluation-test
    default-language: Haskell2010
    ghc-options: -threaded -rtsopts -with-rtsopts=-N -Wall
                 -Wincomplete-uni-patterns -Wincomplete-record-updates
                 -Wredundant-constraints -Widentities
    build-depends:
        base -any,
        language-plutus-core -any,
        bytestring -any,
        text -any,
        prettyprinter -any,
        mmorph -any,
        hedgehog -any

    if (flag(development) && impl(ghc <8.4))
        ghc-options: -Werror

    if impl(ghc >=8.4)
        ghc-options: -Wmissing-export-lists<|MERGE_RESOLUTION|>--- conflicted
+++ resolved
@@ -31,7 +31,6 @@
         Language.PlutusCore
         Language.PlutusCore.CkMachine
         Language.PlutusCore.Constant
-<<<<<<< HEAD
         Language.PlutusCore.TestSupport
         Language.PlutusCore.View
         Language.PlutusCore.StdLib.Data.Bool
@@ -41,10 +40,8 @@
         Language.PlutusCore.StdLib.Data.Nat
         Language.PlutusCore.StdLib.Data.Unit
         Language.PlutusCore.StdLib.Type
-=======
         Language.PlutusCore.TH
         Language.PlutusCore.Quote
->>>>>>> bd106b75
         PlutusPrelude
     build-tools: alex -any, happy >=1.17.1
     hs-source-dirs: src stdlib prelude
@@ -61,22 +58,18 @@
         Language.PlutusCore.Error
         Language.PlutusCore.TypeSynthesis
         Language.PlutusCore.Normalize
-<<<<<<< HEAD
         Language.PlutusCore.CBOR
         Language.PlutusCore.TestSupport.Denotation
         Language.PlutusCore.TestSupport.Generator
         Language.PlutusCore.TestSupport.TypedBuiltinGen
         Language.PlutusCore.TestSupport.Utils
-=======
         Language.PlutusCore.Subst
-        Data.Functor.Foldable.Monadic
->>>>>>> bd106b75
     default-language: Haskell2010
     other-extensions: DeriveGeneric DeriveAnyClass StandaloneDeriving
                       GeneralizedNewtypeDeriving TypeFamilies DeriveFunctor
                       DeriveFoldable DeriveTraversable FlexibleContexts OverloadedStrings
                       DerivingStrategies MonadComprehensions FlexibleInstances
-                      ConstrainedClassMethods TupleSections GADTs RankNTypes 
+                      ConstrainedClassMethods TupleSections GADTs RankNTypes
                       DeriveLift TemplateHaskell QuasiQuotes
     ghc-options: -Wall -Wnoncanonical-monad-instances
                  -Wincomplete-uni-patterns -Wincomplete-record-updates
@@ -93,7 +86,6 @@
         text -any,
         prettyprinter -any,
         microlens -any,
-<<<<<<< HEAD
         value-supply -any,
         composition-prelude -any,
         cborg -any,
@@ -101,12 +93,9 @@
         mmorph -any,
         dependent-sum -any,
         dependent-map -any,
-        hedgehog -any
-=======
-        composition-prelude -any,
+        hedgehog -any,
         template-haskell -any,
         th-lift-instances -any
->>>>>>> bd106b75
 
     if (flag(development) && impl(ghc <8.4))
         ghc-options: -Werror
@@ -124,14 +113,9 @@
         Evaluation.Constant.Apply
         Evaluation.Constant.Success
         Evaluation.Constant.SuccessFailure
-<<<<<<< HEAD
         Evaluation.TypeCheck
         Generators
-=======
-        Evaluation.Constant.All
-        Evaluation.Generator
         Quotation.Spec
->>>>>>> bd106b75
     default-language: Haskell2010
     other-extensions: OverloadedStrings
     ghc-options: -threaded -rtsopts -with-rtsopts=-N -Wall
