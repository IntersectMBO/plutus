cabal-version: 2.0
name: language-plutus-core
version: 0.1.0.0
license: BSD3
license-file: LICENSE
copyright: Copyright: (c) 2018 Input Output
maintainer: vanessa.mchale@iohk.io
author: Vanessa McHale
tested-with: ghc ==8.2.2 ghc ==8.4.3 ghc ==8.6.1
synopsis: Language library for Plutus Core
description:
    Pretty-printer, parser, and typechecker for Plutus Core.
category: Language
build-type: Simple
extra-source-files:
    cabal.project
extra-doc-files: README.md

source-repository head
    type: git
    location: https://github.com/input-output-hk/plutus-prototype

flag development
    description:
        Enable `-Werror`
    default: False
    manual: True

library
    exposed-modules:
        Language.PlutusCore
        Language.PlutusCore.Constant
        Language.PlutusCore.CkMachine
    build-tools: alex -any, happy >=1.17.1
    hs-source-dirs: src
    other-modules:
        Language.PlutusCore.Type
        Language.PlutusCore.Name
        Language.PlutusCore.Lexer
        Language.PlutusCore.Lexer.Type
        Language.PlutusCore.Parser
        Language.PlutusCore.Constant.Prelude
        Language.PlutusCore.Constant.Make
        Language.PlutusCore.Constant.View
        Language.PlutusCore.Constant.Typed
        Language.PlutusCore.Constant.Apply
        Language.PlutusCore.Renamer
        Language.PlutusCore.Error
        Language.PlutusCore.TypeSynthesis
        Language.PlutusCore.Normalize
    default-language: Haskell2010
    other-extensions: DeriveGeneric DeriveAnyClass StandaloneDeriving
                      GeneralizedNewtypeDeriving TypeFamilies DeriveFunctor
                      DeriveFoldable DeriveTraversable FlexibleContexts OverloadedStrings
                      DerivingStrategies MonadComprehensions FlexibleInstances
                      ConstrainedClassMethods
    ghc-options: -Wall -Wnoncanonical-monad-instances
                 -Wincomplete-uni-patterns -Wincomplete-record-updates
                 -Wredundant-constraints -Widentities
    build-depends:
        base >=4.9 && <5,
        bytestring -any,
        containers >=0.5.11,
        array -any,
        mtl -any,
        transformers -any,
        deepseq -any,
        recursion-schemes >=5.0.1,
        text -any,
        prettyprinter -any,
        microlens -any,
        recursion -any,
        prelude -any,
        microlens -any

    if (flag(development) && impl(ghc <8.4))
        ghc-options: -Werror

    if impl(ghc >=8.4)
        ghc-options: -Wmissing-export-lists

library recursion
    exposed-modules:
        Data.Functor.Foldable.Monadic
    hs-source-dirs: recursion
    default-language: Haskell2010
    other-extensions: FlexibleContexts
    ghc-options: -Wall -Wnoncanonical-monad-instances
                 -Wincomplete-uni-patterns -Wincomplete-record-updates
                 -Wredundant-constraints -Widentities
    build-depends:
        base -any,
        recursion-schemes -any
    
    if flag(development)
        ghc-options: -Werror
    
    if impl(ghc >=8.4)
        ghc-options: -Wmissing-export-lists

library prelude
    exposed-modules:
        PlutusPrelude
    hs-source-dirs: prelude
    default-language: Haskell2010
    ghc-options: -Wall -Wnoncanonical-monad-instances
                 -Wincomplete-uni-patterns -Wincomplete-record-updates
                 -Wredundant-constraints -Widentities
    build-depends:
        base -any,
        prettyprinter -any,
        composition-prelude -any,
        value-supply -any,
        deepseq -any,
        text -any,
        transformers
    
    if flag(development)
        ghc-options: -Werror
    
    if impl(ghc >=8.4)
        ghc-options: -Wmissing-export-lists

test-suite language-plutus-core-test
    type: exitcode-stdio-1.0
    main-is: Spec.hs
    hs-source-dirs: test
    other-modules:
<<<<<<< HEAD
        Evaluation.CkMachine
        Evaluation.Constant.All
=======
        Generators
        Evaluation.Constant.GenTypedBuiltinSized
>>>>>>> 0dce834a
        Evaluation.Constant.Apply
        Evaluation.Constant.Success
        Evaluation.Constant.SuccessFailure
        Evaluation.Constant.TypedBuiltinGen
        Evaluation.Denotation
        Evaluation.Generator
        Evaluation.Terms
    default-language: Haskell2010
    other-extensions: OverloadedStrings
    ghc-options: -threaded -rtsopts -with-rtsopts=-N -Wall
                 -Wincomplete-uni-patterns -Wincomplete-record-updates
                 -Wredundant-constraints -Widentities
    build-depends:
        base -any,
        language-plutus-core -any,
        tasty -any,
        hedgehog -any,
        tasty-hunit -any,
        tasty-hedgehog -any,
        bytestring -any,
        tasty-golden -any,
        text -any,
        prelude -any,
        prettyprinter -any,
        containers -any,
        mtl -any,
        safe-exceptions -any,
        mmorph -any,
        dependent-sum -any,
        dependent-map -any

    if (flag(development) && impl(ghc <8.4))
        ghc-options: -Werror

    if impl(ghc >=8.4)
        ghc-options: -Wmissing-export-lists

benchmark language-plutus-core-bench
    type: exitcode-stdio-1.0
    main-is: Bench.hs
    hs-source-dirs: bench
    default-language: Haskell2010
    ghc-options: -Wall -Wincomplete-uni-patterns
                 -Wincomplete-record-updates -Wredundant-constraints -Widentities
    build-depends:
        base -any,
        language-plutus-core -any,
        criterion -any,
        bytestring -any

    if flag(development)
        ghc-options: -Werror

    if impl(ghc >=8.4)
        ghc-options: -Wmissing-export-lists<|MERGE_RESOLUTION|>--- conflicted
+++ resolved
@@ -91,10 +91,10 @@
     build-depends:
         base -any,
         recursion-schemes -any
-    
+
     if flag(development)
         ghc-options: -Werror
-    
+
     if impl(ghc >=8.4)
         ghc-options: -Wmissing-export-lists
 
@@ -114,10 +114,10 @@
         deepseq -any,
         text -any,
         transformers
-    
+
     if flag(development)
         ghc-options: -Werror
-    
+
     if impl(ghc >=8.4)
         ghc-options: -Wmissing-export-lists
 
@@ -126,13 +126,8 @@
     main-is: Spec.hs
     hs-source-dirs: test
     other-modules:
-<<<<<<< HEAD
         Evaluation.CkMachine
         Evaluation.Constant.All
-=======
-        Generators
-        Evaluation.Constant.GenTypedBuiltinSized
->>>>>>> 0dce834a
         Evaluation.Constant.Apply
         Evaluation.Constant.Success
         Evaluation.Constant.SuccessFailure
@@ -140,6 +135,7 @@
         Evaluation.Denotation
         Evaluation.Generator
         Evaluation.Terms
+        Generators
     default-language: Haskell2010
     other-extensions: OverloadedStrings
     ghc-options: -threaded -rtsopts -with-rtsopts=-N -Wall
