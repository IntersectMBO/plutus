--- conflicted
+++ resolved
@@ -172,17 +172,10 @@
 --
 -- > /\(a :: *) -> \(x : a) (fr : forest a) ->
 -- >     wrapTree [a] /\(r :: *) -> \(f : a -> forest a -> r) -> f x fr
-<<<<<<< HEAD
 treeNode :: Term TyName Name ()
-treeNode = runQuote $ runNormalizeTypeDownM . normalizeTypesIn =<< rename =<< do
+treeNode = runQuote $ normalizeTypesFullIn =<< do
     let RecursiveType _      wrapTree = treeData
         RecursiveType forest _        = forestData
-=======
-getBuiltinTreeNode :: Quote (Term TyName Name ())
-getBuiltinTreeNode = normalizeTypesFullIn =<< do
-    RecursiveType _      wrapTree <- getBuiltinTree
-    RecursiveType forest _        <- getBuiltinForest
->>>>>>> 87e4c728
     a  <- freshTyName () "a"
     r  <- freshTyName () "r"
     x  <- freshName () "x"
@@ -190,11 +183,7 @@
     f  <- freshName () "f"
     let vA = TyVar () a
         vR = TyVar () r
-<<<<<<< HEAD
-    Normalized forestA <- normalizeTypeDown =<< rename (TyApp () forest vA)
-=======
     Normalized forestA <- normalizeTypeFull $ TyApp () forest vA
->>>>>>> 87e4c728
     return
         . TyAbs () a (Type ())
         . LamAbs () x vA
@@ -212,30 +201,18 @@
 --
 -- > /\(a :: *) ->
 -- >     wrapForest [a] /\(r :: *) -> \(z : r) (f : tree a -> forest a -> r) -> z
-<<<<<<< HEAD
 forestNil :: Term TyName Name ()
-forestNil = runQuote $ runNormalizeTypeDownM . normalizeTypesIn =<< rename =<< do
+forestNil = runQuote $ normalizeTypesFullIn =<< do
     let RecursiveType tree   _          = treeData
         RecursiveType forest wrapForest = forestData
-=======
-getBuiltinForestNil :: Quote (Term TyName Name ())
-getBuiltinForestNil = normalizeTypesFullIn =<< do
-    RecursiveType tree   _          <- getBuiltinTree
-    RecursiveType forest wrapForest <- getBuiltinForest
->>>>>>> 87e4c728
     a <- freshTyName () "a"
     r <- freshTyName () "r"
     z <- freshName () "z"
     f <- freshName () "f"
     let vA = TyVar () a
         vR = TyVar () r
-<<<<<<< HEAD
-    Normalized treeA   <- normalizeTypeDown =<< rename (TyApp () tree   vA)
-    Normalized forestA <- normalizeTypeDown =<< rename (TyApp () forest vA)
-=======
     Normalized treeA   <- normalizeTypeFull $ TyApp () tree   vA
     Normalized forestA <- normalizeTypeFull $ TyApp () forest vA
->>>>>>> 87e4c728
     return
         . TyAbs () a (Type ())
         . wrapForest [vA]
@@ -249,17 +226,10 @@
 --
 -- > /\(a :: *) -> \(tr : tree a) (fr : forest a)
 -- >     wrapForest [a] /\(r :: *) -> \(z : r) (f : tree a -> forest a -> r) -> f tr fr
-<<<<<<< HEAD
 forestCons :: Term TyName Name ()
-forestCons = runQuote $ runNormalizeTypeDownM . normalizeTypesIn =<< rename =<< do
+forestCons = runQuote $ normalizeTypesFullIn =<< do
     let RecursiveType tree   _          = treeData
         RecursiveType forest wrapForest = forestData
-=======
-getBuiltinForestCons :: Quote (Term TyName Name ())
-getBuiltinForestCons = normalizeTypesFullIn =<< do
-    RecursiveType tree   _          <- getBuiltinTree
-    RecursiveType forest wrapForest <- getBuiltinForest
->>>>>>> 87e4c728
     a  <- freshTyName () "a"
     tr <- freshName () "tr"
     fr <- freshName () "fr"
@@ -268,13 +238,8 @@
     f  <- freshName () "f"
     let vA = TyVar () a
         vR = TyVar () r
-<<<<<<< HEAD
-    Normalized treeA   <- normalizeTypeDown =<< rename (TyApp () tree   vA)
-    Normalized forestA <- normalizeTypeDown =<< rename (TyApp () forest vA)
-=======
     Normalized treeA   <- normalizeTypeFull $ TyApp () tree   vA
     Normalized forestA <- normalizeTypeFull $ TyApp () forest vA
->>>>>>> 87e4c728
     return
         . TyAbs () a (Type ())
         . LamAbs () tr treeA
