--- conflicted
+++ resolved
@@ -104,12 +104,7 @@
 import qualified Language.PlutusCore.Check.Uniques         as Uniques
 import qualified Language.PlutusCore.Check.Value           as VR
 import           Language.PlutusCore.Error
-<<<<<<< HEAD
-import           Language.PlutusCore.Evaluation.CkMachine
-=======
 import           Language.PlutusCore.Evaluation.Machine.Ck
-import           Language.PlutusCore.Instance.Eq           ()
->>>>>>> e8827fc0
 import           Language.PlutusCore.Lexer
 import           Language.PlutusCore.Lexer.Type
 import           Language.PlutusCore.Name
