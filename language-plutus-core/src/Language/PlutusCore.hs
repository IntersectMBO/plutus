{-# LANGUAGE FlexibleContexts #-}
module Language.PlutusCore
    (
      -- * Parser
      parse
    , parseST
    , parseTermST
    , parseTypeST
    , parseScoped
    , parseProgram
    , parseTerm
    , parseType
    -- * Pretty-printing
    , Configuration (..)
    , defaultCfg
    , debugCfg
    , prettyCfgText
    , prettyCfgString
    , debugText
    , prettyString
    -- * AST
    , Term (..)
    , Type (..)
    , Constant (..)
    , Kind (..)
    , ParseError (..)
    , Version (..)
    , Program (..)
    , Name (..)
    , TyName (..)
    , Unique (..)
    , Size
    , Value
    , BuiltinName (..)
    , TypeBuiltin (..)
    , defaultVersion
    -- * Lexer
    , AlexPosn (..)
    -- * Views
    , IterApp (..)
    , TermIterApp
    , PrimIterApp
    -- * Formatting
    , format
    , formatDoc
    -- * Processing
    , annotateProgram
    , annotateTerm
    , annotateType
    , RenameError (..)
    , TyNameWithKind (..)
    , NameWithType (..)
    , TypeState (..)
    , RenamedType
    , RenamedTerm
    -- * Normalization
    , check
    , checkProgram
    , checkTerm
    , NormalizationError
    , checkFile
    -- * Type synthesis
    , typecheckProgram
    , typecheckTerm
    , kindCheck
    , fileType
    , debugType
    , fileTypeCfg
    , printType
    , TypeError (..)
    , TypeCheckM
    , BuiltinTable (..)
    , parseTypecheck
    -- * REPL use
    , fileTypePrint
    , debugTypePrint
    -- * Serialization
    , encodeProgram
    , decodeProgram
    , readProgram
    , writeProgram
    -- * Errors
    , PrettyCfg (..)
    , Error (..)
    , IsError (..)
    -- * Base functors
    , TermF (..)
    , TypeF (..)
    -- * Quotation and term construction
    , Quote
    , runQuote
    , QuoteT
    , runQuoteT
    , MonadQuote
    , liftQuote
    , convertErrors
    -- * Name generation
    , freshUnique
    , freshName
    , freshTyName
    -- * Quasi-Quoters
    , plcType
    , plcTerm
    , plcProgram
    -- * Evaluation
    , EvaluationResult (..)
    ) where

import           Control.Monad.Except
import           Control.Monad.State
import qualified Data.ByteString.Lazy                     as BSL
import qualified Data.Text                                as T
import qualified Data.Text.IO                             as TIO
import           Data.Text.Prettyprint.Doc
import           Language.PlutusCore.CBOR
import           Language.PlutusCore.Error
import           Language.PlutusCore.Evaluation.CkMachine
import           Language.PlutusCore.Lexer
import           Language.PlutusCore.Lexer.Type
import           Language.PlutusCore.Name
import           Language.PlutusCore.Normalize
import           Language.PlutusCore.Parser
import           Language.PlutusCore.PrettyCfg
import           Language.PlutusCore.Quote
import           Language.PlutusCore.Renamer
import           Language.PlutusCore.TH
import           Language.PlutusCore.Type
import           Language.PlutusCore.TypeSynthesis
import           Language.PlutusCore.View
import           PlutusPrelude

-- | Given a file at @fibonacci.plc@, @fileType "fibonacci.plc"@ will display
-- its type or an error message.
fileType :: FilePath -> IO T.Text
fileType = fileTypeCfg defaultCfg

fileTypePrint :: FilePath -> IO ()
fileTypePrint = TIO.putStrLn <=< fileType

debugTypePrint :: FilePath -> IO ()
debugTypePrint = TIO.putStrLn <=< fileTypeDebug

fileTypeDebug :: FilePath -> IO T.Text
fileTypeDebug = fileTypeCfg debugCfg

-- | Given a file, display
-- its type or an error message, optionally dumping annotations and debug
-- information.
fileTypeCfg :: Configuration -> FilePath -> IO T.Text
fileTypeCfg cfg = fmap (either (renderCfg cfg) id . printTypeCfg cfg) . BSL.readFile

checkFile :: FilePath -> IO (Maybe T.Text)
checkFile = fmap (either (pure . prettyCfgText) id . fmap (fmap prettyCfgText . check) . parse) . BSL.readFile

-- | Print the type of a program contained in a 'ByteString'
printType :: (MonadError (Error AlexPosn) m) => BSL.ByteString -> m T.Text
printType = printTypeCfg defaultCfg

debugType :: MonadError (Error AlexPosn) m => BSL.ByteString -> m T.Text
debugType = printTypeCfg debugCfg

printTypeCfg :: (MonadError (Error AlexPosn) m) => Configuration -> BSL.ByteString -> m T.Text
printTypeCfg cfg bs = runQuoteT $ renderCfg cfg <$> (typecheckProgram 1000 <=< annotateProgram <=< (liftEither . convertError . parseScoped)) bs

-- | Parse and rewrite so that names are globally unique, not just unique within
-- their scope.
parseScoped :: (MonadError (Error AlexPosn) m) => BSL.ByteString -> m (Program TyName Name AlexPosn)
parseScoped str = liftEither $ convertError $ fmap (\(p, s) -> rename s p) $ runExcept $ runStateT (parseST str) emptyIdentifierState

-- | Parse a program and typecheck it.
<<<<<<< HEAD
parseTypecheck :: (MonadError (Error AlexPosn) m, MonadQuote m) => Natural -> BSL.ByteString -> m (Type TyNameWithKind ())
parseTypecheck gas = typecheckProgram gas <=< annotateProgram <=< parseProgram
=======
parseTypecheck :: (MonadError (Error AlexPosn) m, MonadQuote m) => Natural -> BSL.ByteString -> m (NormalizedType TyNameWithKind ())
parseTypecheck gas bs = do
    parsed <- parseProgram bs
    checkProgram parsed
    annotated <- annotateProgram parsed
    typecheckProgram gas annotated
>>>>>>> 9ab738b2

formatDoc :: (MonadError (Error AlexPosn) m) => BSL.ByteString -> m (Doc a)
formatDoc bs = runQuoteT $ prettyCfg defaultCfg <$> parseProgram bs

format :: (MonadError (Error AlexPosn) m) => Configuration -> BSL.ByteString -> m T.Text
format cfg = fmap (render . prettyCfg cfg) . parseScoped

-- | The default version of Plutus Core supported by this library.
defaultVersion :: a -> Version a
defaultVersion a = Version a 1 0 0<|MERGE_RESOLUTION|>--- conflicted
+++ resolved
@@ -168,17 +168,11 @@
 parseScoped str = liftEither $ convertError $ fmap (\(p, s) -> rename s p) $ runExcept $ runStateT (parseST str) emptyIdentifierState
 
 -- | Parse a program and typecheck it.
-<<<<<<< HEAD
-parseTypecheck :: (MonadError (Error AlexPosn) m, MonadQuote m) => Natural -> BSL.ByteString -> m (Type TyNameWithKind ())
-parseTypecheck gas = typecheckProgram gas <=< annotateProgram <=< parseProgram
-=======
 parseTypecheck :: (MonadError (Error AlexPosn) m, MonadQuote m) => Natural -> BSL.ByteString -> m (NormalizedType TyNameWithKind ())
 parseTypecheck gas bs = do
     parsed <- parseProgram bs
     checkProgram parsed
-    annotated <- annotateProgram parsed
-    typecheckProgram gas annotated
->>>>>>> 9ab738b2
+    (typecheckProgram gas <=< annotateProgram) parsed
 
 formatDoc :: (MonadError (Error AlexPosn) m) => BSL.ByteString -> m (Doc a)
 formatDoc bs = runQuoteT $ prettyCfg defaultCfg <$> parseProgram bs
