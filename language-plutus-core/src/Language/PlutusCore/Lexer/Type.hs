{-# LANGUAGE DeriveAnyClass    #-}
{-# LANGUAGE OverloadedStrings #-}

module Language.PlutusCore.Lexer.Type
    ( Keyword (..)
    , Special (..)
    , Token (..)
    , allKeywords
    , IdentifierState
    , newIdentifier
    , emptyIdentifierState
    , identifierStateFrom
    ) where

import           PlutusPrelude

import           Language.PlutusCore.Name
import           Language.PlutusCore.Pretty

import           Control.Monad.State
import qualified Data.ByteString.Lazy       as BSL
import qualified Data.Map                   as M
import qualified Data.Text                  as T

-- | A keyword in Plutus Core.
data Keyword
    = KwAbs
    | KwLam
    | KwIFix
    | KwFun
    | KwAll
    | KwBool
    | KwByteString
    | KwString
    | KwInteger
    | KwString
    | KwUnit
    | KwType
    | KwProgram
    | KwCon
    | KwIWrap
    | KwBuiltin
    | KwUnwrap
    | KwError
    deriving (Show, Eq, Enum, Bounded, Generic, NFData)

-- | A special character. This type is only used internally between the lexer
-- and the parser.
data Special
    = OpenParen
    | CloseParen
    | OpenBracket
    | CloseBracket
    | Dot
    | OpenBrace
    | CloseBrace
    deriving (Show, Eq, Generic, NFData)

-- | A token generated by the tker.
data Token ann
    = TkName { tkLoc         :: ann
              , tkName       :: T.Text
              , tkIdentifier :: Unique -- ^ A 'Unique' assigned to the identifier during lexing.
              }
<<<<<<< HEAD
    | TkUnit       { tkLoc :: ann, tkUnit :: () }  -- A bit redundant
    | TkBool       { tkLoc :: ann, tkBool :: Bool }
=======
>>>>>>> 1913dec4
    | TkInt        { tkLoc :: ann, tkInt :: Integer }
    | TkBS         { tkLoc :: ann, tkBytestring :: BSL.ByteString }
    | TkString     { tkLoc :: ann, tkString :: String }
    | TkBuiltinId  { tkLoc :: ann, tkBuiltinId :: T.Text }
    | TkNat        { tkLoc :: ann, tkNat :: Natural }
    | TkKeyword    { tkLoc :: ann, tkKeyword :: Keyword }
    | TkSpecial    { tkLoc :: ann, tkSpecial :: Special }
    | EOF          { tkLoc :: ann }
    deriving (Show, Eq, Generic, NFData)

instance Pretty Special where
    pretty OpenParen    = "("
    pretty CloseParen   = ")"
    pretty OpenBracket  = "["
    pretty CloseBracket = "]"
    pretty Dot          = "."
    pretty OpenBrace    = "{"
    pretty CloseBrace   = "}"

instance Pretty Keyword where
    pretty KwAbs        = "abs"
    pretty KwLam        = "lam"
    pretty KwIFix       = "ifix"
    pretty KwFun        = "fun"
    pretty KwAll        = "all"
    pretty KwBool       = "bool"
    pretty KwByteString = "bytestring"
    pretty KwString     = "string"
    pretty KwInteger    = "integer"
    pretty KwString     = "string"
    pretty KwUnit       = "unit"
    pretty KwType       = "type"
    pretty KwProgram    = "program"
    pretty KwCon        = "con"
    pretty KwIWrap      = "iwrap"
    pretty KwBuiltin    = "builtin"
    pretty KwUnwrap     = "unwrap"
    pretty KwError      = "error"

instance Pretty (Token ann) where
    pretty (TkName _ n _)        = pretty n
<<<<<<< HEAD
    pretty (TkUnit _ u)          = pretty u
    pretty (TkBool _ b)          = pretty b
=======
>>>>>>> 1913dec4
    pretty (TkInt _ i)           = pretty i
    pretty (TkNat _ n)           = pretty n
    pretty (TkBS _ bs)           = prettyBytes bs
    pretty (TkString _ s)        = pretty s
    pretty (TkBuiltinId _ ident) = pretty ident
    pretty (TkKeyword _ kw)      = pretty kw
    pretty (TkSpecial _ s)       = pretty s
    pretty EOF{}                 = mempty

-- | The list of all 'Keyword's.
allKeywords :: [Keyword]
allKeywords = [minBound .. maxBound]

-- | An 'IdentifierState' includes a map indexed by 'Int's as well as a map
-- indexed by 'ByteString's. It is used during parsing.
type IdentifierState = (M.Map T.Text Unique, Unique)

emptyIdentifierState :: IdentifierState
emptyIdentifierState = (mempty, Unique 0)

identifierStateFrom :: Unique -> IdentifierState
identifierStateFrom u = (mempty, u)

newIdentifier :: (MonadState IdentifierState m) => T.Text -> m Unique
newIdentifier str = do
    (ss, nextU) <- get
    case M.lookup str ss of
        Just k -> pure k
        Nothing -> do
            let nextU' = Unique $ unUnique nextU + 1
            put (M.insert str nextU ss, nextU')
            pure nextU<|MERGE_RESOLUTION|>--- conflicted
+++ resolved
@@ -62,11 +62,8 @@
               , tkName       :: T.Text
               , tkIdentifier :: Unique -- ^ A 'Unique' assigned to the identifier during lexing.
               }
-<<<<<<< HEAD
     | TkUnit       { tkLoc :: ann, tkUnit :: () }  -- A bit redundant
     | TkBool       { tkLoc :: ann, tkBool :: Bool }
-=======
->>>>>>> 1913dec4
     | TkInt        { tkLoc :: ann, tkInt :: Integer }
     | TkBS         { tkLoc :: ann, tkBytestring :: BSL.ByteString }
     | TkString     { tkLoc :: ann, tkString :: String }
@@ -108,11 +105,8 @@
 
 instance Pretty (Token ann) where
     pretty (TkName _ n _)        = pretty n
-<<<<<<< HEAD
     pretty (TkUnit _ u)          = pretty u
     pretty (TkBool _ b)          = pretty b
-=======
->>>>>>> 1913dec4
     pretty (TkInt _ i)           = pretty i
     pretty (TkNat _ n)           = pretty n
     pretty (TkBS _ bs)           = prettyBytes bs
