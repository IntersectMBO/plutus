{-# LANGUAGE AllowAmbiguousTypes    #-}
{-# LANGUAGE ConstraintKinds        #-}
{-# LANGUAGE FlexibleInstances      #-}
{-# LANGUAGE FunctionalDependencies #-}
{-# LANGUAGE LambdaCase             #-}
{-# LANGUAGE MultiParamTypeClasses  #-}
{-# LANGUAGE TypeApplications       #-}
{-# LANGUAGE TypeFamilies           #-}
{-# LANGUAGE TypeOperators          #-}
{-# LANGUAGE UndecidableInstances   #-}

module Language.PlutusCore.MkPlc
    ( TermLike (..)
    , UniOf
<<<<<<< HEAD
    , ToAnnotation (..)
    , HasConstant (..)
    , HasConstantIn
    , mkStaticBuiltinApp
    , mkDynamicBuiltinApp
=======
    , builtinNameAsTerm
    , dynamicBuiltinNameAsTerm
>>>>>>> ee809adb
    , mkTyBuiltin
    , mkConstant
    , VarDecl (..)
    , TyVarDecl (..)
    , TyDecl (..)
    , mkVar
    , mkTyVar
    , tyDeclVar
    , Def (..)
    , embed
    , TermDef
    , TypeDef
    , FunctionType (..)
    , FunctionDef (..)
    , functionTypeToType
    , functionDefToType
    , functionDefVarDecl
    , mkFunctionDef
    , mkImmediateLamAbs
    , mkImmediateTyAbs
    , mkIterTyForall
    , mkIterTyLam
    , mkIterApp
    , mkIterTyFun
    , mkIterLamAbs
    , mkIterInst
    , mkIterTyAbs
    , mkIterTyApp
    , mkIterKindArrow
    ) where

import           Prelude                               hiding (error)

import           Language.PlutusCore.Universe
import           Language.PlutusCore.Core

import           Data.List                             (foldl')
import           GHC.Generics                          (Generic)

-- | A final encoding for Term, to allow PLC terms to be used transparently as PIR terms.
class TermLike term tyname name uni | term -> tyname, term -> name, term -> uni where
    var          :: ann -> name -> term ann
    tyAbs        :: ann -> tyname -> Kind ann -> term ann -> term ann
    lamAbs       :: ann -> name -> Type tyname uni ann -> term ann -> term ann
    apply        :: ann -> term ann -> term ann -> term ann
    constant     :: ann -> Some (ValueOf uni) -> term ann
    applyBuiltin :: ann -> BuiltinName -> [Type tyname uni ann] -> [term ann] -> term ann
    tyInst       :: ann -> term ann -> Type tyname uni ann -> term ann
    unwrap       :: ann -> term ann -> term ann
    iWrap        :: ann -> Type tyname uni ann -> Type tyname uni ann -> term ann -> term ann
    error        :: ann -> Type tyname uni ann -> term ann
    termLet      :: ann -> TermDef term tyname name uni ann -> term ann -> term ann
    typeLet      :: ann -> TypeDef tyname uni ann -> term ann -> term ann

<<<<<<< HEAD
-- | A class for computing annotations from Haskell values.
class ToAnnotation uni ann where
    -- | Compute an annotation from a Haskell value to use it later in a term.
    toAnnotation :: Some (ValueOf uni) -> ann

instance ToAnnotation uni () where
    toAnnotation = const ()

-- | Two functions constituting a prism focused on a 'Constant'-like constructor of @term@.
class HasConstant term where
    -- | Wrap a Haskell value as a @term@.
    fromConstant :: Some (ValueOf (UniOf term)) -> term

    -- | Unwrap a shallowly embedded Haskell value from a @term@ or fail.
    asConstant   :: term -> Maybe (Some (ValueOf (UniOf term)))

-- | Ensures that @term@ has a 'Constant'-like constructor to lift values to and unlift values from
-- and connects @term@ and its @uni@.
type HasConstantIn uni term = (UniOf term ~ uni, HasConstant term)

instance ToAnnotation uni ann => HasConstant (Term tyname name uni ann) where
    asConstant (Constant _ con) = Just con
    asConstant _                = Nothing

    fromConstant value = constant (toAnnotation value) value

-- | Lift a 'StaticBuiltinName' to 'Term'.
mkStaticBuiltinApp :: TermLike term tyname name uni
                      => StaticBuiltinName -> [Type tyname uni ()] -> [term ()] -> term ()
mkStaticBuiltinApp sbn tys args = applyBuiltin () (StaticBuiltinName sbn) tys args
=======
-- | Lift a 'BuiltinName' to 'Term'.
builtinNameAsTerm :: TermLike term tyname name uni => BuiltinName -> term ()
builtinNameAsTerm = builtin () . BuiltinName ()
>>>>>>> ee809adb

-- | Lift a 'DynamicBuiltinName' to 'Term'.
mkDynamicBuiltinApp :: TermLike term tyname name uni
                       => DynamicBuiltinName -> [Type tyname uni ()] -> [term ()] -> term ()
mkDynamicBuiltinApp dbn tys args = applyBuiltin () (DynBuiltinName dbn) tys args

-- | Embed a type from a universe into a PLC type.
mkTyBuiltin
    :: forall a uni tyname ann. uni `Includes` a
    => ann -> Type tyname uni ann
mkTyBuiltin ann = TyBuiltin ann . Some . TypeIn $ knownUni @uni @a

-- | Embed a Haskell value into a PLC term.
mkConstant
    :: forall a uni term tyname name ann. (TermLike term tyname name uni, uni `Includes` a)
    => ann -> a -> term ann
mkConstant ann = constant ann . someValue

instance TermLike (Term tyname name uni) tyname name uni where
    var          = Var
    tyAbs        = TyAbs
    lamAbs       = LamAbs
    apply        = Apply
    constant     = Constant
    applyBuiltin = ApplyBuiltin
    tyInst       = TyInst
    unwrap       = Unwrap
    iWrap        = IWrap
    error        = Error
    termLet      = mkImmediateLamAbs
    typeLet      = mkImmediateTyAbs

embed :: TermLike term tyname name uni => Term tyname name uni ann -> term ann
embed = \case
    Var a n                    -> var a n
    TyAbs a tn k t             -> tyAbs a tn k (embed t)
    LamAbs a n ty t            -> lamAbs a n ty (embed t)
    Apply a t1 t2              -> apply a (embed t1) (embed t2)
    Constant a c               -> constant a c
    ApplyBuiltin a bn tys args -> applyBuiltin a bn tys (map embed args)
    TyInst a t ty              -> tyInst a (embed t) ty
    Error a ty                 -> error a ty
    Unwrap a t                 -> unwrap a (embed t)
    IWrap a ty1 ty2 t          -> iWrap a ty1 ty2 (embed t)

-- | A "variable declaration", i.e. a name and a type for a variable.
data VarDecl tyname name uni ann = VarDecl
    { varDeclAnn  :: ann
    , varDeclName :: name
    , varDeclType :: Type tyname uni ann
    } deriving (Functor, Show, Generic)

-- | Make a 'Var' referencing the given 'VarDecl'.
mkVar :: TermLike term tyname name uni => ann -> VarDecl tyname name uni ann -> term ann
mkVar ann = var ann . varDeclName

-- | A "type variable declaration", i.e. a name and a kind for a type variable.
data TyVarDecl tyname ann = TyVarDecl
    { tyVarDeclAnn  :: ann
    , tyVarDeclName :: tyname
    , tyVarDeclKind :: Kind ann
    } deriving (Functor, Show, Generic)

-- | Make a 'TyVar' referencing the given 'TyVarDecl'.
mkTyVar :: ann -> TyVarDecl tyname ann -> Type tyname uni ann
mkTyVar ann = TyVar ann . tyVarDeclName

-- | A "type declaration", i.e. a kind for a type.
data TyDecl tyname uni ann = TyDecl
    { tyDeclAnn  :: ann
    , tyDeclType :: Type tyname uni ann
    , tyDeclKind :: Kind ann
    } deriving (Functor, Show, Generic)

tyDeclVar :: TyVarDecl tyname ann -> TyDecl tyname uni ann
tyDeclVar (TyVarDecl ann name kind) = TyDecl ann (TyVar ann name) kind

-- | A definition. Pretty much just a pair with more descriptive names.
data Def var val = Def
    { defVar :: var
    , defVal :: val
    } deriving (Show, Eq, Ord, Generic)

-- | A term definition as a variable.
type TermDef term tyname name uni ann = Def (VarDecl tyname name uni ann) (term ann)
-- | A type definition as a type variable.
type TypeDef tyname uni ann = Def (TyVarDecl tyname ann) (Type tyname uni ann)

-- | The type of a PLC function.
data FunctionType tyname uni ann = FunctionType
    { _functionTypeAnn :: ann                  -- ^ An annotation.
    , _functionTypeDom :: Type tyname uni ann  -- ^ The domain of a function.
    , _functionTypeCod :: Type tyname uni ann  -- ^ The codomain of the function.
    }

-- Should we parameterize 'VarDecl' by @ty@ rather than @tyname@, so that we can define
-- 'FunctionDef' as 'TermDef FunctionType tyname name uni ann'?
-- Perhaps we even should define general 'Decl' and 'Def' that cover all of the cases?
-- | A PLC function.
data FunctionDef term tyname name uni ann = FunctionDef
    { _functionDefAnn  :: ann                          -- ^ An annotation.
    , _functionDefName :: name                         -- ^ The name of a function.
    , _functionDefType :: FunctionType tyname uni ann  -- ^ The type of the function.
    , _functionDefTerm :: term ann                     -- ^ The definition of the function.
    }

-- | Convert a 'FunctionType' to the corresponding 'Type'.
functionTypeToType :: FunctionType tyname uni ann -> Type tyname uni ann
functionTypeToType (FunctionType ann dom cod) = TyFun ann dom cod

-- | Get the type of a 'FunctionDef'.
functionDefToType :: FunctionDef term tyname name uni ann -> Type tyname uni ann
functionDefToType (FunctionDef _ _ funTy _) = functionTypeToType funTy

-- | Convert a 'FunctionDef' to a 'VarDecl'. I.e. ignore the actual term.
functionDefVarDecl :: FunctionDef term tyname name uni ann -> VarDecl tyname name uni ann
functionDefVarDecl (FunctionDef ann name funTy _) = VarDecl ann name $ functionTypeToType funTy

-- | Make a 'FunctioDef'. Return 'Nothing' if the provided type is not functional.
mkFunctionDef
    :: ann
    -> name
    -> Type tyname uni ann
    -> term ann
    -> Maybe (FunctionDef term tyname name uni ann)
mkFunctionDef annName name (TyFun annTy dom cod) term =
    Just $ FunctionDef annName name (FunctionType annTy dom cod) term
mkFunctionDef _       _    _                     _    = Nothing

-- | Make a "let-binding" for a term as an immediately applied lambda abstraction.
mkImmediateLamAbs
    :: TermLike term tyname name uni
    => ann
    -> TermDef term tyname name uni ann
    -> term ann -- ^ The body of the let, possibly referencing the name.
    -> term ann
mkImmediateLamAbs ann1 (Def (VarDecl ann2 name ty) bind) body =
    apply ann1 (lamAbs ann2 name ty body) bind

-- | Make a "let-binding" for a type as an immediately instantiated type abstraction. Note: the body must be a value.
mkImmediateTyAbs
    :: TermLike term tyname name uni
    => ann
    -> TypeDef tyname uni ann
    -> term ann -- ^ The body of the let, possibly referencing the name.
    -> term ann
mkImmediateTyAbs ann1 (Def (TyVarDecl ann2 name k) bind) body =
    tyInst ann1 (tyAbs ann2 name k body) bind

-- | Make an iterated application.
mkIterApp
    :: TermLike term tyname name uni
    => ann
    -> term ann -- ^ @f@
    -> [term ann] -- ^@[ x0 ... xn ]@
    -> term ann -- ^ @[f x0 ... xn ]@
mkIterApp ann = foldl' (apply ann)

-- | Make an iterated instantiation.
mkIterInst
    :: TermLike term tyname name uni
    => ann
    -> term ann -- ^ @a@
    -> [Type tyname uni ann] -- ^ @ [ x0 ... xn ] @
    -> term ann -- ^ @{ a x0 ... xn }@
mkIterInst ann = foldl' (tyInst ann)

-- | Lambda abstract a list of names.
mkIterLamAbs
    :: TermLike term tyname name uni
    => [VarDecl tyname name uni ann]
    -> term ann
    -> term ann
mkIterLamAbs args body =
    foldr (\(VarDecl ann name ty) acc -> lamAbs ann name ty acc) body args

-- | Type abstract a list of names.
mkIterTyAbs
    :: TermLike term tyname name uni
    => [TyVarDecl tyname ann]
    -> term ann
    -> term ann
mkIterTyAbs args body =
    foldr (\(TyVarDecl ann name kind) acc -> tyAbs ann name kind acc) body args

-- | Make an iterated type application.
mkIterTyApp
    :: ann
    -> Type tyname uni ann -- ^ @f@
    -> [Type tyname uni ann] -- ^ @[ x0 ... xn ]@
    -> Type tyname uni ann -- ^ @[ f x0 ... xn ]@
mkIterTyApp ann = foldl' (TyApp ann)

-- | Make an iterated function type.
mkIterTyFun
    :: ann
    -> [Type tyname uni ann]
    -> Type tyname uni ann
    -> Type tyname uni ann
mkIterTyFun ann tys target = foldr (\ty acc -> TyFun ann ty acc) target tys

-- | Universally quantify a list of names.
mkIterTyForall
    :: [TyVarDecl tyname ann]
    -> Type tyname uni ann
    -> Type tyname uni ann
mkIterTyForall args body =
    foldr (\(TyVarDecl ann name kind) acc -> TyForall ann name kind acc) body args

-- | Lambda abstract a list of names.
mkIterTyLam
    :: [TyVarDecl tyname ann]
    -> Type tyname uni ann
    -> Type tyname uni ann
mkIterTyLam args body =
    foldr (\(TyVarDecl ann name kind) acc -> TyLam ann name kind acc) body args

-- | Make an iterated function kind.
mkIterKindArrow
    :: ann
    -> [Kind ann]
    -> Kind ann
    -> Kind ann
mkIterKindArrow ann kinds target = foldr (KindArrow ann) target kinds<|MERGE_RESOLUTION|>--- conflicted
+++ resolved
@@ -12,16 +12,8 @@
 module Language.PlutusCore.MkPlc
     ( TermLike (..)
     , UniOf
-<<<<<<< HEAD
-    , ToAnnotation (..)
-    , HasConstant (..)
-    , HasConstantIn
     , mkStaticBuiltinApp
     , mkDynamicBuiltinApp
-=======
-    , builtinNameAsTerm
-    , dynamicBuiltinNameAsTerm
->>>>>>> ee809adb
     , mkTyBuiltin
     , mkConstant
     , VarDecl (..)
@@ -76,42 +68,10 @@
     termLet      :: ann -> TermDef term tyname name uni ann -> term ann -> term ann
     typeLet      :: ann -> TypeDef tyname uni ann -> term ann -> term ann
 
-<<<<<<< HEAD
--- | A class for computing annotations from Haskell values.
-class ToAnnotation uni ann where
-    -- | Compute an annotation from a Haskell value to use it later in a term.
-    toAnnotation :: Some (ValueOf uni) -> ann
-
-instance ToAnnotation uni () where
-    toAnnotation = const ()
-
--- | Two functions constituting a prism focused on a 'Constant'-like constructor of @term@.
-class HasConstant term where
-    -- | Wrap a Haskell value as a @term@.
-    fromConstant :: Some (ValueOf (UniOf term)) -> term
-
-    -- | Unwrap a shallowly embedded Haskell value from a @term@ or fail.
-    asConstant   :: term -> Maybe (Some (ValueOf (UniOf term)))
-
--- | Ensures that @term@ has a 'Constant'-like constructor to lift values to and unlift values from
--- and connects @term@ and its @uni@.
-type HasConstantIn uni term = (UniOf term ~ uni, HasConstant term)
-
-instance ToAnnotation uni ann => HasConstant (Term tyname name uni ann) where
-    asConstant (Constant _ con) = Just con
-    asConstant _                = Nothing
-
-    fromConstant value = constant (toAnnotation value) value
-
 -- | Lift a 'StaticBuiltinName' to 'Term'.
 mkStaticBuiltinApp :: TermLike term tyname name uni
                       => StaticBuiltinName -> [Type tyname uni ()] -> [term ()] -> term ()
 mkStaticBuiltinApp sbn tys args = applyBuiltin () (StaticBuiltinName sbn) tys args
-=======
--- | Lift a 'BuiltinName' to 'Term'.
-builtinNameAsTerm :: TermLike term tyname name uni => BuiltinName -> term ()
-builtinNameAsTerm = builtin () . BuiltinName ()
->>>>>>> ee809adb
 
 -- | Lift a 'DynamicBuiltinName' to 'Term'.
 mkDynamicBuiltinApp :: TermLike term tyname name uni
