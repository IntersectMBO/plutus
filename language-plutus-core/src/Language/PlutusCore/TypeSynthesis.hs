--- conflicted
+++ resolved
@@ -222,28 +222,18 @@
             let subst = tySubstitute (extractUnique n) ty'' ty'
             pure subst
         _             -> throwError (TypeMismatch x (void t) (TyFix () dummyTyName dummyType) (void ty))
-<<<<<<< HEAD
-typeOf t@(Wrap x n@(TyNameWithKind (TyName (Name _ _ u))) ty t') = do
-    ty' <- typeOf t'
+typeOf (Wrap x n ty t) = do
+    ty' <- typeOf t
     k <- kindOf ty
     case k of
         Type{} -> pure ()
         _      -> throwError (KindMismatch x (void ty') (Type ()) k)
     let tyFix = TyFix () (void n) (void ty)
-        fixed = tySubstitute u tyFix (void ty)
+        fixed = tySubstitute (extractUnique n) tyFix (void ty)
     typeCheckStep
     if fixed == ty'
         then pure tyFix
-        else throwError (TypeMismatch x (void t) (void ty') fixed)
-=======
-typeOf (Wrap x n ty t) = do
-    ty' <- typeOf t
-    let fixed = tySubstitute (extractUnique n) (TyFix () (void n) (void ty)) (void ty)
-    typeCheckStep
-    if tyReduce fixed == ty'
-        then pure (TyFix () (void n) (void ty))
         else throwError (TypeMismatch x (void t) fixed (void ty'))
->>>>>>> 6e1ad795
 
 extractUnique :: TyNameWithKind a -> Unique
 extractUnique = nameUnique . unTyName . unTyNameWithKind
