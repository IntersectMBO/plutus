--- conflicted
+++ resolved
@@ -17,7 +17,7 @@
 import           Data.Functor.Foldable
 import qualified Data.Map                         as M
 import           Language.PlutusCore.Error
-import           Language.PlutusCore.Lexer.Type   hiding (bytestring)
+import           Language.PlutusCore.Lexer.Type
 import           Language.PlutusCore.Name
 import           Language.PlutusCore.Normalize
 import           Language.PlutusCore.Quote
@@ -61,83 +61,78 @@
 unit =
     [ TyForall () nam (Type ()) (TyFun () (TyVar () nam) (TyVar () nam)) | nam <- newTyName (Type ()) ]
 
-boolean :: MonadQuote m => m (Type TyNameWithKind ())
+boolean :: MonadQuote m => m (NormalizedType TyNameWithKind ())
 boolean = do
     nam <- newTyName (Type ())
     (u, u') <- (,) <$> unit <*> unit
     let var = TyVar () nam
         unitVar = TyFun () u var
         unitVar' = TyFun () u' var
-    pure $ TyForall () nam (Type ()) (TyFun () unitVar (TyFun () unitVar' var))
+    pure $ NormalizedType $ TyForall () nam (Type ()) (TyFun () unitVar (TyFun () unitVar' var))
 
 builtinRel :: (MonadQuote m) => TypeBuiltin -> m (Type TyNameWithKind ())
 builtinRel bi = do
     nam <- newTyName (Size ())
-    b <- boolean
-    let ity = builtinType bi nam
+    b <- getNormalizedType <$> boolean
+    let ity = getNormalizedType (builtinType bi nam)
         fty = TyFun () ity (TyFun () ity b)
     pure $ TyForall () nam (Size ()) fty
 
-<<<<<<< HEAD
-blocknum :: MonadQuote m => m (Type TyNameWithKind ())
+blocknum :: MonadQuote m => m (NormalizedType TyNameWithKind ())
 blocknum = do
     nam <- newTyName (Size ())
-    let ity = integer nam
-        sty = size nam
+    let ity = getNormalizedType (integer nam)
+        sty = getNormalizedType (size nam)
         fty = TyFun () sty ity
-    pure $ TyForall () nam (Size ()) fty
-
-concatenateType :: MonadQuote m => m (Type TyNameWithKind ())
+    pure $ NormalizedType $ TyForall () nam (Size ()) fty
+
+concatenateType :: MonadQuote m => m (NormalizedType TyNameWithKind ())
 concatenateType = do
     nam <- newTyName (Size ())
-    let bty = bytestring nam
+    let bty = getNormalizedType (bytestring nam)
         fty = TyFun () bty (TyFun () bty bty)
-    pure $ TyForall () nam (Size ()) fty
-
-modByteString :: MonadQuote m => m (Type TyNameWithKind ())
+    pure $ NormalizedType $ TyForall () nam (Size ()) fty
+
+modByteString :: MonadQuote m => m (NormalizedType TyNameWithKind ())
 modByteString = do
     nam <- newTyName (Size ())
     nam' <- newTyName (Size ())
-    let ity = integer nam
-        bty = bytestring nam'
+    let ity = getNormalizedType (integer nam)
+        bty = getNormalizedType (bytestring nam')
         fty = TyFun () ity (TyFun () bty bty)
-    pure $ TyForall () nam (Size ()) (TyForall () nam' (Size ()) fty)
-
-builtinType :: TypeBuiltin -> TyNameWithKind () -> Type TyNameWithKind ()
-builtinType bi nam = TyApp () (TyBuiltin () bi) (TyVar () nam)
-
-size :: TyNameWithKind () -> Type TyNameWithKind ()
+    pure $ NormalizedType $ TyForall () nam (Size ()) (TyForall () nam' (Size ()) fty)
+
+builtinType :: TypeBuiltin -> TyNameWithKind () -> NormalizedType TyNameWithKind ()
+builtinType bi nam = NormalizedType $ TyApp () (TyBuiltin () bi) (TyVar () nam)
+
+size :: TyNameWithKind () -> NormalizedType TyNameWithKind ()
 size = builtinType TySize
 
-integer :: TyNameWithKind () -> Type TyNameWithKind ()
+integer :: TyNameWithKind () -> NormalizedType TyNameWithKind ()
 integer = builtinType TyInteger
 
-bytestring :: TyNameWithKind () -> Type TyNameWithKind ()
+bytestring :: TyNameWithKind () -> NormalizedType TyNameWithKind ()
 bytestring = builtinType TyByteString
 
-resizeIntType :: MonadQuote m => m (Type TyNameWithKind ())
+resizeIntType :: MonadQuote m => m (NormalizedType TyNameWithKind ())
 resizeIntType = do
     nam <- newTyName (Size ())
     nam' <- newTyName (Size ())
-    let sty = size nam'
-        ity = integer nam
-        ity' = integer nam'
+    let sty = getNormalizedType (size nam')
+        ity = getNormalizedType (integer nam)
+        ity' = getNormalizedType (integer nam')
         fty = TyFun () sty (TyFun () sty (TyFun () ity ity'))
-    pure $ TyForall () nam (Size ()) (TyForall () nam' (Size ()) fty)
-
-shaType :: MonadQuote m => m (Type TyNameWithKind ())
+    pure $ NormalizedType $ TyForall () nam (Size ()) (TyForall () nam' (Size ()) fty)
+
+shaType :: MonadQuote m => m (NormalizedType TyNameWithKind ())
 shaType = do
     nam <- newTyName (Size ())
     let sty = TyApp () (TyBuiltin () TySize) (TyVar () nam)
-        fty = TyFun () sty txHash
-    pure $ TyForall () nam (Size ()) (TyFun () sty fty)
-
-txHash :: Type TyNameWithKind ()
-txHash = TyApp () (TyBuiltin () TyByteString) (TyInt () 256)
-=======
+        fty = TyFun () sty (getNormalizedType txHash)
+    pure $ NormalizedType $ TyForall () nam (Size ()) (TyFun () sty fty)
+
 txHash :: NormalizedType TyNameWithKind ()
 txHash = NormalizedType $ TyApp () (TyBuiltin () TyByteString) (TyInt () 256)
->>>>>>> 83f0a7e6
 
 defaultTable :: (MonadQuote m) => m BuiltinTable
 defaultTable = do
