--- conflicted
+++ resolved
@@ -76,7 +76,7 @@
     dbnts <- asks $ unDynamicBuiltinNameTypes . _typeConfigDynBuiltinNameTypes
     case Map.lookup name dbnts of
         Nothing    ->
-            throwError $ UnknownDynamicBuiltinName ann (UnknownDynamicBuiltinError name)
+            throwError $ UnknownDynamicBuiltinName ann (UnknownDynamicBuiltinNameErrorE name)
         Just quoTy -> do
             ty <- liftQuote quoTy
             annotateClosedNormalType ann (DynBuiltinName () name) ty
@@ -187,20 +187,6 @@
 dummyType :: Type TyNameWithKind ()
 dummyType = TyVar () dummyTyName
 
-<<<<<<< HEAD
-=======
--- | Look up a 'DynamicBuiltinName' in the 'DynBuiltinNameTypes' environment.
-lookupDynamicBuiltinName :: a -> DynamicBuiltinName -> TypeCheckM a (NormalizedType TyNameWithKind ())
-lookupDynamicBuiltinName ann name = do
-    dbnts <- asks $ unDynamicBuiltinNameTypes . _typeConfigDynBuiltinNameTypes
-    case Map.lookup name dbnts of
-        Nothing    ->
-            throwError $ UnknownDynamicBuiltinName ann (UnknownDynamicBuiltinNameErrorE name)
-        Just quoTy -> do
-            ty <- liftQuote quoTy
-            annotateClosedNormalType ann (DynBuiltinName () name) ty
-
->>>>>>> 72088a80
 -- | Get the 'Type' of a 'Constant' wrapped in 'NormalizedType'.
 typeOfConstant :: Constant a -> NormalizedType TyNameWithKind ()
 typeOfConstant (BuiltinInt  _ size _) = applySizedNormalized TyInteger    size
