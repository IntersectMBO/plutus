--- conflicted
+++ resolved
@@ -215,78 +215,41 @@
 typeOf (Constant _ (BuiltinInt _ n _))           = pure (integerType n)
 typeOf (Constant _ (BuiltinBS _ n _))            = pure (bsType n)
 typeOf (Constant _ (BuiltinSize _ n))            = pure (sizeType n)
-<<<<<<< HEAD
 typeOf (Apply x t t') = do
-    ty <- typeOf t
+    nty@(NormalizedType ty) <- typeOf t
     case ty of
         TyFun _ ty' ty'' -> do
-            ty''' <- typeOf t'
+            nty'''@(NormalizedType ty''') <- typeOf t'
             if ty' == ty'''
-                then pure ty''
-                else throwError (TypeMismatch x (void t') ty' ty''')
-        _ -> throwError (TypeMismatch x (void t) (TyFun () dummyType dummyType) ty)
+                then pure (NormalizedType ty'')
+                else throwError (TypeMismatch x (void t') ty' nty''')
+        _ -> throwError (TypeMismatch x (void t) (TyFun () dummyType dummyType) nty)
 typeOf (TyInst x t ty) = do
-    ty' <- typeOf t
+    (NormalizedType ty') <- typeOf t
     case ty' of
         TyForall _ n k ty'' -> do
             k' <- kindOf ty
             typeCheckStep
             if k == k'
-                then tyReduce =<< tySubstitute (extractUnique n) (void ty) ty''
+                then tyReduce =<< tySubstitute (extractUnique n) (void (NormalizedType ty)) (NormalizedType ty'')
                 else throwError (KindMismatch x (void ty) k k')
-        _ -> throwError (TypeMismatch x (void t) (TyForall () dummyTyName dummyKind dummyType) (void ty'))
+        _ -> throwError (TypeMismatch x (void t) (TyForall () dummyTyName dummyKind dummyType) (void (NormalizedType ty')))
 typeOf (Unwrap x t) = do
-    ty <- typeOf t
+    nty@(NormalizedType ty) <- typeOf t
     case ty of
         TyFix _ n ty' -> do
-            subst <- tySubstitute (extractUnique n) ty ty'
+            subst <- tySubstitute (extractUnique n) nty (NormalizedType ty')
             typeCheckStep
             tyReduce subst
-        _             -> throwError (TypeMismatch x (void t) (TyFix () dummyTyName dummyType) (void ty))
+        _             -> throwError (TypeMismatch x (void t) (TyFix () dummyTyName dummyType) (void (NormalizedType ty)))
 typeOf (Wrap x n ty t) = do
-    ty' <- typeOf t
-    fixed <- tySubstitute (extractUnique n) (TyFix () (void n) (void ty)) (void ty)
+    nty'@(NormalizedType ty') <- typeOf t
+    fixed <- tySubstitute (extractUnique n) (NormalizedType (TyFix () (void n) (void ty))) (NormalizedType (void ty))
     typeCheckStep
     red <- tyReduce fixed
-    if red == ty'
-        then pure (TyFix () (void n) (void ty))
-        else throwError (TypeMismatch x (void t) fixed (void ty'))
-=======
-typeOf (Apply x fun arg) = do
-    nFunTy@(NormalizedType funTy) <- typeOf fun
-    case funTy of
-        TyFun _ inTy outTy -> do
-            nArgTy@(NormalizedType argTy) <- typeOf arg
-            typeCheckStep
-            if inTy == argTy
-                then pure $ NormalizedType outTy -- subpart of a normalized type, so normalized
-                else throwError (TypeMismatch x (void arg) inTy nArgTy)
-        _ -> throwError (TypeMismatch x (void fun) (TyFun () dummyType dummyType) nFunTy)
-typeOf (TyInst x body ty) = do
-    nBodyTy@(NormalizedType bodyTy) <- typeOf body
-    case bodyTy of
-        TyForall _ n k absTy -> do
-            k' <- kindOf ty
-            typeCheckStep
-            if k == k'
-                then pure (tyReduce (tySubstitute (extractUnique n) (void $ NormalizedType ty) (NormalizedType absTy)))
-                else throwError (KindMismatch x (void ty) k k')
-        _ -> throwError (TypeMismatch x (void body) (TyForall () dummyTyName dummyKind dummyType) nBodyTy)
-typeOf (Unwrap x body) = do
-    nBodyTy@(NormalizedType bodyTy) <- typeOf body
-    case bodyTy of
-        TyFix _ n fixTy -> do
-            let subst = tySubstitute (extractUnique n) nBodyTy (NormalizedType fixTy)
-            pure (tyReduce subst)
-        _             -> throwError (TypeMismatch x (void body) (TyFix () dummyTyName dummyType) nBodyTy)
-typeOf (Wrap x n ty body) = do
-    nBodyTy <- typeOf body
-    let fixed = tySubstitute (extractUnique n) (NormalizedType $ TyFix () (void n) (void ty)) (void $ NormalizedType ty)
-    typeCheckStep
-    if tyReduce fixed == nBodyTy
-        then pure $ NormalizedType (TyFix () (void n) (void ty)) -- type annotations on terms must be normalized
-        else throwError (TypeMismatch x (void body) fixed nBodyTy)
->>>>>>> 9ab738b2
+    if red == nty'
+        then pure (NormalizedType (TyFix () (void n) (void ty)))
+        else throwError (TypeMismatch x (void t) fixed (NormalizedType (void ty')))
 
 extractUnique :: TyNameWithKind a -> Unique
 extractUnique = nameUnique . unTyName . unTyNameWithKind
@@ -298,59 +261,35 @@
     a (TyForallF x tn@(TyNameWithKind (TyName (Name x' s _))) k ty) = do
         u <- liftQuote freshUnique
         let tn' = TyNameWithKind (TyName (Name x' s u))
-        TyForall x tn' k <$> tySubstitute (extractUnique tn) (TyVar (fst x') tn') ty
+        TyForall x tn' k <$> tySubstitute (extractUnique tn) (NormalizedType (TyVar (fst x') tn')) (NormalizedType ty)
     a (TyLamF x tn@(TyNameWithKind (TyName (Name x' s _))) k ty) = do
         u <- liftQuote freshUnique
         let tn' = TyNameWithKind (TyName (Name x' s u))
-        TyLam x tn' k <$> tySubstitute (extractUnique tn) (TyVar (fst x') tn') ty
+        TyLam x tn' k <$> tySubstitute (extractUnique tn) (NormalizedType (TyVar (fst x') tn')) (NormalizedType ty)
     a (TyFixF x tn@(TyNameWithKind (TyName (Name x' s _))) ty) = do
         u <- liftQuote freshUnique
         let tn' = TyNameWithKind (TyName (Name x' s u))
-        TyFix x tn' <$> tySubstitute (extractUnique tn) (TyVar (fst x') tn') ty
+        TyFix x tn' <$> tySubstitute (extractUnique tn) (NormalizedType (TyVar (fst x') tn')) (NormalizedType ty)
     a x = pure (embed x)
 
 -- TODO: make type substitutions occur in a state monad + benchmark
-<<<<<<< HEAD
 tySubstitute :: MonadQuote m
              => Unique -- ^ Unique associated with type variable
-             -> Type TyNameWithKind a -- ^ Type we are binding to free variable
-             -> Type TyNameWithKind a -- ^ Type we are substituting in
+             -> NormalizedType TyNameWithKind a -- ^ Type we are binding to free variable
+             -> NormalizedType TyNameWithKind a -- ^ Type we are substituting in
              -> m (Type TyNameWithKind a)
-tySubstitute u ty = cataM a where
+tySubstitute u (NormalizedType ty) = cataM a . getNormalizedType where
     a (TyVarF _ (TyNameWithKind (TyName (Name _ _ u')))) | u == u' = freshenBoundVars ty
     a x                                                  = pure (embed x)
 
 -- also this should involve contexts
-tyReduce :: MonadQuote m => Type TyNameWithKind a -> m (Type TyNameWithKind a)
-tyReduce (TyApp _ (TyLam _ (TyNameWithKind (TyName (Name _ _ u))) _ ty) ty') = tySubstitute u ty' =<< tyReduce ty -- TODO: use the substitution monad here
-tyReduce (TyForall x tn k ty)                                                = TyForall x tn k <$> tyReduce ty
-tyReduce (TyFun x ty ty') | isTypeValue ty                                   = TyFun x <$> tyReduce ty <*> tyReduce ty'
-                          | otherwise                                        = TyFun x <$> tyReduce ty <*> pure ty'
-tyReduce (TyLam x tn k ty)                                                   = TyLam x tn k <$> tyReduce ty
-tyReduce (TyApp x ty ty') | isTypeValue ty                                   = TyApp x <$> tyReduce ty <*> tyReduce ty'
-                          | otherwise                                        = TyApp x <$> tyReduce ty <*> pure ty'
-tyReduce x                                                                   = pure x
-=======
--- | Substitute the given type into another type. The input types must be normalized - this prevents us creating redundant work. The
--- output type is not normalized, since we may introduce new redexes.
-tySubstitute :: Unique -- ^ Unique associated with type variable
-             -> NormalizedType TyNameWithKind a -- ^ Type we are binding to free variable
-             -> NormalizedType TyNameWithKind a -- ^ Type we are substituting in
-             -> Type TyNameWithKind a
-tySubstitute u (NormalizedType ty) = cata a . getNormalizedType where
-    a (TyVarF _ (TyNameWithKind (TyName (Name _ _ u')))) | u == u' = ty
-    a x                                                  = embed x
-
--- also this should involve contexts
--- | Reduce any redexes inside a type.
-tyReduce :: Type TyNameWithKind a -> NormalizedType TyNameWithKind a
+tyReduce :: MonadQuote m => Type TyNameWithKind a -> m (NormalizedType TyNameWithKind a)
+tyReduce (TyApp _ (TyLam _ (TyNameWithKind (TyName (Name _ _ u))) _ ty) ty') = NormalizedType <$> (tySubstitute u (NormalizedType ty') =<< tyReduce ty) -- TODO: use the substitution monad here
 -- TODO: is this case actually safe? Don't we need to reduce again after substituting?
-tyReduce (TyApp _ (TyLam _ (TyNameWithKind (TyName (Name _ _ u))) _ ty) ty') = NormalizedType $ tySubstitute u (NormalizedType ty') (tyReduce ty) -- TODO: use the substitution monad here
-tyReduce (TyForall x tn k ty)                                                = NormalizedType $ TyForall x tn k (getNormalizedType $ tyReduce ty)
-tyReduce (TyFun x ty ty') | isTypeValue ty                                   = NormalizedType $ TyFun x (getNormalizedType $ tyReduce ty) (getNormalizedType $ tyReduce ty')
-                          | otherwise                                        = NormalizedType $ TyFun x (getNormalizedType $ tyReduce ty) ty'
-tyReduce (TyLam x tn k ty)                                                   = NormalizedType $ TyLam x tn k (getNormalizedType $ tyReduce ty)
-tyReduce (TyApp x ty ty') | isTypeValue ty                                   = NormalizedType $ TyApp x (getNormalizedType $ tyReduce ty) (getNormalizedType $ tyReduce ty')
-                          | otherwise                                        = NormalizedType $ TyApp x (getNormalizedType $ tyReduce ty) ty'
-tyReduce x                                                                   = NormalizedType x
->>>>>>> 9ab738b2
+tyReduce (TyForall x tn k ty)                                                = NormalizedType <$> (TyForall x tn k . getNormalizedType <$> tyReduce ty)
+tyReduce (TyFun x ty ty') | isTypeValue ty                                   = NormalizedType <$> (TyFun x <$> fmap getNormalizedType (tyReduce ty) <*> fmap getNormalizedType (tyReduce ty'))
+                          | otherwise                                        = NormalizedType <$> (TyFun x . getNormalizedType <$> tyReduce ty <*> pure ty')
+tyReduce (TyLam x tn k ty)                                                   = NormalizedType <$> (TyLam x tn k . getNormalizedType <$> tyReduce ty)
+tyReduce (TyApp x ty ty') | isTypeValue ty                                   = NormalizedType <$> (TyApp x <$> fmap getNormalizedType (tyReduce ty) <*> fmap getNormalizedType (tyReduce ty'))
+                          | otherwise                                        = NormalizedType <$> (TyApp x <$> fmap getNormalizedType (tyReduce ty) <*> pure ty')
+tyReduce x                                                                   = pure (NormalizedType x)