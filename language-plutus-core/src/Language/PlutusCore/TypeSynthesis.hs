{-# LANGUAGE MonadComprehensions #-}
{-# LANGUAGE OverloadedStrings   #-}

module Language.PlutusCore.TypeSynthesis ( typecheckProgram
                                         , typecheckTerm
                                         , kindCheck
                                         , normalizeType
                                         , runTypeCheckM
                                         , dynamicBuiltinNameMeaningsToTypes
                                         , DynamicBuiltinNameTypes (..)
                                         , TypeCheckM
                                         , TypeError (..)
                                         , TypeConfig (..)
                                         , TypeCheckCfg (..)
                                         ) where

import           Control.Monad.Except
import           Control.Monad.Reader
<<<<<<< HEAD
import           Control.Monad.Trans.State
import           Language.PlutusCore.Constant.Typed            (typeOfBuiltinName)
=======
import           Control.Monad.State.Class
import           Control.Monad.Trans.State          hiding (get, modify)
import qualified Data.IntMap                        as IM
import           Data.Map                           (Map)
import qualified Data.Map                           as Map
import           Language.PlutusCore.Clone
import           Language.PlutusCore.Constant.Typed (DynamicBuiltinNameMeanings (..), dynamicBuiltinNameMeaningToType,
                                                     typeOfBuiltinName)
>>>>>>> 6b603503
import           Language.PlutusCore.Error
import           Language.PlutusCore.Name
<<<<<<< HEAD
import           Language.PlutusCore.Pretty                    (prettyPlcDefString)
=======
>>>>>>> 6b603503
import           Language.PlutusCore.Quote
import           Language.PlutusCore.Renamer                   (annotateType)
import           Language.PlutusCore.Type
import           Language.PlutusCore.TypeSynthesis.Elimination
import           Language.PlutusCore.TypeSynthesis.Error
import           Language.PlutusCore.TypeSynthesis.Normalize
import           Language.PlutusCore.TypeSynthesis.Type
import           PlutusPrelude

<<<<<<< HEAD
-- | Get the 'Kind' of 'TypeBuiltin'.
=======
-- | Mapping from 'DynamicBuiltinName's to their 'Type's.
newtype DynamicBuiltinNameTypes = DynamicBuiltinNameTypes
    { unDynamicBuiltinNameTypes :: Map DynamicBuiltinName (Quote (Type TyName ()))
    } deriving (Semigroup, Monoid)

-- | Configuration of the type checker.
data TypeConfig = TypeConfig
    { _typeConfigNormalize           :: Bool                 -- ^ Whether to normalize type annotations
    , _typeConfigDynBuiltinNameTypes :: DynamicBuiltinNameTypes
    }

type TypeSt = IM.IntMap (NormalizedType TyNameWithKind ())

data TypeCheckSt = TypeCheckSt
    { _uniqueLookup :: TypeSt
    , _gas          :: Natural
    }

data TypeCheckCfg = TypeCheckCfg
    { _cfgGas        :: Natural     -- ^ Gas to be provided to the typechecker
    , _cfgTypeConfig :: TypeConfig
    }

-- | The type checking monad contains the 'BuiltinTable' and it lets us throw
-- 'TypeError's.
type TypeCheckM a = StateT TypeCheckSt (ReaderT TypeConfig (ExceptT (TypeError a) Quote))

uniqueLookup :: Lens' TypeCheckSt TypeSt
uniqueLookup f s = fmap (\x -> s { _uniqueLookup = x }) (f (_uniqueLookup s))

gas :: Lens' TypeCheckSt Natural
gas f s = fmap (\x -> s { _gas = x }) (f (_gas s))

sizeToType :: Kind ()
sizeToType = KindArrow () (Size ()) (Type ())

-- | Get the 'Kind' of a 'TypeBuiltin'.
>>>>>>> 6b603503
kindOfTypeBuiltin :: TypeBuiltin -> Kind ()
kindOfTypeBuiltin TyInteger    = sizeToType
kindOfTypeBuiltin TyByteString = sizeToType
kindOfTypeBuiltin TySize       = sizeToType

-- | Annotate a 'Type'. Invariant: the type must be in normal form. The invariant is not checked.
-- In case a type is open, an 'OpenTypeOfBuiltin' is returned.
-- We use this for annotating types of built-ins (both static and dynamic).
annotateClosedNormalType
    :: MonadError (TypeError a) m
    => a -> Constant () -> Type TyName () -> m (NormalizedType TyNameWithKind ())
annotateClosedNormalType ann con ty = case annotateType ty of
    Left  _           -> throwError . InternalTypeError ann $ OpenTypeOfBuiltin ty con
    Right annTyOfName -> pure $ NormalizedType annTyOfName

-- | Annotate the type of a 'BuiltinName' and return it wrapped in 'NormalizedType'.
normalizedAnnotatedTypeOfBuiltinName
    :: (MonadError (TypeError a) m, MonadQuote m)
    => a -> BuiltinName -> m (NormalizedType TyNameWithKind ())
normalizedAnnotatedTypeOfBuiltinName ann name = do
    tyOfName <- liftQuote $ typeOfBuiltinName name
    annotateClosedNormalType ann (BuiltinName () name) tyOfName

-- | Extract the 'TypeScheme' from a 'DynamicBuiltinNameMeaning' and convert it to the
-- corresponding @Type TyName@ for each row of a 'DynamicBuiltinNameMeanings'.
dynamicBuiltinNameMeaningsToTypes :: DynamicBuiltinNameMeanings -> DynamicBuiltinNameTypes
dynamicBuiltinNameMeaningsToTypes (DynamicBuiltinNameMeanings means) =
    DynamicBuiltinNameTypes $ fmap dynamicBuiltinNameMeaningToType means

-- | Type-check a program, returning a normalized type.
typecheckProgram :: (MonadError (Error a) m, MonadQuote m)
                 => TypeCheckCfg
                 -> Program TyNameWithKind NameWithType a
                 -> m (NormalizedType TyNameWithKind ())
typecheckProgram cfg (Program _ _ t) = typecheckTerm cfg t

-- | Type-check a term, returning a normalized type.
typecheckTerm :: (MonadError (Error a) m, MonadQuote m)
              => TypeCheckCfg
              -> Term TyNameWithKind NameWithType a
              -> m (NormalizedType TyNameWithKind ())
typecheckTerm cfg t = convertErrors asError $ runTypeCheckM cfg (typeOf t)

-- | Kind-check a PLC type.
kindCheck :: (MonadError (Error a) m, MonadQuote m)
          => TypeCheckCfg
          -> Type TyNameWithKind a
          -> m (Kind ())
kindCheck cfg t = convertErrors asError $ runTypeCheckM cfg (kindOf t)

-- | Run the type checker with a default context.
runTypeCheckM :: TypeCheckCfg
              -> TypeCheckM a b
              -> ExceptT (TypeError a) Quote b
runTypeCheckM (TypeCheckCfg i typeConfig) tc =
    runReaderT (evalStateT tc (TypeCheckSt mempty i)) typeConfig

-- | Extract kind information from a type.
kindOf :: Type TyNameWithKind a -> TypeCheckM a (Kind ())
kindOf TyInt{} = pure (Size ())
kindOf (TyFun x dom cod) = do
    kindCheckM x dom $ Type ()
    kindCheckM x cod $ Type ()
    pure $ Type ()
kindOf (TyForall x _ _ ty) = do
    kindCheckM x ty $ Type ()
    pure $ Type ()
kindOf (TyLam _ _ argK body) = KindArrow () (void argK) <$> kindOf body
kindOf (TyVar _ (TyNameWithKind (TyName (Name (_, k) _ _)))) = pure (void k)
kindOf (TyBuiltin _ b) = pure $ kindOfTypeBuiltin b
kindOf (TyFix x _ pat) = do
    kindCheckM x pat $ Type ()
    pure $ Type ()
kindOf (TyApp x fun arg) = do
    funK <- kindOf fun
    case funK of
        KindArrow _ argK resK -> do
            typeCheckStep
            kindCheckM x arg argK
            pure resK
        _ -> throwError $ KindMismatch x (void fun) (KindArrow () dummyKind dummyKind) funK

-- | Check a 'Type' against a 'Kind'.
kindCheckM :: a -> Type TyNameWithKind a -> Kind () -> TypeCheckM a ()
kindCheckM x ty k = do
    tyK <- kindOf ty
    when (tyK /= k) $ throwError (KindMismatch x (void ty) k tyK)

-- | Apply a 'TypeBuiltin' to a 'Size' and wrap in 'NormalizedType'.
applySizedNormalized :: TypeBuiltin -> Size -> NormalizedType tyname ()
applySizedNormalized tb = NormalizedType . TyApp () (TyBuiltin () tb) . TyInt ()

<<<<<<< HEAD
=======
dummyUnique :: Unique
dummyUnique = Unique 0

dummyTyName :: TyNameWithKind ()
dummyTyName = TyNameWithKind (TyName (Name ((), Type ()) "*" dummyUnique))

dummyKind :: Kind ()
dummyKind = Type ()

dummyType :: Type TyNameWithKind ()
dummyType = TyVar () dummyTyName

-- | Look up a 'DynamicBuiltinName' in the 'DynBuiltinNameTypes' environment.
lookupDynamicBuiltinName :: a -> DynamicBuiltinName -> TypeCheckM a (NormalizedType TyNameWithKind ())
lookupDynamicBuiltinName ann name = do
    dbnts <- asks $ unDynamicBuiltinNameTypes . _typeConfigDynBuiltinNameTypes
    case Map.lookup name dbnts of
        Nothing    ->
            throwError $ UnknownDynamicBuiltinName ann (UnknownDynamicBuiltinNameError name)
        Just quoTy -> do
            ty <- liftQuote quoTy
            annotateClosedNormalType ann (DynBuiltinName () name) ty

>>>>>>> 6b603503
-- | Get the 'Type' of a 'Constant' wrapped in 'NormalizedType'.
typeOfConstant :: Constant a -> TypeCheckM a (NormalizedType TyNameWithKind ())
typeOfConstant (BuiltinInt  _ size _)    = pure $ applySizedNormalized TyInteger    size
typeOfConstant (BuiltinBS   _ size _)    = pure $ applySizedNormalized TyByteString size
typeOfConstant (BuiltinSize _ size)      = pure $ applySizedNormalized TySize       size
typeOfConstant (BuiltinName    ann name) = normalizedAnnotatedTypeOfBuiltinName ann name
typeOfConstant (DynBuiltinName ann name) = lookupDynamicBuiltinName ann name

{- Note [Type rules]
We write type rules in the bidirectional style.

[infer| x : a] -- means that the inferred type of 'x' is 'a'. 'a' is not necessary a varible, e.g.
[infer| fun : dom -> cod] is fine too. It reads as follows: "infer the type of 'fun', check that its
functional and bind the 'dom' variable to the domain and the 'cod' variable to the codomain of this type".
Analogously, [infer| t :: k] means that the inferred kind of 't' is 'k'.
The [infer| x : a] judgement appears in conclusions in the clauses of the 'typeOf' function.

[check| x : a] -- check that the type of 'x' is 'a'. Since Plutus Core is fully elaborated language,
this amounts to inferring the type of 'x' and checking that it's equal to 'a'.
The equality check is denoted as "a ~ b".
Analogously, [check| t :: k] means "check that the kind of 't' is 'k'".
The [check| x : a] judgement appears in the conclusion in the sole clause of the 'typeCheckM' function.

The "a ~> b" notation reads as "normalize 'a' to 'b'".
The "a ~>? b" notations reads as "optionally normalize 'a' to 'b'". The "optionally" part is due to the
fact that we allow non-normalized types during development, but do not allow to submit them on a chain.
-}

{- Note [Type environments]
Type checking works using type environments to handle substitutions efficiently. We
keep a type environment which holds all substitutions which should be in
scope at any given moment. After any lookups, we clone the looked-up type in
order to maintain global uniqueness.

This is all tracked in a state monad, and we simply delete any substitutions
once they go out of scope; this is permissible since 'Unique's are globally
unique and so we will not delete the wrong thing.
-}

-- See the [Type rules] and [Type environments] notes.
-- | Synthesize the type of a term, returning a normalized type.
typeOf :: Term TyNameWithKind NameWithType a -> TypeCheckM a (NormalizedType TyNameWithKind ())

-- v : ty    ty ~>? vTy
-- --------------------
-- [infer| var v : vTy]
typeOf (Var _ (NameWithType (Name (_, ty) _ _))) =
    -- Since we kind check types at lambdas, we can normalize types here without kind checking.
    -- Type normalization at each variable is inefficient and we may consider something else later.
    normalizeTypeOpt $ void ty

-- [check| dom :: *]    dom ~>? vDom    [infer| body : vCod]
-- ---------------------------------------------------------
-- [infer| lam n dom body : vDom -> vCod]
typeOf (LamAbs x _ dom body)                     = do
    kindCheckM x dom $ Type ()
    TyFun () <<$>> normalizeTypeOpt (void dom) <<*>> typeOf body

-- [check| ty :: *]    ty ~>? vTy
-- ------------------------------
-- [infer| error ty : vTy]
typeOf (Error x ty)                              = do
    kindCheckM x ty $ Type ()
    normalizeType $ void ty

-- [infer| body : vBodyTy]
-- ----------------------------------------------
-- [infer| abs n nK body : all (n :: nK) vBodyTy]
typeOf (TyAbs _ n nK body)                       = TyForall () (void n) (void nK) <<$>> typeOf body

-- c : vTy
-- --------------------
-- [infer| con c : vTy]
typeOf (Constant _ con)                          = typeOfConstant con

-- [infer| fun : vDom -> vCod]    [check| arg : vDom]
-- --------------------------------------------------
-- [infer| [fun arg] : vCod]
typeOf (Apply x fun arg) = do
    vFunTy <- typeOf fun
    case getNormalizedType vFunTy of
        TyFun _ vDom vCod -> do
            typeCheckStep
            typeCheckM x arg $ NormalizedType vDom  -- Subpart of a normalized type, so normalized.
            pure $ NormalizedType vCod              -- Subpart of a normalized type, so normalized.
        _ -> throwError (TypeMismatch x (void fun) (TyFun () dummyType dummyType) vFunTy)

-- [infer| body : all (n :: nK) vCod]    [check| ty :: tyK]    ty ~>? vTy    [vTy / n] vCod ~> vRes
-- ------------------------------------------------------------------------------------------------
-- [infer| {body ty} : vRes]
typeOf (TyInst x body ty) = do
    vBodyTy <- typeOf body
    case getNormalizedType vBodyTy of
        TyForall _ n nK vCod -> do
            kindCheckM x ty nK
            vTy <- normalizeTypeOpt $ void ty
            typeCheckStep
            normalizeTypeBinder n vTy vCod
        _ -> throwError (TypeMismatch x (void body) (TyForall () dummyTyName dummyKind dummyType) vBodyTy)

typeOf (Unwrap x m) = do
    q <- getNormalizedType <$> typeOf m
    (alpha, s) <- extractFix m q
    sNorm <- normalizeType s
    kindCheckM x (q $> x) (Type ())
    typeCheckStep
    normalizeTypeBinder alpha (TyFix () alpha <$> sNorm) s

typeOf t@(Wrap x alpha s m) = do
    mTy <- typeOf m
    sNorm <- normalizeType (void s)
    elimCtx <- getElimCtx t alpha sNorm mTy
    let q = elimSubst elimCtx (TyFix () (void alpha) (void s))
    kindCheckM x (q $> x) (Type ())
    typeCheckStep
    normalizeType q

-- | Check a 'Term' against a 'NormalizedType'.
typeCheckM :: a
           -> Term TyNameWithKind NameWithType a
           -> NormalizedType TyNameWithKind ()
           -> TypeCheckM a ()

-- [infer| term : vTermTy]    vTermTy ~ vTy
-- ----------------------------------------
-- [check| term : vTy]
typeCheckM x term vTy = do
    vTermTy <- typeOf term
    when (vTermTy /= vTy) $ throwError (TypeMismatch x (void term) (getNormalizedType vTermTy) vTy)

<<<<<<< HEAD
=======
{- Note [NormalizedTypeBinder]
'normalizeTypeBinder' is only ever used as normalizing substitution (we should probably change the name)
that receives two already normalized types. However we do not enforce this in the type signature, because
1) it's perfectly correct for the last argument to be non-normalized
2) it would be annoying to wrap 'Type's into 'NormalizedType's
-}

normalizeTypeBinder
    :: TyNameWithKind ()
    -> NormalizedType TyNameWithKind ()
    -> Type TyNameWithKind ()
    -> TypeCheckM a (NormalizedType TyNameWithKind ())
normalizeTypeBinder n ty ty' = do
    let u = extractUnique n
    tyEnvAssign u ty
    normalizeType ty' <* tyEnvDelete u

extractUnique :: TyNameWithKind a -> Unique
extractUnique = nameUnique . unTyName . unTyNameWithKind

-- This works because names are globally unique
tyEnvDelete :: MonadState TypeCheckSt m
            => Unique
            -> m ()
tyEnvDelete (Unique i) = modify (over uniqueLookup (IM.delete i))

tyEnvAssign :: MonadState TypeCheckSt m
            => Unique
            -> NormalizedType TyNameWithKind ()
            -> m ()
tyEnvAssign (Unique i) ty = modify (over uniqueLookup (IM.insert i ty))

-- this will reduce a type, or simply wrap it in a 'NormalizedType' constructor
-- if we are working with normalized type annotations
>>>>>>> 6b603503
normalizeTypeOpt :: Type TyNameWithKind () -> TypeCheckM a (NormalizedType TyNameWithKind ())
normalizeTypeOpt ty = do
    typeConfig <- ask
    if _typeConfigNormalize typeConfig
        then normalizeType ty
<<<<<<< HEAD
        else pure $ NormalizedType ty
=======
        else pure $ NormalizedType ty

-- | Normalize a 'Type'.
normalizeType :: Type TyNameWithKind () -> TypeCheckM a (NormalizedType TyNameWithKind ())
normalizeType (TyForall x tn k ty) = TyForall x tn k <<$>> normalizeType ty
normalizeType (TyFix x tn ty)      = TyFix x tn <<$>> normalizeType ty
normalizeType (TyFun x ty ty')     = TyFun x <<$>> normalizeType ty <<*>> normalizeType ty'
normalizeType (TyLam x tn k ty)    = TyLam x tn k <<$>> normalizeType ty
normalizeType (TyApp x fun arg)    = do
    nFun <- normalizeType fun
    nArg <- normalizeType arg
    case getNormalizedType nFun of
        TyLam _ name _ body -> normalizeTypeBinder name nArg body
        _                   -> pure $ TyApp x <$> nFun <*> nArg
normalizeType ty@(TyVar _ (TyNameWithKind (TyName (Name _ _ u)))) = do
    (TypeCheckSt st _) <- get
    case IM.lookup (unUnique u) st of

        -- we must use recursive lookups because we can have an assignment
        -- a -> b and an assignment b -> c which is locally valid but in
        -- a smaller scope than a -> b.
        Just ty'@(NormalizedType TyVar{}) -> pure ty'
        Just ty'                          -> traverse alphaRename ty'
        Nothing                           -> pure $ NormalizedType ty

normalizeType ty@TyInt{}     = pure $ NormalizedType ty
normalizeType ty@TyBuiltin{} = pure $ NormalizedType ty
>>>>>>> 6b603503
<|MERGE_RESOLUTION|>--- conflicted
+++ resolved
@@ -16,25 +16,12 @@
 
 import           Control.Monad.Except
 import           Control.Monad.Reader
-<<<<<<< HEAD
-import           Control.Monad.Trans.State
-import           Language.PlutusCore.Constant.Typed            (typeOfBuiltinName)
-=======
-import           Control.Monad.State.Class
-import           Control.Monad.Trans.State          hiding (get, modify)
-import qualified Data.IntMap                        as IM
-import           Data.Map                           (Map)
-import qualified Data.Map                           as Map
-import           Language.PlutusCore.Clone
-import           Language.PlutusCore.Constant.Typed (DynamicBuiltinNameMeanings (..), dynamicBuiltinNameMeaningToType,
-                                                     typeOfBuiltinName)
->>>>>>> 6b603503
+import           Control.Monad.Trans.State                     hiding (get, modify)
+import qualified Data.Map                                      as Map
+import           Language.PlutusCore.Constant.Typed            (DynamicBuiltinNameMeanings (..),
+                                                                dynamicBuiltinNameMeaningToType, typeOfBuiltinName)
 import           Language.PlutusCore.Error
 import           Language.PlutusCore.Name
-<<<<<<< HEAD
-import           Language.PlutusCore.Pretty                    (prettyPlcDefString)
-=======
->>>>>>> 6b603503
 import           Language.PlutusCore.Quote
 import           Language.PlutusCore.Renamer                   (annotateType)
 import           Language.PlutusCore.Type
@@ -44,47 +31,7 @@
 import           Language.PlutusCore.TypeSynthesis.Type
 import           PlutusPrelude
 
-<<<<<<< HEAD
--- | Get the 'Kind' of 'TypeBuiltin'.
-=======
--- | Mapping from 'DynamicBuiltinName's to their 'Type's.
-newtype DynamicBuiltinNameTypes = DynamicBuiltinNameTypes
-    { unDynamicBuiltinNameTypes :: Map DynamicBuiltinName (Quote (Type TyName ()))
-    } deriving (Semigroup, Monoid)
-
--- | Configuration of the type checker.
-data TypeConfig = TypeConfig
-    { _typeConfigNormalize           :: Bool                 -- ^ Whether to normalize type annotations
-    , _typeConfigDynBuiltinNameTypes :: DynamicBuiltinNameTypes
-    }
-
-type TypeSt = IM.IntMap (NormalizedType TyNameWithKind ())
-
-data TypeCheckSt = TypeCheckSt
-    { _uniqueLookup :: TypeSt
-    , _gas          :: Natural
-    }
-
-data TypeCheckCfg = TypeCheckCfg
-    { _cfgGas        :: Natural     -- ^ Gas to be provided to the typechecker
-    , _cfgTypeConfig :: TypeConfig
-    }
-
--- | The type checking monad contains the 'BuiltinTable' and it lets us throw
--- 'TypeError's.
-type TypeCheckM a = StateT TypeCheckSt (ReaderT TypeConfig (ExceptT (TypeError a) Quote))
-
-uniqueLookup :: Lens' TypeCheckSt TypeSt
-uniqueLookup f s = fmap (\x -> s { _uniqueLookup = x }) (f (_uniqueLookup s))
-
-gas :: Lens' TypeCheckSt Natural
-gas f s = fmap (\x -> s { _gas = x }) (f (_gas s))
-
-sizeToType :: Kind ()
-sizeToType = KindArrow () (Size ()) (Type ())
-
 -- | Get the 'Kind' of a 'TypeBuiltin'.
->>>>>>> 6b603503
 kindOfTypeBuiltin :: TypeBuiltin -> Kind ()
 kindOfTypeBuiltin TyInteger    = sizeToType
 kindOfTypeBuiltin TyByteString = sizeToType
@@ -177,20 +124,6 @@
 applySizedNormalized :: TypeBuiltin -> Size -> NormalizedType tyname ()
 applySizedNormalized tb = NormalizedType . TyApp () (TyBuiltin () tb) . TyInt ()
 
-<<<<<<< HEAD
-=======
-dummyUnique :: Unique
-dummyUnique = Unique 0
-
-dummyTyName :: TyNameWithKind ()
-dummyTyName = TyNameWithKind (TyName (Name ((), Type ()) "*" dummyUnique))
-
-dummyKind :: Kind ()
-dummyKind = Type ()
-
-dummyType :: Type TyNameWithKind ()
-dummyType = TyVar () dummyTyName
-
 -- | Look up a 'DynamicBuiltinName' in the 'DynBuiltinNameTypes' environment.
 lookupDynamicBuiltinName :: a -> DynamicBuiltinName -> TypeCheckM a (NormalizedType TyNameWithKind ())
 lookupDynamicBuiltinName ann name = do
@@ -202,7 +135,6 @@
             ty <- liftQuote quoTy
             annotateClosedNormalType ann (DynBuiltinName () name) ty
 
->>>>>>> 6b603503
 -- | Get the 'Type' of a 'Constant' wrapped in 'NormalizedType'.
 typeOfConstant :: Constant a -> TypeCheckM a (NormalizedType TyNameWithKind ())
 typeOfConstant (BuiltinInt  _ size _)    = pure $ applySizedNormalized TyInteger    size
@@ -333,76 +265,11 @@
     vTermTy <- typeOf term
     when (vTermTy /= vTy) $ throwError (TypeMismatch x (void term) (getNormalizedType vTermTy) vTy)
 
-<<<<<<< HEAD
-=======
-{- Note [NormalizedTypeBinder]
-'normalizeTypeBinder' is only ever used as normalizing substitution (we should probably change the name)
-that receives two already normalized types. However we do not enforce this in the type signature, because
-1) it's perfectly correct for the last argument to be non-normalized
-2) it would be annoying to wrap 'Type's into 'NormalizedType's
--}
-
-normalizeTypeBinder
-    :: TyNameWithKind ()
-    -> NormalizedType TyNameWithKind ()
-    -> Type TyNameWithKind ()
-    -> TypeCheckM a (NormalizedType TyNameWithKind ())
-normalizeTypeBinder n ty ty' = do
-    let u = extractUnique n
-    tyEnvAssign u ty
-    normalizeType ty' <* tyEnvDelete u
-
-extractUnique :: TyNameWithKind a -> Unique
-extractUnique = nameUnique . unTyName . unTyNameWithKind
-
--- This works because names are globally unique
-tyEnvDelete :: MonadState TypeCheckSt m
-            => Unique
-            -> m ()
-tyEnvDelete (Unique i) = modify (over uniqueLookup (IM.delete i))
-
-tyEnvAssign :: MonadState TypeCheckSt m
-            => Unique
-            -> NormalizedType TyNameWithKind ()
-            -> m ()
-tyEnvAssign (Unique i) ty = modify (over uniqueLookup (IM.insert i ty))
-
 -- this will reduce a type, or simply wrap it in a 'NormalizedType' constructor
 -- if we are working with normalized type annotations
->>>>>>> 6b603503
 normalizeTypeOpt :: Type TyNameWithKind () -> TypeCheckM a (NormalizedType TyNameWithKind ())
 normalizeTypeOpt ty = do
     typeConfig <- ask
     if _typeConfigNormalize typeConfig
         then normalizeType ty
-<<<<<<< HEAD
-        else pure $ NormalizedType ty
-=======
-        else pure $ NormalizedType ty
-
--- | Normalize a 'Type'.
-normalizeType :: Type TyNameWithKind () -> TypeCheckM a (NormalizedType TyNameWithKind ())
-normalizeType (TyForall x tn k ty) = TyForall x tn k <<$>> normalizeType ty
-normalizeType (TyFix x tn ty)      = TyFix x tn <<$>> normalizeType ty
-normalizeType (TyFun x ty ty')     = TyFun x <<$>> normalizeType ty <<*>> normalizeType ty'
-normalizeType (TyLam x tn k ty)    = TyLam x tn k <<$>> normalizeType ty
-normalizeType (TyApp x fun arg)    = do
-    nFun <- normalizeType fun
-    nArg <- normalizeType arg
-    case getNormalizedType nFun of
-        TyLam _ name _ body -> normalizeTypeBinder name nArg body
-        _                   -> pure $ TyApp x <$> nFun <*> nArg
-normalizeType ty@(TyVar _ (TyNameWithKind (TyName (Name _ _ u)))) = do
-    (TypeCheckSt st _) <- get
-    case IM.lookup (unUnique u) st of
-
-        -- we must use recursive lookups because we can have an assignment
-        -- a -> b and an assignment b -> c which is locally valid but in
-        -- a smaller scope than a -> b.
-        Just ty'@(NormalizedType TyVar{}) -> pure ty'
-        Just ty'                          -> traverse alphaRename ty'
-        Nothing                           -> pure $ NormalizedType ty
-
-normalizeType ty@TyInt{}     = pure $ NormalizedType ty
-normalizeType ty@TyBuiltin{} = pure $ NormalizedType ty
->>>>>>> 6b603503
+        else pure $ NormalizedType ty