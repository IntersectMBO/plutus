<<<<<<< HEAD
{-# LANGUAGE FlexibleContexts   #-}
{-# LANGUAGE OverloadedStrings  #-}
{-# LANGUAGE FlexibleInstances  #-}
{-# LANGUAGE DeriveAnyClass     #-}
{-# LANGUAGE DerivingStrategies #-}
=======
{-# LANGUAGE DeriveAnyClass    #-}
{-# LANGUAGE FlexibleContexts  #-}
{-# LANGUAGE FlexibleInstances #-}
{-# LANGUAGE OverloadedStrings #-}
>>>>>>> c7f3d30b

module Language.PlutusCore.Renamer ( rename
                                   , annotate
                                   , annotateST
                                   , annotateTermST
                                   , NameWithType (..)
                                   , RenamedType
                                   , RenamedTerm
                                   , TyNameWithKind (..)
                                   , RenameError (..)
                                   , TypeState (..)
                                   ) where

import           Control.Monad.Except
import           Control.Monad.State.Lazy
import qualified Data.IntMap                   as IM
import           Language.PlutusCore.Name
import           Language.PlutusCore.PrettyCfg
import           Language.PlutusCore.Type
import           Lens.Micro
import           PlutusPrelude

data TypeState a = TypeState { _terms :: IM.IntMap (RenamedType a), _types :: IM.IntMap (Kind a) }

terms :: Lens' (TypeState a) (IM.IntMap (RenamedType a))
terms f s = fmap (\x -> s { _terms = x }) (f (_terms s))

types :: Lens' (TypeState a) (IM.IntMap (Kind a))
types f s = fmap (\x -> s { _types = x }) (f (_types s))

instance Semigroup (TypeState a) where
    (<>) (TypeState x x') (TypeState y y') = TypeState (x <> y) (x' <> y')

instance Monoid (TypeState a) where
    mempty = TypeState mempty mempty
    mappend = (<>)

type TypeM a = StateT (TypeState a) (Either (RenameError a))

type RenamedTerm a = Term TyNameWithKind NameWithType a
newtype NameWithType a = NameWithType (Name (a, RenamedType a))
    deriving (Functor, Generic)
    deriving newtype NFData
type RenamedType a = Type TyNameWithKind a
newtype TyNameWithKind a = TyNameWithKind { unTyNameWithKind :: TyName (a, Kind a) }
    deriving (Eq, Functor, Generic)
    deriving newtype NFData

instance PrettyCfg (TyNameWithKind a) where
    prettyCfg cfg@(Configuration _ True) (TyNameWithKind (TyName tn@(Name (_, k) _ _))) = parens (prettyCfg cfg tn <+> ":" <+> pretty k)
    prettyCfg cfg@(Configuration _ False) (TyNameWithKind tn) = prettyCfg cfg tn

instance PrettyCfg (NameWithType a) where
    prettyCfg cfg@(Configuration _ True) (NameWithType n@(Name (_, ty) _ _)) = parens (prettyCfg cfg n <+> ":" <+> prettyCfg cfg ty)
    prettyCfg cfg@(Configuration _ False) (NameWithType n) = prettyCfg cfg n

-- | A 'RenameError' is thrown when a free variable is encountered during
-- rewriting.
data RenameError a = UnboundVar (Name a)
                   | UnboundTyVar (TyName a)
                   deriving (Generic, NFData)

instance (PrettyCfg a) => PrettyCfg (RenameError a) where
    prettyCfg cfg (UnboundVar n@(Name loc _ _)) = "Error at" <+> prettyCfg cfg loc <> ". Variable" <+> prettyCfg cfg n <+> "is not in scope."
    prettyCfg cfg (UnboundTyVar n@(TyName (Name loc _ _))) = "Error at" <+> prettyCfg cfg loc <> ". Type variable" <+> prettyCfg cfg n <+> "is not in scope."

-- | Annotate a program with type/kind information at all bound variables,
-- failing if we encounter a free variable.
annotate :: Program TyName Name a -> Either (RenameError a) (Program TyNameWithKind NameWithType a)
annotate = fmap snd . annotateST

-- | Annotate a program with type/kind information at all bound variables,
-- additionally returning a 'TypeState'
annotateST :: Program TyName Name a -> Either (RenameError a) (TypeState a, Program TyNameWithKind NameWithType a)
annotateST (Program x v p) = fmap (Program x v) <$> annotateTermST p

-- | Annotate a term with type/kind information at all bound variables,
-- additionally returning a 'TypeState'
annotateTermST :: Term TyName Name a -> Either (RenameError a) (TypeState a, Term TyNameWithKind NameWithType a)
annotateTermST t = do
    (t', st) <- runStateT (annotateTerm t) mempty
    pure (st, t')

insertType :: Int -> Type TyNameWithKind a -> TypeM a ()
insertType = modify .* over terms .* IM.insert

insertKind :: Int -> Kind a -> TypeM a ()
insertKind = modify .* over types .* IM.insert

annotateTerm :: Term TyName Name a -> TypeM a (RenamedTerm a)
annotateTerm (Var x (Name x' b (Unique u))) = do
    st <- gets _terms
    case IM.lookup u st of
        Just ty -> pure $ Var x (NameWithType (Name (x', ty) b (Unique u)))
        Nothing -> throwError $ UnboundVar (Name x' b (Unique u))
annotateTerm (LamAbs x (Name x' s u@(Unique i)) ty t) = do
    aty <- annotateType ty
    let nwt = NameWithType (Name (x', aty) s u)
    insertType i aty
    LamAbs x nwt aty <$> annotateTerm t
annotateTerm (TyAbs x (TyName (Name x' b u@(Unique i))) k t) = do
    insertKind i k
    let nwty = TyNameWithKind (TyName (Name (x', k) b u))
    TyAbs x nwty k <$> annotateTerm t
annotateTerm (Unwrap x t) =
    Unwrap x <$> annotateTerm t
annotateTerm (Error x ty) =
    Error x <$> annotateType ty
annotateTerm (Apply x t t') =
    Apply x <$> annotateTerm t <*> annotateTerm t'
annotateTerm (Constant x c) =
    pure (Constant x c)
annotateTerm (TyInst x t ty) =
    TyInst x <$> annotateTerm t <*> annotateType ty
annotateTerm (Wrap x (TyName (Name x' b u@(Unique i))) ty t) = do
    aty <- annotateType ty
    let k = Type x'
    insertKind i k
    let nwty = TyNameWithKind (TyName (Name (x', k) b u))
    Wrap x nwty aty <$> annotateTerm t

annotateType :: Type TyName a -> TypeM a (RenamedType a)
annotateType (TyVar x (TyName (Name x' b (Unique u)))) = do
    st <- gets _types
    case IM.lookup u st of
        Just ty -> pure $ TyVar x (TyNameWithKind (TyName (Name (x', ty) b (Unique u))))
        Nothing -> throwError $ UnboundVar (Name x' b (Unique u))
annotateType (TyLam x (TyName (Name x' s u@(Unique i))) k ty) = do
    insertKind i k
    let nwty = TyNameWithKind (TyName (Name (x', k) s u))
    TyLam x nwty k <$> annotateType ty
annotateType (TyForall x (TyName (Name x' s u@(Unique i))) k ty) = do
    insertKind i k
    let nwty = TyNameWithKind (TyName (Name (x', k) s u))
    TyForall x nwty k <$> annotateType ty
annotateType (TyFix x (TyName (Name x' s u@(Unique i))) ty) = do
    let k = Type x'
    insertKind i k
    let nwty = TyNameWithKind (TyName (Name (x', k) s u))
    TyFix x nwty <$> annotateType ty
annotateType (TyFun x ty ty') =
    TyFun x <$> annotateType ty <*> annotateType ty'
annotateType (TyApp x ty ty') =
    TyApp x <$> annotateType ty <*> annotateType ty'
annotateType (TyBuiltin x tyb) = pure (TyBuiltin x tyb)
annotateType (TyInt x n) = pure (TyInt x n)

-- This renames terms so that they have a unique identifier. This is useful
-- because of scoping.
rename :: IdentifierState -> Program TyName Name a -> Program TyName Name a
rename (st, _, nextU) (Program x v p) = Program x v (evalState (renameTerm (Identifiers st') p) m)
    where st' = IM.fromList (zip keys keys)
          keys = IM.keys st
          -- the next unique is one more than the maximum
          m = unUnique nextU-1

newtype Identifiers = Identifiers { _identifiers :: IM.IntMap Int }

type MaxM = State Int

identifiers :: Lens' Identifiers (IM.IntMap Int)
identifiers f s = fmap (\x -> s { _identifiers = x }) (f (_identifiers s))

modifyIdentifiers :: Int -> Int -> Identifiers -> Identifiers
modifyIdentifiers u m = over identifiers (IM.insert u (m+1))

lookupId :: Int -> Identifiers -> Maybe Int
lookupId u st = IM.lookup u (_identifiers st)

-- this convoluted affair lets us track the maximum in a global state monad,
-- while keeping the table for renaming local (so that we don't rename things in
-- function applications)
renameTerm :: Identifiers -> Term TyName Name a -> MaxM (Term TyName Name a)
renameTerm st t@(LamAbs x (Name x' s (Unique u)) ty t') = do
    m <- get
    let st' = modifyIdentifiers u m st
        pastDef = lookupId u st
    case pastDef of
        Just _ ->
            modify (+1) >>
            LamAbs x (Name x' s (Unique (m+1))) <$> renameType st' ty <*> renameTerm st' t'
        _      -> renameTerm st' t
renameTerm st t@(Wrap x (TyName (Name x' s (Unique u))) ty t') = do
    m <- get
    let st' = modifyIdentifiers u m st
        pastDef = lookupId u st
    case pastDef of
        Just _ ->
            modify (+1) >>
            Wrap x (TyName (Name x' s (Unique (m+1)))) <$> renameType st' ty <*> renameTerm st' t'
        _ -> renameTerm st' t
renameTerm st t@(TyAbs x (TyName (Name x' s (Unique u))) k t') = do
    m <- get
    let st' = modifyIdentifiers u m st
        pastDef = lookupId u st
    case pastDef of
        Just _ ->
            modify (+1) >>
            TyAbs x (TyName (Name x' s (Unique (m+1)))) k <$> renameTerm st' t'
        _ -> renameTerm st' t
renameTerm st t@(Var x (Name x' s (Unique u))) =
    case pastDef of
        Just j -> pure $ Var x (Name x' s (Unique j))
        _      -> pure t
    where pastDef = lookupId u st
renameTerm st (Apply x t t') = Apply x <$> renameTerm st t <*> renameTerm st t'
renameTerm st (Unwrap x t) = Unwrap x <$> renameTerm st t
renameTerm _ x@Constant{} = pure x
renameTerm st (Error x ty) = Error x <$> renameType st ty
renameTerm st (TyInst x t tys) = TyInst x <$> renameTerm st t <*> renameType st tys

renameType :: Identifiers -> Type TyName a -> MaxM (Type TyName a)
renameType _ ty@TyInt{} = pure ty
renameType st ty@(TyLam x (TyName (Name x' s (Unique u))) k ty') = do
    m <- get
    let st' = modifyIdentifiers u m st
        pastDef = lookupId u st
    case pastDef of
        Just _ ->
            modify (+1) >>
            TyLam x (TyName (Name x' s (Unique (m+1)))) k <$> renameType st' ty'
        _ -> renameType st' ty
renameType st ty@(TyForall x (TyName (Name x' s (Unique u))) k ty') = do
    m <- get
    let st' = modifyIdentifiers u m st
        pastDef = lookupId u st
    case pastDef of
        Just _ ->
            modify (+1) >>
            TyForall x (TyName (Name x' s (Unique (m+1)))) k <$> renameType st' ty'
        _ -> renameType st' ty
renameType st ty@(TyFix x (TyName (Name x' s (Unique u))) ty') = do
    m <- get
    let st' = modifyIdentifiers u m st
        pastDef = lookupId u st
    case pastDef of
        Just _ ->
            modify (+1) >>
            TyFix x (TyName (Name x' s (Unique (m+1)))) <$> renameType st' ty'
        _ -> renameType st' ty
renameType st ty@(TyVar x (TyName (Name x' s (Unique u)))) =
    case pastDef of
        Just j -> pure $ TyVar x (TyName (Name x' s (Unique j)))
        _      -> pure ty
    where pastDef = lookupId u st
renameType st (TyApp x ty ty') = TyApp x <$> renameType st ty <*> renameType st ty'
renameType st (TyFun x ty ty') = TyFun x <$> renameType st ty <*> renameType st ty'
renameType _ ty@TyBuiltin{} = pure ty<|MERGE_RESOLUTION|>--- conflicted
+++ resolved
@@ -1,15 +1,8 @@
-<<<<<<< HEAD
 {-# LANGUAGE FlexibleContexts   #-}
 {-# LANGUAGE OverloadedStrings  #-}
 {-# LANGUAGE FlexibleInstances  #-}
 {-# LANGUAGE DeriveAnyClass     #-}
 {-# LANGUAGE DerivingStrategies #-}
-=======
-{-# LANGUAGE DeriveAnyClass    #-}
-{-# LANGUAGE FlexibleContexts  #-}
-{-# LANGUAGE FlexibleInstances #-}
-{-# LANGUAGE OverloadedStrings #-}
->>>>>>> c7f3d30b
 
 module Language.PlutusCore.Renamer ( rename
                                    , annotate
