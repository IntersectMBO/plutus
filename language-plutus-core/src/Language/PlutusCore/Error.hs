--- conflicted
+++ resolved
@@ -43,16 +43,12 @@
     deriving (Show, Eq, Generic, NFData)
 
 data TypeError a
-<<<<<<< HEAD
-    = InternalError -- ^ This is thrown if builtin lookup fails
+    = NotImplemented
     | KindMismatch { _loc      :: a
                    , _inType   :: Type TyNameWithKind ()
                    , _expected :: Kind ()
                    , _found    :: Kind ()
                    }
-=======
-    = KindMismatch a (Type TyNameWithKind ()) (Kind ()) (Kind ())
->>>>>>> 224f446b
     | TypeMismatch a (Term TyNameWithKind NameWithType ())
                      (Type TyNameWithKind ())
                      (NormalizedType TyNameWithKind ())
@@ -129,6 +125,7 @@
         "," <> hardline <>
         "found type" <> hardline <> indent 2 (squotes (prettyBy config ty'))
     prettyBy _      OutOfGas                  = "Type checker ran out of gas."
+    prettyBy _ NotImplemented = "Not yet implemented."
 
 instance Pretty a => PrettyBy PrettyConfigPlc (Error a) where
     prettyBy _      (ParseError e)         = pretty e
