--- conflicted
+++ resolved
@@ -8,10 +8,7 @@
 
 import           Language.PlutusCore.Lexer
 import           Language.PlutusCore.Normalize
-<<<<<<< HEAD
-=======
 import           Language.PlutusCore.PrettyCfg
->>>>>>> 30fb9c6f
 import           Language.PlutusCore.Renamer
 import           Language.PlutusCore.TypeSynthesis
 import           PlutusPrelude
