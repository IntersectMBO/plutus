--- conflicted
+++ resolved
@@ -25,11 +25,8 @@
 import           Language.PlutusCore.Constant.Function
 import           Language.PlutusCore.Constant.Typed
 import           Language.PlutusCore.Core
-<<<<<<< HEAD
+import           Language.PlutusCore.Evaluation.Machine.ExBudgeting
 import           Language.PlutusCore.MkPlc
-=======
-import           Language.PlutusCore.Evaluation.Machine.ExBudgeting
->>>>>>> 035e637c
 import           Language.PlutusCore.Name
 import           Language.PlutusCore.Universe
 
