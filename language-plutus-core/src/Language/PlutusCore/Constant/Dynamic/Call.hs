-- | A dynamic built-in name that allows to call arbitrary 'IO' actions over
-- PLC values of a built-in types (including dynamic built-in types).

{-# LANGUAGE DataKinds     #-}
{-# LANGUAGE TypeOperators #-}

module Language.PlutusCore.Constant.Dynamic.Call
    ( dynamicCallTypeScheme
    , dynamicCallAssign
    , dynamicCall
    ) where

import           Language.PlutusCore.Constant.Typed
import           Language.PlutusCore.Core
<<<<<<< HEAD
import           Language.PlutusCore.MkPlc
import           Language.PlutusCore.Universe
=======
import           Language.PlutusCore.Evaluation.Machine.ExBudgeting
>>>>>>> 035e637c

import           Data.Proxy
import           System.IO.Unsafe

<<<<<<< HEAD
dynamicCallTypeScheme
    :: (KnownType uni a, GShow uni, GEq uni, uni `Includes` Integer)
    => TypeScheme uni '[a] ()
=======
dynamicCallTypeScheme :: KnownType a => TypeScheme (a -> ()) (a -> ExBudget) ()
>>>>>>> 035e637c
dynamicCallTypeScheme = Proxy `TypeSchemeArrow` TypeSchemeResult Proxy

dynamicCallAssign
    :: (KnownType uni a, GShow uni, GEq uni, uni `Includes` Integer)
    => DynamicBuiltinName
    -> (a -> IO ())
<<<<<<< HEAD
    -> DynamicBuiltinNameDefinition uni
dynamicCallAssign name f =
=======
    -> (a -> ExBudget) -- TODO do we actually need IO here?
    -> DynamicBuiltinNameDefinition
dynamicCallAssign name f exF =
>>>>>>> 035e637c
    DynamicBuiltinNameDefinition name $
        DynamicBuiltinNameMeaning dynamicCallTypeScheme (unsafePerformIO . f) exF

dynamicCall :: DynamicBuiltinName -> Term tyname name uni ()
dynamicCall = dynamicBuiltinNameAsTerm<|MERGE_RESOLUTION|>--- conflicted
+++ resolved
@@ -12,37 +12,25 @@
 
 import           Language.PlutusCore.Constant.Typed
 import           Language.PlutusCore.Core
-<<<<<<< HEAD
+import           Language.PlutusCore.Evaluation.Machine.ExBudgeting
 import           Language.PlutusCore.MkPlc
 import           Language.PlutusCore.Universe
-=======
-import           Language.PlutusCore.Evaluation.Machine.ExBudgeting
->>>>>>> 035e637c
 
 import           Data.Proxy
 import           System.IO.Unsafe
 
-<<<<<<< HEAD
 dynamicCallTypeScheme
     :: (KnownType uni a, GShow uni, GEq uni, uni `Includes` Integer)
     => TypeScheme uni '[a] ()
-=======
-dynamicCallTypeScheme :: KnownType a => TypeScheme (a -> ()) (a -> ExBudget) ()
->>>>>>> 035e637c
 dynamicCallTypeScheme = Proxy `TypeSchemeArrow` TypeSchemeResult Proxy
 
 dynamicCallAssign
     :: (KnownType uni a, GShow uni, GEq uni, uni `Includes` Integer)
     => DynamicBuiltinName
     -> (a -> IO ())
-<<<<<<< HEAD
+    -> (a -> ExBudget)
     -> DynamicBuiltinNameDefinition uni
-dynamicCallAssign name f =
-=======
-    -> (a -> ExBudget) -- TODO do we actually need IO here?
-    -> DynamicBuiltinNameDefinition
 dynamicCallAssign name f exF =
->>>>>>> 035e637c
     DynamicBuiltinNameDefinition name $
         DynamicBuiltinNameMeaning dynamicCallTypeScheme (unsafePerformIO . f) exF
 
