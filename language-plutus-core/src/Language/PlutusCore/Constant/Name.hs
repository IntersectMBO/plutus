--- conflicted
+++ resolved
@@ -214,18 +214,10 @@
 
 -- | Typed 'IfThenElse'.
 typedIfThenElse
-<<<<<<< HEAD
-    :: (HasConstantIn uni term, GShow uni, GEq uni, uni `IncludesAll` '[BSL.ByteString, Bool])
-    => TypedStaticBuiltinName term '[Bool, Opaque term "a" 0, Opaque term "a" 0] (Opaque term "a" 0)
-typedIfThenElse =
-    TypedStaticBuiltinName IfThenElse $
-        TypeSchemeAllType @"a" @0 Proxy $ \_ -> knownTypeScheme
-=======
     :: ( HasConstantIn uni term, GShow uni, GEq uni, uni `IncludesAll` '[BSL.ByteString, Bool]
        , a ~ Opaque term (TyVarRep "a" 0)
        )
     => TypedBuiltinName term '[Bool, a, a] a
 typedIfThenElse =
     TypedBuiltinName IfThenElse $
-        TypeSchemeAll @"a" @0 Proxy (Type ()) $ \_ -> knownTypeScheme
->>>>>>> db01a196
+        TypeSchemeAll @"a" @0 Proxy (Type ()) $ \_ -> knownTypeScheme