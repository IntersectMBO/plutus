-- | This module assigns types to built-ins.
-- See the @docs/Constant application.md@ article for how this emerged.

{-# LANGUAGE DeriveFunctor     #-}
{-# LANGUAGE GADTs             #-}
{-# LANGUAGE OverloadedStrings #-}
{-# LANGUAGE RankNTypes        #-}
module Language.PlutusCore.Constant.Typed
    ( BuiltinSized(..)
    , TypedBuiltinSized(..)
    , SizeEntry(..)
    , Builtin(..)
    , TypedBuiltin(..)
    , TypedBuiltinValue(..)
    , TypeScheme(..)
    , TypedBuiltinName(..)
    , flattenSizeEntry
    , eraseTypedBuiltinSized
    , mapSizeEntryTypedBuiltin
    , mapSizeTypedBuiltin
    , closeTypedBuiltin
    , typedBuiltinSizedToType
    , withTypedBuiltinSized
    , withTypedBuiltin
    , typeSchemeResult
    , typedBuiltinToType
    , typeSchemeToType
    , typedAddInteger
    , typedSubtractInteger
    , typedMultiplyInteger
    , typedDivideInteger
    , typedRemainderInteger
    , typedLessThanInteger
    , typedLessThanEqInteger
    , typedGreaterThanInteger
    , typedGreaterThanEqInteger
    , typedEqInteger
    , typedResizeInteger
    , typedIntToByteString
    , typedConcatenate
    , typedTakeByteString
    , typedDropByteString
    , typedSHA2
    , typedSHA3
    , typedVerifySignature
    , typedResizeByteString
    , typedEqByteString
    , typedTxHash
    ) where

import           Language.PlutusCore.Lexer.Type       (BuiltinName (..), TypeBuiltin (..), prettyBytes)
import           Language.PlutusCore.Name
import           Language.PlutusCore.Type
<<<<<<< HEAD
import           Language.PlutusCore.StdLib.Data.Bool
=======
import           Language.PlutusCore.Quote
>>>>>>> bd106b75
import           PlutusPrelude

import qualified Data.ByteString.Lazy.Char8           as BSL

infixr 9 `TypeSchemeArrow`

-- | Built-in types indexed by @size@.
data BuiltinSized
    = BuiltinSizedInt
    | BuiltinSizedBS
    | BuiltinSizedSize
    deriving (Show, Eq)

-- | Built-in types indexed by @size@ along with their denotation.
data TypedBuiltinSized a where
    TypedBuiltinSizedInt  :: TypedBuiltinSized Integer
    TypedBuiltinSizedBS   :: TypedBuiltinSized BSL.ByteString
    TypedBuiltinSizedSize :: TypedBuiltinSized Size

data SizeEntry size
    = SizeValue Size  -- ^ A constant size.
    | SizeBound size  -- ^ A bound size variable.
    deriving (Eq, Ord, Functor)
-- We write @SizeEntry Size@ sometimes, so this data type is not perfect, but it works fine.

data Builtin size
    = BuiltinSized (SizeEntry size) BuiltinSized
    | BuiltinBool

-- | Built-in types. A type is considired "built-in" if it can appear in the type signature
-- of a primitive operation. So @boolean@ is considered built-in even though it is defined in PLC
-- and is not primitive.
data TypedBuiltin size a where
    TypedBuiltinSized :: SizeEntry size -> TypedBuiltinSized a -> TypedBuiltin size a
    TypedBuiltinBool  :: TypedBuiltin size Bool

data TypedBuiltinValue size a = TypedBuiltinValue (TypedBuiltin size a) a

-- | Type schemes of primitive operations.
data TypeScheme size a r where
    TypeSchemeBuiltin :: TypedBuiltin size a -> TypeScheme size a a
    TypeSchemeArrow   :: TypeScheme size a q -> TypeScheme size b r -> TypeScheme size (a -> b) r
    TypeSchemeAllSize :: (size -> TypeScheme size a r) -> TypeScheme size a r
    -- This is nailed to @size@ rather than being a generic @TypeSchemeForall@ for simplicity
    -- and because at the moment we do not need anything else.
    -- We can make this generic by parametrising @TypeScheme@ by an
    -- @f :: Kind () -> *@ rather than @size@.

-- | A 'BuiltinName' with an associated 'TypeScheme'.
data TypedBuiltinName a r = TypedBuiltinName BuiltinName (forall size. TypeScheme size a r)
-- I attempted to unify various typed things, but sometimes type variables must be universally
-- quantified, sometimes they must be existentially quatified. And those are distinct type variables.

instance Pretty BuiltinSized where
    pretty BuiltinSizedInt  = "integer"
    pretty BuiltinSizedBS   = "bytestring"
    pretty BuiltinSizedSize = "size"

instance Pretty (TypedBuiltinSized a) where
    pretty = pretty . eraseTypedBuiltinSized

instance Pretty size => Pretty (SizeEntry size) where
    pretty (SizeValue size) = pretty size
    pretty (SizeBound size) = pretty size

instance Pretty size => Pretty (TypedBuiltin size a) where
    pretty (TypedBuiltinSized se tbs) = parens $ pretty tbs <+> pretty se
    pretty TypedBuiltinBool           = "bool"

instance size ~ Size => Pretty (TypedBuiltinValue size a) where
    pretty (TypedBuiltinValue (TypedBuiltinSized se tbs) x) =
        pretty se <+> "!" <+> case tbs of
            TypedBuiltinSizedInt  -> pretty      x
            TypedBuiltinSizedBS   -> prettyBytes x
            TypedBuiltinSizedSize -> pretty      x
    pretty (TypedBuiltinValue TypedBuiltinBool             b) = pretty b

eraseTypedBuiltinSized :: TypedBuiltinSized a -> BuiltinSized
eraseTypedBuiltinSized TypedBuiltinSizedInt  = BuiltinSizedInt
eraseTypedBuiltinSized TypedBuiltinSizedBS   = BuiltinSizedBS
eraseTypedBuiltinSized TypedBuiltinSizedSize = BuiltinSizedSize

flattenSizeEntry :: SizeEntry Size -> Size
flattenSizeEntry (SizeValue size) = size
flattenSizeEntry (SizeBound size) = size

mapSizeEntryTypedBuiltin
    :: (SizeEntry size -> SizeEntry size') -> TypedBuiltin size a -> TypedBuiltin size' a
mapSizeEntryTypedBuiltin f (TypedBuiltinSized se tbs) = TypedBuiltinSized (f se) tbs
mapSizeEntryTypedBuiltin _ TypedBuiltinBool           = TypedBuiltinBool

mapSizeTypedBuiltin
    :: (size -> size') -> TypedBuiltin size a -> TypedBuiltin size' a
mapSizeTypedBuiltin = mapSizeEntryTypedBuiltin . fmap

closeTypedBuiltin :: TypedBuiltin Size a -> TypedBuiltin b a
closeTypedBuiltin = mapSizeEntryTypedBuiltin $ SizeValue . flattenSizeEntry

typedBuiltinSizedToType :: TypedBuiltinSized a -> Type TyName ()
typedBuiltinSizedToType TypedBuiltinSizedInt  = TyBuiltin () TyInteger
typedBuiltinSizedToType TypedBuiltinSizedBS   = TyBuiltin () TyByteString
typedBuiltinSizedToType TypedBuiltinSizedSize = TyBuiltin () TySize

<<<<<<< HEAD
withTypedBuiltinSized :: BuiltinSized -> (forall a. TypedBuiltinSized a -> c) -> c
withTypedBuiltinSized BuiltinSizedInt  k = k TypedBuiltinSizedInt
withTypedBuiltinSized BuiltinSizedBS   k = k TypedBuiltinSizedBS
withTypedBuiltinSized BuiltinSizedSize k = k TypedBuiltinSizedSize

withTypedBuiltin :: Builtin size -> (forall a. TypedBuiltin size a -> c) -> c
withTypedBuiltin (BuiltinSized se b) k = withTypedBuiltinSized b $ k . TypedBuiltinSized se
withTypedBuiltin BuiltinBool         k = k TypedBuiltinBool

typeSchemeResult :: TypeScheme () a r -> TypedBuiltin () r
typeSchemeResult (TypeSchemeBuiltin tb)   = tb
typeSchemeResult (TypeSchemeArrow _ schB) = typeSchemeResult schB
typeSchemeResult (TypeSchemeAllSize schK) = typeSchemeResult (schK ())

typedBuiltinToType :: TypedBuiltin (Type TyName ()) a -> Fresh (Type TyName ())
typedBuiltinToType (TypedBuiltinSized se tbs) =
    return . TyApp () (typedBuiltinSizedToType tbs) $ case se of
=======
typedBuiltinToType :: TypedBuiltin (TyName ()) a -> Quote (Type TyName ())
typedBuiltinToType (TypedBuiltinSized sizeEntry tbs) =
    return . TyApp () (typedBuiltinSizedToType tbs) $ case sizeEntry of
>>>>>>> bd106b75
        SizeValue size -> TyInt () size
        SizeBound ty   -> ty
typedBuiltinToType TypedBuiltinBool           = getBuiltinBool

<<<<<<< HEAD
typeSchemeToType :: TypeScheme (Type TyName ()) a r -> Fresh (Type TyName ())
typeSchemeToType (TypeSchemeBuiltin tb)      = typedBuiltinToType tb
=======
typeSchemeToType :: TypeScheme (TyName ()) a -> Quote (Type TyName ())
typeSchemeToType (TypeSchemeBuiltin builtin) = typedBuiltinToType builtin
>>>>>>> bd106b75
typeSchemeToType (TypeSchemeArrow schA schB) =
    TyFun () <$> typeSchemeToType schA <*> typeSchemeToType schB
typeSchemeToType (TypeSchemeAllSize schK)    =
    freshTyName () "s" >>= typeSchemeToType . schK . TyVar ()

sizeIntIntInt :: TypeScheme size (Integer -> Integer -> Integer) Integer
sizeIntIntInt =
    TypeSchemeAllSize $ \s ->
        TypeSchemeBuiltin (TypedBuiltinSized (SizeBound s) TypedBuiltinSizedInt) `TypeSchemeArrow`
        TypeSchemeBuiltin (TypedBuiltinSized (SizeBound s) TypedBuiltinSizedInt) `TypeSchemeArrow`
        TypeSchemeBuiltin (TypedBuiltinSized (SizeBound s) TypedBuiltinSizedInt)

sizeIntIntBool :: TypeScheme size (Integer -> Integer -> Bool) Bool
sizeIntIntBool =
    TypeSchemeAllSize $ \s ->
        TypeSchemeBuiltin (TypedBuiltinSized (SizeBound s) TypedBuiltinSizedInt) `TypeSchemeArrow`
        TypeSchemeBuiltin (TypedBuiltinSized (SizeBound s) TypedBuiltinSizedInt) `TypeSchemeArrow`
        TypeSchemeBuiltin TypedBuiltinBool

typedAddInteger :: TypedBuiltinName (Integer -> Integer -> Integer) Integer
typedAddInteger = TypedBuiltinName AddInteger sizeIntIntInt

typedSubtractInteger :: TypedBuiltinName (Integer -> Integer -> Integer) Integer
typedSubtractInteger = TypedBuiltinName SubtractInteger sizeIntIntInt

typedMultiplyInteger :: TypedBuiltinName (Integer -> Integer -> Integer) Integer
typedMultiplyInteger = TypedBuiltinName MultiplyInteger sizeIntIntInt

typedDivideInteger :: TypedBuiltinName (Integer -> Integer -> Integer) Integer
typedDivideInteger = TypedBuiltinName DivideInteger sizeIntIntInt

typedRemainderInteger :: TypedBuiltinName (Integer -> Integer -> Integer) Integer
typedRemainderInteger = TypedBuiltinName RemainderInteger sizeIntIntInt

typedLessThanInteger :: TypedBuiltinName (Integer -> Integer -> Bool) Bool
typedLessThanInteger = TypedBuiltinName LessThanInteger sizeIntIntBool

typedLessThanEqInteger :: TypedBuiltinName (Integer -> Integer -> Bool) Bool
typedLessThanEqInteger = TypedBuiltinName LessThanEqInteger sizeIntIntBool

typedGreaterThanInteger :: TypedBuiltinName (Integer -> Integer -> Bool) Bool
typedGreaterThanInteger = TypedBuiltinName GreaterThanInteger sizeIntIntBool

typedGreaterThanEqInteger :: TypedBuiltinName (Integer -> Integer -> Bool) Bool
typedGreaterThanEqInteger = TypedBuiltinName GreaterThanEqInteger sizeIntIntBool

typedEqInteger :: TypedBuiltinName (Integer -> Integer -> Bool) Bool
typedEqInteger = TypedBuiltinName EqInteger sizeIntIntBool

typedResizeInteger :: TypedBuiltinName (Size -> Integer -> Integer) Integer
typedResizeInteger =
    TypedBuiltinName ResizeInteger $
        TypeSchemeAllSize $ \s0 -> TypeSchemeAllSize $ \s1 ->
            TypeSchemeBuiltin (TypedBuiltinSized (SizeBound s1) TypedBuiltinSizedSize) `TypeSchemeArrow`
            TypeSchemeBuiltin (TypedBuiltinSized (SizeBound s0) TypedBuiltinSizedInt) `TypeSchemeArrow`
            TypeSchemeBuiltin (TypedBuiltinSized (SizeBound s1) TypedBuiltinSizedInt)

typedIntToByteString :: TypedBuiltinName (Size -> Integer -> BSL.ByteString) BSL.ByteString
typedIntToByteString =
    TypedBuiltinName IntToByteString $
        TypeSchemeAllSize $ \s0 -> TypeSchemeAllSize $ \s1 ->
            TypeSchemeBuiltin (TypedBuiltinSized (SizeBound s1) TypedBuiltinSizedSize) `TypeSchemeArrow`
            TypeSchemeBuiltin (TypedBuiltinSized (SizeBound s0) TypedBuiltinSizedInt) `TypeSchemeArrow`
            TypeSchemeBuiltin (TypedBuiltinSized (SizeBound s1) TypedBuiltinSizedBS)

typedConcatenate :: TypedBuiltinName (BSL.ByteString -> BSL.ByteString -> BSL.ByteString) BSL.ByteString
typedConcatenate =
    TypedBuiltinName Concatenate $
        TypeSchemeAllSize $ \s ->
            TypeSchemeBuiltin (TypedBuiltinSized (SizeBound s) TypedBuiltinSizedBS) `TypeSchemeArrow`
            TypeSchemeBuiltin (TypedBuiltinSized (SizeBound s) TypedBuiltinSizedBS) `TypeSchemeArrow`
            TypeSchemeBuiltin (TypedBuiltinSized (SizeBound s) TypedBuiltinSizedBS)

typedTakeByteString :: TypedBuiltinName (Integer -> BSL.ByteString -> BSL.ByteString) BSL.ByteString
typedTakeByteString =
    TypedBuiltinName TakeByteString $
        TypeSchemeAllSize $ \s0 -> TypeSchemeAllSize $ \s1 ->
            TypeSchemeBuiltin (TypedBuiltinSized (SizeBound s0) TypedBuiltinSizedInt) `TypeSchemeArrow`
            TypeSchemeBuiltin (TypedBuiltinSized (SizeBound s1) TypedBuiltinSizedBS) `TypeSchemeArrow`
            TypeSchemeBuiltin (TypedBuiltinSized (SizeBound s1) TypedBuiltinSizedBS)

typedDropByteString :: TypedBuiltinName (Integer -> BSL.ByteString -> BSL.ByteString) BSL.ByteString
typedDropByteString =
    TypedBuiltinName DropByteString $
        TypeSchemeAllSize $ \s0 -> TypeSchemeAllSize $ \s1 ->
            TypeSchemeBuiltin (TypedBuiltinSized (SizeBound s0) TypedBuiltinSizedInt) `TypeSchemeArrow`
            TypeSchemeBuiltin (TypedBuiltinSized (SizeBound s1) TypedBuiltinSizedBS) `TypeSchemeArrow`
            TypeSchemeBuiltin (TypedBuiltinSized (SizeBound s1) TypedBuiltinSizedBS)

typedSHA2 :: TypedBuiltinName (BSL.ByteString -> BSL.ByteString) BSL.ByteString
typedSHA2 =
    TypedBuiltinName SHA2 $
        TypeSchemeAllSize $ \s ->
            TypeSchemeBuiltin (TypedBuiltinSized (SizeBound s) TypedBuiltinSizedBS) `TypeSchemeArrow`
            TypeSchemeBuiltin (TypedBuiltinSized (SizeValue 256) TypedBuiltinSizedBS)

typedSHA3 :: TypedBuiltinName (BSL.ByteString -> BSL.ByteString) BSL.ByteString
typedSHA3 =
    TypedBuiltinName SHA3 $
        TypeSchemeAllSize $ \s ->
            TypeSchemeBuiltin (TypedBuiltinSized (SizeBound s) TypedBuiltinSizedBS) `TypeSchemeArrow`
            TypeSchemeBuiltin (TypedBuiltinSized (SizeValue 256) TypedBuiltinSizedBS)

typedVerifySignature :: TypedBuiltinName (BSL.ByteString -> BSL.ByteString -> BSL.ByteString -> Bool) Bool
typedVerifySignature =
    TypedBuiltinName VerifySignature $
        TypeSchemeAllSize $ \s0 -> TypeSchemeAllSize $ \s1 -> TypeSchemeAllSize $ \s2 ->
            TypeSchemeBuiltin (TypedBuiltinSized (SizeBound s0) TypedBuiltinSizedBS) `TypeSchemeArrow`
            TypeSchemeBuiltin (TypedBuiltinSized (SizeBound s1) TypedBuiltinSizedBS) `TypeSchemeArrow`
            TypeSchemeBuiltin (TypedBuiltinSized (SizeBound s2) TypedBuiltinSizedBS) `TypeSchemeArrow`
            TypeSchemeBuiltin TypedBuiltinBool

typedResizeByteString :: TypedBuiltinName (Size -> BSL.ByteString -> BSL.ByteString) BSL.ByteString
typedResizeByteString =
    TypedBuiltinName ResizeByteString $
        TypeSchemeAllSize $ \s0 -> TypeSchemeAllSize $ \s1 ->
            TypeSchemeBuiltin (TypedBuiltinSized (SizeBound s1) TypedBuiltinSizedSize) `TypeSchemeArrow`
            TypeSchemeBuiltin (TypedBuiltinSized (SizeBound s0) TypedBuiltinSizedBS) `TypeSchemeArrow`
            TypeSchemeBuiltin (TypedBuiltinSized (SizeBound s1) TypedBuiltinSizedBS)

typedEqByteString :: TypedBuiltinName (BSL.ByteString -> BSL.ByteString -> Bool) Bool
typedEqByteString =
    TypedBuiltinName EqByteString $
        TypeSchemeAllSize $ \s ->
            TypeSchemeBuiltin (TypedBuiltinSized (SizeBound s) TypedBuiltinSizedBS) `TypeSchemeArrow`
            TypeSchemeBuiltin (TypedBuiltinSized (SizeBound s) TypedBuiltinSizedBS) `TypeSchemeArrow`
            TypeSchemeBuiltin TypedBuiltinBool

typedTxHash :: TypedBuiltinName BSL.ByteString BSL.ByteString
typedTxHash =
    TypedBuiltinName TxHash $
        TypeSchemeBuiltin (TypedBuiltinSized (SizeValue 256) TypedBuiltinSizedBS)<|MERGE_RESOLUTION|>--- conflicted
+++ resolved
@@ -51,11 +51,8 @@
 import           Language.PlutusCore.Lexer.Type       (BuiltinName (..), TypeBuiltin (..), prettyBytes)
 import           Language.PlutusCore.Name
 import           Language.PlutusCore.Type
-<<<<<<< HEAD
 import           Language.PlutusCore.StdLib.Data.Bool
-=======
 import           Language.PlutusCore.Quote
->>>>>>> bd106b75
 import           PlutusPrelude
 
 import qualified Data.ByteString.Lazy.Char8           as BSL
@@ -159,7 +156,6 @@
 typedBuiltinSizedToType TypedBuiltinSizedBS   = TyBuiltin () TyByteString
 typedBuiltinSizedToType TypedBuiltinSizedSize = TyBuiltin () TySize
 
-<<<<<<< HEAD
 withTypedBuiltinSized :: BuiltinSized -> (forall a. TypedBuiltinSized a -> c) -> c
 withTypedBuiltinSized BuiltinSizedInt  k = k TypedBuiltinSizedInt
 withTypedBuiltinSized BuiltinSizedBS   k = k TypedBuiltinSizedBS
@@ -174,25 +170,15 @@
 typeSchemeResult (TypeSchemeArrow _ schB) = typeSchemeResult schB
 typeSchemeResult (TypeSchemeAllSize schK) = typeSchemeResult (schK ())
 
-typedBuiltinToType :: TypedBuiltin (Type TyName ()) a -> Fresh (Type TyName ())
+typedBuiltinToType :: TypedBuiltin (Type TyName ()) a -> Quote (Type TyName ())
 typedBuiltinToType (TypedBuiltinSized se tbs) =
     return . TyApp () (typedBuiltinSizedToType tbs) $ case se of
-=======
-typedBuiltinToType :: TypedBuiltin (TyName ()) a -> Quote (Type TyName ())
-typedBuiltinToType (TypedBuiltinSized sizeEntry tbs) =
-    return . TyApp () (typedBuiltinSizedToType tbs) $ case sizeEntry of
->>>>>>> bd106b75
         SizeValue size -> TyInt () size
         SizeBound ty   -> ty
 typedBuiltinToType TypedBuiltinBool           = getBuiltinBool
 
-<<<<<<< HEAD
-typeSchemeToType :: TypeScheme (Type TyName ()) a r -> Fresh (Type TyName ())
+typeSchemeToType :: TypeScheme (Type TyName ()) a r -> Quote (Type TyName ())
 typeSchemeToType (TypeSchemeBuiltin tb)      = typedBuiltinToType tb
-=======
-typeSchemeToType :: TypeScheme (TyName ()) a -> Quote (Type TyName ())
-typeSchemeToType (TypeSchemeBuiltin builtin) = typedBuiltinToType builtin
->>>>>>> bd106b75
 typeSchemeToType (TypeSchemeArrow schA schB) =
     TyFun () <$> typeSchemeToType schA <*> typeSchemeToType schB
 typeSchemeToType (TypeSchemeAllSize schK)    =
