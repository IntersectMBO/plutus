-- | Computing constant application.

{-# LANGUAGE FlexibleInstances     #-}
{-# LANGUAGE GADTs                 #-}
{-# LANGUAGE MultiParamTypeClasses #-}
{-# LANGUAGE OverloadedStrings     #-}
{-# LANGUAGE RankNTypes            #-}
{-# LANGUAGE UndecidableInstances  #-}

module Language.PlutusCore.Constant.Apply
    ( ConstAppError(..)
    , ConstAppResult(..)
    , makeConstAppResult
    , applyTypeSchemed
    , applyBuiltinName
    ) where

import           Language.PlutusCore.Constant.Dynamic.Instances ()
import           Language.PlutusCore.Constant.Function
import           Language.PlutusCore.Constant.Make
import           Language.PlutusCore.Constant.Name
import           Language.PlutusCore.Constant.Typed
import           Language.PlutusCore.Lexer.Type                 (BuiltinName (..))
import           Language.PlutusCore.Name
import           Language.PlutusCore.Type
import           PlutusPrelude

<<<<<<< HEAD
import           Control.Monad.Trans.Class                      (lift)
import           Crypto
=======
>>>>>>> 2bacb0b3
import qualified Data.ByteString.Lazy                           as BSL
import qualified Data.ByteString.Lazy.Hash                      as Hash
import           Data.IntMap.Strict                             (IntMap)
import qualified Data.IntMap.Strict                             as IntMap

-- | The type of constant applications errors.
data ConstAppError
    = SizeMismatchConstAppError Size (Constant ())
      -- ^ A mismatch between expected and actual sizes.
    | IllTypedConstAppError BuiltinSized (Constant ())
      -- ^ A mismatch between the type of an argument function expects and its actual type.
    | ExcessArgumentsConstAppError [Value TyName Name ()]
      -- ^ A constant is applied to more arguments than needed in order to reduce.
      -- Note that this error occurs even if an expression is well-typed, because
      -- constant application is supposed to be computed as soon as there are enough arguments.
    | SizedNonConstantConstAppError (Value TyName Name ())
      -- ^ An argument of a sized type is not a constant.
    | UnreadableBuiltinConstAppError (Value TyName Name ())
      -- ^ Could not construct denotation for a built-in.
    deriving (Show, Eq)

-- | The type of constant applications results.
data ConstAppResult
    = ConstAppSuccess (Value TyName Name ())
      -- ^ Successfully computed a value.
    | ConstAppFailure
      -- ^ Not enough gas.
    | ConstAppStuck
      -- ^ Not enough arguments.
    | ConstAppError ConstAppError
      -- ^ An internal error occurred during evaluation.
    deriving (Show, Eq)

newtype SizeVar = SizeVar Int

-- | An 'IntMap' from size variables to sizes.
newtype SizeValues = SizeValues (IntMap Size)

instance ( PrettyBy config (Constant ())
         , PrettyBy config (Value TyName Name ())
         ) => PrettyBy config ConstAppError where
    prettyBy config (SizeMismatchConstAppError expSize con) = fold
        [ "Size mismatch error:", "\n"
        , "expected size: ", pretty expSize, "\n"
        , "actual constant: ", prettyBy config con
        ]
    prettyBy config (IllTypedConstAppError expType con)     = fold
        [ "Ill-typed constant application:", "\n"
        , "expected type: ", pretty expType, "\n"
        , "actual constant: ", prettyBy config con
        ]
    prettyBy config (ExcessArgumentsConstAppError args)     = fold
        [ "A constant applied to too many arguments:", "\n"
        , "Excess ones are: ", prettyBy config args
        ]
    prettyBy config (SizedNonConstantConstAppError arg)     = fold
        [ "A non-constant argument of a sized type: "
        , prettyBy config arg
        ]
    prettyBy config (UnreadableBuiltinConstAppError arg)    = fold
        [ "Could not construct denotation for a built-in:", "\n"
        , prettyBy config arg
        ]

instance ( PrettyBy config (Constant ())
         , PrettyBy config (Value TyName Name ())
         ) => PrettyBy config ConstAppResult where
    prettyBy config (ConstAppSuccess res) = prettyBy config res
    prettyBy _      ConstAppFailure       = "Constant application failure"
    prettyBy _      ConstAppStuck         = "Stuck constant applcation"
    prettyBy config (ConstAppError err)   = prettyBy config err

instance Enum SizeVar where
    toEnum = SizeVar
    fromEnum (SizeVar sizeIndex) = sizeIndex

-- | Same as 'makeBuiltin', but returns a 'ConstAppResult'.
makeConstAppResult :: TypedBuiltinValue Size a -> ConstAppResult
makeConstAppResult = maybe ConstAppFailure ConstAppSuccess . makeBuiltin

-- | Look up a size variable in an environment.
sizeAt :: SizeVar -> SizeValues -> Size
sizeAt (SizeVar sizeIndex) (SizeValues sizes) = sizes IntMap.! sizeIndex

-- | If previously seen size is not equal to the most recently encountered,
-- then return an error, otherwise return a received value and its expected size.
checkBuiltinSize :: Maybe Size -> Size -> Constant () -> b -> Either ConstAppError (b, Size)
checkBuiltinSize (Just size) size' constant _ | size /= size' =
    Left $ SizeMismatchConstAppError size constant
checkBuiltinSize  _          size' _        y = Right (y, size')

-- | Convert a PLC constant into the corresponding Haskell value and also return its size.
-- Checks that the constant is of a given type and there are no size mismatches.
extractSizedBuiltin
    :: TypedBuiltinSized a -> Maybe Size -> Constant () -> Either ConstAppError (a, Size)
extractSizedBuiltin TypedBuiltinSizedInt  maySize constant@(BuiltinInt  () size' int) =
    checkBuiltinSize maySize size' constant int
extractSizedBuiltin TypedBuiltinSizedBS   maySize constant@(BuiltinBS   () size' bs ) =
    checkBuiltinSize maySize size' constant bs
extractSizedBuiltin TypedBuiltinSizedSize maySize constant@(BuiltinSize () size'    ) =
    checkBuiltinSize maySize size' constant ()
extractSizedBuiltin tbs                   _       constant                            =
    Left $ IllTypedConstAppError (eraseTypedBuiltinSized tbs) constant

-- | Substitute the looked up 'Size' value for the size variable of a 'TypedBuiltin'.
substSizeVar :: SizeValues -> TypedBuiltin SizeVar a -> TypedBuiltin Size a
substSizeVar = mapSizeTypedBuiltin . flip sizeAt

-- | Convert a PLC constant (unwrapped from 'Value') into the corresponding Haskell value.
-- Checks that the constant is of a given built-in type and there are no size mismatches.
-- Updates 'SizeValues' along the way, so if a new size variable is encountered,
-- it'll be added to 'SizeValues' along with its value.
extractBuiltin
    :: Monad m
    => TypedBuiltin SizeVar a
    -> SizeValues
    -> Value TyName Name ()
    -> Evaluate m (Either ConstAppError (a, SizeValues))
extractBuiltin (TypedBuiltinSized sizeEntry tbs) (SizeValues sizes) value = return $ case value of
    Constant () constant -> case sizeEntry of
        SizeValue size                ->
            (SizeValues sizes <$) <$> extractSizedBuiltin tbs (Just size) constant
        SizeBound (SizeVar sizeIndex) ->
            unPairT . fmap SizeValues $ IntMap.alterF upd sizeIndex sizes where
                upd maySize = fmap Just . PairT $ extractSizedBuiltin tbs maySize constant
    _                    -> Left $ SizedNonConstantConstAppError value
extractBuiltin TypedBuiltinBool                  _                  _     =
    -- TODO: move to dynamic built-ins here as well.
    error "Not implemented."
extractBuiltin TypedBuiltinDyn                   sizeValues         value =
    maybe (Left $ UnreadableBuiltinConstAppError value) (\x -> Right (x, sizeValues)) <$>
        readDynamicBuiltinM value

-- | Convert a PLC constant (unwrapped from 'Value') into the corresponding Haskell value.
-- Checks that the constant is of a given type and there are no size mismatches.
-- Updates 'SizeValues' along the way, so if a new size variable is encountered,
-- it'll be added to 'SizeValues' along with its value.
extractSchemed
    :: Monad m
    => TypeScheme SizeVar a r
    -> SizeValues
    -> Value TyName Name ()
    -> Evaluate m (Either ConstAppError (a, SizeValues))
extractSchemed (TypeSchemeBuiltin a) sizeValues value = extractBuiltin a sizeValues value
extractSchemed (TypeSchemeArrow _ _) _          _     = error "Not implemented."
extractSchemed (TypeSchemeAllSize _) _          _     = error "Not implemented."

-- | Apply a function with a known 'TypeScheme' to a list of 'Constant's (unwrapped from 'Value's).
-- Checks that the constants are of expected types and there are no size mismatches.
applyTypeSchemed
    :: Monad m
    => TypeScheme SizeVar a r -> a -> [Value TyName Name ()] -> Evaluate m ConstAppResult
applyTypeSchemed schema = go schema (SizeVar 0) (SizeValues mempty) where
    go
        :: Monad m
        => TypeScheme SizeVar a r
        -> SizeVar
        -> SizeValues
        -> a
        -> [Value TyName Name ()]
        -> Evaluate m ConstAppResult
    go (TypeSchemeBuiltin tb)      _       sizeValues y args = case args of  -- Computed the result.
        -- This is where all the size checks prescribed by the specification happen.
        -- We instantiate the size variable of a final 'TypedBuiltin' to its value and call
        -- 'makeConstAppResult' which performs the final size check before converting
        -- a Haskell value to the corresponding PLC one.
        [] -> return . makeConstAppResult $ TypedBuiltinValue (substSizeVar sizeValues tb) y
        _  -> return . ConstAppError $ ExcessArgumentsConstAppError args     -- Too many arguments.
    go (TypeSchemeArrow schA schB) sizeVar sizeValues f args = case args of
        []          -> return ConstAppStuck             -- Not enough arguments to compute.
        arg : args' -> do                               -- Peel off one argument.
            -- Coerce the argument to a Haskell value.
            errOrRes <- extractSchemed schA sizeValues arg
            case errOrRes of
                Left err               ->
                    -- The coercion resulted in an error.
                    return $ ConstAppError err
                Right (x, sizeValues') ->
                    -- Apply the function to the coerced argument and proceed recursively.
                    go schB sizeVar sizeValues' (f x) args'
    go (TypeSchemeAllSize schK)    sizeVar sizeValues f args =
        -- Instantiate the `forall` with a fresh var and proceed recursively.
        go (schK sizeVar) (succ sizeVar) sizeValues f args

-- | Apply a 'TypedBuiltinName' to a list of 'Constant's (unwrapped from 'Value's)
-- Checks that the constants are of expected types and there are no size mismatches.
applyTypedBuiltinName
    :: Monad m
    => TypedBuiltinName a r -> a -> [Value TyName Name ()] -> Evaluate m ConstAppResult
applyTypedBuiltinName (TypedBuiltinName _ schema) = applyTypeSchemed schema

-- | Apply a 'TypedBuiltinName' to a list of 'Constant's (unwrapped from 'Value's)
-- Checks that the constants are of expected types and there are no size mismatches.
applyBuiltinName
    :: Monad m
    => BuiltinName -> [Value TyName Name ()] -> Evaluate m ConstAppResult
applyBuiltinName AddInteger           = applyTypedBuiltinName typedAddInteger           (+)
applyBuiltinName SubtractInteger      = applyTypedBuiltinName typedSubtractInteger      (-)
applyBuiltinName MultiplyInteger      = applyTypedBuiltinName typedMultiplyInteger      (*)
applyBuiltinName DivideInteger        = applyTypedBuiltinName typedDivideInteger        div
applyBuiltinName QuotientInteger      = applyTypedBuiltinName typedQuotientInteger      quot
applyBuiltinName RemainderInteger     = applyTypedBuiltinName typedRemainderInteger     rem
applyBuiltinName ModInteger           = applyTypedBuiltinName typedModInteger           mod
applyBuiltinName LessThanInteger      = applyTypedBuiltinName typedLessThanInteger      (<)
applyBuiltinName LessThanEqInteger    = applyTypedBuiltinName typedLessThanEqInteger    (<=)
applyBuiltinName GreaterThanInteger   = applyTypedBuiltinName typedGreaterThanInteger   (>)
applyBuiltinName GreaterThanEqInteger = applyTypedBuiltinName typedGreaterThanEqInteger (>=)
applyBuiltinName EqInteger            = applyTypedBuiltinName typedEqInteger            (==)
applyBuiltinName ResizeInteger        = applyTypedBuiltinName typedResizeInteger        (const id)
applyBuiltinName IntToByteString      = applyTypedBuiltinName typedIntToByteString      undefined
applyBuiltinName Concatenate          = applyTypedBuiltinName typedConcatenate          (<>)
applyBuiltinName TakeByteString       = applyTypedBuiltinName typedTakeByteString       (BSL.take . fromIntegral)
applyBuiltinName DropByteString       = applyTypedBuiltinName typedDropByteString       (BSL.drop . fromIntegral)
applyBuiltinName ResizeByteString     = applyTypedBuiltinName typedResizeByteString     (const id)
applyBuiltinName SHA2                 = applyTypedBuiltinName typedSHA2                 Hash.sha2
applyBuiltinName SHA3                 = applyTypedBuiltinName typedSHA3                 Hash.sha3
applyBuiltinName VerifySignature      = applyTypedBuiltinName typedVerifySignature      verifySignature
applyBuiltinName EqByteString         = applyTypedBuiltinName typedEqByteString         (==)
applyBuiltinName SizeOfInteger        = applyTypedBuiltinName typedSizeOfInteger        (const ())<|MERGE_RESOLUTION|>--- conflicted
+++ resolved
@@ -25,11 +25,7 @@
 import           Language.PlutusCore.Type
 import           PlutusPrelude
 
-<<<<<<< HEAD
-import           Control.Monad.Trans.Class                      (lift)
 import           Crypto
-=======
->>>>>>> 2bacb0b3
 import qualified Data.ByteString.Lazy                           as BSL
 import qualified Data.ByteString.Lazy.Hash                      as Hash
 import           Data.IntMap.Strict                             (IntMap)
