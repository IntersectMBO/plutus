--- conflicted
+++ resolved
@@ -16,12 +16,8 @@
 import           PlutusPrelude
 import           Language.PlutusCore.Type
 import           Language.PlutusCore.Name
-<<<<<<< HEAD
 import           Language.PlutusCore.StdLib.Data.Bool
-=======
 import           Language.PlutusCore.Quote
-import           Language.PlutusCore.Constant.Prelude
->>>>>>> bd106b75
 import           Language.PlutusCore.Constant.Typed
 
 import           Data.Maybe
@@ -57,20 +53,14 @@
 makeBuiltinSize :: Size -> Size -> Maybe (Constant ())
 makeBuiltinSize size size' = checkBoundsSize size size' ? BuiltinSize () size
 
-<<<<<<< HEAD
 -- | Convert a 'Bool' to the corresponding PLC's @boolean@.
-makeBuiltinBool :: Bool -> Fresh (Value TyName Name ())
+makeBuiltinBool :: Bool -> Quote (Value TyName Name ())
 makeBuiltinBool b = if b then getBuiltinTrue else getBuiltinFalse
 
 -- | Convert a 'Bool' to the corresponding PLC's @boolean@.
 -- Does not preserve the global uniqueness condition.
 dupMakeBuiltinBool :: Bool -> Value TyName Name ()
-dupMakeBuiltinBool = unsafeRunFresh . makeBuiltinBool
-=======
--- | Coerce a 'Bool' to the corresponding PLC's @boolean@.
-makeDupBuiltinBool :: Bool -> Value TyName Name ()
-makeDupBuiltinBool b = runQuote $ if b then getBuiltinTrue else getBuiltinFalse
->>>>>>> bd106b75
+dupMakeBuiltinBool = runQuote . makeBuiltinBool
 
 -- | Convert a Haskell value to the corresponding PLC constant indexed by size
 -- checking all constraints (e.g. an 'Integer' is in appropriate bounds) along the way.
