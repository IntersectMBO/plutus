-- | Smart constructors of PLC constants.

{-# LANGUAGE GADTs #-}
module Language.PlutusCore.Constant.Make
    ( toBoundsInt
    , makeBuiltinInt
    , makeBuiltinBS
    , makeBuiltinSize
    , makeBuiltinBool
    , dupMakeBuiltinBool
    , makeSizedConstant
    , dupMakeConstant
    , unsafeDupMakeConstant
    ) where

import           PlutusPrelude
import           Language.PlutusCore.Type
import           Language.PlutusCore.Name
import           Language.PlutusCore.Quote
import           Language.PlutusCore.Constant.Prelude
import           Language.PlutusCore.Constant.Typed

import           Data.Maybe
import qualified Data.ByteString.Lazy as BSL

-- | Return the @[-2^(8s - 1), 2^(8s - 1))@ bounds for integers of a given 'Size'.
toBoundsInt :: Size -> (Integer, Integer)
toBoundsInt s = (-2 ^ p, 2 ^ p) where
    p = 8 * fromIntegral s - 1 :: Int

-- | Check whether an 'Integer' is in the @[-2^(8s - 1), 2^(8s - 1))@ interval.
checkBoundsInt :: Size -> Integer -> Bool
checkBoundsInt s i = low <= i && i < high where
    (low, high) = toBoundsInt s

-- | Check whether the length of a 'ByteString' is less than or equal to a given 'Size'.
checkBoundsBS :: Size -> BSL.ByteString -> Bool
checkBoundsBS size bs = BSL.length bs <= fromIntegral size

-- | Check whether a 'Size' is a singleton.
checkBoundsSize :: Size -> Size -> Bool
checkBoundsSize = (==)

-- | Check whether an 'Integer' is in bounds (see 'checkBoundsInt') and return it as a 'Constant'.
makeBuiltinInt :: Size -> Integer -> Maybe (Constant ())
makeBuiltinInt size int = checkBoundsInt size int ? BuiltinInt () size int

-- | Check whether a 'ByteString' is in bounds (see 'checkBoundsBS') and return it as a 'Constant'.
makeBuiltinBS :: Size -> BSL.ByteString -> Maybe (Constant ())
makeBuiltinBS size bs = checkBoundsBS size bs ? BuiltinBS () size bs

-- | Check whether a 'Size' is a singleton and return it as a 'Constant'.
makeBuiltinSize :: Size -> Size -> Maybe (Constant ())
makeBuiltinSize size size' = checkBoundsSize size size' ? BuiltinSize () size

<<<<<<< HEAD
-- | Convert a 'Bool' to the corresponding PLC's @boolean@.
makeBuiltinBool :: Bool -> Fresh (Value TyName Name ())
makeBuiltinBool b = if b then getBuiltinTrue else getBuiltinFalse

-- | Convert a 'Bool' to the corresponding PLC's @boolean@.
-- Does not preserve the global uniqueness condition.
dupMakeBuiltinBool :: Bool -> Value TyName Name ()
dupMakeBuiltinBool = unsafeRunFresh . makeBuiltinBool
=======
-- | Coerce a 'Bool' to the corresponding PLC's @boolean@.
makeDupBuiltinBool :: Bool -> Value TyName Name ()
makeDupBuiltinBool b = runQuote $ if b then getBuiltinTrue else getBuiltinFalse
>>>>>>> f416c5da

-- | Convert a Haskell value to the corresponding PLC constant indexed by size
-- checking all constraints (e.g. an 'Integer' is in appropriate bounds) along the way.
makeSizedConstant :: Size -> TypedBuiltinSized a -> a -> Maybe (Constant ())
makeSizedConstant size TypedBuiltinSizedInt  int   = makeBuiltinInt  size int
makeSizedConstant size TypedBuiltinSizedBS   bs    = makeBuiltinBS   size bs
makeSizedConstant size TypedBuiltinSizedSize size' = makeBuiltinSize size size'

-- | Convert a Haskell value to the corresponding PLC value checking all constraints
-- (e.g. an 'Integer' is in appropriate bounds) along the way.
-- Does not preserve the global uniqueness condition.
dupMakeConstant :: TypedBuiltinValue Size a -> Maybe (Value TyName Name ())
dupMakeConstant (TypedBuiltinValue tb x) = case tb of
    (TypedBuiltinSized se tbs) -> Constant () <$> makeSizedConstant (flattenSizeEntry se) tbs x
    TypedBuiltinBool           -> Just $ dupMakeBuiltinBool x

-- | Convert a Haskell value to a PLC value checking all constraints
-- (e.g. an 'Integer' is in appropriate bounds) along the way and
-- fail in case constraints are not satisfied.
-- Does not preserve the global uniqueness condition.
unsafeDupMakeConstant :: TypedBuiltinValue Size a -> Value TyName Name ()
unsafeDupMakeConstant tbv = fromMaybe err $ dupMakeConstant tbv where
    err = error $ "unsafeDupMakeConstant: out of bounds: " ++ prettyString tbv<|MERGE_RESOLUTION|>--- conflicted
+++ resolved
@@ -17,8 +17,8 @@
 import           Language.PlutusCore.Type
 import           Language.PlutusCore.Name
 import           Language.PlutusCore.Quote
-import           Language.PlutusCore.Constant.Prelude
 import           Language.PlutusCore.Constant.Typed
+import           Language.PlutusCore.StdLib.Data.Bool
 
 import           Data.Maybe
 import qualified Data.ByteString.Lazy as BSL
@@ -53,20 +53,14 @@
 makeBuiltinSize :: Size -> Size -> Maybe (Constant ())
 makeBuiltinSize size size' = checkBoundsSize size size' ? BuiltinSize () size
 
-<<<<<<< HEAD
 -- | Convert a 'Bool' to the corresponding PLC's @boolean@.
-makeBuiltinBool :: Bool -> Fresh (Value TyName Name ())
+makeBuiltinBool :: Bool -> Quote (Value TyName Name ())
 makeBuiltinBool b = if b then getBuiltinTrue else getBuiltinFalse
 
 -- | Convert a 'Bool' to the corresponding PLC's @boolean@.
 -- Does not preserve the global uniqueness condition.
 dupMakeBuiltinBool :: Bool -> Value TyName Name ()
-dupMakeBuiltinBool = unsafeRunFresh . makeBuiltinBool
-=======
--- | Coerce a 'Bool' to the corresponding PLC's @boolean@.
-makeDupBuiltinBool :: Bool -> Value TyName Name ()
-makeDupBuiltinBool b = runQuote $ if b then getBuiltinTrue else getBuiltinFalse
->>>>>>> f416c5da
+dupMakeBuiltinBool = runQuote . makeBuiltinBool
 
 -- | Convert a Haskell value to the corresponding PLC constant indexed by size
 -- checking all constraints (e.g. an 'Integer' is in appropriate bounds) along the way.
