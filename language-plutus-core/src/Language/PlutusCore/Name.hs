--- conflicted
+++ resolved
@@ -1,19 +1,9 @@
-<<<<<<< HEAD
+{-# LANGUAGE DefaultSignatures      #-}
 {-# LANGUAGE DeriveAnyClass         #-}
 {-# LANGUAGE DerivingStrategies     #-}
 {-# LANGUAGE FlexibleInstances      #-}
 {-# LANGUAGE FunctionalDependencies #-}
 {-# LANGUAGE OverloadedStrings      #-}
-=======
-{-# LANGUAGE DefaultSignatures       #-}
-{-# LANGUAGE DeriveAnyClass          #-}
-{-# LANGUAGE DerivingStrategies      #-}
-{-# LANGUAGE FlexibleInstances       #-}
-{-# LANGUAGE FunctionalDependencies  #-}
-{-# LANGUAGE GADTs                   #-}
-{-# LANGUAGE OverloadedStrings       #-}
-{-# LANGUAGE UndecidableSuperClasses #-}
->>>>>>> 00f5cb82
 
 module Language.PlutusCore.Name
     ( -- * Types
@@ -36,14 +26,6 @@
     , lookupNameIndex
     , mapNameString
     , mapTyNameString
-<<<<<<< HEAD
-    , newtypeUnique
-=======
-    , PrettyConfigName (..)
-    , HasPrettyConfigName (..)
-    , defPrettyConfigName
-    , debugPrettyConfigName
->>>>>>> 00f5cb82
     ) where
 
 import           PlutusPrelude
