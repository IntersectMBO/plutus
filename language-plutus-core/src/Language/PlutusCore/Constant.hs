-- | Reexports from modules from the @Constant@ folder.

module Language.PlutusCore.Constant
    ( module Export
    ) where

<<<<<<< HEAD
import           Language.PlutusCore.Constant.Make    as Export
=======
import           Language.PlutusCore.Constant.Apply   as Export
import           Language.PlutusCore.Constant.Make    as Export
import           Language.PlutusCore.Constant.Prelude as Export
>>>>>>> c7f3d30b
import           Language.PlutusCore.Constant.Typed   as Export
import           Language.PlutusCore.Constant.View    as Export<|MERGE_RESOLUTION|>--- conflicted
+++ resolved
@@ -4,12 +4,6 @@
     ( module Export
     ) where
 
-<<<<<<< HEAD
-import           Language.PlutusCore.Constant.Make    as Export
-=======
 import           Language.PlutusCore.Constant.Apply   as Export
 import           Language.PlutusCore.Constant.Make    as Export
-import           Language.PlutusCore.Constant.Prelude as Export
->>>>>>> c7f3d30b
-import           Language.PlutusCore.Constant.Typed   as Export
-import           Language.PlutusCore.Constant.View    as Export+import           Language.PlutusCore.Constant.Typed   as Export