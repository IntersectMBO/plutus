--- conflicted
+++ resolved
@@ -10,11 +10,8 @@
 import           Codec.Serialise
 import qualified Data.ByteString.Lazy           as BSL
 import           Data.Functor.Foldable          hiding (fold)
-<<<<<<< HEAD
 import           Language.PlutusCore.MkPlc      (TyVarDecl(..), VarDecl(..))
-=======
 import           Language.PlutusCore.Lexer      (AlexPosn)
->>>>>>> 50b2fafd
 import           Language.PlutusCore.Lexer.Type hiding (name)
 import           Language.PlutusCore.Name
 import           Language.PlutusCore.Type
@@ -216,11 +213,6 @@
               go 9 = Builtin <$> decode <*> decode
               go _ = fail "Failed to decode Term TyName Name ()"
 
-<<<<<<< HEAD
-instance (Serialise (tyname ()), Serialise (name ())) => Serialise (Program tyname name ()) where
-    encode (Program _ v t) = encode v <> encode t
-    decode = Program () <$> decode <*> decode
-
 instance (Serialise (tyname ()), Serialise (name ())) => Serialise (VarDecl tyname name ()) where
     encode (VarDecl _ name tyname ) = encode name <> encode tyname
     decode = VarDecl () <$> decode <*> decode
@@ -228,10 +220,9 @@
 instance Serialise (tyname ())  => Serialise (TyVarDecl tyname () ) where
     encode (TyVarDecl _ tyname kind) = encode tyname <> encode kind
     decode = TyVarDecl () <$> decode <*> decode
-=======
+
 instance (Serialise a, Serialise (tyname a), Serialise (name a)) => Serialise (Program tyname name a) where
     encode (Program x v t) = encode x <> encode v <> encode t
     decode = Program <$> decode <*> decode <*> decode
 
-instance Serialise AlexPosn
->>>>>>> 50b2fafd
+instance Serialise AlexPosn