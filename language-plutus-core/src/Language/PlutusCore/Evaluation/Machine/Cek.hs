--- conflicted
+++ resolved
@@ -56,7 +56,6 @@
 import           Language.PlutusCore.Pretty
 import           Language.PlutusCore.Subst
 import           Language.PlutusCore.Universe
-import           Language.PlutusCore.View
 
 import           Control.Lens.Operators
 import           Control.Lens.Setter
@@ -90,7 +89,7 @@
   | VBuiltin
       ExMemory
       (CekValEnv uni)   -- Initial environment, used for evaluating every argument
-      StagedBuiltinName
+      BuiltinName
       Int               -- Number of arguments to be provided (both types and terms)
       [TypeWithMem uni] -- The types the builtin is to be instantiated at.
                         -- We need these to construct a term if the machine is returning a stuck partial application.
@@ -119,17 +118,11 @@
 
 type CekValEnv uni = UniqueMap TermUnique (CekVal uni)
 
--- This function is useful in dischargeCekVal.  StagedBuiltinNames will diappear
--- soon, and we won't need this then.
-unstageBuiltinName :: ann -> StagedBuiltinName -> Builtin ann
-unstageBuiltinName ann (StaticStagedBuiltinName name)  = BuiltinName ann name
-unstageBuiltinName ann (DynamicStagedBuiltinName name) = DynBuiltinName ann name
-
 -- Instantiate a builtin and then apply it to some arguments.  This assumes that
 -- all type arguments come before term arguments, with no interleaving (and that
 -- same assumption applies elsehwere, in VBuiltin, for example).  This is OK at the
 -- moment, nut may change if we eventually support higher-rank builtins.
-mkBuiltinApp :: ExMemory -> Builtin ExMemory -> [TypeWithMem uni] -> [TermWithMem uni] -> TermWithMem uni
+mkBuiltinApp :: ExMemory -> BuiltinName -> [TypeWithMem uni] -> [TermWithMem uni] -> TermWithMem uni
 mkBuiltinApp ex bn tys args = mkIterApp ex (mkIterInst ex (Builtin ex bn) tys) args
 
 -- See Note [Scoping].
@@ -152,7 +145,7 @@
     VTyAbs   ex tn k body env     -> TyAbs ex tn k (dischargeCekValEnv env body)
     VLamAbs  ex name ty body env  -> LamAbs ex name ty (dischargeCekValEnv env body)
     VIWrap   ex ty1 ty2 val       -> IWrap ex ty1 ty2 $ dischargeCekVal val
-    VBuiltin ex _ bn _ types args -> mkBuiltinApp ex (unstageBuiltinName ex bn) (reverse types) (fmap dischargeCekVal $ reverse args)
+    VBuiltin ex _ bn _ types args -> mkBuiltinApp ex bn (reverse types) (fmap dischargeCekVal $ reverse args)
     {- We only discharge a value when (a) it's being returned by the machine, or
        (b) it's needed for an error message.  VBuiltin should only be discharged
        when the builtin is partially applied, and in that case we need to get
@@ -252,11 +245,6 @@
     case Map.lookup dynName means of
         Nothing   -> throwingWithCause _MachineError err Nothing where
             err  = OtherMachineError $ UnknownDynamicBuiltinNameErrorE dynName
-<<<<<<< HEAD
-                   -- No value available for error, but that's probably OK here.
-=======
-            term = Builtin (memoryUsage ()) $ DynBuiltinName dynName
->>>>>>> e6199843
         Just mean -> pure mean
 
 {- Note [Dropping environments of arguments]
@@ -297,10 +285,10 @@
 -- 3. returns 'EvaluationFailure' ('Error')
 -- 4. looks up a variable in the environment and calls 'returnCek' ('Var')
 
-getArgsCount :: Builtin ann -> CekM uni Int
-getArgsCount (BuiltinName _ name) =
+getArgsCount :: BuiltinName -> CekM uni Int
+getArgsCount (StaticBuiltinName name) =
     pure $ builtinNameAritiesIncludingTypes ! name
-getArgsCount (DynBuiltinName _ name) = do
+getArgsCount (DynBuiltinName name) = do
     DynamicBuiltinNameMeaning sch _ _ <- lookupDynamicBuiltinName name
     pure $ countTypeAndTermArgs sch
 -- TODO: have a table of dynamic arities so that we don't have to do this computation every time.
@@ -338,7 +326,7 @@
 computeCek ctx (Builtin ex bn)        = do
   env <- getEnv
   count <- getArgsCount bn
-  returnCek ctx (VBuiltin ex env (constantAsStagedBuiltinName bn) count [] [])
+  returnCek ctx (VBuiltin ex env bn count [] [])
 -- s ; ρ ▻ error A  ↦  <> A
 computeCek _  Error{} =
     throwingWithCause _EvaluationError (UserEvaluationError CekEvaluationFailure) Nothing -- No value available for error
@@ -409,7 +397,6 @@
     -> CekVal uni   -- lsh of application
     -> CekVal uni   -- rhs of application
     -> CekM uni (Plain Term uni)
-<<<<<<< HEAD
 applyEvaluate ctx (VLamAbs _ name _ty body env) arg =
     withEnv (extendEnv name arg env) $ computeCek ctx body
 applyEvaluate ctx val@(VBuiltin ex argEnv bn count tyargs args) arg = withEnv argEnv $ do
@@ -420,55 +407,24 @@
     if count' /= 0
         then returnCek ctx $ VBuiltin ex argEnv bn count' tyargs args'
         else do
-            res <- applyStagedBuiltinName bn (reverse args')
+            res <- applyBuiltinName bn (reverse args')
             case res of
                 EvaluationSuccess t -> returnCek ctx t
                 EvaluationFailure ->
                     throwingWithCause _EvaluationError (UserEvaluationError CekEvaluationFailure) $ Just val
 applyEvaluate _ val _ = throwingWithCause _MachineError NonFunctionalApplicationMachineError $ Just val
-=======
-applyEvaluate funVarEnv argVarEnv con (LamAbs _ name _ body) arg =
-    withVarEnv (extendVarEnv name arg argVarEnv funVarEnv) $ computeCek con body
-applyEvaluate funVarEnv argVarEnv con fun arg = do
-    withScopedArgIn funVarEnv argVarEnv arg $ \arg' ->
-        let term = Apply (memoryUsage () <> memoryUsage fun <> memoryUsage arg') fun arg'
-        in case termAsPrimIterApp term of
-            Nothing                       ->
-                throwingWithCause _MachineError NonPrimitiveApplicationMachineError $ Just term
-            Just (IterApp headName spine) -> do
-                constAppResult <- applyBuiltinName headName spine
-                case constAppResult of
-                    ConstAppFailure     ->
-                        throwingWithCause
-                            _EvaluationError
-                            (UserEvaluationError CekEvaluationFailure)
-                            (Just term)
-                    ConstAppSuccess res -> computeCek con res
-                    ConstAppStuck       -> returnCek con term
->>>>>>> e6199843
 
 -- | Apply a 'BuiltinName' to a list of 'Value's.
 applyBuiltinName
     :: (GShow uni, GEq uni, DefaultUni <: uni, Closed uni, uni `Everywhere` ExMemoryUsage)
-<<<<<<< HEAD
-    => StagedBuiltinName
+    => BuiltinName
     -> [CekVal uni]
     -> CekM uni (EvaluationResult (CekVal uni))
-applyStagedBuiltinName n@(DynamicStagedBuiltinName name) args = do
-    DynamicBuiltinNameMeaning sch x exX <- lookupDynamicBuiltinName name
-    applyTypeSchemed n sch x exX args
-applyStagedBuiltinName (StaticStagedBuiltinName name) args =
-  applyBuiltinName name args
-=======
-    => BuiltinName
-    -> [WithMemory Value uni]
-    -> CekM uni (ConstAppResult (WithMemory Term uni))
 applyBuiltinName n@(DynBuiltinName name) args = do
     DynamicBuiltinNameMeaning sch x exX <- lookupDynamicBuiltinName name
     applyTypeSchemed n sch x exX args
 applyBuiltinName (StaticBuiltinName name) args =
     applyStaticBuiltinName name args
->>>>>>> e6199843
 
 -- | Evaluate a term using the CEK machine and keep track of costing.
 runCek
