--- conflicted
+++ resolved
@@ -76,15 +76,10 @@
 import qualified Data.Map                                           as Map
 import           Data.Text.Prettyprint.Doc
 
-<<<<<<< HEAD
-import           Debug.Trace
-import           Unsafe.Coerce
-=======
 {- Note [Scoping]
 The CEK machine does not rely on the global uniqueness condition, so the renamer pass is not a
 prerequisite. The CEK machine correctly handles name shadowing.
 -}
->>>>>>> 63ef1c51
 
 data CekUserError
     = CekOutOfExError ExRestrictingBudget ExBudget
@@ -224,14 +219,13 @@
     computeCek (FrameUnwrap : con) term
 computeCek con tyAbs@TyAbs{}       = returnCek con tyAbs
 computeCek con lamAbs@LamAbs{}     = returnCek con lamAbs
-computeCek con constant@Constant{} = {- traceShow (unsafeCoerce con :: Context DefaultUni, unsafeCoerce constant :: Plain Term DefaultUni) $ -} returnCek con constant
+computeCek con constant@Constant{} = returnCek con constant
 computeCek con bi@Builtin{}        = returnCek con bi
 computeCek _   err@Error{} =
     throwingWithCause _EvaluationError (UserEvaluationError CekEvaluationFailure) $ Just (void err)
 computeCek con t@(Var _ varName)   = do
     spendBudget BVar t (ExBudget 1 1) -- TODO
     Closure newVarEnv term <- lookupVarName varName
-    traceShowM (varName, unsafeCoerce term :: Plain Term DefaultUni)
     withVarEnv newVarEnv $ returnCek con term
 
 -- | The returning part of the CEK machine.
@@ -288,7 +282,6 @@
     -> WithMemory Value uni
     -> CekM uni (Plain Term uni)
 applyEvaluate funVarEnv argVarEnv con (LamAbs _ name _ body) arg =
-    -- traceShow (unsafeCoerce con :: Context DefaultUni, unsafeCoerce body :: Plain Term DefaultUni, unsafeCoerce arg :: Plain Term DefaultUni, unsafeCoerce $ extendVarEnv name arg argVarEnv funVarEnv :: VarEnv DefaultUni) $
     withVarEnv (extendVarEnv name arg argVarEnv funVarEnv) $ computeCek con body
 applyEvaluate funVarEnv argVarEnv con fun arg =
         -- Instantiate all the free variable of the argument in case there are any
@@ -300,11 +293,9 @@
             Nothing                       ->
                 throwingWithCause _MachineError NonPrimitiveApplicationMachineError $ Just (void term)
             Just (IterApp headName spine) -> do
---                 traceShowM (unsafeCoerce con :: Context DefaultUni, unsafeCoerce term :: Plain Term DefaultUni)
-
                 constAppResult <- applyStagedBuiltinName headName spine
                 withVarEnv funVarEnv $ case constAppResult of
-                    ConstAppSuccess res -> {-traceShow (unsafeCoerce con :: Context DefaultUni, unsafeCoerce res :: Plain Term DefaultUni) $ -} computeCek con res
+                    ConstAppSuccess res -> computeCek con res
                     ConstAppStuck       -> returnCek con term
 
 -- | Apply a 'StagedBuiltinName' to a list of 'Value's.
