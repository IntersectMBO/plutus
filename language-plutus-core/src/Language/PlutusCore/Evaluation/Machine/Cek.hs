-- | The CEK machine.
-- Rules are the same as for the CK machine except we do not use substitution and use
-- environments instead.
-- The CEK machine relies on variables having non-equal 'Unique's whenever they have non-equal
-- string names. I.e. 'Unique's are used instead of string names. This is for efficiency reasons.
-- The type checker pass is a prerequisite.
-- Feeding ill-typed terms to the CEK machine will likely result in a 'MachineException'.
-- The CEK machine generates booleans along the way which might contain globally non-unique 'Unique's.
-- This is not a problem as the CEK machines handles name capture by design.
-- Dynamic extensions to the set of built-ins are allowed.
-- In case an unknown dynamic built-in is encountered, an 'UnknownDynamicBuiltinNameError' is returned
-- (wrapped in 'OtherMachineError').

{-# LANGUAGE ConstraintKinds       #-}
{-# LANGUAGE FlexibleInstances     #-}
{-# LANGUAGE MultiParamTypeClasses #-}
{-# LANGUAGE OverloadedStrings     #-}
{-# LANGUAGE RankNTypes            #-}
{-# LANGUAGE TemplateHaskell       #-}
{-# LANGUAGE TypeApplications      #-}
{-# LANGUAGE TypeOperators         #-}
{-# LANGUAGE UndecidableInstances  #-}

module Language.PlutusCore.Evaluation.Machine.Cek
    ( EvaluationResult(..)
    , EvaluationResultDef
    , ErrorWithCause(..)
    , MachineError(..)
    , CekMachineException
    , EvaluationError(..)
    , CekUserError(..)
    , CekEvaluationException
    , ExBudgetState(..)
    , ExTally(..)
    , ExBudget(..)
    , ExRestrictingBudget(..)
    , ExBudgetMode(..)
    , Plain
    , WithMemory
    , extractEvaluationResult
    , cekEnvMeans
    , cekEnvVarEnv
    , exBudgetStateTally
    , exBudgetStateBudget
    , exBudgetCPU
    , exBudgetMemory
    , runCek
    , runCekCounting
    , evaluateCek
    , unsafeEvaluateCek
    , readKnownCek
    )
where

import           PlutusPrelude

import           Language.PlutusCore.Constant
import           Language.PlutusCore.Core
import           Language.PlutusCore.Error
import           Language.PlutusCore.Evaluation.Machine.ExBudgeting
import           Language.PlutusCore.Evaluation.Machine.Exception
import           Language.PlutusCore.Evaluation.Machine.ExMemory
import           Language.PlutusCore.Evaluation.Result
import           Language.PlutusCore.Name
import           Language.PlutusCore.Pretty
import           Language.PlutusCore.Universe
import           Language.PlutusCore.View

import           Control.Lens.Operators
import           Control.Lens.Setter
import           Control.Lens.TH                                    (makeLenses)
import           Control.Monad.Except
import           Control.Monad.Reader
import           Control.Monad.State.Strict
import           Data.HashMap.Monoidal
import qualified Data.Map                                           as Map
import           Data.Text.Prettyprint.Doc

data CekUserError
    = CekOutOfExError ExRestrictingBudget ExBudget
    | CekEvaluationFailure -- ^ Error has been called.
    deriving (Show, Eq)

-- | The CEK machine-specific 'MachineException'.
type CekMachineException uni = MachineException uni UnknownDynamicBuiltinNameError

-- | The CEK machine-specific 'EvaluationException'.
type CekEvaluationException uni = EvaluationException uni UnknownDynamicBuiltinNameError CekUserError

instance Pretty CekUserError where
    pretty (CekOutOfExError (ExRestrictingBudget res) b) =
        group $ "The limit" <+> prettyClassicDef res <+> "was reached by the execution environment. Final state:" <+> prettyClassicDef b
    pretty CekEvaluationFailure = "The provided Plutus code called 'error'."

-- | A 'Value' packed together with the environment it's defined in.
data Closure uni = Closure
    { _closureVarEnv :: VarEnv uni
    , _closureValue  :: WithMemory Value uni
    }

-- | Variable environments used by the CEK machine.
-- Each row is a mapping from the 'Unique' representing a variable to a 'Closure'.
type VarEnv uni = UniqueMap TermUnique (Closure uni)

-- | The environment the CEK machine runs in.
<<<<<<< HEAD
data CekEnv uni = CekEnv
    { _cekEnvMeans      :: DynamicBuiltinNameMeanings uni
    , _cekEnvVarEnv     :: VarEnv uni
    , _cekEnvBudgetMode :: CekBudgetMode
=======
data CekEnv = CekEnv
    { _cekEnvMeans      :: DynamicBuiltinNameMeanings
    , _cekEnvVarEnv     :: VarEnv
    , _cekEnvBudgetMode :: ExBudgetMode
>>>>>>> 035e637c
    }

makeLenses ''CekEnv

-- | The monad the CEK machine runs in. State is inside the ExceptT, so we can
-- get it back in case of error.
type CekM uni = ReaderT (CekEnv uni) (ExceptT (CekEvaluationException uni) (State ExBudgetState))

<<<<<<< HEAD
spendBudget
    :: ExBudgetCategory -> WithMemory Term uni -> ExBudget
    -> CekM uni ()
spendBudget key term budget = do
    modifying exBudgetStateTally
              (<> (ExTally (singleton key budget)))
    newBudget <- exBudgetStateBudget <%= (<> budget)
    mode <- view cekEnvBudgetMode
    case mode of
        Counting -> pure ()
        Restricting resb ->
            when (exceedsBudget resb newBudget) $
                throwingWithCause _EvaluationError (UserEvaluationError (CekOutOfExError resb newBudget)) (Just $ void term)
=======
instance SpendBudget CekM where
    spendBudget key term budget = do
        modifying exBudgetStateTally
                (<> (ExTally (singleton key budget)))
        newBudget <- exBudgetStateBudget <%= (<> budget)
        mode <- view cekEnvBudgetMode
        case mode of
            Counting -> pure ()
            Restricting resb ->
                when (exceedsBudget resb newBudget) $
                    throwingWithCause _EvaluationError (UserEvaluationError (CekOutOfExError resb newBudget)) (Just $ void term)
>>>>>>> 035e637c

data Frame uni
    = FrameApplyFun (VarEnv uni) (WithMemory Value uni)                          -- ^ @[V _]@
    | FrameApplyArg (VarEnv uni) (WithMemory Term uni)                           -- ^ @[_ N]@
    | FrameTyInstArg (Type TyName uni ExMemory)                                  -- ^ @{_ A}@
    | FrameUnwrap                                                                -- ^ @(unwrap _)@
    | FrameIWrap ExMemory (Type TyName uni ExMemory) (Type TyName uni ExMemory)  -- ^ @(iwrap A B _)@

type Context uni = [Frame uni]

runCekM
    :: forall a uni
     . CekEnv uni
    -> ExBudgetState
    -> CekM uni a
    -> (Either (CekEvaluationException uni) a, ExBudgetState)
runCekM env s a = runState (runExceptT $ runReaderT a env) s

-- | Get the current 'VarEnv'.
getVarEnv :: CekM uni (VarEnv uni)
getVarEnv = asks _cekEnvVarEnv

-- | Set a new 'VarEnv' and proceed.
withVarEnv :: VarEnv uni -> CekM uni a -> CekM uni a
withVarEnv venv = local (set cekEnvVarEnv venv)

-- | Extend an environment with a variable name, the value the variable stands for
-- and the environment the value is defined in.
extendVarEnv :: Name ExMemory -> WithMemory Value uni -> VarEnv uni -> VarEnv uni -> VarEnv uni
extendVarEnv argName arg argVarEnv =
    insertByName argName $ Closure argVarEnv arg

-- | Look up a variable name in the environment.
lookupVarName :: Name ExMemory -> CekM uni (Closure uni)
lookupVarName varName = do
    varEnv <- getVarEnv
    case lookupName varName varEnv of
        Nothing   -> throwingWithCause _MachineError
            OpenTermEvaluatedMachineError
            (Just . Var () $ void varName)
        Just clos -> pure clos

-- | Look up a 'DynamicBuiltinName' in the environment.
lookupDynamicBuiltinName :: DynamicBuiltinName -> CekM uni (DynamicBuiltinNameMeaning uni)
lookupDynamicBuiltinName dynName = do
    DynamicBuiltinNameMeanings means <- asks _cekEnvMeans
    case Map.lookup dynName means of
        Nothing   -> throwingWithCause _MachineError err $ Just term where
            err  = OtherMachineError $ UnknownDynamicBuiltinNameErrorE dynName
            term = Builtin () $ DynBuiltinName () dynName
        Just mean -> pure mean

-- | The computing part of the CEK machine.
-- Either
-- 1. adds a frame to the context and calls 'computeCek' ('TyInst', 'Apply', 'IWrap', 'Unwrap')
-- 2. calls 'returnCek' on values ('TyAbs', 'LamAbs', 'Constant')
-- 3. returns 'EvaluationFailure' ('Error')
-- 4. looks up a variable in the environment and calls 'returnCek' ('Var')
computeCek
    :: (GShow uni, GEq uni, DefaultUni <: uni, Closed uni, uni `Everywhere` ExMemoryUsage)
    => Context uni -> WithMemory Term uni -> CekM uni (Plain Term uni)
computeCek con t@(TyInst _ body ty) = do
    spendBudget BTyInst t (ExBudget 1 1) -- TODO
    computeCek (FrameTyInstArg ty : con) body
computeCek con t@(Apply _ fun arg) = do
    spendBudget BApply t (ExBudget 1 1) -- TODO
    varEnv <- getVarEnv
    computeCek (FrameApplyArg varEnv arg : con) fun
computeCek con t@(IWrap ann pat arg term) = do
    spendBudget BIWrap t (ExBudget 1 1) -- TODO
    computeCek (FrameIWrap ann pat arg : con) term
computeCek con t@(Unwrap _ term) = do
    spendBudget BUnwrap t (ExBudget 1 1) -- TODO
    computeCek (FrameUnwrap : con) term
computeCek con tyAbs@TyAbs{}       = returnCek con tyAbs
computeCek con lamAbs@LamAbs{}     = returnCek con lamAbs
computeCek con constant@Constant{} = returnCek con constant
computeCek con bi@Builtin{}        = returnCek con bi
computeCek _   err@Error{} =
    throwingWithCause _EvaluationError (UserEvaluationError CekEvaluationFailure) $ Just (void err)
computeCek con t@(Var _ varName)   = do
    spendBudget BVar t (ExBudget 1 1) -- TODO
    Closure newVarEnv term <- lookupVarName varName
    withVarEnv newVarEnv $ returnCek con term

-- | The returning part of the CEK machine.
-- Returns 'EvaluationSuccess' in case the context is empty, otherwise pops up one frame
-- from the context and either
-- 1. performs reduction and calls 'computeCek' ('FrameTyInstArg', 'FrameApplyFun', 'FrameUnwrap')
-- 2. performs a constant application and calls 'returnCek' ('FrameTyInstArg', 'FrameApplyFun')
-- 3. puts 'FrameApplyFun' on top of the context and proceeds with the argument from 'FrameApplyArg'
-- 4. grows the resulting term ('FrameWrap')
returnCek
    :: (GShow uni, GEq uni, DefaultUni <: uni, Closed uni, uni `Everywhere` ExMemoryUsage)
    => Context uni -> WithMemory Value uni -> CekM uni (Plain Term uni)
returnCek [] res = pure $ void res
returnCek (FrameTyInstArg ty : con) fun = instantiateEvaluate con ty fun
returnCek (FrameApplyArg argVarEnv arg : con) fun = do
    funVarEnv <- getVarEnv
    withVarEnv argVarEnv $ computeCek (FrameApplyFun funVarEnv fun : con) arg
returnCek (FrameApplyFun funVarEnv fun : con) arg = do
    argVarEnv <- getVarEnv
    applyEvaluate funVarEnv argVarEnv con fun arg
returnCek (FrameIWrap ann pat arg : con) val =
    returnCek con $ IWrap ann pat arg val
returnCek (FrameUnwrap : con) dat = case dat of
    IWrap _ _ _ term -> returnCek con term
    term             ->
        throwingWithCause _MachineError NonWrapUnwrappedMachineError $ Just (void term)

-- | Instantiate a term with a type and proceed.
-- In case of 'TyAbs' just ignore the type. Otherwise check if the term is an
-- iterated application of a 'BuiltinName' to a list of 'Value's and, if succesful,
-- apply the term to the type via 'TyInst'.
instantiateEvaluate
    :: (GShow uni, GEq uni, DefaultUni <: uni, Closed uni, uni `Everywhere` ExMemoryUsage)
    => Context uni -> Type TyName uni ExMemory -> WithMemory Term uni -> CekM uni (Plain Term uni)
instantiateEvaluate con _ (TyAbs _ _ _ body) = computeCek con body
instantiateEvaluate con ty fun
    | isJust $ termAsPrimIterApp fun = returnCek con $ TyInst (memoryUsage () <> memoryUsage fun <> memoryUsage ty) fun ty
    | otherwise                      =
        throwingWithCause _MachineError NonPrimitiveInstantiationMachineError $ Just (void fun)

-- | Apply a function to an argument and proceed.
-- If the function is a 'LamAbs', then extend the current environment with a new variable and proceed.
-- If the function is not a 'LamAbs', then 'Apply' it to the argument and view this
-- as an iterated application of a 'BuiltinName' to a list of 'Value's.
-- If succesful, proceed with either this same term or with the result of the computation
-- depending on whether 'BuiltinName' is saturated or not.
applyEvaluate
    :: (GShow uni, GEq uni, DefaultUni <: uni, Closed uni, uni `Everywhere` ExMemoryUsage)
    => VarEnv uni
    -> VarEnv uni
    -> Context uni
    -> WithMemory Value uni
    -> WithMemory Value uni
    -> CekM uni (Plain Term uni)
applyEvaluate funVarEnv argVarEnv con (LamAbs _ name _ body) arg =
    withVarEnv (extendVarEnv name arg argVarEnv funVarEnv) $ computeCek con body
applyEvaluate funVarEnv _ con fun arg =
    let term = Apply (memoryUsage () <> memoryUsage fun <> memoryUsage arg) fun arg in
        case termAsPrimIterApp term of
            Nothing                       ->
                throwingWithCause _MachineError NonPrimitiveApplicationMachineError $ Just (void term)
            Just (IterApp headName spine) -> do
                constAppResult <- applyStagedBuiltinName headName spine
                withVarEnv funVarEnv $ case constAppResult of
                    ConstAppSuccess res -> computeCek con res
                    ConstAppStuck       -> returnCek con term

-- | Reduce a saturated application of a builtin function in the empty context.
computeInCekM
    :: (GShow uni, GEq uni, DefaultUni <: uni, Closed uni, uni `Everywhere` ExMemoryUsage)
    => EvaluateConstApp uni (CekM uni) ann -> CekM uni (ConstAppResult uni ann)
computeInCekM = runEvaluateT eval where
    eval means' = local (over cekEnvMeans $ mappend means') . computeCek [] . withMemory

-- | Apply a 'StagedBuiltinName' to a list of 'Value's.
applyStagedBuiltinName
<<<<<<< HEAD
    :: (GShow uni, GEq uni, DefaultUni <: uni, Closed uni, uni `Everywhere` ExMemoryUsage)
    => WithMemory Value uni
    -> StagedBuiltinName
    -> [WithMemory Value uni]
    -> CekM uni (ConstAppResult uni ExMemory)
applyStagedBuiltinName arg (DynamicStagedBuiltinName name) args = do
    spendBudget BDynamicBuiltin arg (ExBudget 1 1)
    DynamicBuiltinNameMeaning sch x <- lookupDynamicBuiltinName name
    fmap (fmap (const 1)) $ computeInCekM $ applyTypeSchemed
=======
    :: StagedBuiltinName
    -> [WithMemory Value]
    -> CekM (ConstAppResult ExMemory)
applyStagedBuiltinName n@(DynamicStagedBuiltinName name) args = do
    DynamicBuiltinNameMeaning sch x exX <- lookupDynamicBuiltinName name
    computeInCekM $ applyTypeSchemed
        n
>>>>>>> 035e637c
        sch
        x
        exX
        args
applyStagedBuiltinName (StaticStagedBuiltinName name) args =
    computeInCekM $ applyBuiltinName
        name
        args

-- | Evaluate a term using the CEK machine and keep track of costing.
runCek
<<<<<<< HEAD
    :: (GShow uni, GEq uni, DefaultUni <: uni, Closed uni, uni `Everywhere` ExMemoryUsage)
    => DynamicBuiltinNameMeanings uni
    -> CekBudgetMode
    -> Plain Term uni
    -> (Either (CekEvaluationException uni) (Plain Term uni), ExBudgetState)
=======
    :: DynamicBuiltinNameMeanings
    -> ExBudgetMode
    -> Plain Term
    -> (Either CekEvaluationException (Plain Term), ExBudgetState)
>>>>>>> 035e637c
runCek means mode term =
    runCekM (CekEnv means mempty mode)
            (ExBudgetState mempty mempty)
        $ do
            spendBudget BAST memTerm (ExBudget 0 (termAnn memTerm))
            computeCek [] memTerm
    where
        memTerm = withMemory term

-- | Evaluate a term using the CEK machine in the 'Counting' mode.
runCekCounting
    :: (GShow uni, GEq uni, DefaultUni <: uni, Closed uni, uni `Everywhere` ExMemoryUsage)
    => DynamicBuiltinNameMeanings uni
    -> Plain Term uni
    -> (Either (CekEvaluationException uni) (Plain Term uni), ExBudgetState)
runCekCounting means = runCek means Counting

-- | Evaluate a term using the CEK machine.
evaluateCek
    :: (GShow uni, GEq uni, DefaultUni <: uni, Closed uni, uni `Everywhere` ExMemoryUsage)
    => DynamicBuiltinNameMeanings uni
    -> Plain Term uni
    -> Either (CekEvaluationException uni) (Plain Term uni)
evaluateCek means = fst . runCekCounting means

-- | Evaluate a term using the CEK machine. May throw a 'CekMachineException'.
unsafeEvaluateCek
    :: ( GShow uni, GEq uni, DefaultUni <: uni, Closed uni, uni `Everywhere` ExMemoryUsage
       , Typeable uni, uni `Everywhere` Pretty
       )
    => DynamicBuiltinNameMeanings uni -> Plain Term uni -> EvaluationResultDef uni
unsafeEvaluateCek means = either throw id . extractEvaluationResult . evaluateCek means

-- | Unlift a value using the CEK machine.
readKnownCek
    :: ( GShow uni, GEq uni, DefaultUni <: uni, Closed uni, uni `Everywhere` ExMemoryUsage
       , KnownType uni a
       )
    => DynamicBuiltinNameMeanings uni
    -> Plain Term uni
    -> Either (CekEvaluationException uni) a
readKnownCek = readKnownBy evaluateCek<|MERGE_RESOLUTION|>--- conflicted
+++ resolved
@@ -103,17 +103,10 @@
 type VarEnv uni = UniqueMap TermUnique (Closure uni)
 
 -- | The environment the CEK machine runs in.
-<<<<<<< HEAD
 data CekEnv uni = CekEnv
     { _cekEnvMeans      :: DynamicBuiltinNameMeanings uni
     , _cekEnvVarEnv     :: VarEnv uni
-    , _cekEnvBudgetMode :: CekBudgetMode
-=======
-data CekEnv = CekEnv
-    { _cekEnvMeans      :: DynamicBuiltinNameMeanings
-    , _cekEnvVarEnv     :: VarEnv
     , _cekEnvBudgetMode :: ExBudgetMode
->>>>>>> 035e637c
     }
 
 makeLenses ''CekEnv
@@ -122,22 +115,7 @@
 -- get it back in case of error.
 type CekM uni = ReaderT (CekEnv uni) (ExceptT (CekEvaluationException uni) (State ExBudgetState))
 
-<<<<<<< HEAD
-spendBudget
-    :: ExBudgetCategory -> WithMemory Term uni -> ExBudget
-    -> CekM uni ()
-spendBudget key term budget = do
-    modifying exBudgetStateTally
-              (<> (ExTally (singleton key budget)))
-    newBudget <- exBudgetStateBudget <%= (<> budget)
-    mode <- view cekEnvBudgetMode
-    case mode of
-        Counting -> pure ()
-        Restricting resb ->
-            when (exceedsBudget resb newBudget) $
-                throwingWithCause _EvaluationError (UserEvaluationError (CekOutOfExError resb newBudget)) (Just $ void term)
-=======
-instance SpendBudget CekM where
+instance SpendBudget (CekM uni) uni where
     spendBudget key term budget = do
         modifying exBudgetStateTally
                 (<> (ExTally (singleton key budget)))
@@ -148,7 +126,6 @@
             Restricting resb ->
                 when (exceedsBudget resb newBudget) $
                     throwingWithCause _EvaluationError (UserEvaluationError (CekOutOfExError resb newBudget)) (Just $ void term)
->>>>>>> 035e637c
 
 data Frame uni
     = FrameApplyFun (VarEnv uni) (WithMemory Value uni)                          -- ^ @[V _]@
@@ -308,25 +285,14 @@
 
 -- | Apply a 'StagedBuiltinName' to a list of 'Value's.
 applyStagedBuiltinName
-<<<<<<< HEAD
-    :: (GShow uni, GEq uni, DefaultUni <: uni, Closed uni, uni `Everywhere` ExMemoryUsage)
-    => WithMemory Value uni
-    -> StagedBuiltinName
+    :: (GShow uni, GEq uni, DefaultUni <: uni, Closed uni, uni `Everywhere` ExMemoryUsage)
+    => StagedBuiltinName
     -> [WithMemory Value uni]
     -> CekM uni (ConstAppResult uni ExMemory)
-applyStagedBuiltinName arg (DynamicStagedBuiltinName name) args = do
-    spendBudget BDynamicBuiltin arg (ExBudget 1 1)
-    DynamicBuiltinNameMeaning sch x <- lookupDynamicBuiltinName name
-    fmap (fmap (const 1)) $ computeInCekM $ applyTypeSchemed
-=======
-    :: StagedBuiltinName
-    -> [WithMemory Value]
-    -> CekM (ConstAppResult ExMemory)
 applyStagedBuiltinName n@(DynamicStagedBuiltinName name) args = do
     DynamicBuiltinNameMeaning sch x exX <- lookupDynamicBuiltinName name
     computeInCekM $ applyTypeSchemed
         n
->>>>>>> 035e637c
         sch
         x
         exX
@@ -338,18 +304,11 @@
 
 -- | Evaluate a term using the CEK machine and keep track of costing.
 runCek
-<<<<<<< HEAD
     :: (GShow uni, GEq uni, DefaultUni <: uni, Closed uni, uni `Everywhere` ExMemoryUsage)
     => DynamicBuiltinNameMeanings uni
-    -> CekBudgetMode
+    -> ExBudgetMode
     -> Plain Term uni
     -> (Either (CekEvaluationException uni) (Plain Term uni), ExBudgetState)
-=======
-    :: DynamicBuiltinNameMeanings
-    -> ExBudgetMode
-    -> Plain Term
-    -> (Either CekEvaluationException (Plain Term), ExBudgetState)
->>>>>>> 035e637c
 runCek means mode term =
     runCekM (CekEnv means mempty mode)
             (ExBudgetState mempty mempty)
