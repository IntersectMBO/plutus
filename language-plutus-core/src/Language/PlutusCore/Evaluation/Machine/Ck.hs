-- | The CK machine.

{-# LANGUAGE FlexibleInstances     #-}
{-# LANGUAGE LambdaCase            #-}
{-# LANGUAGE MultiParamTypeClasses #-}
{-# LANGUAGE OverloadedStrings     #-}
{-# LANGUAGE TypeApplications      #-}
{-# LANGUAGE TypeFamilies          #-}
{-# LANGUAGE TypeOperators         #-}
{-# LANGUAGE UndecidableInstances  #-}

module Language.PlutusCore.Evaluation.Machine.Ck
    ( EvaluationResult (..)
    , CkEvaluationException
    , CkValue (..)
    , CkM
    , evaluateCk
    , unsafeEvaluateCk
    ) where

import           PlutusPrelude

import           Language.PlutusCore.Constant
import           Language.PlutusCore.Core
import           Language.PlutusCore.Evaluation.Machine.ExBudgeting
import           Language.PlutusCore.Evaluation.Machine.ExBudgetingDefaults (defaultCostModel)
import           Language.PlutusCore.Evaluation.Machine.Exception
import           Language.PlutusCore.Evaluation.Machine.ExMemory            (Plain)

import           Language.PlutusCore.Evaluation.Result
import           Language.PlutusCore.MkPlc                                  (mkIterApp, mkIterInst)
import           Language.PlutusCore.Name
import           Language.PlutusCore.Pretty                                 (PrettyConfigPlc, PrettyConst)
import           Language.PlutusCore.Universe
import           Language.PlutusCore.View

import           Data.Array

infix 4 |>, <|

-- | The CK machine throws this error when it encounters a 'DynBuiltinName'.
data NoDynamicBuiltinNamesMachineError
    = NoDynamicBuiltinNamesMachineError
    deriving (Show, Eq)

-- | The CK machine-specific 'EvaluationException'.
type CkEvaluationException uni =
    EvaluationException NoDynamicBuiltinNamesMachineError () (CkValue uni)


data CkValue uni =
    VCon (Term TyName Name uni ())  -- TODO: Really want a constant here.
  | VTyAbs TyName (Kind ()) (Term TyName Name uni ())
  | VLamAbs Name (Type TyName uni ()) (Term TyName Name uni ())
  | VIWrap (Type TyName uni ()) (Type TyName uni ()) (CkValue uni)
  | VBuiltin
      StagedBuiltinName
      Int                   -- Number of arguments to be provided (both types and terms)
      [Type TyName uni ()]  -- The types the builtin is to be instantiated at.
                            -- We need these to construct a term if the machine is returning a stuck partial application.
      [CkValue uni]         -- Arguments we've computed so far.
      deriving (Show, Eq)   -- Eq is just for tests.

instance (Closed uni, GShow uni, uni `Everywhere` PrettyConst) => PrettyBy PrettyConfigPlc (CkValue uni) where
    prettyBy cfg = prettyBy cfg . ckValueToTerm

type instance UniOf (CkValue uni) = uni

instance FromConstant (CkValue uni) where
    fromConstant = VCon . fromConstant

instance AsConstant (CkValue uni) where
    asConstant (VCon term) = asConstant term
    asConstant _           = Nothing

instance SpendBudget (CkM uni) (CkValue uni) where
    builtinCostParams = pure defaultCostModel
    spendBudget _key _budget = pure ()

instance ToExMemory (CkValue uni) where
    toExMemory _ = 0

mkBuiltinApp :: Builtin () -> [Type TyName uni ()] -> [Plain Term uni] -> Plain Term uni
mkBuiltinApp bn tys args = mkIterApp () (mkIterInst () (Builtin () bn) tys) args

-- This function is useful in ckValueToTerm.  StagedBuiltinNames will disappear
-- soon, and we won't need this then.
unstageBuiltinName :: ann -> StagedBuiltinName -> Builtin ann
unstageBuiltinName ann (StaticStagedBuiltinName name)  = BuiltinName ann name
unstageBuiltinName ann (DynamicStagedBuiltinName name) = DynBuiltinName ann name

ckValueToTerm :: CkValue uni -> Plain Term uni
ckValueToTerm = \case
    VCon t                 -> t
    VTyAbs tn k body       -> TyAbs () tn k body
    VLamAbs name ty body   -> LamAbs () name ty body
    VIWrap t1 t2 body      -> IWrap () t1 t2 (ckValueToTerm body)
    VBuiltin bn _ tys args -> mkBuiltinApp (unstageBuiltinName () bn) tys (fmap ckValueToTerm args)

type CkM uni = Either (CkEvaluationException uni)

getArgsCount :: Builtin ann -> CkM uni Int
getArgsCount (BuiltinName _ name) =
    pure $ builtinNameAritiesIncludingTypes ! name
getArgsCount (DynBuiltinName _ _name) =
    throwingWithCause _MachineError (OtherMachineError NoDynamicBuiltinNamesMachineError) Nothing

data Frame uni
    = FrameApplyFun (CkValue uni)                           -- ^ @[V _]@
    | FrameApplyArg (Plain Term uni)                        -- ^ @[_ N]@
    | FrameTyInstArg (Type TyName uni ())                   -- ^ @{_ A}@
    | FrameUnwrap                                           -- ^ @(unwrap _)@
    | FrameIWrap (Type TyName uni ()) (Type TyName uni ())  -- ^ @(iwrap A B _)@

type Context uni = [Frame uni]

instance Pretty NoDynamicBuiltinNamesMachineError where
    pretty NoDynamicBuiltinNamesMachineError =
        "The CK machine doesn't support dynamic extensions to the set of built-in names."

-- | Substitute a 'Value' for a variable in a 'Term' that can contain duplicate binders.
-- Do not descend under binders that bind the same variable as the one we're substituting for.
substituteDb
    :: Eq name
    => name -> Value tyname name uni a -> Term tyname name uni a -> Term tyname name uni a
substituteDb varFor new = go where
    go = \case
     Var      ann var          -> if var == varFor then new else Var ann var
     TyAbs    ann tyn ty body  -> TyAbs ann tyn ty (go body)
     LamAbs   ann var ty body  -> LamAbs ann var ty (goUnder var body)
     Apply    ann fun arg      -> Apply ann (go fun) (go arg)
     Constant ann constant     -> Constant ann constant
     Builtin  ann bi           -> Builtin ann bi
     TyInst   ann fun arg      -> TyInst ann (go fun) arg
     Unwrap   ann term         -> Unwrap ann (go term)
     IWrap    ann pat arg term -> IWrap ann pat arg (go term)
     Error    ann ty           -> Error ann ty

    goUnder var term = if var == varFor then term else go term


-- TODO: Fix these if we decide to use this
-- | The computing part of the CK machine. Rules are as follows:
--
-- > s ▷ {M A}      ↦ s , {_ A}        ▷ M
-- > s ▷ [M N]      ↦ s , [_ N]        ▷ M
-- > s ▷ wrap α A M ↦ s , (wrap α S _) ▷ M
-- > s ▷ unwrap M   ↦ s , (unwrap _)   ▷ M
-- > s ▷ abs α K M  ↦ s ◁ abs α K M
-- > s ▷ lam x A M  ↦ s ◁ lam x A M
-- > s ▷ con cn     ↦ s ◁ con cn
-- > s ▷ error A    ↦ ◆

(|>)
    :: (Closed uni, GShow uni, GEq uni, DefaultUni <: uni)
    => Context uni -> Plain Term uni -> CkM uni (Plain Term uni)
stack |> TyInst  _ fun ty        = FrameTyInstArg ty  : stack |> fun
stack |> Apply   _ fun arg       = FrameApplyArg arg  : stack |> fun
stack |> IWrap   _ pat arg term  = FrameIWrap pat arg : stack |> term
stack |> Unwrap  _ term          = FrameUnwrap        : stack |> term
stack |> TyAbs   _ tn k body     = stack <| VTyAbs tn k body
stack |> LamAbs  _ name ty body  = stack <| VLamAbs name ty body
stack |> Builtin _ bn            = do
                                    count <- getArgsCount bn
                                    stack <| VBuiltin (constantAsStagedBuiltinName bn) count [] []
stack |> c@Constant{}  = stack <| VCon c
_     |> _err@Error{}          =
           throwingWithCause _EvaluationError (UserEvaluationError ()) $ Nothing   -- Just err
_     |> _var@Var{}            =
           throwingWithCause _MachineError OpenTermEvaluatedMachineError $ Nothing -- Just var


-- TODO: Fix these if we decide to use this
-- | The returning part of the CK machine. Rules are as follows:
--
-- > s , {_ A}           ◁ abs α K M  ↦ s         ▷ M
-- > s , [_ N]           ◁ V          ↦ s , [V _] ▷ N
-- > s , [(lam x A M) _] ◁ V          ↦ s         ▷ [V/x]M
-- > s , {_ A}           ◁ F          ↦ s ◁ {F A}  -- Partially saturated constant.
-- > s , [F _]           ◁ V          ↦ s ◁ [F V]  -- Partially saturated constant.
-- > s , [F _]           ◁ V          ↦ s ◁ W      -- Fully saturated constant, [F V] ~> W.
-- > s , (wrap α S _)    ◁ V          ↦ s ◁ wrap α S V
-- > s , (unwrap _)      ◁ wrap α A V ↦ s ◁ V

(<|)
    :: (Closed uni, GShow uni, GEq uni, DefaultUni <: uni)
    => Context uni -> CkValue uni -> CkM uni (Plain Term uni)
[]                         <| val     = pure $ ckValueToTerm val
FrameTyInstArg ty  : stack <| fun     = instantiateEvaluate stack ty fun
FrameApplyArg arg  : stack <| fun     = FrameApplyFun fun : stack |> arg
FrameApplyFun fun  : stack <| arg     = applyEvaluate stack fun arg
FrameIWrap pat arg : stack <| value   = stack <| VIWrap pat arg value
FrameUnwrap        : stack <| wrapped =
    case wrapped of
      VIWrap _ _ term -> stack <| term
      _term           -> throwingWithCause _MachineError NonWrapUnwrappedMachineError $ Nothing -- Just term

-- | Instantiate a term with a type and proceed.
-- In case of 'TyAbs' just ignore the type. Otherwise check if the term is an
-- iterated application of a 'BuiltinName' to a list of 'Value's and, if succesful,
-- apply the term to the type via 'TyInst'.
instantiateEvaluate
    :: (Closed uni, GShow uni, GEq uni, DefaultUni <: uni)
    => Context uni
    -> Type TyName uni ()
    -> CkValue uni
    -> CkM uni (Plain Term uni)
instantiateEvaluate stack _ (VTyAbs _ _ body) = stack |> body
instantiateEvaluate stack ty (VBuiltin bn count tys args) =
    stack <| VBuiltin bn (count-1) (ty:tys) args
    -- FIXME: What if count = 0, ie the final argument is a type?
instantiateEvaluate _ _ val =
    throwingWithCause _MachineError NonPolymorphicInstantiationMachineError $ Just val

{-
    | isJust $ termAsPrimIterApp fun = stack <| fun -- Discard type
    | otherwise                      =
          throwingWithCause _MachineError NonPolymorphicInstantiationMachineError $ Just fun
-}
-- | Apply a function to an argument and proceed.
-- If the function is not a 'LamAbs', then 'Apply' it to the argument and view this
-- as an iterated application of a 'BuiltinName' to a list of 'Value's.
-- If succesful, proceed with either this same term or with the result of the computation
-- depending on whether 'BuiltinName' is saturated or not.
applyEvaluate
    :: (Closed uni, GShow uni, GEq uni, DefaultUni <: uni)
    => Context uni
    -> CkValue uni
    -> CkValue uni
    -> CkM uni (Plain Term uni)
<<<<<<< HEAD
applyEvaluate stack (VLamAbs name _ body) arg  = stack |> substituteDb name (ckValueToTerm arg) body
applyEvaluate stack val@(VBuiltin bn count tyargs args) arg = do
    let args' = arg:args
        count' = count - 1
    if count' /= 0
        then stack <| VBuiltin bn count' tyargs args'
        else do
            res <- applyStagedBuiltinName bn (reverse args')
            case res of
                EvaluationSuccess v -> stack <| v
                EvaluationFailure ->
                    throwingWithCause _EvaluationError (UserEvaluationError ()) $ Just val
applyEvaluate _ val _ =throwingWithCause _MachineError NonFunctionalApplicationMachineError $ Just val

applyStagedBuiltinName
    :: (GShow uni, GEq uni, DefaultUni <: uni)
    => StagedBuiltinName
    -> [CkValue uni]
    -> CkM uni (EvaluationResult (CkValue uni))
applyStagedBuiltinName (DynamicStagedBuiltinName _name) _args =
    throwingWithCause _MachineError (OtherMachineError NoDynamicBuiltinNamesMachineError) Nothing
applyStagedBuiltinName (StaticStagedBuiltinName name) args =
    applyBuiltinName name args


=======
applyEvaluate stack (LamAbs _ name _ body) arg = stack |> substituteDb name arg body
applyEvaluate stack fun                    arg =
    let term = Apply () fun arg in
        case termAsPrimIterApp term of
            Nothing ->
                throwingWithCause _MachineError NonFunctionalApplicationMachineError $ Just term
            Just (IterApp DynBuiltinName{} _) ->
                throwingWithCause _MachineError
                    (OtherMachineError NoDynamicBuiltinNamesMachineError)
                    (Just term)
            Just (IterApp (StaticBuiltinName name) spine) ->
                if length spine == builtinNameAritiesIgnoringTypes ! name  -- Quick fix for unsaturated builtins.
                then do
                  res <- applyStaticBuiltinName name spine
                  case res of
                    EvaluationSuccess t -> stack |> t
                    EvaluationFailure   ->
                        throwingWithCause _EvaluationError (UserEvaluationError ()) $ Just term
                else stack <| term
>>>>>>> d8425a86

-- | Evaluate a term using the CK machine. May throw a 'CkEvaluationException'.
-- This differs from the spec version: we do not have the following rule:
--
-- > s , {_ A} ◁ F ↦ s ◁ W  -- Fully saturated constant, {F A} ~> W.
--
-- The reason for that is that the operational semantics of constant applications is
-- unaffected by types as it supports full type erasure, hence @{F A}@ can never compute
-- if @F@ does not compute, so we simply do not introduce a rule that can't possibly fire.
evaluateCk
    :: (Closed uni, GShow uni, GEq uni, DefaultUni <: uni)
    => Plain Term uni -> Either (CkEvaluationException uni) (Plain Term uni)
evaluateCk term = [] |> term

-- | Evaluate a term using the CK machine. May throw a 'CkEvaluationException'.
unsafeEvaluateCk
    :: (GShow uni, GEq uni, DefaultUni <: uni, Closed uni
       , Typeable uni, uni `Everywhere` PrettyConst
       )
    => Plain Term uni -> EvaluationResult (Plain Term uni)
unsafeEvaluateCk = either throw id . extractEvaluationResult . evaluateCk<|MERGE_RESOLUTION|>--- conflicted
+++ resolved
@@ -32,7 +32,6 @@
 import           Language.PlutusCore.Name
 import           Language.PlutusCore.Pretty                                 (PrettyConfigPlc, PrettyConst)
 import           Language.PlutusCore.Universe
-import           Language.PlutusCore.View
 
 import           Data.Array
 
@@ -40,7 +39,7 @@
 
 -- | The CK machine throws this error when it encounters a 'DynBuiltinName'.
 data NoDynamicBuiltinNamesMachineError
-    = NoDynamicBuiltinNamesMachineError
+    = NoDynamicBuiltinNamesMachineError DynamicBuiltinName
     deriving (Show, Eq)
 
 -- | The CK machine-specific 'EvaluationException'.
@@ -54,7 +53,7 @@
   | VLamAbs Name (Type TyName uni ()) (Term TyName Name uni ())
   | VIWrap (Type TyName uni ()) (Type TyName uni ()) (CkValue uni)
   | VBuiltin
-      StagedBuiltinName
+      BuiltinName
       Int                   -- Number of arguments to be provided (both types and terms)
       [Type TyName uni ()]  -- The types the builtin is to be instantiated at.
                             -- We need these to construct a term if the machine is returning a stuck partial application.
@@ -80,14 +79,8 @@
 instance ToExMemory (CkValue uni) where
     toExMemory _ = 0
 
-mkBuiltinApp :: Builtin () -> [Type TyName uni ()] -> [Plain Term uni] -> Plain Term uni
+mkBuiltinApp :: BuiltinName -> [Type TyName uni ()] -> [Plain Term uni] -> Plain Term uni
 mkBuiltinApp bn tys args = mkIterApp () (mkIterInst () (Builtin () bn) tys) args
-
--- This function is useful in ckValueToTerm.  StagedBuiltinNames will disappear
--- soon, and we won't need this then.
-unstageBuiltinName :: ann -> StagedBuiltinName -> Builtin ann
-unstageBuiltinName ann (StaticStagedBuiltinName name)  = BuiltinName ann name
-unstageBuiltinName ann (DynamicStagedBuiltinName name) = DynBuiltinName ann name
 
 ckValueToTerm :: CkValue uni -> Plain Term uni
 ckValueToTerm = \case
@@ -95,15 +88,15 @@
     VTyAbs tn k body       -> TyAbs () tn k body
     VLamAbs name ty body   -> LamAbs () name ty body
     VIWrap t1 t2 body      -> IWrap () t1 t2 (ckValueToTerm body)
-    VBuiltin bn _ tys args -> mkBuiltinApp (unstageBuiltinName () bn) tys (fmap ckValueToTerm args)
+    VBuiltin bn _ tys args -> mkBuiltinApp bn tys (fmap ckValueToTerm args)
 
 type CkM uni = Either (CkEvaluationException uni)
 
-getArgsCount :: Builtin ann -> CkM uni Int
-getArgsCount (BuiltinName _ name) =
+getArgsCount :: BuiltinName -> CkM uni Int
+getArgsCount (StaticBuiltinName name) =
     pure $ builtinNameAritiesIncludingTypes ! name
-getArgsCount (DynBuiltinName _ _name) =
-    throwingWithCause _MachineError (OtherMachineError NoDynamicBuiltinNamesMachineError) Nothing
+getArgsCount (DynBuiltinName name) =
+    throwingWithCause _MachineError (OtherMachineError $ NoDynamicBuiltinNamesMachineError name) Nothing
 
 data Frame uni
     = FrameApplyFun (CkValue uni)                           -- ^ @[V _]@
@@ -115,8 +108,8 @@
 type Context uni = [Frame uni]
 
 instance Pretty NoDynamicBuiltinNamesMachineError where
-    pretty NoDynamicBuiltinNamesMachineError =
-        "The CK machine doesn't support dynamic extensions to the set of built-in names."
+    pretty (NoDynamicBuiltinNamesMachineError name) =
+        "The CK machine doesn't support dynamic extensions to the set of built-in names (found \"" <> pretty name <>  "\")."
 
 -- | Substitute a 'Value' for a variable in a 'Term' that can contain duplicate binders.
 -- Do not descend under binders that bind the same variable as the one we're substituting for.
@@ -162,7 +155,7 @@
 stack |> LamAbs  _ name ty body  = stack <| VLamAbs name ty body
 stack |> Builtin _ bn            = do
                                     count <- getArgsCount bn
-                                    stack <| VBuiltin (constantAsStagedBuiltinName bn) count [] []
+                                    stack <| VBuiltin bn count [] []
 stack |> c@Constant{}  = stack <| VCon c
 _     |> _err@Error{}          =
            throwingWithCause _EvaluationError (UserEvaluationError ()) $ Nothing   -- Just err
@@ -208,7 +201,7 @@
 instantiateEvaluate stack _ (VTyAbs _ _ body) = stack |> body
 instantiateEvaluate stack ty (VBuiltin bn count tys args) =
     stack <| VBuiltin bn (count-1) (ty:tys) args
-    -- FIXME: What if count = 0, ie the final argument is a type?
+    -- FIXME: What if count = 0, ie the final argument is a type?  Also, what if count < 0?
 instantiateEvaluate _ _ val =
     throwingWithCause _MachineError NonPolymorphicInstantiationMachineError $ Just val
 
@@ -228,53 +221,30 @@
     -> CkValue uni
     -> CkValue uni
     -> CkM uni (Plain Term uni)
-<<<<<<< HEAD
 applyEvaluate stack (VLamAbs name _ body) arg  = stack |> substituteDb name (ckValueToTerm arg) body
 applyEvaluate stack val@(VBuiltin bn count tyargs args) arg = do
     let args' = arg:args
         count' = count - 1
-    if count' /= 0
+    if count' /= 0 -- What if count < 0 ?
         then stack <| VBuiltin bn count' tyargs args'
         else do
-            res <- applyStagedBuiltinName bn (reverse args')
+            res <- applyBuiltinName bn (reverse args')
             case res of
                 EvaluationSuccess v -> stack <| v
                 EvaluationFailure ->
                     throwingWithCause _EvaluationError (UserEvaluationError ()) $ Just val
 applyEvaluate _ val _ =throwingWithCause _MachineError NonFunctionalApplicationMachineError $ Just val
 
-applyStagedBuiltinName
+applyBuiltinName
     :: (GShow uni, GEq uni, DefaultUni <: uni)
-    => StagedBuiltinName
+    => BuiltinName
     -> [CkValue uni]
     -> CkM uni (EvaluationResult (CkValue uni))
-applyStagedBuiltinName (DynamicStagedBuiltinName _name) _args =
-    throwingWithCause _MachineError (OtherMachineError NoDynamicBuiltinNamesMachineError) Nothing
-applyStagedBuiltinName (StaticStagedBuiltinName name) args =
-    applyBuiltinName name args
-
-
-=======
-applyEvaluate stack (LamAbs _ name _ body) arg = stack |> substituteDb name arg body
-applyEvaluate stack fun                    arg =
-    let term = Apply () fun arg in
-        case termAsPrimIterApp term of
-            Nothing ->
-                throwingWithCause _MachineError NonFunctionalApplicationMachineError $ Just term
-            Just (IterApp DynBuiltinName{} _) ->
-                throwingWithCause _MachineError
-                    (OtherMachineError NoDynamicBuiltinNamesMachineError)
-                    (Just term)
-            Just (IterApp (StaticBuiltinName name) spine) ->
-                if length spine == builtinNameAritiesIgnoringTypes ! name  -- Quick fix for unsaturated builtins.
-                then do
-                  res <- applyStaticBuiltinName name spine
-                  case res of
-                    EvaluationSuccess t -> stack |> t
-                    EvaluationFailure   ->
-                        throwingWithCause _EvaluationError (UserEvaluationError ()) $ Just term
-                else stack <| term
->>>>>>> d8425a86
+applyBuiltinName (DynBuiltinName name) _args =
+    throwingWithCause _MachineError (OtherMachineError $ NoDynamicBuiltinNamesMachineError name) Nothing
+applyBuiltinName (StaticBuiltinName name) args =
+    applyStaticBuiltinName name args
+
 
 -- | Evaluate a term using the CK machine. May throw a 'CkEvaluationException'.
 -- This differs from the spec version: we do not have the following rule:
