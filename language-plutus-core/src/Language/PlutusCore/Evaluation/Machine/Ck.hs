-- | The CK machine.

{-# LANGUAGE FlexibleInstances     #-}
{-# LANGUAGE MultiParamTypeClasses #-}
{-# LANGUAGE OverloadedStrings     #-}
{-# LANGUAGE TypeApplications      #-}
{-# LANGUAGE TypeFamilies          #-}
{-# LANGUAGE TypeOperators         #-}

module Language.PlutusCore.Evaluation.Machine.Ck
    ( EvaluationResult (..)
    , CkEvaluationException
    , CkM
    , evaluateCk
    , unsafeEvaluateCk
    ) where

import           PlutusPrelude

import           Language.PlutusCore.Constant
import           Language.PlutusCore.Core
import           Language.PlutusCore.Evaluation.Machine.ExBudgeting
import           Language.PlutusCore.Evaluation.Machine.ExBudgetingDefaults
import           Language.PlutusCore.Evaluation.Machine.Exception
import           Language.PlutusCore.Evaluation.Machine.ExMemory            (Plain)
import           Language.PlutusCore.Evaluation.Result
import           Language.PlutusCore.Name
import           Language.PlutusCore.Pretty                                 (PrettyConst)
import           Language.PlutusCore.Universe
import           Language.PlutusCore.View

import           Data.Array

infix 4 |>, <|

-- | The CK machine throws this error when it encounters a 'DynBuiltinName'.
data NoDynamicBuiltinNamesMachineError
    = NoDynamicBuiltinNamesMachineError
    deriving (Show, Eq)

-- | The CK machine-specific 'EvaluationException'.
type CkEvaluationException uni =
    EvaluationException NoDynamicBuiltinNamesMachineError () (Plain Term uni)

type CkM uni = Either (CkEvaluationException uni)

instance SpendBudget (CkM uni) (Term TyName Name uni ()) where
    spendBudget _ _   = pure ()
    builtinCostParams = pure defaultCostModel

data Frame uni
    = FrameApplyFun (Plain Value uni)                       -- ^ @[V _]@
    | FrameApplyArg (Plain Term uni)                        -- ^ @[_ N]@
    | FrameTyInstArg (Type TyName uni ())                   -- ^ @{_ A}@
    | FrameUnwrap                                           -- ^ @(unwrap _)@
    | FrameIWrap (Type TyName uni ()) (Type TyName uni ())  -- ^ @(iwrap A B _)@

type Context uni = [Frame uni]

instance Pretty NoDynamicBuiltinNamesMachineError where
    pretty NoDynamicBuiltinNamesMachineError =
        "The CK machine doesn't support dynamic extensions to the set of built-in names."

-- | Substitute a 'Value' for a variable in a 'Term' that can contain duplicate binders.
-- Do not descend under binders that bind the same variable as the one we're substituting for.
substituteDb
    :: Eq name
    => name -> Value tyname name uni a -> Term tyname name uni a -> Term tyname name uni a
substituteDb varFor new = go where
    go (Var ann var)            = if var == varFor then new else Var ann var
    go (TyAbs ann tyn ty body)  = TyAbs ann tyn ty (go body)
    go (LamAbs ann var ty body) = LamAbs ann var ty (goUnder var body)
    go (Apply ann fun arg)      = Apply ann (go fun) (go arg)
    go (Constant ann constant)  = Constant ann constant
    go (Builtin ann bi)         = Builtin ann bi
    go (TyInst ann fun arg)     = TyInst ann (go fun) arg
    go (Unwrap ann term)        = Unwrap ann (go term)
    go (IWrap ann pat arg term) = IWrap ann pat arg (go term)
    go (Error ann ty)           = Error ann ty

    goUnder var term = if var == varFor then term else go term


-- FIXME: update this for the current strategy
-- | The computing part of the CK machine. Rules are as follows:
--
-- > s ▷ {M A}      ↦ s , {_ A}        ▷ M
-- > s ▷ [M N]      ↦ s , [_ N]        ▷ M
-- > s ▷ wrap α A M ↦ s , (wrap α S _) ▷ M
-- > s ▷ unwrap M   ↦ s , (unwrap _)   ▷ M
-- > s ▷ abs α K M  ↦ s ◁ abs α K M
-- > s ▷ lam x A M  ↦ s ◁ lam x A M
-- > s ▷ con cn     ↦ s ◁ con cn
-- > s ▷ error A    ↦ ◆
(|>)
    :: (GShow uni, GEq uni, DefaultUni <: uni)
    => Context uni -> Plain Term uni -> CkM uni (Plain Term uni)
stack |> TyInst _ fun ty      = FrameTyInstArg ty  : stack |> fun
stack |> Apply _ fun arg      = FrameApplyArg arg  : stack |> fun
stack |> IWrap _ pat arg term = FrameIWrap pat arg : stack |> term
stack |> Unwrap _ term        = FrameUnwrap        : stack |> term
stack |> tyAbs@TyAbs{}        = stack <| tyAbs
stack |> lamAbs@LamAbs{}      = stack <| lamAbs
stack |> bi@Builtin{}         = stack <| bi
stack |> constant@Constant{}  = stack <| constant
_     |> err@Error{}          =
    throwingWithCause _EvaluationError (UserEvaluationError ()) $ Just err
_     |> var@Var{}            =
    throwingWithCause _MachineError OpenTermEvaluatedMachineError $ Just var

-- | The returning part of the CK machine. Rules are as follows:
--
-- > s , {_ A}           ◁ abs α K M  ↦ s         ▷ M
-- > s , [_ N]           ◁ V          ↦ s , [V _] ▷ N
-- > s , [(lam x A M) _] ◁ V          ↦ s         ▷ [V/x]M
-- > s , {_ A}           ◁ F          ↦ s ◁ {F A}  -- Partially saturated constant.
-- > s , [F _]           ◁ V          ↦ s ◁ [F V]  -- Partially saturated constant.
-- > s , [F _]           ◁ V          ↦ s ◁ W      -- Fully saturated constant, [F V] ~> W.
-- > s , (wrap α S _)    ◁ V          ↦ s ◁ wrap α S V
-- > s , (unwrap _)      ◁ wrap α A V ↦ s ◁ V
(<|)
    :: (GShow uni, GEq uni, DefaultUni <: uni)
    => Context uni -> Plain Value uni -> CkM uni (Plain Term uni)
[]                         <| term    = pure term
FrameTyInstArg ty  : stack <| fun     = instantiateEvaluate stack ty fun
FrameApplyArg arg  : stack <| fun     = FrameApplyFun fun : stack |> arg
FrameApplyFun fun  : stack <| arg     = applyEvaluate stack fun arg
FrameIWrap pat arg : stack <| value   = stack <| IWrap () pat arg value
FrameUnwrap        : stack <| wrapped = case wrapped of
    IWrap _ _ _ term -> stack <| term
    term             -> throwingWithCause _MachineError NonWrapUnwrappedMachineError $ Just term

-- | Instantiate a term with a type and proceed.
-- In case of 'TyAbs' just ignore the type. Otherwise check if the term is an
-- iterated application of a 'BuiltinName' to a list of 'Value's and, if succesful,
-- apply the term to the type via 'TyInst'.
instantiateEvaluate
    :: (GShow uni, GEq uni, DefaultUni <: uni)
    => Context uni
    -> Type TyName uni ()
    -> Plain Term uni
    -> CkM uni (Plain Term uni)
instantiateEvaluate stack _  (TyAbs _ _ _ body) = stack |> body
instantiateEvaluate stack _ fun
    | isJust $ termAsPrimIterApp fun = stack <| fun -- Discard type
    | otherwise                      =
          throwingWithCause _MachineError NonPolymorphicInstantiationMachineError $ Just fun

-- | Apply a function to an argument and proceed.
-- If the function is not a 'LamAbs', then 'Apply' it to the argument and view this
-- as an iterated application of a 'BuiltinName' to a list of 'Value's.
-- If succesful, proceed with either this same term or with the result of the computation
-- depending on whether 'BuiltinName' is saturated or not.
applyEvaluate
    :: (GShow uni, GEq uni, DefaultUni <: uni)
    => Context uni
    -> Plain Value uni
    -> Plain Value uni
    -> CkM uni (Plain Term uni)
applyEvaluate stack (LamAbs _ name _ body) arg = stack |> substituteDb name arg body
applyEvaluate stack fun                    arg =
    let term = Apply () fun arg in
        case termAsPrimIterApp term of
            Nothing ->
<<<<<<< HEAD
                throwingWithCause _MachineError NonFunctionalApplicationMachineError $ Just term
            Just (IterApp DynamicStagedBuiltinName{} _) ->
                throwingWithCause _MachineError
                    (OtherMachineError NoDynamicBuiltinNamesMachineError)
                    (Just term)
            Just (IterApp (StaticStagedBuiltinName name) spine) ->
                if length spine == builtinNameAritiesIgnoringTypes ! name  -- Quick fix for unsaturated builtins.
                then do
                  res <- applyBuiltinName name spine
                  case res of
                    EvaluationSuccess t -> stack |> t
                    EvaluationFailure   ->
=======
                throwingWithCause _MachineError NonPrimitiveApplicationMachineError $ Just term
            Just (IterApp (DynBuiltinName{}) _) ->
                throwingWithCause _MachineError
                    (OtherMachineError NoDynamicBuiltinNamesMachineError)
                    (Just term)
            Just (IterApp (StaticBuiltinName name) spine) -> do
                constAppResult <- applyStaticBuiltinName name spine
                case constAppResult of
                    ConstAppFailure     ->
>>>>>>> e6199843
                        throwingWithCause _EvaluationError (UserEvaluationError ()) $ Just term
                else stack <| term

-- | Evaluate a term using the CK machine. May throw a 'CkEvaluationException'.
-- This differs from the spec version: we do not have the following rule:
--
-- > s , {_ A} ◁ F ↦ s ◁ W  -- Fully saturated constant, {F A} ~> W.
--
-- The reason for that is that the operational semantics of constant applications is
-- unaffected by types as it supports full type erasure, hence @{F A}@ can never compute
-- if @F@ does not compute, so we simply do not introduce a rule that can't possibly fire.
evaluateCk
    :: (GShow uni, GEq uni, DefaultUni <: uni)
    => Plain Term uni -> Either (CkEvaluationException uni) (Plain Term uni)
evaluateCk term = [] |> term

-- | Evaluate a term using the CK machine. May throw a 'CkEvaluationException'.
unsafeEvaluateCk
    :: ( GShow uni, GEq uni, DefaultUni <: uni, Closed uni
       , Typeable uni, uni `Everywhere` PrettyConst
       )
    => Plain Term uni -> EvaluationResult (Plain Term uni)
unsafeEvaluateCk = either throw id . extractEvaluationResult . evaluateCk<|MERGE_RESOLUTION|>--- conflicted
+++ resolved
@@ -162,30 +162,18 @@
     let term = Apply () fun arg in
         case termAsPrimIterApp term of
             Nothing ->
-<<<<<<< HEAD
                 throwingWithCause _MachineError NonFunctionalApplicationMachineError $ Just term
-            Just (IterApp DynamicStagedBuiltinName{} _) ->
+            Just (IterApp DynBuiltinName{} _) ->
                 throwingWithCause _MachineError
                     (OtherMachineError NoDynamicBuiltinNamesMachineError)
                     (Just term)
-            Just (IterApp (StaticStagedBuiltinName name) spine) ->
+            Just (IterApp (StaticBuiltinName name) spine) ->
                 if length spine == builtinNameAritiesIgnoringTypes ! name  -- Quick fix for unsaturated builtins.
                 then do
-                  res <- applyBuiltinName name spine
+                  res <- applyStaticBuiltinName name spine
                   case res of
                     EvaluationSuccess t -> stack |> t
                     EvaluationFailure   ->
-=======
-                throwingWithCause _MachineError NonPrimitiveApplicationMachineError $ Just term
-            Just (IterApp (DynBuiltinName{}) _) ->
-                throwingWithCause _MachineError
-                    (OtherMachineError NoDynamicBuiltinNamesMachineError)
-                    (Just term)
-            Just (IterApp (StaticBuiltinName name) spine) -> do
-                constAppResult <- applyStaticBuiltinName name spine
-                case constAppResult of
-                    ConstAppFailure     ->
->>>>>>> e6199843
                         throwingWithCause _EvaluationError (UserEvaluationError ()) $ Just term
                 else stack <| term
 
