--- conflicted
+++ resolved
@@ -29,13 +29,5 @@
     instance DefaultPrettyPlcStrategy (Program tyname name uni ann) =>
         PrettyBy PrettyConfigPlc (Program tyname name uni ann)
 
-<<<<<<< HEAD
--- TODO: use @DerivingVia@.
-instance PrettyBy PrettyConfigPlc StaticBuiltinName where
-    prettyBy _ = pretty
-instance PrettyBy PrettyConfigPlc BuiltinName where
-    prettyBy _ = pretty
-=======
-instance PrettyBy PrettyConfigPlc BuiltinName
-instance PrettyBy PrettyConfigPlc (Builtin ann)
->>>>>>> e74e7dc6
+instance PrettyBy PrettyConfigPlc StaticBuiltinName
+instance PrettyBy PrettyConfigPlc BuiltinName