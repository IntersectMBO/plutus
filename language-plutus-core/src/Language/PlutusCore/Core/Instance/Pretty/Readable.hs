--- conflicted
+++ resolved
@@ -44,32 +44,6 @@
 
 instance (PrettyReadableBy configName tyname, GShow uni) =>
         PrettyBy (PrettyConfigReadable configName) (Type tyname uni a) where
-<<<<<<< HEAD
-    prettyBy config = \case
-        TyApp _ fun arg         -> applicationDoc config fun arg
-        TyVar _ name            -> unit $ prettyName name
-        TyFun _ tyIn tyOut      -> arrowDoc config tyIn tyOut
-        TyIFix _ pat arg        -> rayR juxtApp $ \juxt -> "ifix" <+> juxt pat <+> juxt arg
-        TyForall _ name kind ty -> bind $ \bindBody ->
-            "all" <+> prettyTypeBinding config name kind <> "." <+> bindBody ty
-        TyBuiltin _ builtin     -> unit $ pretty builtin
-        TyLam _ name kind ty    -> bind $ \bindBody ->
-            "\\" <> prettyTypeBinding config name kind <+> "->" <+> bindBody ty
-      where
-        prettyName = prettyBy config
-        unit = unitaryDoc config
-        rayR = rayDoc config Forward
-        bind = binderDoc  config
-
--- | Pretty-print an application of a builtin to its type and term -- arguments
-builtinApplicationDoc
-    :: (PrettyReadableBy configName ty, PrettyReadableBy configName term)
-    => PrettyConfigReadable configName -> Doc ann -> [ty] -> [term] -> Doc ann
-builtinApplicationDoc config builtinName tyargs args =
-    case tyargs of
-      [] -> builtinName </> fillSep (map (prettyBy config) args)
-      _  -> group (builtinName </> braces (fillSep $ map (prettyBy config) tyargs) </> (fillSep $ map (prettyBy config) args))
-=======
     prettyBy = inContextM $ \case
         TyApp _ fun arg           -> fun `juxtPrettyM` arg
         TyVar _ name              -> prettyM name
@@ -102,7 +76,6 @@
 function `f` applied to a type `A`, so having that to also mean "term-level function @f@ applied to
 a type A" would be ambiguous.
 -}
->>>>>>> 24254aec
 
 instance
         ( PrettyReadableBy configName tyname
