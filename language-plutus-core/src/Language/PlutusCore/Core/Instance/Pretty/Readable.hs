--- conflicted
+++ resolved
@@ -19,13 +19,8 @@
 import           Language.PlutusCore.Pretty.Readable
 import           Language.PlutusCore.Universe
 
-<<<<<<< HEAD
-import           Data.Text.Prettyprint.Doc                       (braces, fillSep, group)
-import           Data.Text.Prettyprint.Doc.Internal              (enclose)
-=======
 import           Control.Monad.Reader
 import           Data.Text.Prettyprint.Doc
->>>>>>> e74e7dc6
 
 -- | Pretty-print a binding at the type level.
 typeBinderDocM
@@ -64,73 +59,56 @@
             typeBinderDocM $ \prettyBinding prettyBody ->
                 "\\" <> prettyBinding name kind <+> "->" <+> prettyBody body
 
--- | Pretty-print an application of a builtin to its type and term -- arguments
-{- FIXME: this is just a crude approximation to what it should really be
-   doing.  Also, it should probably go in Language.PlutusCore.Pretty.Readable,
-   but I'm not entirely sure  what's going on there. -}
-builtinApplicationDoc
-    :: (PrettyReadableBy configName ty, PrettyReadableBy configName term)
-    => PrettyConfigReadable configName -> Doc ann -> [ty] -> [term] -> Doc ann
-builtinApplicationDoc config builtinName tyargs args =
-    case tyargs of
-      [] -> builtinName </> fillSep (map (prettyBy config) args)
-      _  -> group (builtinName </> braces (fillSep $ map (prettyBy config) tyargs) </> (fillSep $ map (prettyBy config) args))
+{- Note [Readable pretty-printing of built-in functions]
+An application of a built-in function gets pretty-printed in the "readable" way like that:
+
+    f {A} {B} {C} x y z
+
+This is in contrast to the classic way:
+
+    (builtin {f A B C} x y z)
+
+We could consider using
+
+    {f A B C} x y z
+
+for readable pretty-printing as well, but the readable pretty-printer spits @{f A}@ for a type-level
+function `f` applied to a type `A`, so having that to also mean "term-level function @f@ applied to
+a type A" would be ambiguous.
+-}
 
 instance
         ( PrettyReadableBy configName tyname
         , PrettyReadableBy configName name
         , GShow uni, Closed uni, uni `Everywhere` PrettyConst
         ) => PrettyBy (PrettyConfigReadable configName) (Term tyname name uni a) where
-<<<<<<< HEAD
-    prettyBy config = \case
-        Constant _ con             -> unitaryDoc config $ pretty con
-        ApplyBuiltin _ bn tys args -> builtinApplicationDoc config (pretty bn) tys args
-        Apply _ fun arg            -> applicationDoc config fun arg
-        Var _ name                 -> unit $ prettyName name
-        TyAbs _ name kind body     -> bind $ \bindBody ->
-            "/\\" <> prettyTypeBinding config name kind <+> "->" <+> bindBody body
-        TyInst _ fun ty            -> rayL juxtApp $ \juxt -> juxt fun <+> inBraces ty
-        LamAbs _ name ty body      -> bind $ \bindBody ->
-            "\\" <> parens (prettyName name <+> ":" <+> inBot ty) <+> "->" <+> bindBody body
-        Unwrap _ term              -> rayR juxtApp $ \juxt -> "unwrap" <+> juxt term
-        IWrap _ pat arg term       -> rayR juxtApp $ \juxt ->
-            "iwrap" <+> juxt pat <+> juxt arg <+> juxt term
-        Error _ ty                 -> comp juxtApp $ \_ _ -> "error" <+> inBraces ty
-      where
-        prettyName = prettyBy config
-        unit = unitaryDoc  config
-        bind = binderDoc   config
-        rayL = rayDoc      config Backward
-        rayR = rayDoc      config Forward
-        comp = compoundDoc config
-        inBot    = prettyInBotBy config
-        inBraces = enclose "{" "}" . inBot
-=======
     prettyBy = inContextM $ \case
-        Constant _ con         -> unitDocM $ pretty con
-        Builtin _ bi           -> unitDocM $ pretty bi
-        Apply _ fun arg        -> fun `juxtPrettyM` arg
-        Var _ name             -> prettyM name
+        Constant _ con -> unitDocM $ pretty con
+        Apply _ fun arg -> fun `juxtPrettyM` arg
+        ApplyBuiltin _ bn tys args ->
+            withPrettyAt ToTheRight botFixity $ \prettyBot ->
+                sequenceDocM ToTheRight juxtFixity $ \prettyEl ->
+                    pretty bn <+> hsep (map (braces . prettyBot) tys) <+> hsep (map prettyEl args)
+        Var _ name -> prettyM name
         TyAbs _ name kind body ->
             typeBinderDocM $ \prettyBinding prettyBody ->
                 "/\\" <> prettyBinding name kind <+> "->" <+> prettyBody body
-        TyInst _ fun ty        ->
+        TyInst _ fun ty ->
             compoundDocM juxtFixity $ \prettyIn ->
                 prettyIn ToTheLeft juxtFixity fun <+> braces (prettyIn ToTheRight botFixity ty)
-        LamAbs _ name ty body  ->
+        LamAbs _ name ty body ->
             compoundDocM binderFixity $ \prettyIn ->
                 let prettyBot x = prettyIn ToTheRight botFixity x
                 in "\\" <> parens (prettyBot name <+> ":" <+> prettyBot ty) <+> "->" <+> prettyBot body
-        Unwrap _ term          ->
+        Unwrap _ term ->
             sequenceDocM ToTheRight juxtFixity $ \prettyEl ->
                 "unwrap" <+> prettyEl term
-        IWrap _ pat arg term   ->
+        IWrap _ pat arg term ->
             sequenceDocM ToTheRight juxtFixity $ \prettyEl ->
                 "iwrap" <+> prettyEl pat <+> prettyEl arg <+> prettyEl term
-        Error _ ty             ->
+        Error _ ty ->
             compoundDocM juxtFixity $ \prettyIn ->
                 "error" <+> braces (prettyIn ToTheRight botFixity ty)
->>>>>>> e74e7dc6
 
 instance PrettyReadableBy configName (Term tyname name uni a) =>
         PrettyBy (PrettyConfigReadable configName) (Program tyname name uni a) where
