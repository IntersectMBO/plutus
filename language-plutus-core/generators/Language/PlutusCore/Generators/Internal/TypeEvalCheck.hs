-- | This module defines types and functions related to "type-eval checking".

{-# LANGUAGE FlexibleInstances      #-}
{-# LANGUAGE FunctionalDependencies #-}
{-# LANGUAGE OverloadedStrings      #-}
{-# LANGUAGE TemplateHaskell        #-}
{-# LANGUAGE TypeApplications       #-}
{-# LANGUAGE TypeFamilies           #-}
{-# LANGUAGE UndecidableInstances   #-}

module Language.PlutusCore.Generators.Internal.TypeEvalCheck
    ( TypeEvalCheckError (..)
    , TypeEvalCheckResult (..)
    , TypeEvalCheckM
    , typeEvalCheckBy
    , unsafeTypeEvalCheck
    ) where

import           PlutusPrelude

import           PlcTestUtils

import           Language.PlutusCore.Generators.Internal.TypedBuiltinGen
import           Language.PlutusCore.Generators.Internal.Utils

import qualified Language.PlutusCore.Check.Value                         as VR
import           Language.PlutusCore.Constant
import           Language.PlutusCore.Error
<<<<<<< HEAD
import           Language.PlutusCore.Evaluation.CkMachine
import           Language.PlutusCore.Evaluation.MachineException
=======
import           Language.PlutusCore.Evaluation.Machine.Ck
import           Language.PlutusCore.Evaluation.Machine.Exception
import           Language.PlutusCore.Generators.Internal.TypedBuiltinGen
import           Language.PlutusCore.Generators.Internal.Utils
>>>>>>> e8827fc0
import           Language.PlutusCore.Name
import           Language.PlutusCore.Pretty
import           Language.PlutusCore.Quote
import           Language.PlutusCore.Type
import           Language.PlutusCore.TypeCheck

import           Control.Lens.TH
import           Control.Monad.Except
import           Data.String

{- Note [Type-eval checking]
We generate terms along with values they are supposed to evaluate to. Before evaluating a term,
we type check it. Then we evaluate the term and check whether the expected result matches with
the actual one. Thus "type-eval checking".
-}

-- | The type of errors that can occur during type-eval checking.
data TypeEvalCheckError
    = TypeEvalCheckErrorIllFormed (Error ())
    | TypeEvalCheckErrorException String
    | TypeEvalCheckErrorIllEvaled EvaluationResultDef EvaluationResultDef
      -- ^ The former is an expected result of evaluation, the latter -- is an actual one.
makeClassyPrisms ''TypeEvalCheckError

instance ann ~ () => AsError TypeEvalCheckError ann where
    _Error = _TypeEvalCheckErrorIllFormed . _Error

instance (tyname ~ TyName, ann ~ ()) => AsValueRestrictionError TypeEvalCheckError tyname ann where
    _ValueRestrictionError = _TypeEvalCheckErrorIllFormed . _ValueRestrictionError

instance ann ~ () => AsTypeError TypeEvalCheckError ann where
    _TypeError = _TypeEvalCheckErrorIllFormed . _TypeError

-- | Type-eval checking of a term results in a value of this type.
data TypeEvalCheckResult = TypeEvalCheckResult
    { _termCheckResultType  :: Normalized (Type TyName ())
      -- ^ The type of the term.
    , _termCheckResultValue :: EvaluationResultDef
      -- ^ The result of evaluation of the term.
    }

instance (PrettyBy config (Error ()), PrettyBy config (Value TyName Name ())) =>
        PrettyBy config TypeEvalCheckError where
    prettyBy config (TypeEvalCheckErrorIllFormed err)             =
        "The term is ill-formed:" <+> prettyBy config err
    prettyBy _      (TypeEvalCheckErrorException err)             =
        "An exception occurred:" <+> fromString err
    prettyBy config (TypeEvalCheckErrorIllEvaled expected actual) =
        "The expected value:" <+> prettyBy config expected <> hardline <>
        "doesn't match with the actual value:" <+> prettyBy config actual

-- | The monad type-eval checking runs in.
type TypeEvalCheckM = Either TypeEvalCheckError

-- See Note [Type-eval checking].
-- | Type check and evaluate a term and check that the expected result is equal to the actual one.
typeEvalCheckBy
    :: (Pretty err, KnownType a)
    => (Term TyName Name () -> Either (MachineException err) EvaluationResultDef)
       -- ^ An evaluator.
    -> TermOf a
    -> TypeEvalCheckM (TermOf TypeEvalCheckResult)
typeEvalCheckBy eval (TermOf term x) = TermOf term <$> do
    _ <- VR.checkTerm term
    termTy <- runQuoteT $ inferType defOffChainConfig term
    let valExpected = case makeKnown x of
            Error _ _ -> EvaluationFailure
            t         -> EvaluationSuccess t
    fmap (TypeEvalCheckResult termTy) $ case eval term of
        Right valActual
            | valExpected == valActual -> return valActual
            | otherwise                ->
                throwError $ TypeEvalCheckErrorIllEvaled valExpected valActual
        Left exc -> throwError $ TypeEvalCheckErrorException $ show exc

-- | Type check and evaluate a term and check that the expected result is equal to the actual one.
-- Throw an error in case something goes wrong.
unsafeTypeEvalCheck
    :: forall a. KnownType a => TermOf a -> TermOf EvaluationResultDef
unsafeTypeEvalCheck termOfTbv = do
    let errOrRes = typeEvalCheckBy (pureTry @CkMachineException . evaluateCk) termOfTbv
    case errOrRes of
        Left err         -> error $ concat
            [ prettyPlcErrorString err
            , "\nin\n"
            , docString . prettyPlcClassicDebug $ _termOfTerm termOfTbv
            ]
        Right termOfTecr -> _termCheckResultValue <$> termOfTecr<|MERGE_RESOLUTION|>--- conflicted
+++ resolved
@@ -26,15 +26,8 @@
 import qualified Language.PlutusCore.Check.Value                         as VR
 import           Language.PlutusCore.Constant
 import           Language.PlutusCore.Error
-<<<<<<< HEAD
-import           Language.PlutusCore.Evaluation.CkMachine
-import           Language.PlutusCore.Evaluation.MachineException
-=======
 import           Language.PlutusCore.Evaluation.Machine.Ck
 import           Language.PlutusCore.Evaluation.Machine.Exception
-import           Language.PlutusCore.Generators.Internal.TypedBuiltinGen
-import           Language.PlutusCore.Generators.Internal.Utils
->>>>>>> e8827fc0
 import           Language.PlutusCore.Name
 import           Language.PlutusCore.Pretty
 import           Language.PlutusCore.Quote
