-- | This module defines types and functions related to "type-eval checking".

{-# LANGUAGE FlexibleInstances      #-}
{-# LANGUAGE FunctionalDependencies #-}
{-# LANGUAGE OverloadedStrings      #-}
{-# LANGUAGE TemplateHaskell        #-}
{-# LANGUAGE TypeApplications       #-}
{-# LANGUAGE TypeFamilies           #-}
{-# LANGUAGE UndecidableInstances   #-}

module Language.PlutusCore.Generators.Internal.TypeEvalCheck
    ( TypeEvalCheckError (..)
    , TypeEvalCheckResult (..)
    , TypeEvalCheckM
    , typeEvalCheckBy
    , unsafeTypeEvalCheck
    ) where

<<<<<<< HEAD
import           PlutusPrelude

import           Language.PlutusCore.Generators.Internal.TypedBuiltinGen
import           Language.PlutusCore.Generators.Internal.Utils
=======
import           PlcTestUtils
>>>>>>> 7536fe3b

import qualified Language.PlutusCore.Check.Value                         as VR
import           Language.PlutusCore.Constant
import           Language.PlutusCore.Error
import           Language.PlutusCore.Evaluation.CkMachine
<<<<<<< HEAD
=======
import           Language.PlutusCore.Evaluation.MachineException
import           Language.PlutusCore.Generators.Internal.TypedBuiltinGen
import           Language.PlutusCore.Generators.Internal.Utils
>>>>>>> 7536fe3b
import           Language.PlutusCore.Name
import           Language.PlutusCore.Pretty
import           Language.PlutusCore.Quote
import           Language.PlutusCore.Type
import           Language.PlutusCore.TypeCheck

import           Control.Lens.TH
import           Control.Monad.Except
import           Data.String

{- Note [Type-eval checking]
We generate terms along with values they are supposed to evaluate to. Before evaluating a term,
we type check it. Then we evaluate the term and check whether the expected result matches with
the actual one. Thus "type-eval checking".
-}

-- | The type of errors that can occur during type-eval checking.
data TypeEvalCheckError
    = TypeEvalCheckErrorIllFormed (Error ())
    | TypeEvalCheckErrorException String
    | TypeEvalCheckErrorIllEvaled EvaluationResultDef EvaluationResultDef
      -- ^ The former is an expected result of evaluation, the latter -- is an actual one.
makeClassyPrisms ''TypeEvalCheckError

instance ann ~ () => AsError TypeEvalCheckError ann where
    _Error = _TypeEvalCheckErrorIllFormed . _Error

instance (tyname ~ TyName, ann ~ ()) => AsValueRestrictionError TypeEvalCheckError tyname ann where
    _ValueRestrictionError = _TypeEvalCheckErrorIllFormed . _ValueRestrictionError

instance ann ~ () => AsTypeError TypeEvalCheckError ann where
    _TypeError = _TypeEvalCheckErrorIllFormed . _TypeError

-- | Type-eval checking of a term results in a value of this type.
data TypeEvalCheckResult = TypeEvalCheckResult
    { _termCheckResultType  :: Normalized (Type TyName ())
      -- ^ The type of the term.
    , _termCheckResultValue :: EvaluationResultDef
      -- ^ The result of evaluation of the term.
    }

instance (PrettyBy config (Error ()), PrettyBy config (Value TyName Name ())) =>
        PrettyBy config TypeEvalCheckError where
    prettyBy config (TypeEvalCheckErrorIllFormed err)             =
        "The term is ill-formed:" <+> prettyBy config err
    prettyBy _      (TypeEvalCheckErrorException err)             =
        "An exception occurred:" <+> fromString err
    prettyBy config (TypeEvalCheckErrorIllEvaled expected actual) =
        "The expected value:" <+> prettyBy config expected <> hardline <>
        "doesn't match with the actual value:" <+> prettyBy config actual

-- | The monad type-eval checking runs in.
type TypeEvalCheckM = Either TypeEvalCheckError

-- See Note [Type-eval checking].
-- | Type check and evaluate a term and check that the expected result is equal to the actual one.
typeEvalCheckBy
    :: (Pretty err, KnownType a)
    => (Term TyName Name () -> Either (MachineException err) EvaluationResultDef)
       -- ^ An evaluator.
    -> TermOf a
    -> TypeEvalCheckM (TermOf TypeEvalCheckResult)
typeEvalCheckBy eval (TermOf term x) = TermOf term <$> do
    _ <- VR.checkTerm term
    termTy <- runQuoteT $ inferType defOffChainConfig term
    let valExpected = case makeKnown x of
            Error _ _ -> EvaluationFailure
            t         -> EvaluationSuccess t
    fmap (TypeEvalCheckResult termTy) $ case eval term of
        Right valActual
            | valExpected == valActual -> return valActual
            | otherwise                ->
                throwError $ TypeEvalCheckErrorIllEvaled valExpected valActual
        Left exc -> throwError $ TypeEvalCheckErrorException $ show exc

-- | Type check and evaluate a term and check that the expected result is equal to the actual one.
-- Throw an error in case something goes wrong.
unsafeTypeEvalCheck
    :: forall a. KnownType a => TermOf a -> TermOf EvaluationResultDef
unsafeTypeEvalCheck termOfTbv = do
    let errOrRes = typeEvalCheckBy (pureTry @CkMachineException . evaluateCk) termOfTbv
    case errOrRes of
        Left err         -> error $ concat
            [ prettyPlcErrorString err
            , "\nin\n"
            , docString . prettyPlcClassicDebug $ _termOfTerm termOfTbv
            ]
        Right termOfTecr -> _termCheckResultValue <$> termOfTecr<|MERGE_RESOLUTION|>--- conflicted
+++ resolved
@@ -16,25 +16,18 @@
     , unsafeTypeEvalCheck
     ) where
 
-<<<<<<< HEAD
 import           PlutusPrelude
+
+import           PlcTestUtils
 
 import           Language.PlutusCore.Generators.Internal.TypedBuiltinGen
 import           Language.PlutusCore.Generators.Internal.Utils
-=======
-import           PlcTestUtils
->>>>>>> 7536fe3b
 
 import qualified Language.PlutusCore.Check.Value                         as VR
 import           Language.PlutusCore.Constant
 import           Language.PlutusCore.Error
 import           Language.PlutusCore.Evaluation.CkMachine
-<<<<<<< HEAD
-=======
 import           Language.PlutusCore.Evaluation.MachineException
-import           Language.PlutusCore.Generators.Internal.TypedBuiltinGen
-import           Language.PlutusCore.Generators.Internal.Utils
->>>>>>> 7536fe3b
 import           Language.PlutusCore.Name
 import           Language.PlutusCore.Pretty
 import           Language.PlutusCore.Quote
