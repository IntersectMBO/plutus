--- conflicted
+++ resolved
@@ -37,16 +37,10 @@
 import qualified Language.Marlowe.Semantics   as Marlowe
 import           Language.Marlowe.Util        (extractContractRoles)
 import           Ledger                       (CurrencySymbol, Datum (..), PubKeyHash, ScriptContext (..), Slot (..),
-<<<<<<< HEAD
-                                               TokenName, TxOut (..), TxOutTx (..), ValidatorHash, eitherTx,
-                                               mkValidatorScript, pubKeyHash, txOutDatum, txOutValue, txOutputs,
-                                               validatorHash, valueSpent)
-=======
-                                               TokenName, TxOut (..), TxOutTx (..), ValidatorHash, inScripts,
+                                               TokenName, TxOut (..), TxOutTx (..), ValidatorHash, eitherTx, inScripts,
                                                mkValidatorScript, pubKeyHash, txOutDatum, txOutValue, txOutputs,
                                                validatorHash, valueSpent)
 import qualified Ledger
->>>>>>> 4be1f414
 import           Ledger.Ada                   (adaSymbol, adaValueOf)
 import           Ledger.Address               (pubKeyHashAddress, scriptHashAddress)
 import           Ledger.AddressMap            (outputsMapFromTxForAddress)
