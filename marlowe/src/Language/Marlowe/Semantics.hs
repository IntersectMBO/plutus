--- conflicted
+++ resolved
@@ -257,27 +257,19 @@
                             , originalContract :: Contract
                             , stateHistory     :: Map LogicalTime State
                              }
-  deriving stock (Show,Read)
+  deriving stock (Show,Generic)
 
 
 {-| Marlowe contract internal state. Stored in a /Datum/ of a transaction output.
 -}
-<<<<<<< HEAD
 data State = State { accounts         :: Accounts
                    , choices          :: Map ChoiceId ChosenNum
                    , boundValues      :: Map ValueId Integer
                    , minSlot          :: Slot
                    , loopState        :: Maybe LoopState
                     }
-  deriving stock (Show,Read)
-=======
-data State = State { accounts    :: Accounts
-                   , choices     :: Map ChoiceId ChosenNum
-                   , boundValues :: Map ValueId Integer
-                   , minSlot     :: Slot }
   deriving stock (Show,Generic)
   deriving anyclass (FromJSON, ToJSON)
->>>>>>> 2cfff437
 
 
 {-| Execution environment. Contains a slot interval of a transaction.
@@ -910,7 +902,6 @@
     in preconditionsOk && outputOk
 
 
-<<<<<<< HEAD
 -- | Same as computeTransaction, but allows for infinite loops, not part of semantics
 computeTransactionWithLoopSupport :: TransactionInput -> State -> Contract -> TransactionOutput
 computeTransactionWithLoopSupport tx state@State{..} contract = 
@@ -981,8 +972,6 @@
     in preconditionsOk && outputOk && customValidationOk
 
 
-=======
->>>>>>> 2cfff437
 
 -- Typeclass instances
 
