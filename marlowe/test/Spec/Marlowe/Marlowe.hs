{-# LANGUAGE DataKinds           #-}
{-# LANGUAGE LambdaCase          #-}
{-# LANGUAGE NamedFieldPuns      #-}
{-# LANGUAGE OverloadedStrings   #-}
{-# LANGUAGE ScopedTypeVariables #-}
{-# LANGUAGE TypeApplications    #-}

{-# OPTIONS_GHC -w #-}
module Spec.Marlowe.Marlowe
    ( prop_noFalsePositives, tests, prop_showWorksForContracts, prop_jsonLoops
    )
where

import qualified Codec.CBOR.Write                      as Write
import qualified Codec.Serialise                       as Serialise
import           Control.Exception                     (SomeException, catch)
import           Control.Lens                          ((&), (.~))
import           Control.Monad                         (void)
import           Control.Monad.Freer                   (run)
import           Control.Monad.Freer.Error             (runError)
import           Data.Aeson                            (decode, encode)
import           Data.Aeson.Text                       (encodeToLazyText)
import qualified Data.ByteString                       as BS
import           Data.Default                          (Default (..))
import           Data.Either                           (fromRight, isRight)
import qualified Data.Map.Strict                       as Map
import           Data.Maybe                            (isJust, isNothing)
import           Data.Monoid                           (First (..))
import           Data.Ratio                            ((%))
import           Data.Set                              (Set)
import qualified Data.Set                              as Set
import           Data.String
import qualified Data.Text                             as T
import qualified Data.Text.IO                          as T
import           Data.Text.Lazy                        (toStrict)
import           Language.Haskell.Interpreter          (Extension (OverloadedStrings), MonadInterpreter,
                                                        OptionVal ((:=)), as, interpret, languageExtensions,
                                                        runInterpreter, set, setImports)
import           Language.Marlowe.Analysis.FSSemantics
import           Language.Marlowe.Client
import           Language.Marlowe.Scripts              (MarloweInput, mkMarloweStateMachineTransition, rolePayoutScript,
                                                        typedValidator)
import           Language.Marlowe.Semantics
import           Language.Marlowe.Util
import           Ledger                                (Slot (..), pubKeyHash, validatorHash)
import           Ledger.Ada                            (lovelaceValueOf)
import           Ledger.Constraints.TxConstraints      (TxConstraints)
import qualified Ledger.Typed.Scripts                  as Scripts
import qualified Ledger.Value                          as Val
import qualified Plutus.Contract.StateMachine          as SM
import           Plutus.Contract.Test                  hiding ((.&&.))
import qualified Plutus.Contract.Test                  as T
import           Plutus.Contract.Types                 (_observableState)
import qualified Plutus.Trace.Emulator                 as Trace
import           Plutus.Trace.Emulator.Types           (instContractState)
import qualified PlutusTx.AssocMap                     as AssocMap
import           PlutusTx.Lattice
import qualified PlutusTx.Prelude                      as P
import           Spec.Marlowe.Common
import qualified Streaming.Prelude                     as S
import           System.IO.Unsafe                      (unsafePerformIO)
import           Test.Tasty
import           Test.Tasty.HUnit
import           Test.Tasty.QuickCheck
import qualified Wallet.Emulator.Folds                 as Folds
import           Wallet.Emulator.Stream                (foldEmulatorStreamM, takeUntilSlot)

{- HLINT ignore "Reduce duplication" -}
{- HLINT ignore "Redundant if" -}

tests :: TestTree
tests = testGroup "Marlowe"
    [ testCase "Contracts with different creators have different hashes" uniqueContractHash
    , testCase "Token Show instance respects HEX and Unicode" tokenShowTest
    , testCase "Pangram Contract serializes into valid JSON" pangramContractSerialization
    , testCase "State serializes into valid JSON" stateSerialization
    , testCase "Validator size is reasonable" validatorSize
    , testCase "Mul analysis" mulAnalysisTest
<<<<<<< HEAD
=======
    , testCase "Div analysis" divAnalysisTest
    , testCase "Div tests" divTest
>>>>>>> f706a646
    , testCase "Transfers between accounts work" transferBetweenAccountsTest
    , testCase "extractContractRoles" extractContractRolesTest
    , testProperty "Value equality is reflexive, symmetric, and transitive" checkEqValue
    , testProperty "Value double negation" doubleNegation
    , testProperty "Values form abelian group" valuesFormAbelianGroup
    , testProperty "Values can be serialized to JSON" valueSerialization
    , testProperty "Scale Value multiplies by a constant rational" scaleMulTest
    , testProperty "Multiply by zero" mulTest
    , testProperty "Divide zero and by zero" divZeroTest
    , testProperty "DivValue rounding" divisionRoundingTest
    , zeroCouponBondTest
    , errorHandlingTest
    , trustFundTest
    ]


alice, bob :: Wallet
alice = w1
bob = w2


zeroCouponBondTest :: TestTree
zeroCouponBondTest = checkPredicateOptions defaultCheckOptions "Zero Coupon Bond Contract"
    (assertNoFailedTransactions
    -- T..&&. emulatorLog (const False) ""
    T..&&. assertDone marlowePlutusContract (Trace.walletInstanceTag alice) (const True) "contract should close"
    T..&&. assertDone marlowePlutusContract (Trace.walletInstanceTag bob) (const True) "contract should close"
    T..&&. walletFundsChange alice (lovelaceValueOf 150)
    T..&&. walletFundsChange bob (lovelaceValueOf (-150))
    T..&&. assertAccumState marlowePlutusContract (Trace.walletInstanceTag alice) ((==) (OK "close")) "should be OK"
    T..&&. assertAccumState marlowePlutusContract (Trace.walletInstanceTag bob) ((==) (OK "close")) "should be OK"
    ) $ do
    -- Init a contract
    let alicePk = PK (pubKeyHash $ walletPubKey alice)
        bobPk = PK (pubKeyHash $ walletPubKey bob)

    let params = defaultMarloweParams

    let zeroCouponBond = When [ Case
            (Deposit alicePk alicePk ada (Constant 850))
            (Pay alicePk (Party bobPk) ada (Constant 850)
                (When
                    [ Case (Deposit alicePk bobPk ada (Constant 1000)) Close] (Slot 200) Close
                ))] (Slot 100) Close

    bobHdl <- Trace.activateContractWallet bob marlowePlutusContract
    aliceHdl <- Trace.activateContractWallet alice marlowePlutusContract

    Trace.callEndpoint @"create" aliceHdl (AssocMap.empty, zeroCouponBond)
    Trace.waitNSlots 2

    Trace.callEndpoint @"apply-inputs" aliceHdl (params, Nothing, [IDeposit alicePk alicePk ada 850])
    Trace.waitNSlots 2

    Trace.callEndpoint @"apply-inputs" bobHdl (params, Nothing, [IDeposit alicePk bobPk ada 1000])
    void $ Trace.waitNSlots 2

    Trace.callEndpoint @"close" aliceHdl ()
    Trace.callEndpoint @"close" bobHdl ()
    void $ Trace.waitNSlots 2


errorHandlingTest :: TestTree
errorHandlingTest = checkPredicateOptions defaultCheckOptions "Error handling"
    (assertAccumState marlowePlutusContract (Trace.walletInstanceTag alice)
<<<<<<< HEAD
    (\case SomeError "apply-inputs" (TransitionError _) -> True
           _                                            -> False
=======
    (\case (SomeError (TransitionError _)) -> True
           _                               -> False
>>>>>>> f706a646
    ) "should be fail with SomeError"
    ) $ do
    -- Init a contract
    let alicePk = PK (pubKeyHash $ walletPubKey alice)
        bobPk = PK (pubKeyHash $ walletPubKey bob)

    let params = defaultMarloweParams

    let zeroCouponBond = When [ Case
            (Deposit alicePk alicePk ada (Constant 850))
            (Pay alicePk (Party bobPk) ada (Constant 850)
                (When
                    [ Case (Deposit alicePk bobPk ada (Constant 1000)) Close] (Slot 200) Close
                ))] (Slot 100) Close

    bobHdl <- Trace.activateContractWallet bob marlowePlutusContract
    aliceHdl <- Trace.activateContractWallet alice marlowePlutusContract

    Trace.callEndpoint @"create" aliceHdl (AssocMap.empty, zeroCouponBond)
    Trace.waitNSlots 2

    Trace.callEndpoint @"apply-inputs" aliceHdl (params, Nothing, [IDeposit alicePk alicePk ada 1000])
    Trace.waitNSlots 2
    pure ()


trustFundTest :: TestTree
trustFundTest = checkPredicateOptions defaultCheckOptions "Trust Fund Contract"
    (assertNoFailedTransactions
    -- T..&&. emulatorLog (const False) ""
    T..&&. assertNotDone marlowePlutusContract (Trace.walletInstanceTag alice) "contract should not have any errors"
    T..&&. assertNotDone marlowePlutusContract (Trace.walletInstanceTag bob) "contract should not have any errors"
    T..&&. walletFundsChange alice (lovelaceValueOf (-256) <> Val.singleton (rolesCurrency params) "alice" 1)
    T..&&. walletFundsChange bob (lovelaceValueOf 256 <> Val.singleton (rolesCurrency params) "bob" 1)
    -- TODO Commented out because the new chain index does not allow to fetch
    -- all transactions that modified an address. Need to find an alternative
    -- way.
    --T..&&. assertAccumState marloweFollowContract "bob follow"
    --    (\state@ContractHistory{chParams, chHistory} ->
    --        case chParams of
    --            First (Just (mp, MarloweData{marloweContract})) -> mp == params && marloweContract == contract
    --            _                                               -> False) "follower contract state"
    --        --mp MarloweData{marloweContract} history
    --        -- chParams == (_ params) && chParams == (_ contract))
    ) $ do

    -- Init a contract
    let alicePkh = pubKeyHash $ walletPubKey alice
        bobPkh = pubKeyHash $ walletPubKey bob
    bobHdl <- Trace.activateContractWallet bob marlowePlutusContract
    aliceHdl <- Trace.activateContractWallet alice marlowePlutusContract
    bobCompanionHdl <- Trace.activateContract bob marloweCompanionContract "bob companion"
    bobFollowHdl <- Trace.activateContract bob marloweFollowContract "bob follow"

    Trace.callEndpoint @"create" aliceHdl
        (AssocMap.fromList [("alice", alicePkh), ("bob", bobPkh)],
        contract)
    Trace.waitNSlots 5
    CompanionState r <- _observableState . instContractState <$> Trace.getContractState bobCompanionHdl
    case Map.toList r of
        [] -> pure ()
        (pms, _) : _ -> do

            Trace.callEndpoint @"apply-inputs" aliceHdl (pms, Nothing,
                [ IChoice chId 256
                , IDeposit "alice" "alice" ada 256
                ])
            Trace.waitNSlots 17

            -- get contract's history and start following our contract
            Trace.callEndpoint @"follow" bobFollowHdl pms
            Trace.waitNSlots 2

            Trace.callEndpoint @"apply-inputs" bobHdl (pms, Nothing, [INotify])

            Trace.waitNSlots 2
            Trace.callEndpoint @"redeem" bobHdl (pms, "bob", bobPkh)
            void $ Trace.waitNSlots 2
    where
        alicePk = PK $ pubKeyHash $ walletPubKey alice
        bobPk = PK $ pubKeyHash $ walletPubKey bob
        chId = ChoiceId "1" alicePk

        contract = When [
            Case (Choice chId [Bound 10 1500])
                (When [Case
                    (Deposit "alice" "alice" ada (ChoiceValue chId))
                        (When [Case (Notify (SlotIntervalStart `ValueGE` Constant 15))
                            (Pay "alice" (Party "bob") ada
                                (ChoiceValue chId) Close)]
                        (Slot 40) Close)
                    ] (Slot 30) Close)
            ] (Slot 20) Close
        (params, _ :: TxConstraints MarloweInput MarloweData, _) =
            let con = setupMarloweParams @MarloweSchema @MarloweError
                        (AssocMap.fromList [("alice", pubKeyHash $ walletPubKey alice), ("bob", pubKeyHash $ walletPubKey bob)])
                        contract
                fld = Folds.instanceOutcome con (Trace.walletInstanceTag alice)
                getOutcome (Done a) = a
                getOutcome e        = error $ "not finished: " <> show e
            in either (error . show) (getOutcome . S.fst')
                    $ run
                    $ runError @Folds.EmulatorFoldErr
                    $ foldEmulatorStreamM fld
                    $ Trace.runEmulatorStream def
                    $ do
                        void $ Trace.activateContractWallet alice (void con)
                        Trace.waitNSlots 10


uniqueContractHash :: IO ()
uniqueContractHash = do
    let params cs = MarloweParams
            { rolesCurrency = cs
            , rolePayoutValidatorHash = validatorHash (rolePayoutScript cs) }

    let hash1 = Scripts.validatorHash $ typedValidator (params "11")
    let hash2 = Scripts.validatorHash $ typedValidator (params "22")
    let hash3 = Scripts.validatorHash $ typedValidator (params "22")
    assertBool "Hashes must be different" (hash1 /= hash2)
    assertBool "Hashes must be same" (hash2 == hash3)


validatorSize :: IO ()
validatorSize = do
    let validator = Scripts.validatorScript $ typedValidator defaultMarloweParams
    let vsize = BS.length $ Write.toStrictByteString (Serialise.encode validator)
    assertBool ("Validator is too large " <> show vsize) (vsize < 1100000)


extractContractRolesTest :: IO ()
extractContractRolesTest = do
    extractContractRoles Close @=? mempty
    extractContractRoles
        (Pay (Role "Alice") (Party (Role "Bob")) ada (Constant 1) Close)
            @=? Set.fromList ["Alice", "Bob"]
    extractContractRoles
        (When [Case (Deposit (Role "Bob") (Role "Alice") ada (Constant 10)) Close] 10 Close)
            @=? Set.fromList ["Alice", "Bob"]
    extractContractRoles
        (When [Case (Choice (ChoiceId "test" (Role "Alice")) [Bound 0 1]) Close] 10 Close)
            @=? Set.fromList ["Alice"]


checkEqValue :: Property
checkEqValue = property $ do
    let gen = do
            a <- valueGen
            b <- valueGen
            c <- valueGen
            return (a, b, c)
    forAll gen $ \(a, b, c) ->
        (a P.== a) -- reflective
            .&&. ((a P.== b) == (b P.== a)) -- symmetric
            .&&. (if a P.== b && b P.== c then a P.== c else True) -- transitive


doubleNegation :: Property
doubleNegation = property $ do
    let eval = evalValue (Environment (Slot 10, Slot 1000)) (emptyState (Slot 10))
    forAll valueGen $ \a -> eval (NegValue (NegValue a)) === eval a


valuesFormAbelianGroup :: Property
valuesFormAbelianGroup = property $ do
    let gen = do
            a <- valueGen
            b <- valueGen
            c <- valueGen
            return (a, b, c)
    let eval = evalValue (Environment (Slot 10, Slot 1000)) (emptyState (Slot 10))
    forAll gen $ \(a, b, c) ->
        -- associativity of addition
        eval (AddValue (AddValue a b) c) === eval (AddValue a (AddValue b c)) .&&.
        -- commutativity of addition
        eval (AddValue a b) === eval (AddValue b a) .&&.
        -- additive identity
        eval (AddValue a (Constant 0)) === eval a .&&.
        -- additive inverse
        eval (AddValue a (NegValue a)) === 0 .&&.
        -- substraction works
        eval (SubValue (AddValue a b) b) === eval a


divisionRoundingTest :: Property
divisionRoundingTest = property $ do
    let eval = evalValue (Environment (Slot 10, Slot 1000)) (emptyState (Slot 10))
    -- test half-even rounding
    let gen = do
            n <- amount
            d <- suchThat amount (/= 0)
            return (n, d)
    forAll gen $ \(n, d) -> eval (DivValue (Constant n) (Constant d)) === halfEvenRound (n P.% d)
    where
      halfEvenRound = P.round


scaleMulTest :: Property
scaleMulTest = property $ do
    let eval = evalValue (Environment (Slot 10, Slot 1000)) (emptyState (Slot 10))
    forAll valueGen $ \a ->
        eval (Scale (0 P.% 1) a) === 0 .&&. eval (Scale (1 P.% 1) a) === eval a


mulTest :: Property
mulTest = property $ do
    let eval = evalValue (Environment (Slot 10, Slot 1000)) (emptyState (Slot 10))
    forAll valueGen $ \a ->
        eval (MulValue (Constant 0) a) === 0


divZeroTest :: Property
divZeroTest = property $ do
    let eval = evalValue (Environment (Slot 10, Slot 1000)) (emptyState (Slot 10))
    forAll valueGen $ \a ->
        eval (DivValue (Constant 0) a) === 0 .&&.
        eval (DivValue a (Constant 0)) === 0


valueSerialization :: Property
valueSerialization = property $
    forAll valueGen $ \a ->
        let decoded :: Maybe (Value Observation)
            decoded = decode $ encode a
        in Just a === decoded


mulAnalysisTest :: IO ()
mulAnalysisTest = do
    let muliply = foldl (\a _ -> MulValue (UseValue $ ValueId "a") a) (Constant 1) [1..100]
        alicePk = PK $ pubKeyHash $ walletPubKey alice
        contract = If (muliply `ValueGE` Constant 10000) Close (Pay alicePk (Party alicePk) ada (Constant (-100)) Close)
    result <- warningsTrace contract
    --print result
    assertBool "Analysis ok" $ isRight result


transferBetweenAccountsTest :: IO ()
transferBetweenAccountsTest = do
    let state = State
            { accounts = AssocMap.fromList [((Role "alice", Token "" ""), 100)]
            , choices  = AssocMap.empty
            , boundValues = AssocMap.empty
            , minSlot = 10 }
    let contract = Pay "alice" (Account "bob") (Token "" "") (Constant 100) (When [] 100 Close)
    let marloweData = MarloweData {
                marloweContract = contract,
                marloweState = state }
    let Just result@(constraints, SM.State (MarloweData {marloweState=State{accounts}}) balance) =
            mkMarloweStateMachineTransition
                defaultMarloweParams
                (SM.State marloweData (lovelaceValueOf 100))
                ((20, 30), [])
    balance @=? lovelaceValueOf 100
    assertBool "Accounts check" $ accounts == AssocMap.fromList [(("bob",Token "" ""), 100)]


<<<<<<< HEAD
=======
divAnalysisTest :: IO ()
divAnalysisTest = do
    let
        alicePk = PK $ pubKeyHash $ walletPubKey alice
        contract n d = If (DivValue (Constant n) (Constant d) `ValueGE` Constant 5)
            Close
            (Pay alicePk (Party alicePk) ada (Constant (-100)) Close)
    result <- warningsTrace (contract 11 2)
    assertBool "Analysis ok" $ isRight result && fromRight False (fmap isNothing result)
    result <- warningsTrace (contract 9 2)
    assertBool "Analysis ok" $ isRight result && fromRight False (fmap isJust result)

    let eval = evalValue (Environment (Slot 10, Slot 1000)) (emptyState (Slot 10))
    eval (DivValue (Constant 0) (Constant 2)) @=? 0
    eval (DivValue (Constant 1) (Constant 0)) @=? 0
    eval (DivValue (Constant 5) (Constant 2)) @=? 2
    eval (DivValue (Constant (-5)) (Constant 2)) @=? -2
    eval (DivValue (Constant 7) (Constant 2)) @=? 4
    eval (DivValue (Constant (-7)) (Constant 2)) @=? -4


divTest :: IO ()
divTest = do
    let eval = evalValue (Environment (Slot 10, Slot 1000)) (emptyState (Slot 10))
    eval (DivValue (Constant 0) (Constant 2)) @=? 0
    eval (DivValue (Constant 1) (Constant 0)) @=? 0
    eval (DivValue (Constant 5) (Constant 2)) @=? 2
    eval (DivValue (Constant (-5)) (Constant 2)) @=? -2
    eval (DivValue (Constant 7) (Constant 2)) @=? 4
    eval (DivValue (Constant (-7)) (Constant 2)) @=? -4



>>>>>>> f706a646
pangramContractSerialization :: IO ()
pangramContractSerialization = do
    let json = toStrict (encodeToLazyText pangramContract)
    -- uncomment to generate json after updating pangramContract
    -- T.putStrLn json
    Just pangramContract @=? (decode $ encode pangramContract)
    contract <- readFile "test/contract.json"
    let decoded :: Maybe Contract
        decoded = decode (fromString contract)
    case decoded of
        Just cont -> cont @=? pangramContract
        _         -> assertFailure "Nope"


tokenShowTest :: IO ()
tokenShowTest = do
    -- SCP-834, CurrencySymbol is HEX encoded ByteString,
    -- and TokenSymbol as UTF8 encoded Unicode string
    let actual :: Value Observation
        actual = AvailableMoney (Role "alice") (Token "00010afF" "ÚSD©")

    show actual @=? "AvailableMoney \"alice\" (Token \"00010aff\" \"ÚSD©\")"


stateSerialization :: IO ()
stateSerialization = do
    state <- readFile "test/state.json"
    let decoded :: Maybe State
        decoded = decode (fromString state)
    case decoded of
        Just st ->
            case decode $ encode st of
                Just st' -> assertBool "Should be equal" (st P.== st')
                Nothing  -> assertFailure "Nope"
        Nothing -> assertFailure "Nope"

prop_showWorksForContracts :: Property
prop_showWorksForContracts = forAllShrink contractGen shrinkContract showWorksForContract


showWorksForContract :: Contract -> Property
showWorksForContract contract = unsafePerformIO $ do
  res <- runInterpreter $ setImports ["Language.Marlowe"]
                        >> set [ languageExtensions := [ OverloadedStrings ] ]
                        >> interpretContractString (show contract)
  return (case res of
            Right x  -> x === contract
            Left err -> counterexample (show err) False)


interpretContractString :: MonadInterpreter m => String -> m Contract
interpretContractString contractStr = interpret contractStr (as :: Contract)


noFalsePositivesForContract :: Contract -> Property
noFalsePositivesForContract cont =
  unsafePerformIO (do res <- catch (wrapLeft $ warningsTrace cont)
                                   (\exc -> return $ Left (Left (exc :: SomeException)))
                      return (case res of
                                Left err -> counterexample (show err) False
                                Right answer ->
                                   tabulate "Has counterexample" [show (isJust answer)]
                                   (case answer of
                                      Nothing ->
                                         tabulate "Is empty contract" [show (cont == Close)]
                                                  True
                                      Just (is, li, warns) ->
                                         counterexample ("Trace: " ++ show (is, li)) $
                                         tabulate "Number of warnings" [show (length warns)]
                                                  (warns =/= []))))


wrapLeft :: IO (Either a b) -> IO (Either (Either c a) b)
wrapLeft r = do tempRes <- r
                return (case tempRes of
                          Left x  -> Left (Right x)
                          Right y -> Right y)


prop_noFalsePositives :: Property
prop_noFalsePositives = forAllShrink contractGen shrinkContract noFalsePositivesForContract

jsonLoops :: Contract -> Property
jsonLoops cont = decode (encode cont) === Just cont

prop_jsonLoops :: Property
prop_jsonLoops = withMaxSuccess 1000 $ forAllShrink contractGen shrinkContract jsonLoops<|MERGE_RESOLUTION|>--- conflicted
+++ resolved
@@ -76,11 +76,6 @@
     , testCase "State serializes into valid JSON" stateSerialization
     , testCase "Validator size is reasonable" validatorSize
     , testCase "Mul analysis" mulAnalysisTest
-<<<<<<< HEAD
-=======
-    , testCase "Div analysis" divAnalysisTest
-    , testCase "Div tests" divTest
->>>>>>> f706a646
     , testCase "Transfers between accounts work" transferBetweenAccountsTest
     , testCase "extractContractRoles" extractContractRolesTest
     , testProperty "Value equality is reflexive, symmetric, and transitive" checkEqValue
@@ -146,13 +141,8 @@
 errorHandlingTest :: TestTree
 errorHandlingTest = checkPredicateOptions defaultCheckOptions "Error handling"
     (assertAccumState marlowePlutusContract (Trace.walletInstanceTag alice)
-<<<<<<< HEAD
     (\case SomeError "apply-inputs" (TransitionError _) -> True
            _                                            -> False
-=======
-    (\case (SomeError (TransitionError _)) -> True
-           _                               -> False
->>>>>>> f706a646
     ) "should be fail with SomeError"
     ) $ do
     -- Init a contract
@@ -410,8 +400,6 @@
     assertBool "Accounts check" $ accounts == AssocMap.fromList [(("bob",Token "" ""), 100)]
 
 
-<<<<<<< HEAD
-=======
 divAnalysisTest :: IO ()
 divAnalysisTest = do
     let
@@ -445,7 +433,6 @@
 
 
 
->>>>>>> f706a646
 pangramContractSerialization :: IO ()
 pangramContractSerialization = do
     let json = toStrict (encodeToLazyText pangramContract)
