{-# LANGUAGE ScopedTypeVariables #-}
{-# LANGUAGE TypeApplications    #-}
{-# OPTIONS -fplugin Language.Plutus.CoreToPLC.Plugin -fplugin-opt Language.Plutus.CoreToPLC.Plugin:defer-errors #-}
-- the simplfiier messes with things otherwise
{-# OPTIONS_GHC   -O0 #-}

module Main (main) where

import           IllTyped

import           Language.Plutus.CoreToPLC.Plugin
import qualified Language.Plutus.CoreToPLC.Primitives     as Prims

import           Language.PlutusCore
<<<<<<< HEAD
import qualified Language.PlutusCore.Pretty           as PLC
=======
import           Language.PlutusCore.Evaluation.CkMachine
>>>>>>> 51f70c8b

import           Test.Tasty
import           Test.Tasty.Golden

import           Control.Exception
import           Control.Monad.Except                     hiding (void)

import qualified Data.ByteString.Lazy                     as BSL
import qualified Data.Text                                as T
import           Data.Text.Encoding                       (encodeUtf8)

-- this module does lots of weird stuff deliberately
{-# ANN module "HLint: ignore" #-}

main :: IO ()
main = defaultMain tests

getPlc :: PlcCode -> ExceptT BSL.ByteString IO (Program TyName Name ())
getPlc value = withExceptT (strToBs . show) $ getAst <$> (ExceptT $ try @SomeException (evaluate value))

goldenVsPretty :: PrettyCfg a => String -> ExceptT BSL.ByteString IO a -> TestTree
goldenVsPretty name value = goldenVsString name ("test/" ++ name ++ ".plc.golden") $ either id (txtToBs . debugText) <$> runExceptT value

golden :: String -> PlcCode -> TestTree
<<<<<<< HEAD
golden name value = goldenVsString name ("test/" ++ name ++ ".plc.golden") $ either (strToBs . show) (txtToBs . PLC.docText . PLC.prettyPlcClassicDebug . getAst) <$> try @SomeException (evaluate value)
=======
golden name value = goldenVsPretty name (getPlc value)

goldenEvalApp :: String -> [PlcCode] -> TestTree
goldenEvalApp name values = goldenVsPretty name $ runCk <$> do
    ps <- mapM getPlc values
    pure $ foldl1 (\acc p -> applyProgram acc p) ps
>>>>>>> 51f70c8b

strToBs :: String -> BSL.ByteString
strToBs = BSL.fromStrict . encodeUtf8 . T.pack

txtToBs :: T.Text -> BSL.ByteString
txtToBs = BSL.fromStrict . encodeUtf8

tests :: TestTree
tests = testGroup "GHC Core to PLC conversion" [
    basic
  , primitives
  , structure
  , datat
  , recursiveTypes
  , recursion
  , errors
  ]

basic :: TestTree
basic = testGroup "Basic functions" [
    golden "monoId" monoId
  , golden "monoK" monoK
  ]

monoId :: PlcCode
monoId = plc (\(x :: Int) -> x)

monoK :: PlcCode
monoK = plc (\(i :: Int) -> \(j :: Int) -> i)

primitives :: TestTree
primitives = testGroup "Primitive types and operations" [
    golden "string" string
  , golden "int" int
  , golden "int2" int
  , golden "bool" bool
  , golden "and" andPlc
  , goldenEvalApp "andApply" [ andPlc, plc True, plc False ]
  , golden "tuple" tuple
  , golden "tupleMatch" tupleMatch
  , goldenEvalApp "tupleConstDest" [ tupleMatch, tuple ]
  , golden "intCompare" intCompare
  , golden "intEq" intEq
  , goldenEvalApp "intEqApply" [ intEq, int, int ]
  , golden "void" void
  , golden "intPlus" intPlus
  , goldenEvalApp "intPlusApply" [ intPlus, int, int2 ]
  , golden "error" errorPlc
  , golden "ifThenElse" ifThenElse
  , goldenEvalApp "ifThenElseApply" [ ifThenElse, int, int2 ]
  , golden "blocknum" blocknumPlc
  , golden "bytestring" bytestring
  , golden "verify" verify
  ]

string :: PlcCode
string = plc "test"

int :: PlcCode
int = plc (1::Int)

int2 :: PlcCode
int2 = plc (2::Int)

bool :: PlcCode
bool = plc True

andPlc :: PlcCode
andPlc = plc (\(x::Bool) (y::Bool) -> if x then (if y then True else False) else False)

tuple :: PlcCode
tuple = plc ((1::Int), (2::Int))

intCompare :: PlcCode
intCompare = plc (\(x::Int) (y::Int) -> x < y)

intEq :: PlcCode
intEq = plc (\(x::Int) (y::Int) -> x == y)

-- Has a Void in it
void :: PlcCode
void = plc (\(x::Int) (y::Int) -> let a x' y' = case (x', y') of { (True, True) -> True; _ -> False; } in (x == y) `a` (y == x))

intPlus :: PlcCode
intPlus = plc (\(x::Int) (y::Int) -> x + y)

errorPlc :: PlcCode
errorPlc = plc (Prims.error @Int)

ifThenElse :: PlcCode
ifThenElse = plc (\(x::Int) (y::Int) -> if x == y then x else y)

structure :: TestTree
structure = testGroup "Structures" [
    golden "letFun" letFun
  ]

-- GHC acutually turns this into a lambda for us, try and make one that stays a let
letFun :: PlcCode
letFun = plc (\(x::Int) (y::Int) -> let f z = x == z in f y)

datat :: TestTree
datat = testGroup "Data" [
    monoData
  , polyData
  , newtypes
  ]

monoData :: TestTree
monoData = testGroup "Monomorphic data" [
    golden "enum" basicEnum
  , golden "monoDataType" monoDataType
  , golden "monoConstructor" monoConstructor
  , golden "monoConstructed" monoConstructed
  , golden "monoCase" monoCase
  , goldenEvalApp "monoConstDest" [ monoCase, monoConstructed ]
  , golden "defaultCase" defaultCase
  , goldenEvalApp "monoConstDestDefault" [ monoCase, monoConstructed ]
  , golden "nonValueCase" nonValueCase
  , golden "synonym" synonym
  ]

data MyEnum = Enum1 | Enum2

basicEnum :: PlcCode
basicEnum = plc (Enum1)

data MyMonoData = Mono1 Int Int | Mono2 Int | Mono3 Int

monoDataType :: PlcCode
monoDataType = plc (\(x:: MyMonoData) -> x)

monoConstructor :: PlcCode
monoConstructor = plc (Mono1)

monoConstructed :: PlcCode
monoConstructed = plc (Mono2 1)

monoCase :: PlcCode
monoCase = plc (\(x :: MyMonoData) -> case x of { Mono1 a b -> b;  Mono2 a -> a; Mono3 a -> a })

defaultCase :: PlcCode
defaultCase = plc (\(x :: MyMonoData) -> case x of { Mono3 a -> a ; _ -> 2; })

-- must be compiled with a lazy case
nonValueCase :: PlcCode
nonValueCase = plc (\(x :: MyEnum) -> case x of { Enum1 -> 1::Int ; Enum2 -> Prims.error (); })

type Synonym = Int

synonym :: PlcCode
synonym = plc (1::Synonym)

polyData :: TestTree
polyData = testGroup "Polymorphic data" [
    golden "polyDataType" polyDataType
  , golden "polyConstructed" polyConstructed
  ]

data MyPolyData a b = Poly1 a b | Poly2 a

polyDataType :: PlcCode
polyDataType = plc (\(x:: MyPolyData Int Int) -> x)

polyConstructed :: PlcCode
polyConstructed = plc (Poly1 (1::Int) (2::Int))

newtypes :: TestTree
newtypes = testGroup "Newtypes" [
    golden "basicNewtype" basicNewtype
   , golden "newtypeMatch" newtypeMatch
   , golden "newtypeCreate" newtypeCreate
   , golden "newtypeCreate2" newtypeCreate2
   , golden "nestedNewtypeMatch" nestedNewtypeMatch
   , goldenEvalApp "newtypeCreatDest" [ newtypeMatch, newtypeCreate2 ]
   ]

newtype MyNewtype = MyNewtype Int

newtype MyNewtype2 = MyNewtype2 MyNewtype

basicNewtype :: PlcCode
basicNewtype = plc (\(x::MyNewtype) -> x)

newtypeMatch :: PlcCode
newtypeMatch = plc (\(MyNewtype x) -> x)

newtypeCreate :: PlcCode
newtypeCreate = plc (\(x::Int) -> MyNewtype x)

newtypeCreate2 :: PlcCode
newtypeCreate2 = plc (MyNewtype 1)

nestedNewtypeMatch :: PlcCode
nestedNewtypeMatch = plc (\(MyNewtype2 (MyNewtype x)) -> x)

recursiveTypes :: TestTree
recursiveTypes = testGroup "Recursive types" [
    golden "listConstruct" listConstruct
    , golden "listConstruct2" listConstruct2
    , golden "listMatch" listMatch
    , goldenEvalApp "listConstDest" [ listMatch, listConstruct ]
    , goldenEvalApp "listConstDest2" [ listMatch, listConstruct2 ]
    , golden "ptreeConstruct" ptreeConstruct
    , golden "ptreeMatch" ptreeMatch
    , goldenEvalApp "ptreeConstDest" [ ptreeMatch, ptreeConstruct ]
  ]

recursion :: TestTree
recursion = testGroup "Recursive functions" [
    -- currently broken, will come back to this later
    --golden "fib" fib
  ]

fib :: PlcCode
-- not using case to avoid literal cases
fib = plc (let fib :: Int -> Int
               fib n = if n == 0 then 0 else if n == 1 then 1 else fib(n-1) + fib(n-2)
           in fib 4)

errors :: TestTree
errors = testGroup "Errors" [
    golden "integer" integer
    , golden "free" free
    , golden "valueRestriction" valueRestriction
  ]

integer :: PlcCode
integer = plc (1::Integer)

free :: PlcCode
free = plc (True && False)

-- It's little tricky to get something that GHC actually turns into a polymorphic computation! We use our value twice
-- at different types to prevent the obvious specialization.
valueRestriction :: PlcCode
valueRestriction = plc (let { f :: forall a . a; f = Prims.error (); } in (f @Bool, f @Int))<|MERGE_RESOLUTION|>--- conflicted
+++ resolved
@@ -1,3 +1,4 @@
+{-# LANGUAGE FlexibleContexts    #-}
 {-# LANGUAGE ScopedTypeVariables #-}
 {-# LANGUAGE TypeApplications    #-}
 {-# OPTIONS -fplugin Language.Plutus.CoreToPLC.Plugin -fplugin-opt Language.Plutus.CoreToPLC.Plugin:defer-errors #-}
@@ -12,11 +13,8 @@
 import qualified Language.Plutus.CoreToPLC.Primitives     as Prims
 
 import           Language.PlutusCore
-<<<<<<< HEAD
-import qualified Language.PlutusCore.Pretty           as PLC
-=======
 import           Language.PlutusCore.Evaluation.CkMachine
->>>>>>> 51f70c8b
+import qualified Language.PlutusCore.Pretty               as PLC
 
 import           Test.Tasty
 import           Test.Tasty.Golden
@@ -37,20 +35,16 @@
 getPlc :: PlcCode -> ExceptT BSL.ByteString IO (Program TyName Name ())
 getPlc value = withExceptT (strToBs . show) $ getAst <$> (ExceptT $ try @SomeException (evaluate value))
 
-goldenVsPretty :: PrettyCfg a => String -> ExceptT BSL.ByteString IO a -> TestTree
-goldenVsPretty name value = goldenVsString name ("test/" ++ name ++ ".plc.golden") $ either id (txtToBs . debugText) <$> runExceptT value
+goldenVsPretty :: PLC.PrettyPlc a => String -> ExceptT BSL.ByteString IO a -> TestTree
+goldenVsPretty name value = goldenVsString name ("test/" ++ name ++ ".plc.golden") $ either id (txtToBs . PLC.docText . PLC.prettyPlcClassicDebug) <$> runExceptT value
 
 golden :: String -> PlcCode -> TestTree
-<<<<<<< HEAD
-golden name value = goldenVsString name ("test/" ++ name ++ ".plc.golden") $ either (strToBs . show) (txtToBs . PLC.docText . PLC.prettyPlcClassicDebug . getAst) <$> try @SomeException (evaluate value)
-=======
 golden name value = goldenVsPretty name (getPlc value)
 
 goldenEvalApp :: String -> [PlcCode] -> TestTree
 goldenEvalApp name values = goldenVsPretty name $ runCk <$> do
     ps <- mapM getPlc values
     pure $ foldl1 (\acc p -> applyProgram acc p) ps
->>>>>>> 51f70c8b
 
 strToBs :: String -> BSL.ByteString
 strToBs = BSL.fromStrict . encodeUtf8 . T.pack
