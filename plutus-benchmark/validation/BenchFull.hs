{-# LANGUAGE BangPatterns #-}
module Main where

import PlutusCore.Evaluation.Machine.ExBudget
import PlutusLedgerApi.V1
import UntypedPlutusCore qualified as UPLC

import Common
import Control.DeepSeq (force)
import Control.Exception
import Criterion
import Data.ByteString as BS

{-|
for each data/*.flat validation script, it benchmarks
the whole time taken from script deserialization to script execution result.

 Run the benchmarks.  You can run groups of benchmarks by typing things like
     `stack bench -- plutus-benchmark:validation-full --ba crowdfunding`
   or
     `cabal bench -- plutus-benchmark:validation-full --benchmark-options crowdfunding`.
-}
main :: IO ()
main = do
    evalCtx <- evaluate $ force mkEvalCtx
    let mkFullBM :: FilePath -> BS.ByteString -> Benchmarkable
        mkFullBM file bsFlat =
            let pv = ProtocolVersion 6 0
                UPLC.Program () ver body = unsafeUnflat file bsFlat
                -- We make some effort to mimic what happens on-chain, including the provision of
                -- the script arguments. However, the inputs we have are *fully applied*. So we try
                -- and reverse that by stripping off the arguments here. Conveniently, we know that
                -- they will be Data constants. Annoyingly we can't just assume it's the first 3
                -- arguments, since some of them are policy scripts with only 2.
                (term, args) = peelDataArguments body
                -- strictify and "short" the result cbor to create a real `SerialisedScript`
                !benchScript = force . serialiseUPLC $ UPLC.Program () ver term
                eval script =
                    either (error . show) (\_ -> ()) . snd $ evaluateScriptRestricting
<<<<<<< HEAD
                        pv
=======
                        (MajorProtocolVersion 6)
>>>>>>> 17f13973
                        -- no logs
                        Quiet
                        evalCtx
                        -- uses restricting(enormous) instead of counting to include the periodic
                        -- budget-overspent check
                        (unExRestrictingBudget enormousBudget)
                        (either (error . show) id $ deserialiseScript pv script)
                        args
            in whnf eval benchScript
    benchWith mkFullBM<|MERGE_RESOLUTION|>--- conflicted
+++ resolved
@@ -2,6 +2,7 @@
 module Main where
 
 import PlutusCore.Evaluation.Machine.ExBudget
+import PlutusLedgerApi.Common.Versions
 import PlutusLedgerApi.V1
 import UntypedPlutusCore qualified as UPLC
 
@@ -25,8 +26,7 @@
     evalCtx <- evaluate $ force mkEvalCtx
     let mkFullBM :: FilePath -> BS.ByteString -> Benchmarkable
         mkFullBM file bsFlat =
-            let pv = ProtocolVersion 6 0
-                UPLC.Program () ver body = unsafeUnflat file bsFlat
+            let UPLC.Program () ver body = unsafeUnflat file bsFlat
                 -- We make some effort to mimic what happens on-chain, including the provision of
                 -- the script arguments. However, the inputs we have are *fully applied*. So we try
                 -- and reverse that by stripping off the arguments here. Conveniently, we know that
@@ -37,18 +37,14 @@
                 !benchScript = force . serialiseUPLC $ UPLC.Program () ver term
                 eval script =
                     either (error . show) (\_ -> ()) . snd $ evaluateScriptRestricting
-<<<<<<< HEAD
-                        pv
-=======
-                        (MajorProtocolVersion 6)
->>>>>>> 17f13973
+                        futurePV
                         -- no logs
                         Quiet
                         evalCtx
                         -- uses restricting(enormous) instead of counting to include the periodic
                         -- budget-overspent check
                         (unExRestrictingBudget enormousBudget)
-                        (either (error . show) id $ deserialiseScript pv script)
+                        (either (error . show) id $ deserialiseScript futurePV script)
                         args
             in whnf eval benchScript
     benchWith mkFullBM