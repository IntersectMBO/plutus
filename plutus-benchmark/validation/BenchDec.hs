{-# LANGUAGE BangPatterns #-}
module Main where

import PlutusLedgerApi.V1
import UntypedPlutusCore qualified as UPLC

import Common
import Control.DeepSeq (force)
import Control.Exception
import Criterion
import Data.ByteString as BS
import Data.Functor

{-|
for each data/*.flat validation script, it benchmarks
the time taken to only flat-deserialize the script

 Run the benchmarks.  You can run groups of benchmarks by typing things like
     `stack bench -- plutus-benchmark:validation-decode --ba crowdfunding`
   or
     `cabal bench -- plutus-benchmark:validation-decode --benchmark-options crowdfunding`.
-}
main :: IO ()
main = benchWith mkDecBM
  where
    mkDecBM :: FilePath -> BS.ByteString -> Benchmarkable
    mkDecBM file bsFlat =
        let
            UPLC.Program _ v (fullyApplied :: Term) = unsafeUnflat file bsFlat

            -- script arguments are not 64-byte size limited, so we make
            -- sure to remove them from the fully-applied script, and then decode back just the
            -- "unsaturated" script
            -- See Note [Deserialization size limits]
            (unsaturated, _args) = peelDataArguments fullyApplied

            -- we then have to re-encode and serialise it
            !(benchScript :: SerialisedScript) =
                force (serialiseUPLC $ UPLC.Program () v unsaturated)

            -- Deserialize using 'FakeNamedDeBruijn' to get the fake names added
<<<<<<< HEAD
        in whnf (either throw id . void . deserialiseScript (ProtocolVersion 6 0)
=======
        in whnf (either throw id . assertScriptWellFormed (MajorProtocolVersion 6)
>>>>>>> 17f13973
                ) benchScript<|MERGE_RESOLUTION|>--- conflicted
+++ resolved
@@ -1,6 +1,7 @@
 {-# LANGUAGE BangPatterns #-}
 module Main where
 
+import PlutusLedgerApi.Common.Versions
 import PlutusLedgerApi.V1
 import UntypedPlutusCore qualified as UPLC
 
@@ -39,9 +40,5 @@
                 force (serialiseUPLC $ UPLC.Program () v unsaturated)
 
             -- Deserialize using 'FakeNamedDeBruijn' to get the fake names added
-<<<<<<< HEAD
-        in whnf (either throw id . void . deserialiseScript (ProtocolVersion 6 0)
-=======
-        in whnf (either throw id . assertScriptWellFormed (MajorProtocolVersion 6)
->>>>>>> 17f13973
+        in whnf (either throw id . void . deserialiseScript futurePV
                 ) benchScript