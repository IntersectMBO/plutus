--- conflicted
+++ resolved
@@ -125,37 +125,6 @@
         env (BS.readFile $ dir </> file) $ \(~scriptBS) ->
             bench (dropExtension file) $ act file scriptBS
 
-<<<<<<< HEAD
--- | Create the evaluation context for the benchmarks. This doesn't exactly match how it's done
--- on-chain, but that's okay because the evaluation context is cached by the ledger, so we're
--- deliberately not including it in the benchmarks.
-mkEvalCtx :: EvaluationContext
-mkEvalCtx =
-    case PLC.defaultCostModelParams of
-        Just p ->
-            let errOrCtx =
-                    -- The validation benchmarks were all created from PlutusV1 scripts
-                    mkDynEvaluationContext (const PLC.DefaultFunSemanticsVariant1) p
-            in case errOrCtx of
-                Right ec -> ec
-                Left err -> error $ show err
-        Nothing -> error "Couldn't get cost model params"
-
--- | Evaluate a term as it would be evaluated using the on-chain evaluator.
-evaluateCekLikeInProd
-    :: EvaluationContext
-    -> UPLC.Term PLC.NamedDeBruijn PLC.DefaultUni PLC.DefaultFun ()
-    -> Either
-            (UPLC.CekEvaluationException UPLC.NamedDeBruijn UPLC.DefaultUni UPLC.DefaultFun)
-            (UPLC.Term UPLC.NamedDeBruijn UPLC.DefaultUni UPLC.DefaultFun ())
-evaluateCekLikeInProd evalCtx term = do
-    let (getRes, _, _) =
-            -- The validation benchmarks were all created from PlutusV1 scripts
-            evaluateTerm UPLC.restrictingEnormous (ledgerLanguageIntroducedIn PlutusV1) Quiet evalCtx term
-    getRes
-
-=======
->>>>>>> 56d6d7f7
 type Term = UPLC.Term UPLC.DeBruijn UPLC.DefaultUni UPLC.DefaultFun ()
 
 -- | If the term is an application of something to some arguments, peel off
