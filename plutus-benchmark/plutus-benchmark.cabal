--- conflicted
+++ resolved
@@ -77,16 +77,10 @@
     , criterion
     , directory
     , filepath
-<<<<<<< HEAD
     , flat               ^>=0.6
-    , plutus-core        ^>=1.19
+    , plutus-core        ^>=1.20
     , plutus-metatheory
-    , plutus-tx          ^>=1.19
-=======
-    , flat          ^>=0.6
-    , plutus-core   ^>=1.20
-    , plutus-tx     ^>=1.20
->>>>>>> dee7310d
+    , plutus-tx          ^>=1.20
     , tasty
     , tasty-golden
     , temporary
@@ -541,10 +535,9 @@
   build-depends:
     , base                                            >=4.9   && <5
     , marlowe-internal
-<<<<<<< HEAD
-    , plutus-core:{plutus-core, plutus-core-testlib}  ^>=1.19
-    , plutus-ledger-api                               ^>=1.19
-    , plutus-tx:{plutus-tx, plutus-tx-testlib}        ^>=1.19
+    , plutus-core:{plutus-core, plutus-core-testlib}  ^>=1.20
+    , plutus-ledger-api                               ^>=1.20
+    , plutus-tx:{plutus-tx, plutus-tx-testlib}        ^>=1.20
     , tasty
 
 ---------------- agda evaluators ----------------
@@ -567,8 +560,8 @@
     , flat                     ^>=0.6
     , optparse-applicative
     , plutus-benchmark-common
-    , plutus-core              ^>=1.19
-    , plutus-ledger-api        ^>=1.19
+    , plutus-core              ^>=1.20
+    , plutus-ledger-api        ^>=1.20
 
 benchmark nofib-agda-cek
   import:         lang, ghc-version-support
@@ -593,11 +586,5 @@
     , criterion
     , marlowe-internal
     , plutus-benchmark-common
-    , plutus-ledger-api        ^>=1.19
-    , plutus-tx                ^>=1.19
-=======
-    , plutus-core:{plutus-core, plutus-core-testlib}  ^>=1.20
-    , plutus-ledger-api                               ^>=1.20
-    , plutus-tx:{plutus-tx, plutus-tx-testlib}        ^>=1.20
-    , tasty
->>>>>>> dee7310d
+    , plutus-ledger-api        ^>=1.20
+    , plutus-tx                ^>=1.20