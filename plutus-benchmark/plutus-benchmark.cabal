--- conflicted
+++ resolved
@@ -471,11 +471,7 @@
   build-depends:
     , base
     , bytestring
-<<<<<<< HEAD
     , cardano-crypto-class                            >=2.1.5 && <2.3
-=======
-    , cardano-crypto-class                            >=2.0.0.1 && <2.2
->>>>>>> d3cf1177
     , directory
     , filepath
     , mtl
