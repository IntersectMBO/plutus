--- conflicted
+++ resolved
@@ -55,16 +55,9 @@
     -Wunused-packages -Wmissing-deriving-strategies
 
 common ghc-version-support
-<<<<<<< HEAD
-
--- See the section on GHC versions in CONTRIBUTING
-if impl(ghc <9.6)
-  buildable: False
-=======
   -- See the section on GHC versions in CONTRIBUTING
   if (impl(ghc <9.6) || impl(ghc >=9.7))
     buildable: False
->>>>>>> 49de7746
 
 ---------------- Common code for benchmarking ----------------
 
