cabal-version: 3.0
name:          plutus-benchmark
version:       0.1.0.0
license:       Apache-2.0
license-files:
  LICENSE
  NOTICE

maintainer:    michael.peyton-jones@iohk.io
author:        Plutus Core Team
homepage:      https://github.com/iohk/plutus#readme
bug-reports:   https://github.com/iohk/plutus/issues
description:
  Please see the README on GitHub at <https://github.com/IntersectMBO/plutus#readme>

build-type:    Simple
data-files:
  common/templates/*.tpl
  marlowe/scripts/rolepayout/*.benchmark
  marlowe/scripts/semantics/*.benchmark
  validation/data/*.flat

source-repository head
  type:     git
  location: https://github.com/iohk/plutus

common lang
  default-language:   Haskell2010
  default-extensions:
    DeriveFoldable
    DeriveFunctor
    DeriveGeneric
    DeriveLift
    DeriveTraversable
    DerivingStrategies
    DerivingVia
    ExplicitForAll
    FlexibleContexts
    GeneralizedNewtypeDeriving
    ImportQualifiedPost
    ScopedTypeVariables
    StandaloneDeriving
    Strict

  -- See Note [-fno-full-laziness in Plutus Tx]
  ghc-options:
    -fno-specialise -fno-spec-constr -fno-strictness
    -fno-ignore-interface-pragmas -fno-omit-interface-pragmas
    -fno-unbox-strict-fields -fno-unbox-small-strict-fields
    -fno-full-laziness

  ghc-options:
    -Wall -Wnoncanonical-monad-instances -Wincomplete-uni-patterns
    -Wincomplete-record-updates -Wredundant-constraints -Widentities
    -Wunused-packages -Wmissing-deriving-strategies

common ghc-version-support
  -- See the section on GHC versions in CONTRIBUTING
  if (impl(ghc <9.6) || impl(ghc >=9.7))
    buildable: False

---------------- Common code for benchmarking ----------------

library plutus-benchmark-common
  import:          lang
  ghc-options:     -Wno-unused-packages
  hs-source-dirs:  common
  exposed-modules:
    PlutusBenchmark.Common
    PlutusBenchmark.NaturalSort
    PlutusBenchmark.ProtocolParameters

  other-modules:   Paths_plutus_benchmark
  build-depends:
    , base               >=4.9   && <5
    , bytestring
    , criterion
    , deepseq
    , directory
    , filepath
    , flat               ^>=0.6
<<<<<<< HEAD
    , plutus-core        ^>=1.24
    , plutus-ledger-api  ^>=1.24
=======
    , plutus-core        ^>=1.25
>>>>>>> 4412a307
    , plutus-metatheory
    , plutus-tx          ^>=1.25
    , tasty
    , tasty-golden
    , temporary
    , text

---------------- nofib ----------------

library nofib-internal
  import:          lang, ghc-version-support

  -- Something weird causes this to sometimes report
  -- the plugin package as unused...
  ghc-options:     -Wno-unused-packages
  hs-source-dirs:  nofib/src
  exposed-modules:
    PlutusBenchmark.NoFib.Clausify
    PlutusBenchmark.NoFib.Knights
    PlutusBenchmark.NoFib.Knights.ChessSetList
    PlutusBenchmark.NoFib.Knights.KnightHeuristic
    PlutusBenchmark.NoFib.Knights.Queue
    PlutusBenchmark.NoFib.Knights.Sort
    PlutusBenchmark.NoFib.Knights.Utils
    PlutusBenchmark.NoFib.LastPiece
    PlutusBenchmark.NoFib.Prime
    PlutusBenchmark.NoFib.Queens

  build-depends:
    , base                     >=4.9   && <5
    , deepseq
    , plutus-benchmark-common
    , plutus-core              ^>=1.25
    , plutus-tx                ^>=1.25
    , plutus-tx-plugin         ^>=1.25

executable nofib-exe
  import:         lang, ghc-version-support
  main-is:        Main.hs
  hs-source-dirs: nofib/exe
  build-depends:
    , base                     >=4.9   && <5
    , bytestring
    , flat                     ^>=0.6
    , lens
    , nofib-internal
    , optparse-applicative
    , plutus-benchmark-common
    , plutus-core              ^>=1.25
    , plutus-tx                ^>=1.25
    , prettyprinter
    , transformers

benchmark nofib
  import:         lang, ghc-version-support
  type:           exitcode-stdio-1.0
  main-is:        BenchCek.hs
  hs-source-dirs: nofib/bench
  other-modules:  Shared
  build-depends:
    , base                     >=4.9     && <5
    , criterion                >=1.5.9.0
    , deepseq
    , nofib-internal
    , plutus-benchmark-common

benchmark nofib-hs
  import:         lang, ghc-version-support
  type:           exitcode-stdio-1.0
  main-is:        BenchHaskell.hs
  hs-source-dirs: nofib/bench
  other-modules:  Shared
  build-depends:
    , base                     >=4.9 && <5
    , criterion
    , nofib-internal
    , plutus-benchmark-common

test-suite plutus-benchmark-nofib-tests
  import:         lang, ghc-version-support
  type:           exitcode-stdio-1.0
  main-is:        Spec.hs
  hs-source-dirs: nofib/test
  ghc-options:    -threaded -rtsopts -with-rtsopts=-N
  build-depends:
    , base                                            >=4.9   && <5
    , nofib-internal
    , plutus-benchmark-common
    , plutus-core:{plutus-core, plutus-core-testlib}  ^>=1.25
    , plutus-tx:{plutus-tx, plutus-tx-testlib}        ^>=1.25
    , tasty
    , tasty-hunit
    , tasty-quickcheck

---------------- lists ----------------

library lists-internal
  import:          lang, ghc-version-support

  -- Something weird causes this to sometimes report
  -- the plugin package as unused...
  ghc-options:     -Wno-unused-packages
  hs-source-dirs:  lists/src
  exposed-modules:
    PlutusBenchmark.Lists.Lookup.Compiled
    PlutusBenchmark.Lists.Sort
    PlutusBenchmark.Lists.Sum.Compiled
    PlutusBenchmark.Lists.Sum.HandWritten

  other-modules:
    PlutusBenchmark.Lists.Sort.GhcSort
    PlutusBenchmark.Lists.Sort.InsertionSort
    PlutusBenchmark.Lists.Sort.MergeSort
    PlutusBenchmark.Lists.Sort.QuickSort

  build-depends:
    , base                     >=4.9   && <5
    , mtl
    , plutus-benchmark-common
    , plutus-core              ^>=1.25
    , plutus-tx                ^>=1.25
    , plutus-tx-plugin         ^>=1.25

executable list-sort-exe
  import:         lang, ghc-version-support
  main-is:        Main.hs
  hs-source-dirs: lists/exe
  build-depends:
    , base                     >=4.9   && <5
    , lists-internal
    , monoidal-containers
    , plutus-benchmark-common
    , plutus-core              ^>=1.25

benchmark lists
  import:         lang, ghc-version-support
  type:           exitcode-stdio-1.0
  main-is:        Bench.hs
  hs-source-dirs: lists/bench
  build-depends:
    , base                     >=4.9     && <5
    , criterion                >=1.5.9.0
    , deepseq
    , lists-internal
    , plutus-benchmark-common
    , plutus-ledger-api

test-suite plutus-benchmark-lists-tests
  import:         lang, ghc-version-support
  type:           exitcode-stdio-1.0
  main-is:        Spec.hs
  ghc-options:    -threaded -rtsopts -with-rtsopts=-N
  hs-source-dirs: lists/test
  other-modules:
    Lookup.Spec
    Sort.Spec
    Sum.Spec

  build-depends:
    , base                             >=4.9   && <5
    , lists-internal
    , plutus-benchmark-common
    , plutus-core:plutus-core-testlib  ^>=1.25
    , plutus-tx:plutus-tx-testlib      ^>=1.25
    , tasty
    , tasty-quickcheck

---------------- validation ----------------

benchmark validation
  import:         lang
  type:           exitcode-stdio-1.0
  main-is:        BenchCek.hs
  hs-source-dirs: validation/bench
  other-modules:  Common
  build-depends:
    , base                     >=4.9     && <5
    , bytestring
    , criterion                >=1.5.9.0
    , deepseq
    , directory
    , filepath
    , flat                     ^>=0.6
    , optparse-applicative
    , plutus-benchmark-common
<<<<<<< HEAD
    , plutus-core              ^>=1.24
=======
    , plutus-core              ^>=1.25
    , plutus-ledger-api        ^>=1.25
>>>>>>> 4412a307

---------------- validation-decode ----------------

benchmark validation-decode
  import:         lang
  type:           exitcode-stdio-1.0
  main-is:        BenchDec.hs
  hs-source-dirs: validation/bench
  other-modules:  Common
  build-depends:
    , base                     >=4.9     && <5
    , bytestring
    , criterion                >=1.5.9.0
    , deepseq
    , directory
    , filepath
    , flat                     ^>=0.6
    , optparse-applicative
    , plutus-benchmark-common
    , plutus-core              ^>=1.25
    , plutus-ledger-api        ^>=1.25

---------------- validation-full ----------------

benchmark validation-full
  import:         lang
  type:           exitcode-stdio-1.0
  main-is:        BenchFull.hs
  hs-source-dirs: validation/bench
  other-modules:  Common
  build-depends:
    , base                     >=4.9     && <5
    , bytestring
    , criterion                >=1.5.9.0
    , deepseq
    , directory
    , filepath
    , flat                     ^>=0.6
    , optparse-applicative
    , plutus-benchmark-common
    , plutus-core              ^>=1.25
    , plutus-ledger-api        ^>=1.25

---------------- Cek cost model calibration ----------------

benchmark cek-calibration
  import:           lang, ghc-version-support

  -- Something weird causes this to sometimes report
  -- the plugin package as unused...
  ghc-options:      -Wno-unused-packages
  type:             exitcode-stdio-1.0
  default-language: Haskell2010
  main-is:          Main.hs
  hs-source-dirs:   cek-calibration
  build-depends:
    , base                     >=4.9     && <5
    , criterion                >=1.5.9.0
    , deepseq
    , lens
    , mtl
<<<<<<< HEAD
    , plutus-benchmark-common
    , plutus-core              ^>=1.24
    , plutus-ledger-api        ^>=1.24
    , plutus-tx                ^>=1.24
    , plutus-tx-plugin         ^>=1.24
=======
    , plutus-core       ^>=1.25
    , plutus-tx         ^>=1.25
    , plutus-tx-plugin  ^>=1.25
>>>>>>> 4412a307

---------------- Signature verification throughput ----------------

executable ed25519-costs
  import:           lang, ghc-version-support
  default-language: Haskell2010

  -- Without the line below we get a warning that plutus-tx-plugin is unused which causes a CI failure.
  ghc-options:      -Wno-unused-packages
  hs-source-dirs:   ed25519-costs/exe ed25519-costs/src
  main-is:          Main.hs
  other-modules:    PlutusBenchmark.Ed25519.Common
  build-depends:
    , base                     >=4.9   && <5
    , bytestring
    , cardano-crypto-class
    , hedgehog
    , plutus-benchmark-common
    , plutus-core              ^>=1.25
    , plutus-tx                ^>=1.25
    , plutus-tx-plugin         ^>=1.25

-- Calculate the predicted costs of sequences of ed25519 signature verification
-- operations and compare them with a golden file.
test-suite ed25519-costs-test
  import:         lang, ghc-version-support
  type:           exitcode-stdio-1.0
  ghc-options:    -Wno-unused-packages
  ghc-options:    -threaded -rtsopts -with-rtsopts=-N
  hs-source-dirs: ed25519-costs/test ed25519-costs/src
  main-is:        Spec.hs
  other-modules:  PlutusBenchmark.Ed25519.Common
  build-depends:
    , base                                            >=4.9   && <5
    , bytestring
    , cardano-crypto-class
    , hedgehog
    , plutus-benchmark-common
    , plutus-core:{plutus-core, plutus-core-testlib}  ^>=1.25
    , plutus-tx                                       ^>=1.25
    , plutus-tx-plugin                                ^>=1.25

---------------- BLS12-381 experiments ----------------

library bls12-381lib-internal
  -- bls12-381-internal isn't allowed: you must have at least one letter in each
  -- component.
  import:          lang, ghc-version-support

  -- Something weird causes this to sometimes report
  -- the plugin package as unused...
  ghc-options:     -Wno-unused-packages
  hs-source-dirs:  bls12-381-costs/src
  exposed-modules:
    PlutusBenchmark.BLS12_381.RunTests
    PlutusBenchmark.BLS12_381.Scripts

  build-depends:
    , base                     >=4.9   && <5
    , bytestring
    , cardano-crypto-class
    , deepseq
    , flat                     ^>=0.6
    , hedgehog
    , plutus-benchmark-common
    , plutus-core              ^>=1.25
    , plutus-ledger-api        ^>=1.25
    , plutus-tx                ^>=1.25
    , plutus-tx-plugin         ^>=1.25

-- Print out predicted costs of various scripts involving BLS12-381 operations
executable bls12-381-costs
  import:           lang, ghc-version-support
  default-language: Haskell2010
  main-is:          Main.hs
  hs-source-dirs:   bls12-381-costs/exe
  build-depends:
    , base                   >=4.9 && <5
    , bls12-381lib-internal

-- Calculate predicted costs of various scripts involving BLS12-381 operations
-- and compare them with a golden file.
test-suite bls12-381-costs-test
  import:         lang, ghc-version-support
  type:           exitcode-stdio-1.0
  main-is:        Spec.hs
  ghc-options:    -threaded -rtsopts -with-rtsopts=-N
  hs-source-dirs: bls12-381-costs/test
  build-depends:
    , base                             >=4.9   && <5
    , bls12-381lib-internal
    , plutus-benchmark-common
    , plutus-core:plutus-core-testlib  ^>=1.25

-- Run benchmarks for various scripts involving BLS12-381 operations
benchmark bls12-381-benchmarks
  import:         lang, ghc-version-support
  type:           exitcode-stdio-1.0
  main-is:        Bench.hs
  hs-source-dirs: bls12-381-costs/bench
  build-depends:
    , base                     >=4.9     && <5
    , bls12-381lib-internal
    , bytestring
    , criterion                >=1.5.9.0
    , plutus-benchmark-common
    , plutus-tx                ^>=1.25

---------------- script contexts ----------------

library script-contexts-internal
  import:          lang, ghc-version-support

  -- Something weird causes this to sometimes report
  -- the plugin package as unused...
  ghc-options:     -Wno-unused-packages
  hs-source-dirs:  script-contexts/src
  exposed-modules: PlutusBenchmark.ScriptContexts
  build-depends:
    , base               >=4.9   && <5
    , plutus-ledger-api  ^>=1.25
    , plutus-tx          ^>=1.25
    , plutus-tx-plugin   ^>=1.25

test-suite plutus-benchmark-script-contexts-tests
  import:         lang, ghc-version-support
  type:           exitcode-stdio-1.0
  main-is:        Spec.hs
  ghc-options:    -threaded -rtsopts -with-rtsopts=-N
  hs-source-dirs: script-contexts/test
  other-modules:
  build-depends:
    , base                                            >=4.9   && <5
    , plutus-benchmark-common
    , plutus-core:{plutus-core, plutus-core-testlib}  ^>=1.25
    , plutus-tx:plutus-tx-testlib                     ^>=1.25
    , script-contexts-internal
    , tasty
    , tasty-hunit
    , text

---------------- Marlowe scripts ----------------

library marlowe-internal
  import:          lang, ghc-version-support
  hs-source-dirs:  marlowe/src
  exposed-modules:
    PlutusBenchmark.Marlowe.BenchUtil
    PlutusBenchmark.Marlowe.Core.V1.Semantics
    PlutusBenchmark.Marlowe.Core.V1.Semantics.Types
    PlutusBenchmark.Marlowe.Core.V1.Semantics.Types.Address
    PlutusBenchmark.Marlowe.Scripts.RolePayout
    PlutusBenchmark.Marlowe.Scripts.Semantics
    PlutusBenchmark.Marlowe.Types

  build-depends:
    , base
    , bytestring
    , cardano-crypto-class                            >=2.0.0.1 && <2.3
    , directory
    , filepath
    , mtl
    , newtype-generics
    , plutus-benchmark-common
    , plutus-core:{plutus-core, plutus-core-execlib}  ^>=1.25
    , plutus-ledger-api                               ^>=1.25
    , plutus-tx                                       ^>=1.25
    , plutus-tx-plugin                                ^>=1.25
    , serialise

executable marlowe-validators
  import:           lang, ghc-version-support
  default-language: Haskell2010
  hs-source-dirs:   marlowe/exe
  main-is:          Main.hs
  other-modules:
    PlutusBenchmark.Marlowe.RolePayout
    PlutusBenchmark.Marlowe.Semantics
    PlutusBenchmark.Marlowe.Util

  build-depends:
    , base
    , base16-bytestring
    , bytestring
    , cardano-binary
    , marlowe-internal
    , plutus-benchmark-common
    , plutus-ledger-api        ^>=1.25
    , plutus-tx                ^>=1.25
    , serialise

benchmark marlowe
  import:         lang, ghc-version-support
  type:           exitcode-stdio-1.0
  main-is:        BenchCek.hs
  other-modules:  Shared
  hs-source-dirs: marlowe/bench
  build-depends:
    , base                     >=4.9   && <5
    , criterion
    , marlowe-internal
    , plutus-benchmark-common
    , plutus-ledger-api        ^>=1.25
    , plutus-tx                ^>=1.25

test-suite plutus-benchmark-marlowe-tests
  import:         lang, ghc-version-support
  type:           exitcode-stdio-1.0
  main-is:        Spec.hs
  ghc-options:    -threaded -rtsopts -with-rtsopts=-N
  hs-source-dirs: marlowe/test
  other-modules:
  build-depends:
    , base                                            >=4.9   && <5
    , marlowe-internal
    , plutus-core:{plutus-core, plutus-core-testlib}  ^>=1.25
    , plutus-ledger-api                               ^>=1.25
    , plutus-tx:{plutus-tx, plutus-tx-testlib}        ^>=1.25
    , tasty

---------------- agda evaluators ----------------

-- TODO: Add benchmarks for the executable semantics when we have a UPLC version

benchmark validation-agda-cek
  import:         lang
  type:           exitcode-stdio-1.0
  main-is:        BenchAgdaCek.hs
  hs-source-dirs: validation/bench
  other-modules:  Common
  build-depends:
    , base                     >=4.9     && <5
    , bytestring
    , criterion                >=1.5.9.0
    , deepseq
    , directory
    , filepath
    , flat                     ^>=0.6
    , optparse-applicative
    , plutus-benchmark-common
<<<<<<< HEAD
    , plutus-core              ^>=1.24
=======
    , plutus-core              ^>=1.25
    , plutus-ledger-api        ^>=1.25
>>>>>>> 4412a307

benchmark nofib-agda-cek
  import:         lang, ghc-version-support
  type:           exitcode-stdio-1.0
  main-is:        BenchAgdaCek.hs
  hs-source-dirs: nofib/bench
  other-modules:  Shared
  build-depends:
    , base                     >=4.9     && <5
    , criterion                >=1.5.9.0
    , nofib-internal
    , plutus-benchmark-common

benchmark marlowe-agda-cek
  import:         lang, ghc-version-support
  type:           exitcode-stdio-1.0
  main-is:        BenchAgdaCek.hs
  other-modules:  Shared
  hs-source-dirs: marlowe/bench
  build-depends:
    , base                     >=4.9   && <5
    , criterion
    , marlowe-internal
    , plutus-benchmark-common
    , plutus-ledger-api        ^>=1.25
    , plutus-tx                ^>=1.25<|MERGE_RESOLUTION|>--- conflicted
+++ resolved
@@ -79,12 +79,8 @@
     , directory
     , filepath
     , flat               ^>=0.6
-<<<<<<< HEAD
-    , plutus-core        ^>=1.24
-    , plutus-ledger-api  ^>=1.24
-=======
     , plutus-core        ^>=1.25
->>>>>>> 4412a307
+    , plutus-ledger-api  ^>=1.25
     , plutus-metatheory
     , plutus-tx          ^>=1.25
     , tasty
@@ -270,12 +266,7 @@
     , flat                     ^>=0.6
     , optparse-applicative
     , plutus-benchmark-common
-<<<<<<< HEAD
-    , plutus-core              ^>=1.24
-=======
-    , plutus-core              ^>=1.25
-    , plutus-ledger-api        ^>=1.25
->>>>>>> 4412a307
+    , plutus-core              ^>=1.25
 
 ---------------- validation-decode ----------------
 
@@ -337,17 +328,11 @@
     , deepseq
     , lens
     , mtl
-<<<<<<< HEAD
-    , plutus-benchmark-common
-    , plutus-core              ^>=1.24
-    , plutus-ledger-api        ^>=1.24
-    , plutus-tx                ^>=1.24
-    , plutus-tx-plugin         ^>=1.24
-=======
-    , plutus-core       ^>=1.25
-    , plutus-tx         ^>=1.25
-    , plutus-tx-plugin  ^>=1.25
->>>>>>> 4412a307
+    , plutus-benchmark-common
+    , plutus-core              ^>=1.25
+    , plutus-ledger-api        ^>=1.25
+    , plutus-tx                ^>=1.25
+    , plutus-tx-plugin         ^>=1.25
 
 ---------------- Signature verification throughput ----------------
 
@@ -588,12 +573,7 @@
     , flat                     ^>=0.6
     , optparse-applicative
     , plutus-benchmark-common
-<<<<<<< HEAD
-    , plutus-core              ^>=1.24
-=======
-    , plutus-core              ^>=1.25
-    , plutus-ledger-api        ^>=1.25
->>>>>>> 4412a307
+    , plutus-core              ^>=1.25
 
 benchmark nofib-agda-cek
   import:         lang, ghc-version-support
