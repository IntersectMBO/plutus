--- conflicted
+++ resolved
@@ -720,8 +720,8 @@
     , plutus-tx:plutus-tx-testlib
     , text
 
-<<<<<<< HEAD
------------------- Cardano Open Oracle Protocol -------------------        
+------------------ Cardano Open Oracle Protocol -------------------
+
 library coop
   import:          lang, ghc-version-support, os-support
   hs-source-dirs:  coop/src
@@ -774,7 +774,9 @@
     , plutus-ledger-api
     , plutus-tx                    ^>=1.49
     , plutus-tx:plutus-tx-testlib
-=======
+
+------------------ linear vesting -------------------    
+
 test-suite linear-vesting-test
   import:         lang, ghc-version-support, os-support
   type:           exitcode-stdio-1.0
@@ -821,5 +823,4 @@
     , cardano-loans-internal
     , plutus-core:plutus-core-testlib  ^>=1.49
     , plutus-tx:plutus-tx-testlib
-    , tasty
->>>>>>> 2a703054
+    , tasty