--- conflicted
+++ resolved
@@ -90,17 +90,10 @@
     , deepseq
     , directory
     , filepath
-<<<<<<< HEAD
     , flat          ^>=0.6
     , plutus-core   ^>=1.25
+    , plutus-metatheory
     , plutus-tx     ^>=1.25
-=======
-    , flat               ^>=0.6
-    , plutus-core        ^>=1.25
-    , plutus-ledger-api  ^>=1.25
-    , plutus-metatheory
-    , plutus-tx          ^>=1.25
->>>>>>> 56d6d7f7
     , tasty
     , tasty-golden
     , temporary
