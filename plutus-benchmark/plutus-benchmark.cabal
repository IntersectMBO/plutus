cabal-version: 3.0
name:          plutus-benchmark
version:       0.1.0.0
license:       Apache-2.0
license-files:
  LICENSE
  NOTICE

maintainer:    radu.ometita@iohk.io
author:        Radu Ometita
homepage:      https://github.com/iohk/plutus#readme
bug-reports:   https://github.com/iohk/plutus/issues
description:
  Please see the README on GitHub at <https://github.com/input-output-hk/plutus#readme>

build-type:    Simple
data-files:
  common/templates/*.tpl
  validation/data/*.flat

source-repository head
  type:     git
  location: https://github.com/iohk/plutus

common lang
  default-language:   Haskell2010
  default-extensions:
    DeriveFoldable
    DeriveFunctor
    DeriveGeneric
    DeriveLift
    DeriveTraversable
    DerivingStrategies
    DerivingVia
    ExplicitForAll
    FlexibleContexts
    GeneralizedNewtypeDeriving
    ImportQualifiedPost
    ScopedTypeVariables
    StandaloneDeriving

  ghc-options:
    -fno-specialise -fno-spec-constr -fno-ignore-interface-pragmas
    -fno-omit-interface-pragmas

  ghc-options:
    -Wall -Wnoncanonical-monad-instances -Wincomplete-uni-patterns
    -Wincomplete-record-updates -Wredundant-constraints -Widentities
    -Wunused-packages -Wmissing-deriving-strategies

---------------- Common code for benchmarking ----------------

library plutus-benchmark-common
  import:          lang
  hs-source-dirs:  common
  exposed-modules:
    PlutusBenchmark.Common
    PlutusBenchmark.NaturalSort

  other-modules:   Paths_plutus_benchmark
  build-depends:
    , base         >=4.9 && <5
    , criterion
    , filepath
    , plutus-core  ^>=1.1
    , plutus-tx    ^>=1.1

---------------- nofib ----------------

library nofib-internal
  import:          lang

  if impl(ghc <9.0)
    buildable: False

  -- Something weird causes this to sometimes report
  -- the plugin package as unused...
  ghc-options:     -Wno-unused-packages
  hs-source-dirs:  nofib/src
  exposed-modules:
    PlutusBenchmark.NoFib.Clausify
    PlutusBenchmark.NoFib.Knights
    PlutusBenchmark.NoFib.Knights.ChessSetList
    PlutusBenchmark.NoFib.Knights.KnightHeuristic
    PlutusBenchmark.NoFib.Knights.Queue
    PlutusBenchmark.NoFib.Knights.Sort
    PlutusBenchmark.NoFib.Knights.Utils
    PlutusBenchmark.NoFib.LastPiece
    PlutusBenchmark.NoFib.Prime
    PlutusBenchmark.NoFib.Queens

  build-depends:
    , base                     >=4.9 && <5
    , deepseq
    , plutus-benchmark-common
    , plutus-core              ^>=1.1
    , plutus-tx                ^>=1.1
    , plutus-tx-plugin         ^>=1.1

executable nofib-exe
  import:         lang

  if impl(ghc <9.0)
    buildable: False

  main-is:        Main.hs
  hs-source-dirs: nofib/exe
  build-depends:
    , ansi-wl-pprint
    , base                     >=4.9 && <5
    , bytestring
    , flat                     <0.5
    , lens
    , nofib-internal
    , optparse-applicative
    , plutus-benchmark-common
    , plutus-core              ^>=1.1
    , plutus-tx                ^>=1.1
    , transformers

benchmark nofib
  import:         lang

  if impl(ghc <9.0)
    buildable: False

  type:           exitcode-stdio-1.0
  main-is:        BenchPlc.hs
  hs-source-dirs: nofib/bench
  other-modules:  Shared
  build-depends:
    , base                     >=4.9     && <5
    , criterion                >=1.5.9.0
    , nofib-internal
    , plutus-benchmark-common

benchmark nofib-hs
  import:         lang

  if impl(ghc <9.0)
    buildable: False

  type:           exitcode-stdio-1.0
  main-is:        BenchHaskell.hs
  hs-source-dirs: nofib/bench
  other-modules:  Shared
  build-depends:
    , base                     >=4.9 && <5
    , criterion
    , nofib-internal
    , plutus-benchmark-common

test-suite plutus-benchmark-nofib-tests
  import:         lang

  if impl(ghc <9.0)
    buildable: False

  type:           exitcode-stdio-1.0
  main-is:        Spec.hs
  hs-source-dirs: nofib/test
  build-depends:
    , base                                            >=4.9 && <5
    , nofib-internal
    , plutus-benchmark-common
    , plutus-core:{plutus-core, plutus-core-testlib}  ^>=1.1
    , plutus-tx:{plutus-tx, plutus-tx-testlib}        ^>=1.1
    , tasty
    , tasty-hunit
    , tasty-quickcheck

---------------- lists ----------------

library lists-internal
  import:          lang

  if impl(ghc <9.0)
    buildable: False

  -- Something weird causes this to sometimes report
  -- the plugin package as unused...
  ghc-options:     -Wno-unused-packages
  hs-source-dirs:  lists/src
  exposed-modules:
    PlutusBenchmark.Lists.Sort
    PlutusBenchmark.Lists.Sum.Compiled
    PlutusBenchmark.Lists.Sum.HandWritten

  other-modules:
    PlutusBenchmark.Lists.Sort.GhcSort
    PlutusBenchmark.Lists.Sort.InsertionSort
    PlutusBenchmark.Lists.Sort.MergeSort
    PlutusBenchmark.Lists.Sort.QuickSort

  build-depends:
    , base                     >=4.9 && <5
    , mtl
    , plutus-benchmark-common
    , plutus-core              ^>=1.1
    , plutus-tx                ^>=1.1
    , plutus-tx-plugin         ^>=1.1

executable list-sort-exe
  import:         lang

  if impl(ghc <9.0)
    buildable: False

  main-is:        Main.hs
  hs-source-dirs: lists/exe
  build-depends:
    , base                     >=4.9 && <5
    , lists-internal
    , monoidal-containers
    , plutus-benchmark-common
    , plutus-core              ^>=1.1

benchmark lists
  import:         lang

  if impl(ghc <9.0)
    buildable: False

  type:           exitcode-stdio-1.0
  main-is:        Bench.hs
  hs-source-dirs: lists/bench
  build-depends:
    , base                     >=4.9     && <5
    , criterion                >=1.5.9.0
    , lists-internal
    , plutus-benchmark-common

test-suite plutus-benchmark-lists-tests
  import:         lang

  if impl(ghc <9.0)
    buildable: False

  type:           exitcode-stdio-1.0
  main-is:        Spec.hs
  hs-source-dirs: lists/test
  other-modules:
    Sort.Spec
    Sum.Spec

  build-depends:
    , base                     >=4.9 && <5
    , lists-internal
    , plutus-benchmark-common
    , tasty
    , tasty-quickcheck

---------------- validation ----------------

benchmark validation
  import:         lang
  type:           exitcode-stdio-1.0
  main-is:        BenchCek.hs
  hs-source-dirs: validation
  other-modules:  Common
  build-depends:
    , base                     >=4.9     && <5
    , bytestring
    , criterion                >=1.5.9.0
    , deepseq
    , directory
    , filepath
    , flat                     <0.5
    , optparse-applicative
    , plutus-benchmark-common
    , plutus-core              ^>=1.1

---------------- validation-decode ----------------

benchmark validation-decode
  import:         lang
  type:           exitcode-stdio-1.0
  main-is:        BenchDec.hs
  hs-source-dirs: validation
  other-modules:  Common
  build-depends:
    , base                     >=4.9     && <5
    , bytestring
    , criterion                >=1.5.9.0
    , directory
    , filepath
    , flat                     <0.5
    , optparse-applicative
    , plutus-benchmark-common
    , plutus-core              ^>=1.1
    , plutus-ledger-api        ^>=1.1

---------------- validation-full ----------------

benchmark validation-full
  import:         lang
  type:           exitcode-stdio-1.0
  main-is:        BenchFull.hs
  hs-source-dirs: validation
  other-modules:  Common
  build-depends:
    , base                                                              >=4.9     && <5
    , bytestring
    , criterion                                                         >=1.5.9.0
    , directory
    , filepath
    , flat                                                              <0.5
    , optparse-applicative
    , plutus-benchmark-common
    , plutus-core                                                       ^>=1.1
    , plutus-ledger-api:{plutus-ledger-api, plutus-ledger-api-testlib}  ^>=1.1

---------------- Cek cost model calibration ----------------

benchmark cek-calibration
  import:           lang

  if impl(ghc <9.0)
    buildable: False

  -- Something weird causes this to sometimes report
  -- the plugin package as unused...
  ghc-options:      -Wno-unused-packages
  type:             exitcode-stdio-1.0
  default-language: Haskell2010
  main-is:          Main.hs
  hs-source-dirs:   cek-calibration
  build-depends:
    , base              >=4.9     && <5
    , criterion         >=1.5.9.0
    , lens
    , mtl
    , plutus-core       ^>=1.1
    , plutus-tx         ^>=1.1
    , plutus-tx-plugin  ^>=1.1

---------------- Signature verification throughput ----------------

executable ed25519-throughput
  import:           lang

  if impl(ghc <9.0)
    buildable: False

  default-language: Haskell2010
  main-is:          Main.hs
  hs-source-dirs:   ed25519-throughput

  -- Without the line below we get a warning that plutus-tx-plugin is unused which causes a CI failure.
  ghc-options:      -Wno-unused-packages
  build-depends:
    , base                  >=4.9 && <5
    , bytestring
    , cardano-crypto-class
    , flat                  <0.5
<<<<<<< HEAD
    , hedgehog
    , plutus-core           ^>=1.1
    , plutus-tx             ^>=1.1
    , plutus-tx-plugin      ^>=1.1

---------------- BLS pairing experiments ----------------

executable bls-benchmarks
  import:           lang

  if impl(ghc <9.0)
    buildable: False

  default-language: Haskell2010
  main-is:          Main.hs
  hs-source-dirs:   bls-benchmarks

  -- Without the line below we get a warning that plutus-tx-plugin is unused which causes a CI failure.
  ghc-options:      -Wno-unused-packages
  build-depends:
    , base                  >=4.9 && <5
    , bytestring
    , cardano-crypto-class
    , flat
=======
>>>>>>> 436a7ece
    , hedgehog
    , plutus-core           ^>=1.1
    , plutus-tx             ^>=1.1
    , plutus-tx-plugin      ^>=1.1

---------------- script contexts ----------------

library script-contexts-internal
  import:          lang

  if impl(ghc <9.0)
    buildable: False

  -- Something weird causes this to sometimes report
  -- the plugin package as unused...
  ghc-options:     -Wno-unused-packages
  hs-source-dirs:  script-contexts/src
  exposed-modules: PlutusBenchmark.ScriptContexts
  build-depends:
    , base               >=4.9 && <5
    , plutus-ledger-api  ^>=1.1
    , plutus-tx          ^>=1.1
    , plutus-tx-plugin   ^>=1.1

test-suite plutus-benchmark-script-contexts-tests
  import:         lang

  if impl(ghc <9.0)
    buildable: False

  type:           exitcode-stdio-1.0
  main-is:        Spec.hs
  hs-source-dirs: script-contexts/test
  other-modules:
  build-depends:
    , base                                            >=4.9 && <5
    , plutus-benchmark-common
    , plutus-core:{plutus-core, plutus-core-testlib}  ^>=1.1
    , plutus-tx:plutus-tx-testlib                     ^>=1.1
    , script-contexts-internal
    , tasty
    , tasty-hunit<|MERGE_RESOLUTION|>--- conflicted
+++ resolved
@@ -352,8 +352,7 @@
     , base                  >=4.9 && <5
     , bytestring
     , cardano-crypto-class
-    , flat                  <0.5
-<<<<<<< HEAD
+    , flat
     , hedgehog
     , plutus-core           ^>=1.1
     , plutus-tx             ^>=1.1
@@ -371,19 +370,6 @@
   main-is:          Main.hs
   hs-source-dirs:   bls-benchmarks
 
-  -- Without the line below we get a warning that plutus-tx-plugin is unused which causes a CI failure.
-  ghc-options:      -Wno-unused-packages
-  build-depends:
-    , base                  >=4.9 && <5
-    , bytestring
-    , cardano-crypto-class
-    , flat
-=======
->>>>>>> 436a7ece
-    , hedgehog
-    , plutus-core           ^>=1.1
-    , plutus-tx             ^>=1.1
-    , plutus-tx-plugin      ^>=1.1
 
 ---------------- script contexts ----------------
 
