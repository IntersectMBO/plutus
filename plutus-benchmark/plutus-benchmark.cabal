cabal-version: 3.0
name:          plutus-benchmark
version:       0.1.0.0
license:       Apache-2.0
license-files:
  LICENSE
  NOTICE

maintainer:    radu.ometita@iohk.io
author:        Radu Ometita
homepage:      https://github.com/iohk/plutus#readme
bug-reports:   https://github.com/iohk/plutus/issues
description:
  Please see the README on GitHub at <https://github.com/input-output-hk/plutus#readme>

build-type:    Simple
data-files:
  common/templates/*.tpl
  validation/data/*.flat

source-repository head
  type:     git
  location: https://github.com/iohk/plutus

common lang
  default-language:   Haskell2010
  default-extensions:
    DeriveFoldable
    DeriveFunctor
    DeriveGeneric
    DeriveLift
    DeriveTraversable
    DerivingStrategies
    DerivingVia
    ExplicitForAll
    FlexibleContexts
    GeneralizedNewtypeDeriving
    ImportQualifiedPost
    ScopedTypeVariables
    StandaloneDeriving

  ghc-options:
    -fno-specialise -fno-spec-constr -fno-ignore-interface-pragmas
    -fno-omit-interface-pragmas

  ghc-options:
    -Wall -Wnoncanonical-monad-instances -Wincomplete-uni-patterns
    -Wincomplete-record-updates -Wredundant-constraints -Widentities
    -Wunused-packages -Wmissing-deriving-strategies

common ghc-version-support
  -- See the section on GHC versions in CONTRIBUTING
  if impl(ghc <9.2)
    buildable: False

---------------- Common code for benchmarking ----------------

library plutus-benchmark-common
  import:          lang
  ghc-options:     -Wno-unused-packages
  hs-source-dirs:  common
  exposed-modules:
    PlutusBenchmark.Common
    PlutusBenchmark.NaturalSort
<<<<<<< HEAD
    PlutusBenchmark.NOSUCHFILE
=======
    PlutusBenchmark.ProtocolParameters
>>>>>>> 9f028e80

  other-modules:   Paths_plutus_benchmark
  build-depends:
    , base          >=4.9 && <5
    , bytestring
    , criterion
    , directory
    , filepath
    , flat
    , plutus-core   ^>=1.7
    , plutus-tx     ^>=1.7
    , tasty
    , tasty-golden
    , temporary

---------------- nofib ----------------

library nofib-internal
  import:          lang, ghc-version-support

  -- Something weird causes this to sometimes report
  -- the plugin package as unused...
  ghc-options:     -Wno-unused-packages
  hs-source-dirs:  nofib/src
  exposed-modules:
    PlutusBenchmark.NoFib.Clausify
    PlutusBenchmark.NoFib.Knights
    PlutusBenchmark.NoFib.Knights.ChessSetList
    PlutusBenchmark.NoFib.Knights.KnightHeuristic
    PlutusBenchmark.NoFib.Knights.Queue
    PlutusBenchmark.NoFib.Knights.Sort
    PlutusBenchmark.NoFib.Knights.Utils
    PlutusBenchmark.NoFib.LastPiece
    PlutusBenchmark.NoFib.Prime
    PlutusBenchmark.NoFib.Queens

  build-depends:
    , base                     >=4.9 && <5
    , deepseq
    , plutus-benchmark-common
    , plutus-core              ^>=1.7
    , plutus-tx                ^>=1.7
    , plutus-tx-plugin         ^>=1.7

executable nofib-exe
  import:         lang, ghc-version-support
  main-is:        Main.hs
  hs-source-dirs: nofib/exe
  build-depends:
    , ansi-wl-pprint
    , base                     >=4.9 && <5
    , bytestring
    , flat                     ^>=0.6
    , lens
    , nofib-internal
    , optparse-applicative
    , plutus-benchmark-common
    , plutus-core              ^>=1.7
    , plutus-tx                ^>=1.7
    , transformers

benchmark nofib
  import:         lang, ghc-version-support
  type:           exitcode-stdio-1.0
  main-is:        BenchPlc.hs
  hs-source-dirs: nofib/bench
  other-modules:  Shared
  build-depends:
    , base                     >=4.9     && <5
    , criterion                >=1.5.9.0
    , nofib-internal
    , plutus-benchmark-common

benchmark nofib-hs
  import:         lang, ghc-version-support
  type:           exitcode-stdio-1.0
  main-is:        BenchHaskell.hs
  hs-source-dirs: nofib/bench
  other-modules:  Shared
  build-depends:
    , base                     >=4.9 && <5
    , criterion
    , nofib-internal
    , plutus-benchmark-common

test-suite plutus-benchmark-nofib-tests
  import:         lang, ghc-version-support

  -- test output changes after 9.2, bad for golden tests
  if impl(ghc >=9.3)
    buildable: False

  type:           exitcode-stdio-1.0
  main-is:        Spec.hs
  hs-source-dirs: nofib/test
  build-depends:
    , base                                            >=4.9 && <5
    , nofib-internal
    , plutus-benchmark-common
    , plutus-core:{plutus-core, plutus-core-testlib}  ^>=1.7
    , plutus-tx:{plutus-tx, plutus-tx-testlib}        ^>=1.7
    , tasty
    , tasty-hunit
    , tasty-quickcheck

---------------- lists ----------------

library lists-internal
  import:          lang, ghc-version-support

  -- Something weird causes this to sometimes report
  -- the plugin package as unused...
  ghc-options:     -Wno-unused-packages
  hs-source-dirs:  lists/src
  exposed-modules:
    PlutusBenchmark.Lists.Sort
    PlutusBenchmark.Lists.Sum.Compiled
    PlutusBenchmark.Lists.Sum.HandWritten

  other-modules:
    PlutusBenchmark.Lists.Sort.GhcSort
    PlutusBenchmark.Lists.Sort.InsertionSort
    PlutusBenchmark.Lists.Sort.MergeSort
    PlutusBenchmark.Lists.Sort.QuickSort

  build-depends:
    , base                     >=4.9 && <5
    , mtl
    , plutus-benchmark-common
    , plutus-core              ^>=1.7
    , plutus-tx                ^>=1.7
    , plutus-tx-plugin         ^>=1.7

executable list-sort-exe
  import:         lang, ghc-version-support
  main-is:        Main.hs
  hs-source-dirs: lists/exe
  build-depends:
    , base                     >=4.9 && <5
    , lists-internal
    , monoidal-containers
    , plutus-benchmark-common
    , plutus-core              ^>=1.7

benchmark lists
  import:         lang, ghc-version-support
  type:           exitcode-stdio-1.0
  main-is:        Bench.hs
  hs-source-dirs: lists/bench
  build-depends:
    , base                     >=4.9     && <5
    , criterion                >=1.5.9.0
    , lists-internal
    , plutus-benchmark-common

test-suite plutus-benchmark-lists-tests
  import:         lang, ghc-version-support
  type:           exitcode-stdio-1.0
  main-is:        Spec.hs
  hs-source-dirs: lists/test
  other-modules:
    Sort.Spec
    Sum.Spec

  build-depends:
    , base                             >=4.9 && <5
    , lists-internal
    , plutus-benchmark-common
    , plutus-core:plutus-core-testlib  ^>=1.7
    , plutus-tx:plutus-tx-testlib      ^>=1.7
    , tasty
    , tasty-quickcheck

---------------- validation ----------------

benchmark validation
  import:         lang
  type:           exitcode-stdio-1.0
  main-is:        BenchCek.hs
  hs-source-dirs: validation
  other-modules:  Common
  build-depends:
    , base                     >=4.9     && <5
    , bytestring
    , criterion                >=1.5.9.0
    , deepseq
    , directory
    , filepath
    , flat                     ^>=0.6
    , optparse-applicative
    , plutus-benchmark-common
    , plutus-core              ^>=1.7
    , plutus-ledger-api        ^>=1.7

---------------- validation-decode ----------------

benchmark validation-decode
  import:         lang
  type:           exitcode-stdio-1.0
  main-is:        BenchDec.hs
  hs-source-dirs: validation
  other-modules:  Common
  build-depends:
    , base                     >=4.9     && <5
    , bytestring
    , criterion                >=1.5.9.0
    , deepseq
    , directory
    , filepath
    , flat                     ^>=0.6
    , optparse-applicative
    , plutus-benchmark-common
    , plutus-core              ^>=1.7
    , plutus-ledger-api        ^>=1.7

---------------- validation-full ----------------

benchmark validation-full
  import:         lang
  type:           exitcode-stdio-1.0
  main-is:        BenchFull.hs
  hs-source-dirs: validation
  other-modules:  Common
  build-depends:
    , base                                                              >=4.9     && <5
    , bytestring
    , criterion                                                         >=1.5.9.0
    , deepseq
    , directory
    , filepath
    , flat                                                              ^>=0.6
    , optparse-applicative
    , plutus-benchmark-common
    , plutus-core                                                       ^>=1.7
    , plutus-ledger-api:{plutus-ledger-api, plutus-ledger-api-testlib}  ^>=1.7

---------------- Cek cost model calibration ----------------

benchmark cek-calibration
  import:           lang, ghc-version-support

  -- Something weird causes this to sometimes report
  -- the plugin package as unused...
  ghc-options:      -Wno-unused-packages
  type:             exitcode-stdio-1.0
  default-language: Haskell2010
  main-is:          Main.hs
  hs-source-dirs:   cek-calibration
  build-depends:
    , base              >=4.9     && <5
    , criterion         >=1.5.9.0
    , lens
    , mtl
    , plutus-core       ^>=1.7
    , plutus-tx         ^>=1.7
    , plutus-tx-plugin  ^>=1.7

---------------- Signature verification throughput ----------------

executable ed25519-costs
  import:           lang, ghc-version-support
  default-language: Haskell2010

  -- Without the line below we get a warning that plutus-tx-plugin is unused which causes a CI failure.
  ghc-options:      -Wno-unused-packages
  hs-source-dirs:   ed25519-costs/exe ed25519-costs/src
  main-is:          Main.hs
  other-modules:    PlutusBenchmark.Ed25519.Common
  build-depends:
    , base                     >=4.9 && <5
    , bytestring
    , cardano-crypto-class
    , hedgehog
    , plutus-benchmark-common
    , plutus-core              ^>=1.7
    , plutus-tx                ^>=1.7
    , plutus-tx-plugin         ^>=1.7

-- Calculate the predicted costs of sequences of ed25519 signature verification
-- operations and compare them with a golden file.
test-suite ed25519-costs-test
  import:         lang

  if impl(ghc <9.0)
    buildable: False

  type:           exitcode-stdio-1.0
  ghc-options:    -Wno-unused-packages
  hs-source-dirs: ed25519-costs/test ed25519-costs/src
  main-is:        Spec.hs
  other-modules:  PlutusBenchmark.Ed25519.Common
  build-depends:
    , base                     >=4.9 && <5
    , bytestring
    , cardano-crypto-class
    , hedgehog
    , plutus-benchmark-common
    , plutus-core              ^>=1.7
    , plutus-tx                ^>=1.7
    , plutus-tx-plugin         ^>=1.7

---------------- BLS12-381 experiments ----------------

library bls12-381lib-internal
  -- bls12-381-internal isn't allowed: you must have at least one letter in each
  -- component.
  import:          lang

  if impl(ghc <9.0)
    buildable: False

  -- Something weird causes this to sometimes report
  -- the plugin package as unused...
  ghc-options:     -Wno-unused-packages
  hs-source-dirs:  bls12-381-costs/src
  exposed-modules:
    PlutusBenchmark.BLS12_381.RunTests
    PlutusBenchmark.BLS12_381.Scripts

  build-depends:
    , base                     >=4.9 && <5
    , bytestring
    , cardano-crypto-class
    , deepseq
    , flat
    , hedgehog
    , plutus-benchmark-common
    , plutus-core              ^>=1.7
    , plutus-tx                ^>=1.7
    , plutus-tx-plugin         ^>=1.7

-- Print out predicted costs of various scripts involving BLS12-381 operations
executable bls12-381-costs
  import:           lang

  if impl(ghc <9.0)
    buildable: False

  default-language: Haskell2010
  main-is:          Main.hs
  hs-source-dirs:   bls12-381-costs/exe
  build-depends:
    , base                   >=4.9 && <5
    , bls12-381lib-internal

-- Calculate predicted costs of various scripts involving BLS12-381 operations
-- and compare them with a golden file.
test-suite bls12-381-costs-test
  import:         lang

  if impl(ghc <9.0)
    buildable: False

  type:           exitcode-stdio-1.0
  main-is:        Spec.hs
  hs-source-dirs: bls12-381-costs/test
  build-depends:
    , base                     >=4.9 && <5
    , bls12-381lib-internal
    , plutus-benchmark-common

-- Run benchmarks for various scripts involving BLS12-381 operations
benchmark bls12-381-benchmarks
  import:         lang

  if impl(ghc <9.0)
    buildable: False

  type:           exitcode-stdio-1.0
  main-is:        Bench.hs
  hs-source-dirs: bls12-381-costs/bench
  build-depends:
    , base                     >=4.9     && <5
    , bls12-381lib-internal
    , bytestring
    , criterion                >=1.5.9.0
    , plutus-benchmark-common
    , plutus-core              ^>=1.7
    , plutus-tx                ^>=1.7

---------------- script contexts ----------------

library script-contexts-internal
  import:          lang, ghc-version-support

  -- Something weird causes this to sometimes report
  -- the plugin package as unused...
  ghc-options:     -Wno-unused-packages
  hs-source-dirs:  script-contexts/src
  exposed-modules: PlutusBenchmark.ScriptContexts
  build-depends:
    , base               >=4.9 && <5
    , plutus-ledger-api  ^>=1.7
    , plutus-tx          ^>=1.7
    , plutus-tx-plugin   ^>=1.7

test-suite plutus-benchmark-script-contexts-tests
  import:         lang, ghc-version-support

  -- test output changes after 9.2, bad for golden tests
  if impl(ghc >=9.3)
    buildable: False

  type:           exitcode-stdio-1.0
  main-is:        Spec.hs
  hs-source-dirs: script-contexts/test
  other-modules:
  build-depends:
    , base                                            >=4.9 && <5
    , plutus-benchmark-common
    , plutus-core:{plutus-core, plutus-core-testlib}  ^>=1.7
    , plutus-tx:plutus-tx-testlib                     ^>=1.7
    , script-contexts-internal
    , tasty
    , tasty-hunit<|MERGE_RESOLUTION|>--- conflicted
+++ resolved
@@ -62,11 +62,8 @@
   exposed-modules:
     PlutusBenchmark.Common
     PlutusBenchmark.NaturalSort
-<<<<<<< HEAD
     PlutusBenchmark.NOSUCHFILE
-=======
     PlutusBenchmark.ProtocolParameters
->>>>>>> 9f028e80
 
   other-modules:   Paths_plutus_benchmark
   build-depends:
