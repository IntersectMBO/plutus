{-# LANGUAGE LambdaCase        #-}
{-# LANGUAGE NoImplicitPrelude #-}

-- Primality testing functions taken from nofib/spectral/primetest
-- Most of the literate Haskell stuff has been removed and everything's
-- been put into one file for simplicity.

module Plutus.Benchmark.Prime where

import           Control.Monad
import           Data.Char                    (isSpace)
import qualified Prelude                      (String)
import           System.Environment

import           Language.PlutusCore          (Name (..))
import qualified Language.PlutusCore.Pretty   as PLC
import           Language.PlutusCore.Universe
import qualified Language.PlutusTx            as Tx
import           Language.PlutusTx.Builtins   (divideInteger, remainderInteger)
import           Language.PlutusTx.Prelude    as Tx hiding (divMod, even)
import           Language.UntypedPlutusCore

---------------- Extras ----------------

even :: Integer -> Bool
even n = (n `remainderInteger` 2) == 0

divMod :: Integer -> Integer -> (Integer, Integer)
divMod a b = (a `divideInteger` b, a `remainderInteger` b)

---------------- IntLib ----------------

-- We can make a large number from a list of numbers using @makeNumber@.
-- This satisfies:
-- \[@makeNumber@ \, @b@ \, [x_0,\,x_1,\,\ldots,\,x_n]
--  = x_0.@b@^n + x_1.@b@^{n-1} + \cdots + x_n.@b@^0\]
{-# INLINABLE makeNumber #-}
makeNumber :: Integer -> [Integer] -> Integer
makeNumber b = foldl f 0 where f a x = a * b + x

-- The (left and right) inverse of @makeNumber@ is @chop@.
{-# INLINABLE chop #-}
chop :: Integer -> Integer -> [Integer]
chop b = chop' []
    where chop' a n =
              if n == 0
              then a
              else chop' (r:a) q
                  where (q,r) = n `divMod` b


{- The following function @powerMod@ calculates @a^b `mod` m@. I suspect
   that this is the critical function in the benchmarking process, and
   given that it can be computed {\em without} a great deal of extra
   storage, it should be a candidate for being a built-in within the
   Haskell library.
-}
{-# INLINABLE powerMod #-}
powerMod :: Integer -> Integer -> Integer -> Integer
powerMod a b m =
    if b == 0 then 1
    else f a' (b-1) a'
        where a' = a `remainderInteger` m
              f a b c = if b == 0 then c
                        else g a b where
                             g a b | even b = g ((a*a) `remainderInteger` m) (b `divideInteger` 2)
                                   | otherwise = f a (b-1) ((a*c) `remainderInteger` m)

{- The value $@y@=@cubeRoot x@$ is the integer cube root of @x@, {\it
   i.e.} $@y@ = \lfloor \sqrt[3]{@x@} \, \rfloor$. Given $@x@\geq 0$,
   @y@ satisfies the following conditions:
   \[\begin{array}{lll}
   @y@ &\geq & 0, \\
   @y@^3 &\geq & @x@, \mbox{ and}\\
   (@y@-1)^3 &<& @x@.
   \end{array}\]

   My implementation uses Newton's method.
-}
{-# INLINABLE cubeRoot #-}
cubeRoot :: Integer -> Integer
cubeRoot x = until satisfy improve x
             where satisfy y = y*y*y >= x && y'*y'*y' < x where y' = y-1
                   improve y = (2*y*y*y+x) `ddiv` (3*y*y)
                   ddiv a b  = if (r < (b `divideInteger` 2)) then q else q+1
                           where (q, r) = a `divMod` b

---The $@log2@ n$ is the @Integer@ $m$ such that $m = \lfloor\log_2
-- n\rfloor$.

{-# INLINABLE log2 #-}
log2 :: Integer -> Integer
log2 = fromIntegral . length . chop 2


---------------- Random ----------------

data RNGstate = RNGstate Integer Integer

{- **CAUTION**.  Many functions have to return a pair (x, newState) containing their
   actual result and an updated RNG state.  Don't use let-bindings to examine these:
   if you say `let (x,r') = complicatedFunction m n r` then `complicatedFunction`
   is evaluated when you look at x and also when you look at r', doubling the
   amount of time and memory required.  This is due to a restriction in the PlutusTx
   plugin (non-strict let-bindings): to avoid it, use `case` instead:
   `case complicatedFunction m n r of ...` -}

{-# INLINABLE initRNG #-}
initRNG :: Integer -> Integer -> RNGstate
initRNG s1 s2 =
    if 1 <= s1 && s1 <= 2147483562 then
        if 1 <= s2 && s2 <= 2147483398 then RNGstate s1 s2
        else {-Tx.trace "randomInts: Bad second seed." $-} Tx.error () -- error "randomInts: Bad second seed."
    else {-Tx.trace "randomInts: Bad first seed." $-} Tx.error () -- error "randomInts: Bad first seed."


-- Make a single random integer, returning that and the updated state.  In the
-- original version this was an infinite list of random numbers, but that's not
-- a good idea in the strict world.
{-# INLINABLE getRandom #-}
getRandom :: RNGstate -> (Integer, RNGstate)
getRandom (RNGstate s1 s2) =
    let
        k    = s1 `divideInteger` 53668
        s1'  = 40014 * (s1 - k * 53668) - k * 12211
        s1'' = if s1' < 0 then s1' + 2147483563 else s1'
        k'   = s2 `divideInteger` 52774
        s2'  = 40692 * (s2 - k' * 52774) - k' * 3791
        s2'' = if s2' < 0 then s2' + 2147483399 else s2'
        z    = s1'' - s2''
        newState = RNGstate s1'' s2''
   in  if z < 1 then (z + 2147483562, newState)
       else (z, newState)

-- Produce a list of n random numbers, also returning the updated RNG state.
getRandoms :: Integer -> RNGstate -> ([Integer], RNGstate)
getRandoms n r = getRandoms' n r []
    where getRandoms' n r acc =
              if n <= 0 then (acc, r)  -- We don't need to reverse the accumulator
              else let (x, r') = getRandom r
                   in getRandoms' (n-1) r' (x:acc)


---------------- Prime ----------------

-- Given a value @x@ we can test whether we have a witness to @n@'s
-- compositeness using @singleTestX@.
{-# INLINABLE singleTestX #-}
singleTestX :: Integer -> (Integer, Integer) -> Integer -> Bool
singleTestX n (k, q) x
 = (t == 1) || (t == (n-1)) || witness ts
   where (t:ts)         = iterateN k square (powerMod x q n)
         witness []     = False
         witness (t:ts) = if t == (n-1) then True
                          else if t == 1 then False
                               else witness ts
         square x       = (x*x) `remainderInteger` n

-- The function @singleTest@ takes an odd, positive, @Integer@ @n@ and a
-- pair of @Integer@'s derived from @n@ by the @findKQ@ function
{-# INLINABLE singleTest #-}
singleTest :: Integer -> (Integer, Integer) -> RNGstate -> (Bool, RNGstate)
singleTest n kq r =  -- Tx.trace "singleTest" $
    (singleTestX n kq (2+x), r')
        where (x, r') = boundedRandom (n-2) r

--The function @findKQ@ takes an odd integer $n$ and returns the tuple
-- $(k,q)$ such that $n = q2^k+1$.
{-# INLINABLE findKQ #-}
findKQ :: Integer -> (Integer, Integer)
findKQ n = f (0, (n-1))
    where f (k,q) =
              if r == 0
              then f (k+1, d)
              else (k, q)
                  where (d,r) = q `divMod` 2

-- Perform k single tests on the integer n
{-# INLINABLE multiTest #-}
multiTest :: Integer -> RNGstate-> Integer -> (Bool, RNGstate)
multiTest k r n = {-Tx.trace "* multiTest" $-}  -- (True, r)
    if (n <= 1 || even n)
    then (n==2, r)
    else mTest k r
        where mTest k r =
                  if k == 0
                  then (True, r)
                  else case singleTest n (findKQ n) r
                       of (True, r') -> mTest (k-1) r'
                          x          -> x

-- Original version used `take k (iterate ...)` which doesn't terminate with strict evaluation.
{-# INLINABLE iterateN #-}
iterateN :: Integer -> (a -> a) -> a -> [a]
iterateN k f x =
    if k == 0 then []
    else x : iterateN (k-1) f (f x)


-- The @boundedRandom@ function takes a number @n@ and the state of a (pseudo-) RNG @r@
-- and returns a tuple consisting of an @Integer@ $x$ in the range $0 \leq x <
-- @n@$, and the updated RNG state.
{-# INLINABLE boundedRandom #-}
boundedRandom :: Integer -> RNGstate -> (Integer, RNGstate)
boundedRandom n r = (makeNumber 65536 (uniform ns rs), r')
              where ns        = chop 65536 n
                    (rs,r') = getRandoms (length ns) r

-- The @uniform@ function generates a sequence of @Integer@'s such that,
-- when considered as a sequence of digits, we generate a number uniform
-- in the range @0..ns@ from the random numbers @rs@.
{-# INLINABLE uniform #-}
uniform :: [Integer] -> [Integer] -> [Integer]
uniform [n]    [r]    = [r `remainderInteger` n]
uniform (n:ns) (r:rs) = if t == n then t: uniform ns rs
                                  else t: map ((`remainderInteger` 65536). toInteger) rs
                        where t  = toInteger r `remainderInteger` (n+1)


---------------- Main ----------------

-- Various test inputs.  The Haskell version easily manages numbers up
-- to 200 digits, but we can't get beyond about 70 digits on the CEK machine.
-- Interestingly, memory consumption on the CK machine is essentially flat and
-- the times aren't much worse (maybe 10-20% greater).
input :: [Integer]
input = [115756986668303657898962467957]
<<<<<<< HEAD

data PrimeID = P10 | P20 | P30 | P40 | P50 | P60
     deriving (Read, Show)

{-# INLINABLE getPrime #-}
getPrime :: PrimeID -> Integer
getPrime =
    \case
     P10 -> 9576890767
     P20 -> 40206835204840513073
     P30 -> 671998030559713968361666935769
     P40 -> 5991810554633396517767024967580894321153
     P50 -> 22953686867719691230002707821868552601124472329079
     P60 -> 511704374946917490638851104912462284144240813125071454126151
            
{- Some large primes and the time and space required to check them.

  9576890767                                                   -- 10 digits: 2.4s,  0.9 GB
  40206835204840513073                                         -- 20 digits: 4.7s,  1.8 GB
  115756986668303657898962467957                               -- 30 digits: 7.3s,  3.3 GB
  671998030559713968361666935769                               -- 30 digits: 7.5s,  3.3 GB
  4125636888562548868221559797461449                           -- 34 digits: 7.5s,  3.2 GB
  5991810554633396517767024967580894321153                     -- 40 digits: 11s,   5.2 GB
  22953686867719691230002707821868552601124472329079           -- 50 digits: 10s,   4.6 GB
  48705091355238882778842909230056712140813460157899           -- 50 digits: 10.8s, 4.7 GB
  511704374946917490638851104912462284144240813125071454126151 -- 60 digits: 15s,   7.5 GB
  7595009151080016652449223792726748985452052945413160073645842090827711  -- 70 digits: 16s, 7.7 GB (swapping on an 8GB machine)
  40979218404449071854385509743772465043384063785613460568705289173181846900181503 -- 80 digits: process killed by OS.
  23785274372342411111117777171111111111111111711111111111111111111111111111111111111111111111111111111111111
  533791764536500962982816454877600313815808544134584704665367971790938714376754987723404131641943766815146845004667377003395107827504566198008424339207
  -- ^ 150 digits: far too big for the CEK machine, 40s and 94 MB on the CK machine.
  58021664585639791181184025950440248398226136069516938232493687505822471836536824298822733710342250697739996825938232641940670857624514103125986134050997697160127301547995788468137887651823707102007839
  -- ^ 200 digits.  55s and 97 MB on the CK machine.

  8987964267331664557 -- Composite: 61ms, 68 MB
=======
-- input = [179,179, 77595795]
-- input = [8987964267331664557] -- Composite: 61ms, 68 MB
-- input = [444, 4, 17331, 17, 1929475734529795, 95823752743877]  -- 740ms, 210 MB
-- Some large primes and the time and space required to check them
-- input = [9576890767]                                                   -- 10 digits: 2.4s,  0.9 GB
-- input = [40206835204840513073]                                         -- 20 digits: 4.7s,  1.8 GB
-- input = [115756986668303657898962467957]                               -- 30 digits: 7.3s,  3.3 GB
-- input = [671998030559713968361666935769]                               -- 30 digits: 7.5s,  3.3 GB
-- input = [4125636888562548868221559797461449]                           -- 34 digits: 7.5s,  3.2 GB
-- input = [5991810554633396517767024967580894321153]                     -- 40 digits: 11s,   5.2 GB
-- input = [22953686867719691230002707821868552601124472329079]           -- 50 digits: 10s,   4.6 GB
-- input = [48705091355238882778842909230056712140813460157899]           -- 50 digits: 10.8s, 4.7 GB
-- input = [511704374946917490638851104912462284144240813125071454126151] -- 60 digits: 15s,   7.5 GB
-- input = [7595009151080016652449223792726748985452052945413160073645842090827711]  -- 70 digits: 16s, 7.7 GB (swapping on an 8GB machine)
-- input = [40979218404449071854385509743772465043384063785613460568705289173181846900181503] -- 80 digits: process killed by OS.
-- input = [23785274372342411111117777171111111111111111711111111111111111111111111111111111111111111111111111111111111]
-- input = [533791764536500962982816454877600313815808544134584704665367971790938714376754987723404131641943766815146845004667377003395107827504566198008424339207]
--  ^ 150 digits: far too big for the CEK machine, 40s and 94 MB on the CK machine.
-- input = [58021664585639791181184025950440248398226136069516938232493687505822471836536824298822733710342250697739996825938232641940670857624514103125986134050997697160127301547995788468137887651823707102007839]
-- ^ 200 digits.  55s and 97 MB on the CK machine.

>>>>>>> aee36293

-}
          
-- Only for textual output of PLC scripts
unindent :: PLC.Doc ann -> [Prelude.String]
unindent d = map (dropWhile isSpace) $ (lines . show $ d)


-- Initialise the RNG
{-# INLINABLE initState #-}
initState :: RNGstate
initState = initRNG 111 47

<<<<<<< HEAD
type Result = Tx.Bool
=======
-- Parameter for multiTest: how many rounds of the main primality test do we want to perform?
{-# INLINABLE numTests #-}
numTests :: Integer
numTests = 100
>>>>>>> aee36293

composite :: Result
composite = Tx.False

probablyPrime :: Result
probablyPrime = Tx.True

-- The @processList@ function takes a list of input numbers
-- and produces a list of output results.
{-# INLINABLE processList #-}
processList :: [Integer] -> RNGstate -> [Result]
processList input r =
    case input of
      [] -> []
      n:ns -> case multiTest numTests r n
<<<<<<< HEAD
              of (True, r')  -> probablyPrime : processList ns r'
                 (False, r') -> composite : processList ns r'

-- The @process@ function takes a single input number and produces a single result.
{-# INLINABLE process #-}
process :: Integer -> RNGstate -> Integer
process n r =
    case fst $ multiTest numTests r n
    of False ->  0
       True  ->  1


mkPrimeTerm :: PrimeID -> Term Name DefaultUni ()
mkPrimeTerm pid =
  let (Program _ _ code) = Tx.getPlc $ $$(Tx.compile
        [|| \n -> process n initState ||])
        `Tx.applyCode` Tx.liftCode (getPrime pid)
  in code


                 
=======
              of (True, r')  -> {-Tx.trace "   Probably prime" $ -}probablyPrime : process ns r'
                 (False, r') -> {-Tx.trace "   Composite" $ -}composite : process ns r'


mkPrimeTerm :: [Integer] -> Term Name DefaultUni ()
mkPrimeTerm inputs =
  let (Program _ _ code) = Tx.getPlc $ $$(Tx.compile
        [|| \inputs' -> process inputs' initState ||])
        `Tx.applyCode` Tx.liftCode inputs
  in code
>>>>>>> aee36293
<|MERGE_RESOLUTION|>--- conflicted
+++ resolved
@@ -225,7 +225,6 @@
 -- the times aren't much worse (maybe 10-20% greater).
 input :: [Integer]
 input = [115756986668303657898962467957]
-<<<<<<< HEAD
 
 data PrimeID = P10 | P20 | P30 | P40 | P50 | P60
      deriving (Read, Show)
@@ -261,29 +260,6 @@
   -- ^ 200 digits.  55s and 97 MB on the CK machine.
 
   8987964267331664557 -- Composite: 61ms, 68 MB
-=======
--- input = [179,179, 77595795]
--- input = [8987964267331664557] -- Composite: 61ms, 68 MB
--- input = [444, 4, 17331, 17, 1929475734529795, 95823752743877]  -- 740ms, 210 MB
--- Some large primes and the time and space required to check them
--- input = [9576890767]                                                   -- 10 digits: 2.4s,  0.9 GB
--- input = [40206835204840513073]                                         -- 20 digits: 4.7s,  1.8 GB
--- input = [115756986668303657898962467957]                               -- 30 digits: 7.3s,  3.3 GB
--- input = [671998030559713968361666935769]                               -- 30 digits: 7.5s,  3.3 GB
--- input = [4125636888562548868221559797461449]                           -- 34 digits: 7.5s,  3.2 GB
--- input = [5991810554633396517767024967580894321153]                     -- 40 digits: 11s,   5.2 GB
--- input = [22953686867719691230002707821868552601124472329079]           -- 50 digits: 10s,   4.6 GB
--- input = [48705091355238882778842909230056712140813460157899]           -- 50 digits: 10.8s, 4.7 GB
--- input = [511704374946917490638851104912462284144240813125071454126151] -- 60 digits: 15s,   7.5 GB
--- input = [7595009151080016652449223792726748985452052945413160073645842090827711]  -- 70 digits: 16s, 7.7 GB (swapping on an 8GB machine)
--- input = [40979218404449071854385509743772465043384063785613460568705289173181846900181503] -- 80 digits: process killed by OS.
--- input = [23785274372342411111117777171111111111111111711111111111111111111111111111111111111111111111111111111111111]
--- input = [533791764536500962982816454877600313815808544134584704665367971790938714376754987723404131641943766815146845004667377003395107827504566198008424339207]
---  ^ 150 digits: far too big for the CEK machine, 40s and 94 MB on the CK machine.
--- input = [58021664585639791181184025950440248398226136069516938232493687505822471836536824298822733710342250697739996825938232641940670857624514103125986134050997697160127301547995788468137887651823707102007839]
--- ^ 200 digits.  55s and 97 MB on the CK machine.
-
->>>>>>> aee36293
 
 -}
           
@@ -297,14 +273,12 @@
 initState :: RNGstate
 initState = initRNG 111 47
 
-<<<<<<< HEAD
 type Result = Tx.Bool
-=======
+
 -- Parameter for multiTest: how many rounds of the main primality test do we want to perform?
 {-# INLINABLE numTests #-}
 numTests :: Integer
 numTests = 100
->>>>>>> aee36293
 
 composite :: Result
 composite = Tx.False
@@ -320,7 +294,6 @@
     case input of
       [] -> []
       n:ns -> case multiTest numTests r n
-<<<<<<< HEAD
               of (True, r')  -> probablyPrime : processList ns r'
                  (False, r') -> composite : processList ns r'
 
@@ -338,19 +311,4 @@
   let (Program _ _ code) = Tx.getPlc $ $$(Tx.compile
         [|| \n -> process n initState ||])
         `Tx.applyCode` Tx.liftCode (getPrime pid)
-  in code
-
-
-                 
-=======
-              of (True, r')  -> {-Tx.trace "   Probably prime" $ -}probablyPrime : process ns r'
-                 (False, r') -> {-Tx.trace "   Composite" $ -}composite : process ns r'
-
-
-mkPrimeTerm :: [Integer] -> Term Name DefaultUni ()
-mkPrimeTerm inputs =
-  let (Program _ _ code) = Tx.getPlc $ $$(Tx.compile
-        [|| \inputs' -> process inputs' initState ||])
-        `Tx.applyCode` Tx.liftCode inputs
-  in code
->>>>>>> aee36293
+  in code