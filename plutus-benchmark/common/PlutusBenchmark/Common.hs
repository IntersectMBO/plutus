{-# LANGUAGE BangPatterns #-}
{-# LANGUAGE LambdaCase   #-}
{-# LANGUAGE ViewPatterns #-}

{- | Miscellaneous shared code for benchmarking-related things. -}
module PlutusBenchmark.Common
    ( module Export
    , Program
    , Term
    , getConfig
    , toAnonDeBruijnTerm
    , toNamedDeBruijnTerm
    , compiledCodeToTerm
    , haskellValueToTerm
    , benchProgramCek
    , unsafeRunTermCek
    , runTermCek
    , cekResultMatchesHaskellValue
    , mkEvalCtx
    , evaluateCekLikeInProd
    , evaluateCekForBench
    , benchTermCek
    , TestSize (..)
    , printHeader
    , printSizeStatistics
    , goldenVsTextualOutput
    , checkGoldenFileExists
    )
where

import Paths_plutus_benchmark as Export
import PlutusBenchmark.ProtocolParameters as PP

import PlutusLedgerApi.Common qualified as LedgerApi

import PlutusTx qualified as Tx

import PlutusCore qualified as PLC
import PlutusCore.Default
import PlutusCore.Evaluation.Machine.ExBudget (ExBudget (..))
import PlutusCore.Evaluation.Machine.ExBudgetingDefaults qualified as PLC
import PlutusCore.Evaluation.Machine.ExMemory (ExCPU (..), ExMemory (..))

import UntypedPlutusCore qualified as UPLC
import UntypedPlutusCore.Evaluation.Machine.Cek as Cek
import UntypedPlutusCore.Evaluation.Machine.Cek qualified as UPLC

import Control.DeepSeq (force)
import Criterion.Main
import Criterion.Types (Config (..))
import Data.ByteString qualified as BS
import Data.SatInt (fromSatInt)
import Data.Text (Text)
import Flat qualified
import GHC.IO.Encoding (setLocaleEncoding)
import System.Directory
import System.FilePath
import System.IO
import System.IO.Temp
import Test.Tasty
import Test.Tasty.Golden
import Text.Printf (hPrintf, printf)

{- | The Criterion configuration returned by `getConfig` will cause an HTML report
   to be generated.  If run via stack/cabal this will be written to the
   `plutus-benchmark` directory by default.  The -o option can be used to change
   this, but an absolute path will probably be required (eg, "-o=$PWD/report.html") . -}
getConfig :: Double -> IO Config
getConfig limit = do
  templateDir <- getDataFileName ("common" </> "templates")
  -- Include number of iterations in HTML report
  let templateFile = templateDir </> "with-iterations" <.> "tpl"
  pure $ defaultConfig {
                template = templateFile,
                reportFile = Just "report.html",
                timeLimit = limit
              }

type Term = UPLC.Term PLC.NamedDeBruijn DefaultUni DefaultFun ()
type Program = UPLC.Program PLC.NamedDeBruijn DefaultUni DefaultFun ()

{- | Given a DeBruijn-named term, give every variable the name "v".  If we later
   call unDeBruijn, that will rename the variables to things like "v123", where
   123 is the relevant de Bruijn index.-}
toNamedDeBruijnTerm
    :: UPLC.Term UPLC.DeBruijn DefaultUni DefaultFun ()
    -> UPLC.Term UPLC.NamedDeBruijn DefaultUni DefaultFun ()
toNamedDeBruijnTerm = UPLC.termMapNames UPLC.fakeNameDeBruijn

{- | Remove the textual names from a NamedDeBruijn term -}
toAnonDeBruijnTerm
    :: Term
    -> UPLC.Term UPLC.DeBruijn DefaultUni DefaultFun ()
toAnonDeBruijnTerm = UPLC.termMapNames UPLC.unNameDeBruijn

toAnonDeBruijnProg
    :: UPLC.Program UPLC.NamedDeBruijn DefaultUni DefaultFun ()
    -> UPLC.Program UPLC.DeBruijn      DefaultUni DefaultFun ()
toAnonDeBruijnProg (UPLC.Program () ver body) =
    UPLC.Program () ver $ toAnonDeBruijnTerm body


{- | Just extract the body of a program wrapped in a 'CompiledCodeIn'.  We use this a lot. -}
compiledCodeToTerm
    :: Tx.CompiledCodeIn DefaultUni DefaultFun a -> Term
compiledCodeToTerm (Tx.getPlcNoAnn -> UPLC.Program _ _ body) = body

{- | Lift a Haskell value to a PLC term.  The constraints get a bit out of control
   if we try to do this over an arbitrary universe.-}
haskellValueToTerm
    :: Tx.Lift DefaultUni a => a -> Term
haskellValueToTerm = compiledCodeToTerm . Tx.liftCodeDef

{- | Just run a term to obtain an `EvaluationResult` (used for tests etc.) -}
unsafeRunTermCek :: Term -> EvaluationResult Term
unsafeRunTermCek =
    unsafeExtractEvaluationResult
        . (\(res, _, _) -> res)
        . runCekDeBruijn PLC.defaultCekParameters Cek.restrictingEnormous Cek.noEmitter

-- | Just run a term.
runTermCek ::
    Term ->
    ( Either (CekEvaluationException UPLC.NamedDeBruijn DefaultUni DefaultFun) Term
    , [Text]
    )
runTermCek =
    (\(res, _, logs) -> (res, logs))
        . runCekDeBruijn PLC.defaultCekParameters Cek.restrictingEnormous Cek.logEmitter

-- | Evaluate a script and return the CPU and memory costs (according to the cost model)
getCostsCek :: UPLC.Program UPLC.NamedDeBruijn DefaultUni DefaultFun () -> (Integer, Integer)
getCostsCek (UPLC.Program _ _ prog) =
    case Cek.runCekDeBruijn PLC.defaultCekParameters Cek.tallying Cek.noEmitter prog of
      (_res, Cek.TallyingSt _ budget, _logs) ->
          let ExBudget (ExCPU cpu)(ExMemory mem) = budget
          in (fromSatInt cpu, fromSatInt mem)

{- | Evaluate a PLC term and check that the result matches a given Haskell value
   (perhaps obtained by running the Haskell code that the term was compiled
   from).  We evaluate the lifted Haskell value as well, because lifting may
   produce reducible terms. The function is polymorphic in the comparison
   operator so that we can use it with both HUnit Assertions and QuickCheck
   Properties.  -}
cekResultMatchesHaskellValue
    :: Tx.Lift DefaultUni a
    => Term
    -> (EvaluationResult Term -> EvaluationResult Term -> b)
    -> a
    -> b
cekResultMatchesHaskellValue term matches value =
    (unsafeRunTermCek term) `matches` (unsafeRunTermCek $ haskellValueToTerm value)

-- | Create the evaluation context for the benchmarks. This doesn't exactly match how it's done
-- on-chain, but that's okay because the evaluation context is cached by the ledger, so we're
-- deliberately not including it in the benchmarks.
mkEvalCtx :: LedgerApi.EvaluationContext
mkEvalCtx =
    case PLC.defaultCostModelParams of
        Just p ->
            let errOrCtx =
                    -- The validation benchmarks were all created from PlutusV1 scripts
                    LedgerApi.mkDynEvaluationContext DefaultFunSemanticsVariant1 p
            in case errOrCtx of
                Right ec -> ec
                Left err -> error $ show err
        Nothing -> error "Couldn't get cost model params"

-- | Evaluate a term as it would be evaluated using the on-chain evaluator.
evaluateCekLikeInProd
    :: LedgerApi.EvaluationContext
    -> UPLC.Term PLC.NamedDeBruijn PLC.DefaultUni PLC.DefaultFun ()
    -> Either
            (UPLC.CekEvaluationException UPLC.NamedDeBruijn UPLC.DefaultUni UPLC.DefaultFun)
            (UPLC.Term UPLC.NamedDeBruijn UPLC.DefaultUni UPLC.DefaultFun ())
evaluateCekLikeInProd evalCtx term = do
    let (getRes, _, _) =
            let -- The validation benchmarks were all created from PlutusV1 scripts
                pv = LedgerApi.ledgerLanguageIntroducedIn LedgerApi.PlutusV1
            in LedgerApi.evaluateTerm UPLC.restrictingEnormous pv LedgerApi.Quiet evalCtx term
    getRes

-- | Evaluate a term and either throw if evaluation fails or discard the result and return '()'.
-- Useful for benchmarking.
evaluateCekForBench
    :: LedgerApi.EvaluationContext
    -> UPLC.Term PLC.NamedDeBruijn PLC.DefaultUni PLC.DefaultFun ()
    -> ()
evaluateCekForBench evalCtx = either (error . show) (\_ -> ()) . evaluateCekLikeInProd evalCtx

benchTermCek :: LedgerApi.EvaluationContext -> Term -> Benchmarkable
benchTermCek evalCtx term =
    let !term' = force term
    in whnf (evaluateCekForBench evalCtx) term'

<<<<<<< HEAD
benchProgramCek :: LedgerApi.EvaluationContext -> Program -> Benchmarkable
benchProgramCek evalCtx (UPLC.Program _ _ term) =
   benchTermCek evalCtx term

---------------- Run a term or program using the plutus-metatheory CEK evaluator ----------------

benchTermAgdaCek :: Term -> Benchmarkable
benchTermAgdaCek term =
    nf unsafeRunAgdaCek $! term

benchProgramAgdaCek :: Program -> Benchmarkable
benchProgramAgdaCek (UPLC.Program _ _ term) =
    nf unsafeRunAgdaCek $! term

unsafeRunAgdaCek :: Term -> EvaluationResult Term
unsafeRunAgdaCek =
    either (error . \e -> "Agda evaluation error: " ++ show e) EvaluationSuccess . runUAgda

=======
>>>>>>> 77b186bb
---------------- Printing tables of information about costs ----------------

data TestSize =
    NoSize
  | TestSize Integer

stringOfTestSize :: TestSize -> String
stringOfTestSize =
    \case
     NoSize     -> "-"
     TestSize n -> show n

-- Printing utilities
percentage :: (Integral a, Integral b) => a -> b -> Double
percentage a b =
    let a' = fromIntegral a :: Double
        b' = fromIntegral b :: Double
    in (a'* 100) / b'

percentTxt :: (Integral a, Integral b) => a -> b -> String
percentTxt a b = printf "(%.1f%%)" (percentage a b)

-- | Print a header to be followed by a list of size statistics.
printHeader :: Handle -> IO ()
printHeader h = do
  hPrintf h "    n     Script size             CPU usage               Memory usage\n"
  hPrintf h "  ----------------------------------------------------------------------\n"

-- | Evaluate a script and print out the serialised size and the CPU and memory
-- usage, both as absolute values and percentages of the maxima specified in the
-- protocol parameters.
printSizeStatistics
    :: Handle
    -> TestSize
    -> UPLC.Program UPLC.NamedDeBruijn DefaultUni DefaultFun ()
    -> IO ()
printSizeStatistics h n script = do
    let serialised = Flat.flat (UPLC.UnrestrictedProgram $ toAnonDeBruijnProg script)
        size = BS.length serialised
        (cpu, mem) = getCostsCek script
    hPrintf h "  %3s %7d %8s %15d %8s %15d %8s \n"
           (stringOfTestSize n)
           size (percentTxt size PP.max_tx_size)
           cpu  (percentTxt cpu  PP.max_tx_ex_steps)
           mem  (percentTxt mem  PP.max_tx_ex_mem)


---------------- Golden tests for tabular output ----------------

{- | Run a program which produces textual output and compare the results with a
   golden file.  This is intended for tests which produce a lot of formatted
   text.  The output is written to a file in the system temporary directory and
   deleted if the test passes.  If the test fails then the output is retained
   for further inspection. -}
goldenVsTextualOutput
    :: TestName          -- The name of the test.
    -> FilePath          -- The path to the golden file.
    -> FilePath          -- The name of the results file (may be extended to make it unique).
    -> (Handle -> IO a)  -- A function which runs tests and writes output to the given handle.
    -> IO ()
goldenVsTextualOutput testName goldenFile filename runTest =  do
  setLocaleEncoding utf8
  tmpdir <- getCanonicalTemporaryDirectory
  (resultsFile, handle) <- openBinaryTempFile tmpdir filename
  -- ^ Binary mode to avoid problems with line endings.  See documentation for Test.Tasty.Golden
  Test.Tasty.defaultMain $
    localOption OnPass $  -- Delete the output if the test succeeds.
      goldenVsFileDiff
        testName
        (\expected actual -> ["diff", "-u", expected, actual])  -- How to to display differences.
        goldenFile
        resultsFile
        (runTest handle >> hClose handle)

{- Note [Paths to golden files]
   Some of our tests contain hard-coded relative paths to golden files.  This is
   a little unsatisfactory because if for example we change the name of the
   directory containing the file then it won't be found during the test but the
   test will succeed and a new golden file will be created in the new directory,
   leading to the possibility that a change in the output won't be detected.  A
   similar thing will happen if someone forgets to check a golden file into the
   repository and the test is run in a new checkout.  Golden tests from
   tasty-golden do print out a message when the golden file doesn't exist, but
   it's in a very unobtrusive colour and easy to miss.  Another issue is that
   tests can be run from cabal using either `cabal test` or `cabal run`. If
   `cabal test` is used, cabal sets the working directory of the test program
   (which is used as the root for relative paths) to be the directory containing
   the relevant .cabal file, which is what our tests expect.  However, if `cabal
   run` is used then cabal sets the working directory to the current shell
   directory, and this can again lead to the wrong path being used with the
   possibility of a change being missed; also new golden files may be produced
   in unexpected places.  This function is used to mitigate these risks by
   checking that a golden file already exists in the expected place and issuing
   an error if it isn't.  This does mean that an error may occur the first time
   a golden test is run.  To avoid this, create an initial version of the file
   manually and if necessary use the `--accept` option to overwrite its
   contents.
   -}
checkGoldenFileExists :: FilePath -> IO ()
checkGoldenFileExists path = do
  fullPath <- makeAbsolute path
  fileExists <- doesFileExist path
  if not fileExists
  then errorWithExplanation $ "golden file " ++ fullPath ++ " does not exist."
  else do
    perms <- getPermissions path
    if not (writable perms)
    then errorWithExplanation $ "golden file " ++ fullPath ++ " is not writable."
    else pure ()
    where errorWithExplanation s =
              let msg = "\n* ERROR: " ++ s ++ "\n"
                        ++ "* To ensure that the correct path is used, either use `cabal test` "
                        ++ "or run the test in the root directory of the relevant package.\n"
                        ++ "* If this is the first time this test has been run, create an "
                        ++ "initial golden file manually."
              in error msg<|MERGE_RESOLUTION|>--- conflicted
+++ resolved
@@ -193,27 +193,10 @@
     let !term' = force term
     in whnf (evaluateCekForBench evalCtx) term'
 
-<<<<<<< HEAD
 benchProgramCek :: LedgerApi.EvaluationContext -> Program -> Benchmarkable
 benchProgramCek evalCtx (UPLC.Program _ _ term) =
    benchTermCek evalCtx term
 
----------------- Run a term or program using the plutus-metatheory CEK evaluator ----------------
-
-benchTermAgdaCek :: Term -> Benchmarkable
-benchTermAgdaCek term =
-    nf unsafeRunAgdaCek $! term
-
-benchProgramAgdaCek :: Program -> Benchmarkable
-benchProgramAgdaCek (UPLC.Program _ _ term) =
-    nf unsafeRunAgdaCek $! term
-
-unsafeRunAgdaCek :: Term -> EvaluationResult Term
-unsafeRunAgdaCek =
-    either (error . \e -> "Agda evaluation error: " ++ show e) EvaluationSuccess . runUAgda
-
-=======
->>>>>>> 77b186bb
 ---------------- Printing tables of information about costs ----------------
 
 data TestSize =
