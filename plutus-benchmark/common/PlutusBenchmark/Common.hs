{-# LANGUAGE BangPatterns #-}
{-# LANGUAGE LambdaCase   #-}
{-# LANGUAGE ViewPatterns #-}

{- | Miscellaneous shared code for benchmarking-related things. -}
module PlutusBenchmark.Common
    ( module Export
    , Program
    , Term
    , getConfig
    , toAnonDeBruijnTerm
    , toNamedDeBruijnTerm
    , compiledCodeToTerm
    , haskellValueToTerm
    , benchProgramCek
    , unsafeRunTermCek
    , runTermCek
    , cekResultMatchesHaskellValue
    , mkEvalCtx
    , evaluateCekLikeInProd
    , evaluateCekForBench
    , benchTermCek
    , benchTermAgdaCek
    , benchProgramAgdaCek
    , TestSize (..)
    , printHeader
    , printSizeStatistics
    , goldenVsTextualOutput
    , checkGoldenFileExists
    )
where

import Paths_plutus_benchmark as Export
import PlutusBenchmark.ProtocolParameters as PP

import PlutusLedgerApi.Common qualified as LedgerApi

import PlutusTx qualified as Tx

import PlutusCore qualified as PLC
import PlutusCore.Default
import PlutusCore.Evaluation.Machine.ExBudget (ExBudget (..))
import PlutusCore.Evaluation.Machine.ExBudgetingDefaults qualified as PLC
import PlutusCore.Evaluation.Machine.ExMemory (ExCPU (..), ExMemory (..))

import UntypedPlutusCore qualified as UPLC
import UntypedPlutusCore.Evaluation.Machine.Cek as Cek
import UntypedPlutusCore.Evaluation.Machine.Cek qualified as UPLC

import MAlonzo.Code.Evaluator.Term (runUAgda)

import Control.DeepSeq (force)
import Criterion.Main
import Criterion.Types (Config (..))
import Data.ByteString qualified as BS
import Data.SatInt (fromSatInt)
import Data.Text (Text)
import Flat qualified
import GHC.IO.Encoding (setLocaleEncoding)
import System.Directory
import System.FilePath
import System.IO
import System.IO.Temp
import Test.Tasty
import Test.Tasty.Golden
import Text.Printf (hPrintf, printf)

{- | The Criterion configuration returned by `getConfig` will cause an HTML report
   to be generated.  If run via stack/cabal this will be written to the
   `plutus-benchmark` directory by default.  The -o option can be used to change
   this, but an absolute path will probably be required (eg, "-o=$PWD/report.html") . -}
getConfig :: Double -> IO Config
getConfig limit = do
  templateDir <- getDataFileName ("common" </> "templates")
  -- Include number of iterations in HTML report
  let templateFile = templateDir </> "with-iterations" <.> "tpl"
  pure $ defaultConfig {
                template = templateFile,
                reportFile = Just "report.html",
                timeLimit = limit
              }

type Term = UPLC.Term PLC.NamedDeBruijn DefaultUni DefaultFun ()
type Program = UPLC.Program PLC.NamedDeBruijn DefaultUni DefaultFun ()

{- | Given a DeBruijn-named term, give every variable the name "v".  If we later
   call unDeBruijn, that will rename the variables to things like "v123", where
   123 is the relevant de Bruijn index.-}
toNamedDeBruijnTerm
    :: UPLC.Term UPLC.DeBruijn DefaultUni DefaultFun ()
    -> UPLC.Term UPLC.NamedDeBruijn DefaultUni DefaultFun ()
toNamedDeBruijnTerm = UPLC.termMapNames UPLC.fakeNameDeBruijn

{- | Remove the textual names from a NamedDeBruijn term -}
toAnonDeBruijnTerm
    :: Term
    -> UPLC.Term UPLC.DeBruijn DefaultUni DefaultFun ()
toAnonDeBruijnTerm = UPLC.termMapNames UPLC.unNameDeBruijn

toAnonDeBruijnProg
    :: UPLC.Program UPLC.NamedDeBruijn DefaultUni DefaultFun ()
    -> UPLC.Program UPLC.DeBruijn      DefaultUni DefaultFun ()
toAnonDeBruijnProg (UPLC.Program () ver body) =
    UPLC.Program () ver $ toAnonDeBruijnTerm body


{- | Just extract the body of a program wrapped in a 'CompiledCodeIn'.  We use this a lot. -}
compiledCodeToTerm
    :: Tx.CompiledCodeIn DefaultUni DefaultFun a -> Term
compiledCodeToTerm (Tx.getPlcNoAnn -> UPLC.Program _ _ body) = body

{- | Lift a Haskell value to a PLC term.  The constraints get a bit out of control
   if we try to do this over an arbitrary universe.-}
haskellValueToTerm
    :: Tx.Lift DefaultUni a => a -> Term
haskellValueToTerm = compiledCodeToTerm . Tx.liftCodeDef

{- | Convert a de-Bruijn-named UPLC term to a CEK Benchmark -}
benchProgramCek :: Program -> Benchmarkable
benchProgramCek (UPLC.Program _ _ term) =
    nf unsafeRunTermCek $! term -- Or whnf?

{- | Just run a term to obtain an `EvaluationResult` (used for tests etc.) -}
unsafeRunTermCek :: Term -> EvaluationResult Term
unsafeRunTermCek =
    unsafeExtractEvaluationResult
        . (\(res, _, _) -> res)
        . runCekDeBruijn PLC.defaultCekParameters Cek.restrictingEnormous Cek.noEmitter

-- | Just run a term.
runTermCek ::
    Term ->
    ( Either (CekEvaluationException UPLC.NamedDeBruijn DefaultUni DefaultFun) Term
    , [Text]
    )
runTermCek =
    (\(res, _, logs) -> (res, logs))
        . runCekDeBruijn PLC.defaultCekParameters Cek.restrictingEnormous Cek.logEmitter

-- | Evaluate a script and return the CPU and memory costs (according to the cost model)
getCostsCek :: UPLC.Program UPLC.NamedDeBruijn DefaultUni DefaultFun () -> (Integer, Integer)
getCostsCek (UPLC.Program _ _ prog) =
    case Cek.runCekDeBruijn PLC.defaultCekParameters Cek.tallying Cek.noEmitter prog of
      (_res, Cek.TallyingSt _ budget, _logs) ->
          let ExBudget (ExCPU cpu)(ExMemory mem) = budget
          in (fromSatInt cpu, fromSatInt mem)

{- | Evaluate a PLC term and check that the result matches a given Haskell value
   (perhaps obtained by running the Haskell code that the term was compiled
   from).  We evaluate the lifted Haskell value as well, because lifting may
   produce reducible terms. The function is polymorphic in the comparison
   operator so that we can use it with both HUnit Assertions and QuickCheck
   Properties.  -}
cekResultMatchesHaskellValue
    :: Tx.Lift DefaultUni a
    => Term
    -> (EvaluationResult Term -> EvaluationResult Term -> b)
    -> a
    -> b
cekResultMatchesHaskellValue term matches value =
    (unsafeRunTermCek term) `matches` (unsafeRunTermCek $ haskellValueToTerm value)

-- | Create the evaluation context for the benchmarks. This doesn't exactly match how it's done
-- on-chain, but that's okay because the evaluation context is cached by the ledger, so we're
-- deliberately not including it in the benchmarks.
mkEvalCtx :: LedgerApi.EvaluationContext
mkEvalCtx =
    case PLC.defaultCostModelParams of
        Just p ->
            let errOrCtx =
                    -- The validation benchmarks were all created from PlutusV1 scripts
<<<<<<< HEAD
                    LedgerApi.mkDynEvaluationContext
                        [DefaultFunSemanticsVariant1]
                        (const DefaultFunSemanticsVariant1)
                        p
=======
                    LedgerApi.mkDynEvaluationContext DefaultFunSemanticsVariant1 p
>>>>>>> 56d6d7f7
            in case errOrCtx of
                Right ec -> ec
                Left err -> error $ show err
        Nothing -> error "Couldn't get cost model params"

-- | Evaluate a term as it would be evaluated using the on-chain evaluator.
evaluateCekLikeInProd
    :: LedgerApi.EvaluationContext
    -> UPLC.Term PLC.NamedDeBruijn PLC.DefaultUni PLC.DefaultFun ()
    -> Either
            (UPLC.CekEvaluationException UPLC.NamedDeBruijn UPLC.DefaultUni UPLC.DefaultFun)
            (UPLC.Term UPLC.NamedDeBruijn UPLC.DefaultUni UPLC.DefaultFun ())
evaluateCekLikeInProd evalCtx term = do
    let (getRes, _, _) =
<<<<<<< HEAD
            let pv = LedgerApi.ledgerLanguageIntroducedIn LedgerApi.PlutusV1
            -- The validation benchmarks were all created from PlutusV1 scripts
            in LedgerApi.evaluateTerm UPLC.restrictingEnormous pv LedgerApi.Quiet evalCtx term
    getRes
=======
            let -- The validation benchmarks were all created from PlutusV1 scripts
                pv = LedgerApi.ledgerLanguageIntroducedIn LedgerApi.PlutusV1
            in LedgerApi.evaluateTerm UPLC.restrictingEnormous pv LedgerApi.Quiet evalCtx term
    getRes

-- | Evaluate a term and either throw if evaluation fails or discard the result and return '()'.
-- Useful for benchmarking.
evaluateCekForBench
    :: LedgerApi.EvaluationContext
    -> UPLC.Term PLC.NamedDeBruijn PLC.DefaultUni PLC.DefaultFun ()
    -> ()
evaluateCekForBench evalCtx = either (error . show) (\_ -> ()) . evaluateCekLikeInProd evalCtx

benchTermCek :: LedgerApi.EvaluationContext -> Term -> Benchmarkable
benchTermCek evalCtx term =
    let !term' = force term
    in whnf (evaluateCekForBench evalCtx) term'
>>>>>>> 56d6d7f7

---------------- Run a term or program using the plutus-metatheory CEK evaluator ----------------

benchTermAgdaCek :: Term -> Benchmarkable
benchTermAgdaCek term =
    nf unsafeRunAgdaCek $! term

benchProgramAgdaCek :: Program -> Benchmarkable
benchProgramAgdaCek (UPLC.Program _ _ term) =
    nf unsafeRunAgdaCek $! term

unsafeRunAgdaCek :: Term -> EvaluationResult Term
unsafeRunAgdaCek =
    either (error . \e -> "Agda evaluation error: " ++ show e) EvaluationSuccess . runUAgda

---------------- Printing tables of information about costs ----------------

data TestSize =
    NoSize
  | TestSize Integer

stringOfTestSize :: TestSize -> String
stringOfTestSize =
    \case
     NoSize     -> "-"
     TestSize n -> show n

-- Printing utilities
percentage :: (Integral a, Integral b) => a -> b -> Double
percentage a b =
    let a' = fromIntegral a :: Double
        b' = fromIntegral b :: Double
    in (a'* 100) / b'

percentTxt :: (Integral a, Integral b) => a -> b -> String
percentTxt a b = printf "(%.1f%%)" (percentage a b)

-- | Print a header to be followed by a list of size statistics.
printHeader :: Handle -> IO ()
printHeader h = do
  hPrintf h "    n     Script size             CPU usage               Memory usage\n"
  hPrintf h "  ----------------------------------------------------------------------\n"

-- | Evaluate a script and print out the serialised size and the CPU and memory
-- usage, both as absolute values and percentages of the maxima specified in the
-- protocol parameters.
printSizeStatistics
    :: Handle
    -> TestSize
    -> UPLC.Program UPLC.NamedDeBruijn DefaultUni DefaultFun ()
    -> IO ()
printSizeStatistics h n script = do
    let serialised = Flat.flat (UPLC.UnrestrictedProgram $ toAnonDeBruijnProg script)
        size = BS.length serialised
        (cpu, mem) = getCostsCek script
    hPrintf h "  %3s %7d %8s %15d %8s %15d %8s \n"
           (stringOfTestSize n)
           size (percentTxt size PP.max_tx_size)
           cpu  (percentTxt cpu  PP.max_tx_ex_steps)
           mem  (percentTxt mem  PP.max_tx_ex_mem)


---------------- Golden tests for tabular output ----------------

{- | Run a program which produces textual output and compare the results with a
   golden file.  This is intended for tests which produce a lot of formatted
   text.  The output is written to a file in the system temporary directory and
   deleted if the test passes.  If the test fails then the output is retained
   for further inspection. -}
goldenVsTextualOutput
    :: TestName          -- The name of the test.
    -> FilePath          -- The path to the golden file.
    -> FilePath          -- The name of the results file (may be extended to make it unique).
    -> (Handle -> IO a)  -- A function which runs tests and writes output to the given handle.
    -> IO ()
goldenVsTextualOutput testName goldenFile filename runTest =  do
  setLocaleEncoding utf8
  tmpdir <- getCanonicalTemporaryDirectory
  (resultsFile, handle) <- openBinaryTempFile tmpdir filename
  -- ^ Binary mode to avoid problems with line endings.  See documentation for Test.Tasty.Golden
  Test.Tasty.defaultMain $
    localOption OnPass $  -- Delete the output if the test succeeds.
      goldenVsFileDiff
        testName
        (\expected actual -> ["diff", "-u", expected, actual])  -- How to to display differences.
        goldenFile
        resultsFile
        (runTest handle >> hClose handle)

{- Note [Paths to golden files]
   Some of our tests contain hard-coded relative paths to golden files.  This is
   a little unsatisfactory because if for example we change the name of the
   directory containing the file then it won't be found during the test but the
   test will succeed and a new golden file will be created in the new directory,
   leading to the possibility that a change in the output won't be detected.  A
   similar thing will happen if someone forgets to check a golden file into the
   repository and the test is run in a new checkout.  Golden tests from
   tasty-golden do print out a message when the golden file doesn't exist, but
   it's in a very unobtrusive colour and easy to miss.  Another issue is that
   tests can be run from cabal using either `cabal test` or `cabal run`. If
   `cabal test` is used, cabal sets the working directory of the test program
   (which is used as the root for relative paths) to be the directory containing
   the relevant .cabal file, which is what our tests expect.  However, if `cabal
   run` is used then cabal sets the working directory to the current shell
   directory, and this can again lead to the wrong path being used with the
   possibility of a change being missed; also new golden files may be produced
   in unexpected places.  This function is used to mitigate these risks by
   checking that a golden file already exists in the expected place and issuing
   an error if it isn't.  This does mean that an error may occur the first time
   a golden test is run.  To avoid this, create an initial version of the file
   manually and if necessary use the `--accept` option to overwrite its
   contents.
   -}
checkGoldenFileExists :: FilePath -> IO ()
checkGoldenFileExists path = do
  fullPath <- makeAbsolute path
  fileExists <- doesFileExist path
  if not fileExists
  then errorWithExplanation $ "golden file " ++ fullPath ++ " does not exist."
  else do
    perms <- getPermissions path
    if not (writable perms)
    then errorWithExplanation $ "golden file " ++ fullPath ++ " is not writable."
    else pure ()
    where errorWithExplanation s =
              let msg = "\n* ERROR: " ++ s ++ "\n"
                        ++ "* To ensure that the correct path is used, either use `cabal test` "
                        ++ "or run the test in the root directory of the relevant package.\n"
                        ++ "* If this is the first time this test has been run, create an "
                        ++ "initial golden file manually."
              in error msg<|MERGE_RESOLUTION|>--- conflicted
+++ resolved
@@ -169,14 +169,10 @@
         Just p ->
             let errOrCtx =
                     -- The validation benchmarks were all created from PlutusV1 scripts
-<<<<<<< HEAD
                     LedgerApi.mkDynEvaluationContext
                         [DefaultFunSemanticsVariant1]
                         (const DefaultFunSemanticsVariant1)
                         p
-=======
-                    LedgerApi.mkDynEvaluationContext DefaultFunSemanticsVariant1 p
->>>>>>> 56d6d7f7
             in case errOrCtx of
                 Right ec -> ec
                 Left err -> error $ show err
@@ -191,12 +187,6 @@
             (UPLC.Term UPLC.NamedDeBruijn UPLC.DefaultUni UPLC.DefaultFun ())
 evaluateCekLikeInProd evalCtx term = do
     let (getRes, _, _) =
-<<<<<<< HEAD
-            let pv = LedgerApi.ledgerLanguageIntroducedIn LedgerApi.PlutusV1
-            -- The validation benchmarks were all created from PlutusV1 scripts
-            in LedgerApi.evaluateTerm UPLC.restrictingEnormous pv LedgerApi.Quiet evalCtx term
-    getRes
-=======
             let -- The validation benchmarks were all created from PlutusV1 scripts
                 pv = LedgerApi.ledgerLanguageIntroducedIn LedgerApi.PlutusV1
             in LedgerApi.evaluateTerm UPLC.restrictingEnormous pv LedgerApi.Quiet evalCtx term
@@ -214,7 +204,6 @@
 benchTermCek evalCtx term =
     let !term' = force term
     in whnf (evaluateCekForBench evalCtx) term'
->>>>>>> 56d6d7f7
 
 ---------------- Run a term or program using the plutus-metatheory CEK evaluator ----------------
 
