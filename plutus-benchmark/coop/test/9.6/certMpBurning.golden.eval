--- conflicted
+++ resolved
@@ -1,13 +1,6 @@
-<<<<<<< HEAD
-CPU:             1_837_078_144
-Memory:             10_734_318
-AST Size:                3_137
-Flat Size:               8_070
-=======
 CPU:             1_842_390_144
 Memory:             10_767_518
 AST Size:                3_150
 Flat Size:               8_031
->>>>>>> 1e7322a7
 
 (con unit ())