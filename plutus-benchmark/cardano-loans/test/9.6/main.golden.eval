--- conflicted
+++ resolved
@@ -1,13 +1,6 @@
-<<<<<<< HEAD
-CPU:               103_196_889
-Memory:                572_950
-AST Size:                7_254
-Flat Size:               8_737
-=======
 CPU:               111_100_889
 Memory:                622_350
 AST Size:                7_408
 Flat Size:               8_666
->>>>>>> 1e7322a7
 
 (con unit ())