--- conflicted
+++ resolved
@@ -5,28 +5,23 @@
          dim ->
           (\dim ->
              (\lastRow ->
-<<<<<<< HEAD
                 (\go ->
                    (\bytesNeeded ->
-                      force
-                        (force ifThenElse
-                           (lessThanInteger dim 8)
-                           (delay (constr 0 []))
-                           (delay
-                              (force
-                                 (force ifThenElse
-                                    (equalsInteger 0 (remainderInteger dim 8))
-                                    (delay
-                                       ((\cse ->
-                                           go
-                                             0
-                                             0
-                                             cse
-                                             cse
-                                             cse
-                                             (replicateByte bytesNeeded 255))
-                                          (replicateByte bytesNeeded 0)))
-                                    (delay (constr 0 [])))))))
+                      case
+                        (lessThanInteger dim 8)
+                        [ (case
+                             (equalsInteger 0 (remainderInteger dim 8))
+                             [ (constr 0 [])
+                             , ((\cse ->
+                                   go
+                                     0
+                                     0
+                                     cse
+                                     cse
+                                     cse
+                                     (replicateByte bytesNeeded 255))
+                                  (replicateByte bytesNeeded 0)) ])
+                        , (constr 0 []) ])
                      (quotientInteger dim 8))
                   ((\s ->
                       s s)
@@ -37,267 +32,102 @@
                        left
                        right
                        control ->
-                        force
-                          (force
-                             ifThenElse
-                             (equalsInteger selectIx dim)
-                             (delay (constr 0 []))
-                             (delay
-                                ((\available ->
-                                    force
-                                      (force
-                                         ifThenElse
-                                         (equalsInteger -1 available)
-                                         (delay (constr 0 []))
-                                         (delay
-                                            (force
-                                               (force
-                                                  ifThenElse
-                                                  (equalsInteger row lastRow)
-                                                  (delay
-                                                     (constr 1
-                                                        [ (constr 0
-                                                             [row, available])
-                                                        , (constr 0 []) ]))
-                                                  (delay
-                                                     ((\newRow ->
-                                                         (\cse ->
-                                                            (\newRight ->
-                                                               (\newLeft ->
-                                                                  (\newDown ->
-                                                                     (\newControl ->
-                                                                        case
-                                                                          (s
-                                                                             s
-                                                                             0
-                                                                             newRow
-                                                                             newDown
-                                                                             newLeft
-                                                                             newRight
-                                                                             newControl)
-                                                                          [ (s
-                                                                               s
-                                                                               (addInteger
-                                                                                  1
-                                                                                  selectIx)
-                                                                               row
-                                                                               down
-                                                                               left
-                                                                               right
-                                                                               control)
-                                                                          , (\ipv
-                                                                              ipv ->
-                                                                               constr 1
-                                                                                 [ (constr 0
-                                                                                      [ row
-                                                                                      , available ])
-                                                                                 , (s
-                                                                                      s
-                                                                                      0
-                                                                                      newRow
-                                                                                      newDown
-                                                                                      newLeft
-                                                                                      newRight
-                                                                                      newControl) ]) ])
-                                                                       (complementByteString
-                                                                          (orByteString
-                                                                             False
-                                                                             newDown
-                                                                             (orByteString
-                                                                                False
-                                                                                newLeft
-                                                                                newRight))))
-                                                                    (writeBits
-                                                                       down
-                                                                       cse
-                                                                       True))
-                                                                 (shiftByteString
-                                                                    (writeBits
-                                                                       left
-                                                                       cse
-                                                                       True)
-                                                                    1))
-                                                              (shiftByteString
-                                                                 (writeBits
-                                                                    right
-                                                                    cse
-                                                                    True)
-                                                                 -1))
-                                                           (goList
-=======
-                (\writeBits ->
-                   (\go ->
-                      (\bytesNeeded ->
-                         force
-                           (case
-                              (lessThanInteger dim 8)
-                              [ (delay
-                                   (force
-                                      (case
-                                         (equalsInteger
-                                            0
-                                            (remainderInteger dim 8))
-                                         [ (delay (constr 0 []))
-                                         , (delay
-                                              ((\cse ->
-                                                  go
-                                                    0
-                                                    0
-                                                    cse
-                                                    cse
-                                                    cse
-                                                    (replicateByte
-                                                       bytesNeeded
-                                                       255))
-                                                 (replicateByte
-                                                    bytesNeeded
-                                                    0))) ])))
-                              , (delay (constr 0 [])) ]))
-                        (quotientInteger dim 8))
-                     ((\s ->
-                         s s)
-                        (\s
-                          selectIx
-                          row
-                          down
-                          left
-                          right
-                          control ->
-                           force
-                             (case
-                                (equalsInteger selectIx dim)
-                                [ (delay
-                                     ((\available ->
-                                         force
-                                           (case
-                                              (equalsInteger -1 available)
-                                              [ (delay
-                                                   (force
-                                                      (case
-                                                         (equalsInteger
-                                                            row
-                                                            lastRow)
-                                                         [ (delay
-                                                              ((\newRow ->
-                                                                  (\cse ->
-                                                                     (\newRight ->
-                                                                        (\newLeft ->
-                                                                           (\newDown ->
-                                                                              (\newControl ->
-                                                                                 (\cse ->
-                                                                                    (\cse ->
-                                                                                       force
-                                                                                         (case
-                                                                                            cse
-                                                                                            [ (delay
-                                                                                                 (cse
-                                                                                                    (addInteger
-                                                                                                       1
-                                                                                                       selectIx)
-                                                                                                    row
-                                                                                                    down
-                                                                                                    left
-                                                                                                    right
-                                                                                                    control))
-                                                                                            , (\ipv
-                                                                                                ipv ->
-                                                                                                 delay
-                                                                                                   (constr 1
-                                                                                                      [ (constr 0
-                                                                                                           [ row
-                                                                                                           , available ])
-                                                                                                      , cse ])) ]))
-                                                                                      (cse
-                                                                                         0
-                                                                                         newRow
-                                                                                         newDown
-                                                                                         newLeft
-                                                                                         newRight
-                                                                                         newControl))
-                                                                                   (s
-                                                                                      s))
-                                                                                (complementByteString
-                                                                                   (orByteString
-                                                                                      False
-                                                                                      newDown
-                                                                                      (orByteString
-                                                                                         False
-                                                                                         newLeft
-                                                                                         newRight))))
-                                                                             (writeBits
-                                                                                down
-                                                                                cse
-                                                                                (constr 0
-                                                                                   [  ])))
-                                                                          (shiftByteString
-                                                                             (writeBits
-                                                                                left
-                                                                                cse
-                                                                                (constr 0
-                                                                                   [  ]))
-                                                                             1))
-                                                                       (shiftByteString
-                                                                          (writeBits
-                                                                             right
-                                                                             cse
-                                                                             (constr 0
-                                                                                [  ]))
-                                                                          -1))
-                                                                    (constr 1
-                                                                       [ available
-                                                                       , (constr 0
-                                                                            [  ]) ]))
-                                                                 (addInteger
-                                                                    1
-                                                                    row)))
-                                                         , (delay
->>>>>>> 67adbe8a
-                                                              (constr 1
-                                                                 [ (constr 0
-                                                                      [ row
-                                                                      , available ])
-                                                                 , (constr 0
-<<<<<<< HEAD
-                                                                      []) ])))
-                                                        (addInteger
-                                                           1
-                                                           row))))))))
-                                   (selectByteString selectIx control)))))))
-=======
-                                                                      [  ]) ])) ])))
-                                              , (delay (constr 0 [])) ]))
-                                        (selectByteString selectIx control)))
-                                , (delay (constr 0 [])) ]))))
-                  (\bs ixes bit ->
-                     writeBits
-                       bs
-                       (goList ixes)
-                       (force (case bit [(delay True), (delay False)]))))
->>>>>>> 67adbe8a
+                        case
+                          (equalsInteger selectIx dim)
+                          [ ((\available ->
+                                case
+                                  (equalsInteger -1 available)
+                                  [ (case
+                                       (equalsInteger row lastRow)
+                                       [ ((\newRow ->
+                                             (\cse ->
+                                                (\newRight ->
+                                                   (\newLeft ->
+                                                      (\newDown ->
+                                                         (\newControl ->
+                                                            case
+                                                              (s
+                                                                 s
+                                                                 0
+                                                                 newRow
+                                                                 newDown
+                                                                 newLeft
+                                                                 newRight
+                                                                 newControl)
+                                                              [ (s
+                                                                   s
+                                                                   (addInteger
+                                                                      1
+                                                                      selectIx)
+                                                                   row
+                                                                   down
+                                                                   left
+                                                                   right
+                                                                   control)
+                                                              , (\ipv
+                                                                  ipv ->
+                                                                   constr 1
+                                                                     [ (constr 0
+                                                                          [ row
+                                                                          , available ])
+                                                                     , (s
+                                                                          s
+                                                                          0
+                                                                          newRow
+                                                                          newDown
+                                                                          newLeft
+                                                                          newRight
+                                                                          newControl) ]) ])
+                                                           (complementByteString
+                                                              (orByteString
+                                                                 False
+                                                                 newDown
+                                                                 (orByteString
+                                                                    False
+                                                                    newLeft
+                                                                    newRight))))
+                                                        (writeBits
+                                                           down
+                                                           cse
+                                                           True))
+                                                     (shiftByteString
+                                                        (writeBits
+                                                           left
+                                                           cse
+                                                           True)
+                                                        1))
+                                                  (shiftByteString
+                                                     (writeBits right cse True)
+                                                     -1))
+                                               (goList
+                                                  (constr 1
+                                                     [ available
+                                                     , (constr 0 []) ])))
+                                            (addInteger 1 row))
+                                       , (constr 1
+                                            [ (constr 0 [row, available])
+                                            , (constr 0 []) ]) ])
+                                  , (constr 0 []) ])
+                               (selectByteString selectIx control))
+                          , (constr 0 []) ])))
                (subtractInteger dim 1))
             (unIData dim))
          ((\s -> s s)
             (\s ds -> case ds [[], (\d ds -> force mkCons d (s s ds))])))
       ((\s -> s s)
          (\s which bs ->
-            force
-              (case
-                 (lessThanEqualsInteger which 0)
-                 [ (delay
-                      ((\i ->
-                          force
-                            (case
-                               (equalsInteger -1 i)
-                               [ (delay
-                                    ((\cse ->
-                                        addInteger
-                                          cse
-                                          (findFirstSetBit
-                                             (shiftByteString
-                                                bs
-                                                (subtractInteger 0 cse))))
-                                       (addInteger 1 i)))
-                               , (delay -1) ]))
-                         ((\x -> s s x) (subtractInteger which 1) bs)))
-                 , (delay (findFirstSetBit bs)) ])))
+            case
+              (lessThanEqualsInteger which 0)
+              [ ((\i ->
+                    case
+                      (equalsInteger -1 i)
+                      [ ((\cse ->
+                            addInteger
+                              cse
+                              (findFirstSetBit
+                                 (shiftByteString bs (subtractInteger 0 cse))))
+                           (addInteger 1 i))
+                      , -1 ])
+                   ((\x -> s s x) (subtractInteger which 1) bs))
+              , (findFirstSetBit bs) ]))
       (I 8)))