--- conflicted
+++ resolved
@@ -19,21 +19,13 @@
 import           Control.Monad      (forM_)
 import           Data.Char          (isSpace)
 import           GHC.Generics
-import qualified Prelude             as Haskell
+import qualified Prelude            as Haskell
 import           System.Environment
 
-<<<<<<< HEAD
 import           PlutusCore.Default
 import qualified PlutusCore.Pretty  as PLC
 import qualified PlutusTx           as Tx
-import           PlutusTx.Prelude   as TxPrelude hiding (head, notElem, tail)
-=======
-import           PlutusCore.Builtins
-import qualified PlutusCore.Pretty   as PLC
-import           PlutusCore.Universe
-import qualified PlutusTx            as Tx
-import           PlutusTx.Prelude    as TxPrelude
->>>>>>> 5ec5927e
+import           PlutusTx.Prelude   as TxPrelude
 import           UntypedPlutusCore
 
 
