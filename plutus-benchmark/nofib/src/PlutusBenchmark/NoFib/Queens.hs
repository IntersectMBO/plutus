--- conflicted
+++ resolved
@@ -32,12 +32,7 @@
 
 import PlutusCore.Pretty qualified as PLC
 import PlutusTx qualified as Tx
-<<<<<<< HEAD
-import PlutusTx.Prelude as TxPrelude hiding (abs)
-=======
-import PlutusTx.Prelude as TxPrelude hiding (sortBy)
->>>>>>> ef3fa70d
-
+import PlutusTx.Prelude as TxPrelude hiding (abs, sortBy)
 
 -----------------------------
 -- The main program
