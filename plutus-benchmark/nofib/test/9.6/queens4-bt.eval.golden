<<<<<<< HEAD
CPU:           3_857_821_578
Memory:           21_795_869
Size:                  2_036
=======
CPU:             4_302_046_267
Memory:             22_978_130
Term Size:               2_067
Flat Size:               8_039
>>>>>>> 8b2c2dc2

(constr
  1
  (constr
    1
    (constr 0 (con integer 4) (con integer 3))
    (constr
      1
      (constr 0 (con integer 3) (con integer 1))
      (constr
        1
        (constr 0 (con integer 2) (con integer 4))
        (constr 1 (constr 0 (con integer 1) (con integer 2)) (constr 0))
      )
    )
  )
  (constr
    1
    (constr
      1
      (constr 0 (con integer 4) (con integer 2))
      (constr
        1
        (constr 0 (con integer 3) (con integer 4))
        (constr
          1
          (constr 0 (con integer 2) (con integer 1))
          (constr 1 (constr 0 (con integer 1) (con integer 3)) (constr 0))
        )
      )
    )
    (constr 0)
  )
)<|MERGE_RESOLUTION|>--- conflicted
+++ resolved
@@ -1,13 +1,7 @@
-<<<<<<< HEAD
-CPU:           3_857_821_578
-Memory:           21_795_869
-Size:                  2_036
-=======
-CPU:             4_302_046_267
-Memory:             22_978_130
-Term Size:               2_067
-Flat Size:               8_039
->>>>>>> 8b2c2dc2
+CPU:             3_857_821_578
+Memory:             21_795_869
+Term Size:               2_036
+Flat Size:               8_017
 
 (constr
   1
