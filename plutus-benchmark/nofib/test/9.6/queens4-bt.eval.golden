<<<<<<< HEAD
CPU:           3_983_102_267
Memory:           20_984_730
Size:                  1_845
=======
CPU:             3_857_821_578
Memory:             21_795_869
Term Size:               2_036
Flat Size:               8_017
>>>>>>> 67adbe8a

(constr
  1
  (constr
    1
    (constr 0 (con integer 4) (con integer 3))
    (constr
      1
      (constr 0 (con integer 3) (con integer 1))
      (constr
        1
        (constr 0 (con integer 2) (con integer 4))
        (constr 1 (constr 0 (con integer 1) (con integer 2)) (constr 0))
      )
    )
  )
  (constr
    1
    (constr
      1
      (constr 0 (con integer 4) (con integer 2))
      (constr
        1
        (constr 0 (con integer 3) (con integer 4))
        (constr
          1
          (constr 0 (con integer 2) (con integer 1))
          (constr 1 (constr 0 (con integer 1) (con integer 3)) (constr 0))
        )
      )
    )
    (constr 0)
  )
)<|MERGE_RESOLUTION|>--- conflicted
+++ resolved
@@ -1,13 +1,7 @@
-<<<<<<< HEAD
-CPU:           3_983_102_267
-Memory:           20_984_730
-Size:                  1_845
-=======
-CPU:             3_857_821_578
-Memory:             21_795_869
-Term Size:               2_036
-Flat Size:               8_017
->>>>>>> 67adbe8a
+CPU:             3_372_957_578
+Memory:             18_765_469
+Term Size:               1_781
+Flat Size:               7_926
 
 (constr
   1
