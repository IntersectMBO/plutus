--- conflicted
+++ resolved
@@ -1,12 +1,6 @@
-<<<<<<< HEAD
-cpu: 3857821578
-mem: 21795869
-size: 2036
-=======
-CPU:           4_302_046_267
-Memory:           22_978_130
-Size:                  2_067
->>>>>>> dbeaa705
+CPU:           3_857_821_578
+Memory:           21_795_869
+Size:                  2_036
 
 (constr
   1
