--- conflicted
+++ resolved
@@ -1,13 +1,7 @@
-<<<<<<< HEAD
-CPU:         137_974_261_782
-Memory:          812_282_055
-Size:                  2_036
-=======
-CPU:           153_231_070_621
-Memory:            860_817_866
-Term Size:               2_067
-Flat Size:               8_039
->>>>>>> 8b2c2dc2
+CPU:           137_974_261_782
+Memory:            812_282_055
+Term Size:               2_036
+Flat Size:               8_017
 
 (constr
   1
