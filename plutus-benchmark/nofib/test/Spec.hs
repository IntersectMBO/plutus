{- | Tests for the Plutus nofib benchmarks, mostly comparing the result of Plutus
evaluation with the result of Haskell evaluation. Lastpiece is currently omitted
because its memory consumption as a Plutus program is too great to allow it to
run to completion. -}

{-# LANGUAGE FlexibleContexts #-}

module Main where

import Test.Tasty
import Test.Tasty.Extras (TestNested, runTestNestedIn)
import Test.Tasty.HUnit
import Test.Tasty.QuickCheck

import PlutusBenchmark.Common (Term, cekResultMatchesHaskellValue)

import PlutusBenchmark.NoFib.Clausify qualified as Clausify
import PlutusBenchmark.NoFib.Knights qualified as Knights
import PlutusBenchmark.NoFib.Prime (Result (Composite, Prime))
import PlutusBenchmark.NoFib.Prime qualified as Prime
import PlutusBenchmark.NoFib.Queens qualified as Queens

import PlutusCore.Default
import PlutusTx qualified as Tx
import PlutusTx.Test qualified as Tx

runTestNested :: TestNested -> TestTree
runTestNested = runTestNestedIn ["nofib", "test"]


-- Unit tests comparing PLC and Haskell computations on given inputs

runAndCheck :: Tx.Lift DefaultUni a => Term -> a -> IO ()
runAndCheck term value = cekResultMatchesHaskellValue term (@?=) value

---------------- Clausify ----------------

mkClausifyTest :: Clausify.StaticFormula -> IO ()
mkClausifyTest formula =
    runAndCheck (Clausify.mkClausifyTerm formula) (Clausify.runClausify formula)

testClausify :: TestTree
testClausify = testGroup "clausify"
               [ testCase "formula1" $ mkClausifyTest Clausify.F1
               , testCase "formula2" $ mkClausifyTest Clausify.F2
               , testCase "formula3" $ mkClausifyTest Clausify.F3
               , testCase "formula4" $ mkClausifyTest Clausify.F4
               , testCase "formula5" $ mkClausifyTest Clausify.F5
<<<<<<< HEAD
               , Tx.fitsInto "formula1 (size)" (Clausify.mkClausifyCode Clausify.F1) 3320
=======
               , Tx.fitsInto "formula1 (size)" (Clausify.mkClausifyCode Clausify.F1) 1703
>>>>>>> ccd8a211
               , runTestNested $
                  Tx.goldenBudget "formulaBudget" $ Clausify.mkClausifyCode Clausify.F1
               ]

---------------- Knights ----------------

mkKnightsTest :: Integer -> Integer -> IO ()
mkKnightsTest depth sz  =
    runAndCheck (Knights.mkKnightsTerm depth sz) (Knights.runKnights depth sz)

testKnights :: TestTree
testKnights = testGroup "knights"  -- Odd sizes call "error" because there are no solutions
              [ testCase "depth 10, 4x4" $ mkKnightsTest 10 4
              , testCase "depth 10, 6x6" $ mkKnightsTest 10 6
              , testCase "depth 10, 8x8" $ mkKnightsTest 10 8
              , testCase "depth 100, 4x4" $ mkKnightsTest 100 4
              , testCase "depth 100, 6x6" $ mkKnightsTest 100 6
              , testCase "depth 100, 8x8" $ mkKnightsTest 100 8
<<<<<<< HEAD
              , Tx.fitsInto "depth 10, 4x4 (size)" (Knights.mkKnightsCode 10 4) 2136
=======
              , Tx.fitsInto "depth 10, 4x4 (size)" (Knights.mkKnightsCode 10 4) 2615
>>>>>>> ccd8a211
              , runTestNested $ Tx.goldenBudget "knightsBudget" $ Knights.mkKnightsCode 10 4
              ]

---------------- Queens ----------------

mkQueensTest :: Integer -> Queens.Algorithm -> IO ()
mkQueensTest sz alg =
    runAndCheck (Queens.mkQueensTerm sz alg) (Queens.runQueens sz alg)

testQueens :: TestTree
testQueens = testGroup "queens"
             [ testGroup "4x4"
               [ testCase "Bt"    $ mkQueensTest 4 Queens.Bt
               , testCase "Bm"    $ mkQueensTest 4 Queens.Bm
               , testCase "Bjbt1" $ mkQueensTest 4 Queens.Bjbt1
               , testCase "Bjbt2" $ mkQueensTest 4 Queens.Bjbt2
               , testCase "Fc"    $ mkQueensTest 4 Queens.Fc
               , runTestNested    $
                  Tx.goldenBudget "queens4budget" $ Queens.mkQueensCode 4 Queens.Bt
               ]
             , testGroup "5x5"
               [ testCase "Bt"    $ mkQueensTest 5 Queens.Bt
               , testCase "Bm"    $ mkQueensTest 5 Queens.Bm
               , testCase "Bjbt1" $ mkQueensTest 5 Queens.Bjbt1
               , testCase "Bjbt2" $ mkQueensTest 5 Queens.Bjbt2
               , testCase "Fc"    $ mkQueensTest 5 Queens.Fc
               , runTestNested    $ Tx.goldenBudget "queens5budget" $
                  Queens.mkQueensCode 5 Queens.Bt
               ]
             , Tx.fitsInto "Bt (size)" (Queens.mkQueensCode 5 Queens.Bt) 1980
             ]

---------------- Primes ----------------

-- | Unit tests on some numbers which we know to be prime/composite, polymorphic
-- over 'test' so that we can test both Haskell and Plutus evaluation.

mkPrimalityTest :: String -> (Integer -> Prime.Result -> IO()) -> TestTree
mkPrimalityTest title test = testGroup title
             [ testCase "56123"
                   $ test 56123 Prime
             , testCase "81241579"
                   $ test 81241579 Prime
             , testCase "56123*81241579"
                   $ test (56123*81241579) Composite
             , testCase "81241579*81241579"
                   $ test (81241579*81241579) Composite
             , testCase "894781389423478364713284623422222229"
                   $ test 894781389423478364713284623422222229 Composite
             ]

-- Check that the Haskell version gives the right results
testPrimalityHs :: TestTree
testPrimalityHs = mkPrimalityTest "primality test (Haskell)"
                  (\n r -> Prime.runPrimalityTest n @?= r)

-- Check that the PLC version gives the right results
testPrimalityPlc :: TestTree
testPrimalityPlc = mkPrimalityTest "primality test (Plutus Core)"
                   (\n r -> runAndCheck (Prime.mkPrimalityTestTerm n) r)

-- QuickCheck property tests on random six-digit numbers to make sure that the
-- PLC and Haskell versions give the same result.
sixDigits :: Gen Integer
sixDigits = choose (100000, 999999)

prop_primalityTest :: Integer -> Property
prop_primalityTest n =
    n >= 2 ==>
      cekResultMatchesHaskellValue (Prime.mkPrimalityTestTerm n) (===) (Prime.runPrimalityTest n)

testPrimalityQC :: TestTree
testPrimalityQC = testProperty "primality test (QuickCheck)" (forAll sixDigits prop_primalityTest)

---------------- Main ----------------

allTests :: TestTree
allTests =
  testGroup "plutus nofib tests"
    [ testClausify
    , testKnights
    , testPrimalityHs
    , testPrimalityPlc
    , testPrimalityQC
    , testQueens
    ]

main :: IO ()
main = defaultMain allTests<|MERGE_RESOLUTION|>--- conflicted
+++ resolved
@@ -46,11 +46,7 @@
                , testCase "formula3" $ mkClausifyTest Clausify.F3
                , testCase "formula4" $ mkClausifyTest Clausify.F4
                , testCase "formula5" $ mkClausifyTest Clausify.F5
-<<<<<<< HEAD
-               , Tx.fitsInto "formula1 (size)" (Clausify.mkClausifyCode Clausify.F1) 3320
-=======
-               , Tx.fitsInto "formula1 (size)" (Clausify.mkClausifyCode Clausify.F1) 1703
->>>>>>> ccd8a211
+               , Tx.fitsInto "formula1 (size)" (Clausify.mkClausifyCode Clausify.F1) 1713
                , runTestNested $
                   Tx.goldenBudget "formulaBudget" $ Clausify.mkClausifyCode Clausify.F1
                ]
@@ -69,11 +65,7 @@
               , testCase "depth 100, 4x4" $ mkKnightsTest 100 4
               , testCase "depth 100, 6x6" $ mkKnightsTest 100 6
               , testCase "depth 100, 8x8" $ mkKnightsTest 100 8
-<<<<<<< HEAD
               , Tx.fitsInto "depth 10, 4x4 (size)" (Knights.mkKnightsCode 10 4) 2136
-=======
-              , Tx.fitsInto "depth 10, 4x4 (size)" (Knights.mkKnightsCode 10 4) 2615
->>>>>>> ccd8a211
               , runTestNested $ Tx.goldenBudget "knightsBudget" $ Knights.mkKnightsCode 10 4
               ]
 
