<<<<<<< HEAD
(let
    data (Maybe :: * -> *) a | Maybe_match where
      Just : a -> Maybe a
      Nothing : Maybe a
    data (Tuple2 :: * -> * -> *) a b | Tuple2_match where
      Tuple2 : a -> b -> Tuple2 a b
  in
  letrec
    data (List :: * -> *) a | Nil_match where
=======
(letrec
    data (List :: * -> *) a | List_match where
>>>>>>> 204258d4
      Nil : List a
      Cons : a -> List a -> List a
  in
  let
    data ChessSet | ChessSet_match where
      Board :
        integer ->
        integer ->
        Maybe (Tuple2 integer integer) ->
        List (Tuple2 integer integer) ->
        ChessSet
  in
  letrec
<<<<<<< HEAD
    !go : List (Tuple2 integer ChessSet) -> List ChessSet
      = \(ds : List (Tuple2 integer ChessSet)) ->
          Nil_match
            {Tuple2 integer ChessSet}
            ds
            {all dead. List ChessSet}
            (/\dead -> Nil {ChessSet})
            (\(x : Tuple2 integer ChessSet)
              (xs : List (Tuple2 integer ChessSet)) ->
               /\dead ->
                 Cons
                   {ChessSet}
                   (Tuple2_match
                      {integer}
                      {ChessSet}
                      x
                      {ChessSet}
                      (\(ds : integer) (b : ChessSet) -> b))
                   (go xs))
            {all dead. dead}
  in
  letrec
    !go : List (Tuple2 integer ChessSet) -> List (Tuple2 integer ChessSet)
      = \(ds : List (Tuple2 integer ChessSet)) ->
          Nil_match
            {Tuple2 integer ChessSet}
            ds
            {all dead. List (Tuple2 integer ChessSet)}
            (/\dead -> Nil {Tuple2 integer ChessSet})
            (\(x : Tuple2 integer ChessSet)
              (xs : List (Tuple2 integer ChessSet)) ->
               /\dead -> Cons {Tuple2 integer ChessSet} x (go xs))
            {all dead. dead}
=======
    !foldr : all a b. (a -> b -> b) -> b -> List a -> b
      = /\a b ->
          \(f : a -> b -> b) (acc : b) (l : List a) ->
            List_match
              {a}
              l
              {all dead. b}
              (/\dead -> acc)
              (\(x : a) (xs : List a) -> /\dead -> f x (foldr {a} {b} f acc xs))
              {all dead. dead}
>>>>>>> 204258d4
  in
  let
    data Bool | Bool_match where
      True : Bool
      False : Bool
  in
  letrec
    !depthSearch :
       all a.
         (\a -> a -> a -> Bool) a ->
         integer ->
         List a ->
         (a -> List a) ->
         (a -> Bool) ->
         List a
      = /\a ->
          \(`$dEq` : (\a -> a -> a -> Bool) a)
           (depth : integer)
           (q : List a)
           (growFn : a -> List a)
           (finFn : a -> Bool) ->
            Bool_match
              (ifThenElse {Bool} (equalsInteger 0 depth) True False)
              {all dead. List a}
              (/\dead -> Nil {a})
              (/\dead ->
                 Bool_match
                   (List_match
                      {a}
                      q
                      {all dead. Bool}
                      (/\dead -> True)
                      (\(ipv : a) (ipv : List a) -> /\dead -> False)
                      {all dead. dead})
                   {all dead. List a}
                   (/\dead -> Nil {a})
                   (/\dead ->
                      Bool_match
                        (finFn
                           (List_match
                              {a}
                              q
                              {all dead. a}
                              (/\dead -> error {a})
                              (\(h : a) (ds : List a) -> /\dead -> h)
                              {all dead. dead}))
                        {all dead. List a}
                        (/\dead ->
                           Cons
                             {a}
                             (List_match
                                {a}
                                q
                                {all dead. a}
                                (/\dead -> error {a})
                                (\(h : a) (ds : List a) -> /\dead -> h)
                                {all dead. dead})
                             (depthSearch
                                {a}
                                `$dEq`
                                (subtractInteger depth 1)
                                (List_match
                                   {a}
                                   q
                                   {all dead. List a}
                                   (/\dead -> error {List a})
                                   (\(ds : a) (t : List a) -> /\dead -> t)
                                   {all dead. dead})
                                growFn
                                finFn))
                        (/\dead ->
                           depthSearch
                             {a}
                             `$dEq`
                             (subtractInteger depth 1)
                             (let
                               !list : List a
                                 = growFn
                                     (List_match
                                        {a}
                                        q
                                        {all dead. a}
                                        (/\dead -> error {a})
                                        (\(h : a) (ds : List a) -> /\dead -> h)
                                        {all dead. dead})
                               !q : List a
                                 = List_match
                                     {a}
                                     q
                                     {all dead. List a}
                                     (/\dead -> error {List a})
                                     (\(ds : a) (t : List a) -> /\dead -> t)
                                     {all dead. dead}
                             in
                             letrec
                               !go : List a -> List a
                                 = \(ds : List a) ->
                                     Nil_match
                                       {a}
                                       ds
                                       {all dead. List a}
                                       (/\dead -> q)
                                       (\(x : a) (xs : List a) ->
                                          /\dead -> Cons {a} x (go xs))
                                       {all dead. dead}
                             in
                             go list)
                             growFn
                             finFn)
                        {all dead. dead})
                   {all dead. dead})
              {all dead. dead}
  in
  let
    data Ordering | Ordering_match where
      EQ : Ordering
      GT : Ordering
      LT : Ordering
    data (Ord :: * -> *) a | Ord_match where
      CConsOrd :
        (\a -> a -> a -> Bool) a ->
        (a -> a -> Ordering) ->
        (a -> a -> Bool) ->
        (a -> a -> Bool) ->
        (a -> a -> Bool) ->
        (a -> a -> Bool) ->
        (a -> a -> a) ->
        (a -> a -> a) ->
        Ord a
    !`$p1Ord` : all a. Ord a -> (\a -> a -> a -> Bool) a
      = /\a ->
          \(v : Ord a) ->
            Ord_match
              {a}
              v
              {(\a -> a -> a -> Bool) a}
              (\(v : (\a -> a -> a -> Bool) a)
                (v : a -> a -> Ordering)
                (v : a -> a -> Bool)
                (v : a -> a -> Bool)
                (v : a -> a -> Bool)
                (v : a -> a -> Bool)
                (v : a -> a -> a)
                (v : a -> a -> a) ->
                 v)
    !compare : all a. Ord a -> a -> a -> Ordering
      = /\a ->
          \(v : Ord a) ->
            Ord_match
              {a}
              v
              {a -> a -> Ordering}
              (\(v : (\a -> a -> a -> Bool) a)
                (v : a -> a -> Ordering)
                (v : a -> a -> Bool)
                (v : a -> a -> Bool)
                (v : a -> a -> Bool)
                (v : a -> a -> Bool)
                (v : a -> a -> a)
                (v : a -> a -> a) ->
                 v)
    !`$fEqChessSet_$c==` : ChessSet -> ChessSet -> Bool
      = \(ds : ChessSet) (ds : ChessSet) -> True
  in
  letrec
    !quickSort : all a. Ord a -> List a -> List a
      = /\a ->
          \(`$dOrd` : Ord a) (ds : List a) ->
            List_match
              {a}
              ds
              {all dead. List a}
              (/\dead -> Nil {a})
              (\(x : a) (xs : List a) ->
                 /\dead ->
                   let
                     !xs : List a
                       = let
                         !xs : List a
                           = quickSort
                               {a}
                               `$dOrd`
                               ((let
                                    a = List a
                                  in
                                  \(c : a -> a -> a) (n : a) ->
                                    letrec
                                      !go : List a -> a
                                        = \(ds : List a) ->
                                            List_match
                                              {a}
                                              ds
                                              {all dead. a}
                                              (/\dead -> n)
                                              (\(y : a) (ys : List a) ->
                                                 /\dead ->
                                                   let
                                                     !ds : a = go ys
                                                   in
                                                   Bool_match
                                                     (Ord_match
                                                        {a}
                                                        `$dOrd`
                                                        {a -> a -> Bool}
                                                        (\(v :
                                                             (\a ->
                                                                a -> a -> Bool)
                                                               a)
                                                          (v :
                                                             a -> a -> Ordering)
                                                          (v : a -> a -> Bool)
                                                          (v : a -> a -> Bool)
                                                          (v : a -> a -> Bool)
                                                          (v : a -> a -> Bool)
                                                          (v : a -> a -> a)
                                                          (v : a -> a -> a) ->
                                                           v)
                                                        y
                                                        x)
                                                     {all dead. a}
                                                     (/\dead -> c y ds)
                                                     (/\dead -> ds)
                                                     {all dead. dead})
                                              {all dead. dead}
                                    in
                                    go xs)
                                  (\(ds : a) (ds : List a) -> Cons {a} ds ds)
                                  (Nil {a}))
                       in
                       (let
                           b = List a
                         in
                         \(c : a -> b -> b) (n : b) -> c x n)
                         (\(ds : a) (ds : List a) -> Cons {a} ds ds)
                         xs
                   in
                   (let
                       b = List a
                     in
                     \(c : a -> b -> b) (n : b) ->
                       letrec
                         !go : List a -> b
                           = \(ds : List a) ->
                               List_match
                                 {a}
                                 ds
                                 {all dead. b}
                                 (/\dead -> n)
                                 (\(y : a) (ys : List a) ->
                                    /\dead -> c y (go ys))
                                 {all dead. dead}
                       in
                       let
                         !eta : List a
                           = quickSort
                               {a}
                               `$dOrd`
                               ((let
                                    a = List a
                                  in
                                  \(c : a -> a -> a) (n : a) ->
                                    letrec
                                      !go : List a -> a
                                        = \(ds : List a) ->
                                            List_match
                                              {a}
                                              ds
                                              {all dead. a}
                                              (/\dead -> n)
                                              (\(y : a) (ys : List a) ->
                                                 /\dead ->
                                                   let
                                                     !ds : a = go ys
                                                   in
                                                   Bool_match
                                                     (Ord_match
                                                        {a}
                                                        `$dOrd`
                                                        {a -> a -> Bool}
                                                        (\(v :
                                                             (\a ->
                                                                a -> a -> Bool)
                                                               a)
                                                          (v :
                                                             a -> a -> Ordering)
                                                          (v : a -> a -> Bool)
                                                          (v : a -> a -> Bool)
                                                          (v : a -> a -> Bool)
                                                          (v : a -> a -> Bool)
                                                          (v : a -> a -> a)
                                                          (v : a -> a -> a) ->
                                                           v)
                                                        y
                                                        x)
                                                     {all dead. a}
                                                     (/\dead -> c y ds)
                                                     (/\dead -> ds)
                                                     {all dead. dead})
                                              {all dead. dead}
                                    in
                                    go xs)
                                  (\(ds : a) (ds : List a) -> Cons {a} ds ds)
                                  (Nil {a}))
                       in
                       go eta)
                     (\(ds : a) (ds : List a) -> Cons {a} ds ds)
                     xs)
              {all dead. dead}
  in
  let
    !interval : integer -> integer -> List integer
      = \(a : integer) (b : integer) ->
          letrec
            !go : integer -> List integer
              = \(a : integer) ->
                  Bool_match
                    (ifThenElse {Bool} (lessThanEqualsInteger a b) False True)
                    {all dead. List integer}
                    (/\dead -> Nil {integer})
                    (/\dead -> Cons {integer} a (go (addInteger 1 a)))
                    {all dead. dead}
          in
          go a
    !`$fFoldableNil_$cfoldr` : all a b. (a -> b -> b) -> b -> List a -> b
      = /\a b ->
          \(f : a -> b -> b) (z : b) ->
            letrec
              !go : List a -> b
                = \(ds : List a) ->
                    List_match
                      {a}
                      ds
                      {all dead. b}
                      (/\dead -> z)
                      (\(x : a) (xs : List a) -> /\dead -> f x (go xs))
                      {all dead. dead}
            in
            \(eta : List a) -> go eta
    !addPiece : Tuple2 integer integer -> ChessSet -> ChessSet
      = \(t : Tuple2 integer integer) (ds : ChessSet) ->
          ChessSet_match
            ds
            {ChessSet}
            (\(s : integer)
              (n : integer)
              (f : Maybe (Tuple2 integer integer))
              (ts : List (Tuple2 integer integer)) ->
               let
                 !dt : integer = addInteger 1 n
                 !dt : List (Tuple2 integer integer)
                   = Cons {Tuple2 integer integer} t ts
               in
               Board s dt f dt)
<<<<<<< HEAD
=======
  in
  letrec
    !map : all a b. (a -> b) -> List a -> List b
      = /\a b ->
          \(f : a -> b) (l : List a) ->
            List_match
              {a}
              l
              {all dead. List b}
              (/\dead -> Nil {b})
              (\(x : a) (xs : List a) ->
                 /\dead -> Cons {b} (f x) (map {a} {b} f xs))
              {all dead. dead}
  in
  let
>>>>>>> 204258d4
    !length :
       all (t :: * -> *) a.
         (\(t :: * -> *) -> all a b. (a -> b -> b) -> b -> t a -> b) t ->
         t a ->
         integer
      = /\(t :: * -> *) a ->
          \(`$dFoldable` :
              (\(t :: * -> *) -> all a b. (a -> b -> b) -> b -> t a -> b) t) ->
            `$dFoldable`
              {a}
              {integer}
              (\(ds : a) (acc : integer) -> addInteger 1 acc)
              0
    data Direction | Direction_match where
      DL : Direction
      DR : Direction
      LD : Direction
      LU : Direction
      RD : Direction
      RU : Direction
      UL : Direction
      UR : Direction
    !move : Direction -> Tuple2 integer integer -> Tuple2 integer integer
      = \(ds : Direction) (ds : Tuple2 integer integer) ->
          Direction_match
            ds
            {all dead. Tuple2 integer integer}
            (/\dead ->
               Tuple2_match
                 {integer}
                 {integer}
                 ds
                 {Tuple2 integer integer}
                 (\(x : integer) (y : integer) ->
                    Tuple2
                      {integer}
                      {integer}
                      (subtractInteger x 1)
                      (addInteger 2 y)))
            (/\dead ->
               Tuple2_match
                 {integer}
                 {integer}
                 ds
                 {Tuple2 integer integer}
                 (\(x : integer) (y : integer) ->
                    Tuple2
                      {integer}
                      {integer}
                      (addInteger 1 x)
                      (addInteger 2 y)))
            (/\dead ->
               Tuple2_match
                 {integer}
                 {integer}
                 ds
                 {Tuple2 integer integer}
                 (\(x : integer) (y : integer) ->
                    Tuple2
                      {integer}
                      {integer}
                      (subtractInteger x 2)
                      (addInteger 1 y)))
            (/\dead ->
               Tuple2_match
                 {integer}
                 {integer}
                 ds
                 {Tuple2 integer integer}
                 (\(x : integer) (y : integer) ->
                    Tuple2
                      {integer}
                      {integer}
                      (subtractInteger x 2)
                      (subtractInteger y 1)))
            (/\dead ->
               Tuple2_match
                 {integer}
                 {integer}
                 ds
                 {Tuple2 integer integer}
                 (\(x : integer) (y : integer) ->
                    Tuple2
                      {integer}
                      {integer}
                      (addInteger 2 x)
                      (addInteger 1 y)))
            (/\dead ->
               Tuple2_match
                 {integer}
                 {integer}
                 ds
                 {Tuple2 integer integer}
                 (\(x : integer) (y : integer) ->
                    Tuple2
                      {integer}
                      {integer}
                      (addInteger 2 x)
                      (subtractInteger y 1)))
            (/\dead ->
               Tuple2_match
                 {integer}
                 {integer}
                 ds
                 {Tuple2 integer integer}
                 (\(x : integer) (y : integer) ->
                    Tuple2
                      {integer}
                      {integer}
                      (subtractInteger x 1)
                      (subtractInteger y 2)))
            (/\dead ->
               Tuple2_match
                 {integer}
                 {integer}
                 ds
                 {Tuple2 integer integer}
                 (\(x : integer) (y : integer) ->
                    Tuple2
                      {integer}
                      {integer}
                      (addInteger 1 x)
                      (subtractInteger y 2)))
            {all dead. dead}
    !equalsInteger : integer -> integer -> Bool
      = \(x : integer) (y : integer) ->
          ifThenElse {Bool} (equalsInteger x y) True False
  in
  letrec
    !notIn : all a. (\a -> a -> a -> Bool) a -> a -> List a -> Bool
      = /\a ->
          \(`$dEq` : (\a -> a -> a -> Bool) a) (ds : a) (ds : List a) ->
            List_match
              {a}
              ds
              {all dead. Bool}
              (/\dead -> True)
              (\(a : a) (as : List a) ->
                 /\dead ->
                   Bool_match
                     (`$dEq` ds a)
                     {all dead. Bool}
                     (/\dead -> False)
                     (/\dead -> notIn {a} `$dEq` ds as)
                     {all dead. dead})
              {all dead. dead}
  in
  let
    !canMoveTo : Tuple2 integer integer -> ChessSet -> Bool
      = \(t : Tuple2 integer integer) (board : ChessSet) ->
          Tuple2_match
            {integer}
            {integer}
            t
            {Bool}
            (\(x : integer) (y : integer) ->
               ChessSet_match
                 board
                 {Bool}
                 (\(ipv : integer)
                   (ipv : integer)
                   (ipv : Maybe (Tuple2 integer integer))
                   (ipv : List (Tuple2 integer integer)) ->
                    Bool_match
                      (ifThenElse {Bool} (lessThanInteger x 1) False True)
                      {all dead. Bool}
                      (/\dead ->
                         Bool_match
                           (ifThenElse
                              {Bool}
                              (lessThanEqualsInteger x ipv)
                              True
                              False)
                           {all dead. Bool}
                           (/\dead ->
                              Bool_match
                                (ifThenElse
                                   {Bool}
                                   (lessThanInteger y 1)
                                   False
                                   True)
                                {all dead. Bool}
                                (/\dead ->
                                   Bool_match
                                     (ifThenElse
                                        {Bool}
                                        (lessThanEqualsInteger y ipv)
                                        True
                                        False)
                                     {all dead. Bool}
                                     (/\dead ->
                                        notIn
                                          {Tuple2 integer integer}
                                          (\(ds : Tuple2 integer integer)
                                            (ds : Tuple2 integer integer) ->
                                             Tuple2_match
                                               {integer}
                                               {integer}
                                               ds
                                               {Bool}
                                               (\(a : integer) (b : integer) ->
                                                  Tuple2_match
                                                    {integer}
                                                    {integer}
                                                    ds
                                                    {Bool}
                                                    (\(a' : integer)
                                                      (b' : integer) ->
                                                       Bool_match
                                                         (ifThenElse
                                                            {Bool}
                                                            (equalsInteger a a')
                                                            True
                                                            False)
                                                         {all dead. Bool}
                                                         (/\dead ->
                                                            equalsInteger b b')
                                                         (/\dead -> False)
                                                         {all dead. dead})))
                                          t
                                          ipv)
                                     (/\dead -> False)
                                     {all dead. dead})
                                (/\dead -> False)
                                {all dead. dead})
                           (/\dead -> False)
                           {all dead. dead})
                      (/\dead -> False)
                      {all dead. dead}))
    !possibleMoves : ChessSet -> List Direction
      = \(board : ChessSet) ->
          ChessSet_match
            board
            {List Direction}
            (\(ipv : integer)
              (ipv : integer)
              (ipv : Maybe (Tuple2 integer integer))
              (ipv : List (Tuple2 integer integer)) ->
               (let
                   a = List Direction
                 in
                 \(c : Direction -> a -> a) ->
                   let
                     !c : Direction -> a -> a
                       = \(ds : Direction) (ds : a) ->
                           Bool_match
                             (canMoveTo
                                (move
                                   ds
                                   (List_match
                                      {Tuple2 integer integer}
                                      ipv
                                      {all dead. Tuple2 integer integer}
                                      (/\dead -> error {Tuple2 integer integer})
                                      (\(t : Tuple2 integer integer)
                                        (ds : List (Tuple2 integer integer)) ->
                                         /\dead -> t)
                                      {all dead. dead}))
                                board)
                             {all dead. a}
                             (/\dead -> c ds ds)
                             (/\dead -> ds)
                             {all dead. dead}
                   in
                   \(n : a) ->
                     c UL (c UR (c DL (c DR (c LU (c LD (c RU (c RD n))))))))
                 (\(ds : Direction) (ds : List Direction) ->
                    Cons {Direction} ds ds)
                 (Nil {Direction}))
    !deleteFirst : ChessSet -> ChessSet
      = \(ds : ChessSet) ->
          ChessSet_match
            ds
            {ChessSet}
            (\(s : integer)
              (n : integer)
              (ds : Maybe (Tuple2 integer integer))
              (ts : List (Tuple2 integer integer)) ->
               let
                 !f' : Maybe (Tuple2 integer integer)
                   = (let
                         a = Tuple2 integer integer
                       in
                       letrec
                         !rev : List a -> List a -> Maybe a
                           = \(ds : List a) (a : List a) ->
                               List_match
                                 {a}
                                 ds
                                 {all dead. Maybe a}
                                 (/\dead ->
                                    List_match
                                      {a}
                                      a
                                      {all dead. Maybe a}
                                      (/\dead -> error {Maybe a})
                                      (\(ds : a) (ds : List a) ->
                                         /\dead ->
                                           List_match
                                             {a}
                                             ds
                                             {all dead. Maybe a}
                                             (/\dead -> Nothing {a})
                                             (\(a : a) (ds : List a) ->
                                                /\dead -> Just {a} a)
                                             {all dead. dead})
                                      {all dead. dead})
                                 (\(x : a) (xs : List a) ->
                                    /\dead -> rev xs (Cons {a} x a))
                                 {all dead. dead}
                       in
                       \(l : List a) -> rev l (Nil {a}))
                       ts
                 !`$j` : List (Tuple2 integer integer) -> ChessSet
                   = \(ts' : List (Tuple2 integer integer)) ->
                       let
                         !dt : integer = subtractInteger n 1
                       in
                       Board s dt f' ts'
               in
               letrec
                 !rev :
                    List (Tuple2 integer integer) ->
                    List (Tuple2 integer integer) ->
                    ChessSet
                   = \(ds : List (Tuple2 integer integer))
                      (a : List (Tuple2 integer integer)) ->
                       List_match
                         {Tuple2 integer integer}
                         ds
                         {all dead. ChessSet}
                         (/\dead -> `$j` a)
                         (\(x : Tuple2 integer integer)
                           (xs : List (Tuple2 integer integer)) ->
                            /\dead ->
                              rev xs (Cons {Tuple2 integer integer} x a))
                         {all dead. dead}
               in
               letrec
                 !rev :
                    List (Tuple2 integer integer) ->
                    List (Tuple2 integer integer) ->
                    ChessSet
                   = \(ds : List (Tuple2 integer integer))
                      (a : List (Tuple2 integer integer)) ->
                       List_match
                         {Tuple2 integer integer}
                         ds
                         {all dead. ChessSet}
                         (/\dead ->
                            List_match
                              {Tuple2 integer integer}
                              a
                              {all dead. ChessSet}
                              (/\dead ->
                                 `$j` (error {List (Tuple2 integer integer)}))
                              (\(ds : Tuple2 integer integer)
                                (as : List (Tuple2 integer integer)) ->
                                 /\dead ->
                                   rev as (Nil {Tuple2 integer integer}))
                              {all dead. dead})
                         (\(x : Tuple2 integer integer)
                           (xs : List (Tuple2 integer integer)) ->
                            /\dead ->
                              rev xs (Cons {Tuple2 integer integer} x a))
                         {all dead. dead}
               in
               rev ts (Nil {Tuple2 integer integer}))
    !descAndNo : ChessSet -> List (Tuple2 integer ChessSet)
      = \(board : ChessSet) ->
          (let
              a = Tuple2 integer ChessSet
            in
            \(g : all b. (a -> b -> b) -> b -> b) ->
              g {List a} (\(ds : a) (ds : List a) -> Cons {a} ds ds) (Nil {a}))
            (/\a ->
               \(c : Tuple2 integer ChessSet -> a -> a) (n : a) ->
                 letrec
                   !go : List ChessSet -> a
                     = \(ds : List ChessSet) ->
                         List_match
                           {ChessSet}
                           ds
                           {all dead. a}
                           (/\dead -> n)
                           (\(y : ChessSet) (ys : List ChessSet) ->
                              /\dead ->
                                let
                                  !ds : a = go ys
                                in
                                c
                                  (Tuple2
                                     {integer}
                                     {ChessSet}
                                     (length
                                        {List}
                                        {Direction}
                                        `$fFoldableNil_$cfoldr`
                                        (possibleMoves (deleteFirst y)))
                                     y)
                                  ds)
                           {all dead. dead}
                 in
                 let
                   !eta : List ChessSet
                     = ChessSet_match
                         board
                         {List ChessSet}
                         (\(ipv : integer)
                           (ipv : integer)
                           (ipv : Maybe (Tuple2 integer integer))
                           (ipv : List (Tuple2 integer integer)) ->
<<<<<<< HEAD
                            letrec
                              !go : List Direction -> List ChessSet
                                = \(ds : List Direction) ->
                                    Nil_match
                                      {Direction}
                                      ds
                                      {all dead. List ChessSet}
                                      (/\dead -> Nil {ChessSet})
                                      (\(x : Direction) (xs : List Direction) ->
                                         /\dead ->
                                           Cons
                                             {ChessSet}
                                             (addPiece
                                                (move
                                                   x
                                                   (Nil_match
                                                      {Tuple2 integer integer}
                                                      ipv
                                                      {all dead.
                                                         Tuple2 integer integer}
                                                      (/\dead ->
                                                         error
                                                           {Tuple2
                                                              integer
                                                              integer})
                                                      (\(t :
                                                           Tuple2
                                                             integer
                                                             integer)
                                                        (ds :
                                                           List
                                                             (Tuple2
                                                                integer
                                                                integer)) ->
                                                         /\dead -> t)
                                                      {all dead. dead}))
                                                board)
                                             (go xs))
                                      {all dead. dead}
                            in
                            go (possibleMoves board))
=======
                            map
                              {Direction}
                              {ChessSet}
                              (\(dir : Direction) ->
                                 addPiece
                                   (move
                                      dir
                                      (List_match
                                         {Tuple2 integer integer}
                                         ipv
                                         {all dead. Tuple2 integer integer}
                                         (/\dead ->
                                            error {Tuple2 integer integer})
                                         (\(t : Tuple2 integer integer)
                                           (ds :
                                              List (Tuple2 integer integer)) ->
                                            /\dead -> t)
                                         {all dead. dead}))
                                   board)
                              (possibleMoves board))
>>>>>>> 204258d4
                 in
                 go eta)
  in
  letrec
    !zip : all a b. List a -> List b -> List (Tuple2 a b)
      = /\a b ->
          \(ds : List a) (_bs : List b) ->
            List_match
              {a}
              ds
              {all dead. List (Tuple2 a b)}
              (/\dead -> Nil {Tuple2 a b})
              (\(ipv : a) (ipv : List a) ->
                 /\dead ->
                   List_match
                     {b}
                     _bs
                     {all dead. List (Tuple2 a b)}
                     (/\dead -> Nil {Tuple2 a b})
                     (\(ipv : b) (ipv : List b) ->
                        /\dead ->
                          Cons
                            {Tuple2 a b}
                            (Tuple2 {a} {b} ipv ipv)
                            (zip {a} {b} ipv ipv))
                     {all dead. dead})
              {all dead. dead}
  in
<<<<<<< HEAD
=======
  letrec
    !zipConst : all a b. a -> List b -> List (Tuple2 a b)
      = /\a b ->
          \(ds : a) (ds : List b) ->
            List_match
              {b}
              ds
              {all dead. List (Tuple2 a b)}
              (/\dead -> Nil {Tuple2 a b})
              (\(b : b) (bs : List b) ->
                 /\dead ->
                   Cons
                     {Tuple2 a b}
                     (Tuple2 {a} {b} ds b)
                     (zipConst {a} {b} ds bs))
              {all dead. dead}
  in
>>>>>>> 204258d4
  \(depth : integer)
   (boardSize : integer) ->
    depthSearch
      {Tuple2 integer ChessSet}
      (\(ds : Tuple2 integer ChessSet) (ds : Tuple2 integer ChessSet) ->
         Tuple2_match
           {integer}
           {ChessSet}
           ds
           {Bool}
           (\(a : integer) (b : ChessSet) ->
              Tuple2_match
                {integer}
                {ChessSet}
                ds
                {Bool}
                (\(a' : integer) (b' : ChessSet) ->
                   Bool_match
                     (equalsInteger a a')
                     {all dead. Bool}
                     (/\dead -> True)
                     (/\dead -> False)
                     {all dead. dead})))
      depth
      (let
        !list :
           List (Tuple2 integer ChessSet)
          = let
            !l :
               List ChessSet
              = (let
                    a = List ChessSet
                  in
                  \(c : ChessSet -> a -> a)
                   (n : a) ->
                    letrec
                      !go :
                         List integer -> a
                        = \(ds : List integer) ->
                            List_match
                              {integer}
                              ds
                              {all dead. a}
                              (/\dead -> n)
                              (\(y : integer)
                                (ys : List integer) ->
                                 /\dead ->
                                   let
                                     !ds : a = go ys
                                   in
                                   letrec
                                     !go :
                                        List integer -> a
                                       = \(ds : List integer) ->
                                           List_match
                                             {integer}
                                             ds
                                             {all dead. a}
                                             (/\dead -> ds)
                                             (\(y : integer)
                                               (ys : List integer) ->
                                                /\dead ->
                                                  let
                                                    !ds : a = go ys
                                                  in
                                                  c
                                                    (let
                                                      !st :
                                                         Tuple2 integer integer
                                                        = Tuple2
                                                            {integer}
                                                            {integer}
                                                            y
                                                            y
                                                    in
                                                    Bool_match
                                                      (ifThenElse
                                                         {Bool}
                                                         (equalsInteger
                                                            0
                                                            (remainderInteger
                                                               boardSize
                                                               2))
                                                         True
                                                         False)
                                                      {all dead. ChessSet}
                                                      (/\dead ->
                                                         let
                                                           !dt :
                                                              Maybe
                                                                (Tuple2
                                                                   integer
                                                                   integer)
                                                             = Just
                                                                 {Tuple2
                                                                    integer
                                                                    integer}
                                                                 st
                                                           !dt :
                                                              List
                                                                (Tuple2
                                                                   integer
                                                                   integer)
                                                             = (let
                                                                   a
                                                                     = Tuple2
                                                                         integer
                                                                         integer
                                                                 in
                                                                 \(g :
                                                                     all b.
                                                                       (a ->
                                                                        b ->
                                                                        b) ->
                                                                       b ->
                                                                       b) ->
                                                                   g
                                                                     {List a}
                                                                     (\(ds : a)
                                                                       (ds :
                                                                          List
                                                                            a) ->
                                                                        Cons
                                                                          {a}
                                                                          ds
                                                                          ds)
                                                                     (Nil {a}))
                                                                 (/\a ->
                                                                    \(c :
                                                                        Tuple2
                                                                          integer
                                                                          integer ->
                                                                        a ->
                                                                        a)
                                                                     (n : a) ->
                                                                      c st n)
                                                         in
                                                         Board
                                                           boardSize
                                                           1
                                                           dt
                                                           dt)
                                                      (/\dead ->
                                                         error {ChessSet})
                                                      {all dead. dead})
                                                    ds)
                                             {all dead. dead}
                                   in
                                   let
                                     !eta : List integer = interval 1 boardSize
                                   in
                                   go eta)
                              {all dead. dead}
                    in
                    let
                      !eta : List integer = interval 1 boardSize
                    in
                    go eta)
                  (\(ds : ChessSet) (ds : List ChessSet) ->
                     Cons {ChessSet} ds ds)
                  (Nil {ChessSet})
            !numStarts : integer
              = length {List} {ChessSet} `$fFoldableNil_$cfoldr` l
          in
          zip
            {integer}
            {ChessSet}
            (let
              !x : integer = subtractInteger 1 numStarts
            in
            letrec
              !go : integer -> List integer
                = \(n : integer) ->
                    Bool_match
                      (ifThenElse {Bool} (lessThanEqualsInteger n 0) True False)
                      {all dead. List integer}
                      (/\dead -> Nil {integer})
                      (/\dead -> Cons {integer} x (go (subtractInteger n 1)))
                      {all dead. dead}
            in
            go numStarts)
            l
      in
      go list)
      (\(ds : Tuple2 integer ChessSet) ->
         Tuple2_match
           {integer}
           {ChessSet}
           ds
           {List (Tuple2 integer ChessSet)}
           (\(x : integer) (y : ChessSet) ->
              (let
                  !a : integer = addInteger 1 x
                in
                letrec
                  !go : List ChessSet -> List (Tuple2 integer ChessSet)
                    = \(ds : List ChessSet) ->
                        Nil_match
                          {ChessSet}
                          ds
                          {all dead. List (Tuple2 integer ChessSet)}
                          (/\dead -> Nil {Tuple2 integer ChessSet})
                          (\(x : ChessSet) (xs : List ChessSet) ->
                             /\dead ->
                               Cons
                                 {Tuple2 integer ChessSet}
                                 (Tuple2 {integer} {ChessSet} a x)
                                 (go xs))
                          {all dead. dead}
                in
                \(eta : List ChessSet) -> go eta)
                (ChessSet_match
                   y
                   {List ChessSet}
                   (\(ipv : integer)
                     (ipv : integer)
                     (ipv : Maybe (Tuple2 integer integer))
                     (ipv : List (Tuple2 integer integer)) ->
                      let
                        !singles : List ChessSet
                          = (let
                                a = List ChessSet
                              in
                              \(c : ChessSet -> a -> a) (n : a) ->
                                (let
                                    a = Tuple2 integer ChessSet
                                  in
                                  /\b ->
                                    \(k : a -> b -> b) (z : b) ->
                                      letrec
                                        !go : List a -> b
                                          = \(ds : List a) ->
                                              List_match
                                                {a}
                                                ds
                                                {all dead. b}
                                                (/\dead -> z)
                                                (\(y : a) (ys : List a) ->
                                                   /\dead -> k y (go ys))
                                                {all dead. dead}
                                      in
                                      \(eta : List a) -> go eta)
                                  {a}
                                  (\(ds : Tuple2 integer ChessSet) (ds : a) ->
                                     Tuple2_match
                                       {integer}
                                       {ChessSet}
                                       ds
                                       {a}
                                       (\(y : integer) (x : ChessSet) ->
                                          Bool_match
                                            (ifThenElse
                                               {Bool}
                                               (equalsInteger 1 y)
                                               True
                                               False)
                                            {all dead. a}
                                            (/\dead -> c x ds)
                                            (/\dead -> ds)
                                            {all dead. dead}))
                                  n
                                  (descAndNo y))
                              (\(ds : ChessSet) (ds : List ChessSet) ->
                                 Cons {ChessSet} ds ds)
                              (Nil {ChessSet})
                        ~`$j` : List ChessSet
                          = let
                            !l : integer
                              = length
                                  {List}
                                  {ChessSet}
                                  `$fFoldableNil_$cfoldr`
                                  singles
                          in
                          Bool_match
                            (ifThenElse {Bool} (equalsInteger 0 l) True False)
                            {all dead. List ChessSet}
                            (/\dead ->
                               go
                                 (quickSort
                                    {Tuple2 integer ChessSet}
                                    (let
                                      !v : Ord integer
                                        = CConsOrd
                                            {integer}
                                            equalsInteger
                                            (\(eta : integer) (eta : integer) ->
                                               Bool_match
                                                 (ifThenElse
                                                    {Bool}
                                                    (equalsInteger eta eta)
                                                    True
                                                    False)
                                                 {all dead. Ordering}
                                                 (/\dead -> EQ)
                                                 (/\dead ->
                                                    Bool_match
                                                      (ifThenElse
                                                         {Bool}
                                                         (lessThanEqualsInteger
                                                            eta
                                                            eta)
                                                         True
                                                         False)
                                                      {all dead. Ordering}
                                                      (/\dead -> LT)
                                                      (/\dead -> GT)
                                                      {all dead. dead})
                                                 {all dead. dead})
                                            (\(x : integer) (y : integer) ->
                                               ifThenElse
                                                 {Bool}
                                                 (lessThanInteger x y)
                                                 True
                                                 False)
                                            (\(x : integer) (y : integer) ->
                                               ifThenElse
                                                 {Bool}
                                                 (lessThanEqualsInteger x y)
                                                 True
                                                 False)
                                            (\(x : integer) (y : integer) ->
                                               ifThenElse
                                                 {Bool}
                                                 (lessThanEqualsInteger x y)
                                                 False
                                                 True)
                                            (\(x : integer) (y : integer) ->
                                               ifThenElse
                                                 {Bool}
                                                 (lessThanInteger x y)
                                                 False
                                                 True)
                                            (\(x : integer) (y : integer) ->
                                               Bool_match
                                                 (ifThenElse
                                                    {Bool}
                                                    (lessThanEqualsInteger x y)
                                                    True
                                                    False)
                                                 {all dead. integer}
                                                 (/\dead -> y)
                                                 (/\dead -> x)
                                                 {all dead. dead})
                                            (\(x : integer) (y : integer) ->
                                               Bool_match
                                                 (ifThenElse
                                                    {Bool}
                                                    (lessThanEqualsInteger x y)
                                                    True
                                                    False)
                                                 {all dead. integer}
                                                 (/\dead -> x)
                                                 (/\dead -> y)
                                                 {all dead. dead})
                                      !v : Ord ChessSet
                                        = CConsOrd
                                            {ChessSet}
                                            `$fEqChessSet_$c==`
                                            (\(eta : ChessSet)
                                              (eta : ChessSet) ->
                                               EQ)
                                            (\(x : ChessSet) (y : ChessSet) ->
                                               False)
                                            `$fEqChessSet_$c==`
                                            (\(x : ChessSet) (y : ChessSet) ->
                                               False)
                                            `$fEqChessSet_$c==`
                                            (\(x : ChessSet) (y : ChessSet) ->
                                               y)
                                            (\(x : ChessSet) (y : ChessSet) ->
                                               x)
                                    in
                                    CConsOrd
                                      {Tuple2 integer ChessSet}
                                      (\(eta : Tuple2 integer ChessSet)
                                        (eta : Tuple2 integer ChessSet) ->
                                         Tuple2_match
                                           {integer}
                                           {ChessSet}
                                           eta
                                           {Bool}
                                           (\(a : integer) (b : ChessSet) ->
                                              Tuple2_match
                                                {integer}
                                                {ChessSet}
                                                eta
                                                {Bool}
                                                (\(a' : integer)
                                                  (b' : ChessSet) ->
                                                   Bool_match
                                                     (`$p1Ord` {integer} v a a')
                                                     {all dead. Bool}
                                                     (/\dead ->
                                                        `$p1Ord`
                                                          {ChessSet}
                                                          v
                                                          b
                                                          b')
                                                     (/\dead -> False)
                                                     {all dead. dead})))
                                      (\(ds : Tuple2 integer ChessSet)
                                        (ds : Tuple2 integer ChessSet) ->
                                         Tuple2_match
                                           {integer}
                                           {ChessSet}
                                           ds
                                           {Ordering}
                                           (\(a : integer) (b : ChessSet) ->
                                              Tuple2_match
                                                {integer}
                                                {ChessSet}
                                                ds
                                                {Ordering}
                                                (\(a' : integer) ->
                                                   let
                                                     ~defaultBody : Ordering
                                                       = compare
                                                           {integer}
                                                           v
                                                           a
                                                           a'
                                                   in
                                                   \(b' : ChessSet) ->
                                                     Ordering_match
                                                       (compare
                                                          {integer}
                                                          v
                                                          a
                                                          a')
                                                       {all dead. Ordering}
                                                       (/\dead ->
                                                          compare
                                                            {ChessSet}
                                                            v
                                                            b
                                                            b')
                                                       (/\dead -> defaultBody)
                                                       (/\dead -> defaultBody)
                                                       {all dead. dead})))
                                      (\(x : Tuple2 integer ChessSet)
                                        (y : Tuple2 integer ChessSet) ->
                                         Tuple2_match
                                           {integer}
                                           {ChessSet}
                                           x
                                           {Bool}
                                           (\(ipv : integer) (ipv : ChessSet) ->
                                              Tuple2_match
                                                {integer}
                                                {ChessSet}
                                                y
                                                {Bool}
                                                (\(ipv : integer)
                                                  (ipv : ChessSet) ->
                                                   Ordering_match
                                                     (compare
                                                        {integer}
                                                        v
                                                        ipv
                                                        ipv)
                                                     {all dead. Bool}
                                                     (/\dead ->
                                                        Ordering_match
                                                          (compare
                                                             {ChessSet}
                                                             v
                                                             ipv
                                                             ipv)
                                                          {all dead. Bool}
                                                          (/\dead -> False)
                                                          (/\dead -> False)
                                                          (/\dead -> True)
                                                          {all dead. dead})
                                                     (/\dead -> False)
                                                     (/\dead -> True)
                                                     {all dead. dead})))
                                      (\(x : Tuple2 integer ChessSet)
                                        (y : Tuple2 integer ChessSet) ->
                                         Tuple2_match
                                           {integer}
                                           {ChessSet}
                                           x
                                           {Bool}
                                           (\(ipv : integer) (ipv : ChessSet) ->
                                              Tuple2_match
                                                {integer}
                                                {ChessSet}
                                                y
                                                {Bool}
                                                (\(ipv : integer)
                                                  (ipv : ChessSet) ->
                                                   Ordering_match
                                                     (compare
                                                        {integer}
                                                        v
                                                        ipv
                                                        ipv)
                                                     {all dead. Bool}
                                                     (/\dead ->
                                                        Ordering_match
                                                          (compare
                                                             {ChessSet}
                                                             v
                                                             ipv
                                                             ipv)
                                                          {all dead. Bool}
                                                          (/\dead -> True)
                                                          (/\dead -> False)
                                                          (/\dead -> True)
                                                          {all dead. dead})
                                                     (/\dead -> False)
                                                     (/\dead -> True)
                                                     {all dead. dead})))
                                      (\(x : Tuple2 integer ChessSet)
                                        (y : Tuple2 integer ChessSet) ->
                                         Tuple2_match
                                           {integer}
                                           {ChessSet}
                                           x
                                           {Bool}
                                           (\(ipv : integer) (ipv : ChessSet) ->
                                              Tuple2_match
                                                {integer}
                                                {ChessSet}
                                                y
                                                {Bool}
                                                (\(ipv : integer)
                                                  (ipv : ChessSet) ->
                                                   Ordering_match
                                                     (compare
                                                        {integer}
                                                        v
                                                        ipv
                                                        ipv)
                                                     {all dead. Bool}
                                                     (/\dead ->
                                                        Ordering_match
                                                          (compare
                                                             {ChessSet}
                                                             v
                                                             ipv
                                                             ipv)
                                                          {all dead. Bool}
                                                          (/\dead -> False)
                                                          (/\dead -> True)
                                                          (/\dead -> False)
                                                          {all dead. dead})
                                                     (/\dead -> True)
                                                     (/\dead -> False)
                                                     {all dead. dead})))
                                      (\(x : Tuple2 integer ChessSet)
                                        (y : Tuple2 integer ChessSet) ->
                                         Tuple2_match
                                           {integer}
                                           {ChessSet}
                                           x
                                           {Bool}
                                           (\(ipv : integer) (ipv : ChessSet) ->
                                              Tuple2_match
                                                {integer}
                                                {ChessSet}
                                                y
                                                {Bool}
                                                (\(ipv : integer)
                                                  (ipv : ChessSet) ->
                                                   Ordering_match
                                                     (compare
                                                        {integer}
                                                        v
                                                        ipv
                                                        ipv)
                                                     {all dead. Bool}
                                                     (/\dead ->
                                                        Ordering_match
                                                          (compare
                                                             {ChessSet}
                                                             v
                                                             ipv
                                                             ipv)
                                                          {all dead. Bool}
                                                          (/\dead -> True)
                                                          (/\dead -> True)
                                                          (/\dead -> False)
                                                          {all dead. dead})
                                                     (/\dead -> True)
                                                     (/\dead -> False)
                                                     {all dead. dead})))
                                      (\(x : Tuple2 integer ChessSet)
                                        (y : Tuple2 integer ChessSet) ->
                                         Tuple2_match
                                           {integer}
                                           {ChessSet}
                                           x
                                           {Tuple2 integer ChessSet}
                                           (\(ipv : integer) (ipv : ChessSet) ->
                                              Tuple2_match
                                                {integer}
                                                {ChessSet}
                                                y
                                                {Tuple2 integer ChessSet}
                                                (\(ipv : integer)
                                                  (ipv : ChessSet) ->
                                                   Ordering_match
                                                     (compare
                                                        {integer}
                                                        v
                                                        ipv
                                                        ipv)
                                                     {all dead.
                                                        Tuple2 integer ChessSet}
                                                     (/\dead ->
                                                        Ordering_match
                                                          (compare
                                                             {ChessSet}
                                                             v
                                                             ipv
                                                             ipv)
                                                          {all dead.
                                                             Tuple2
                                                               integer
                                                               ChessSet}
                                                          (/\dead -> y)
                                                          (/\dead -> x)
                                                          (/\dead -> y)
                                                          {all dead. dead})
                                                     (/\dead -> x)
                                                     (/\dead -> y)
                                                     {all dead. dead})))
                                      (\(x : Tuple2 integer ChessSet)
                                        (y : Tuple2 integer ChessSet) ->
                                         Tuple2_match
                                           {integer}
                                           {ChessSet}
                                           x
                                           {Tuple2 integer ChessSet}
                                           (\(ipv : integer) (ipv : ChessSet) ->
                                              Tuple2_match
                                                {integer}
                                                {ChessSet}
                                                y
                                                {Tuple2 integer ChessSet}
                                                (\(ipv : integer)
                                                  (ipv : ChessSet) ->
                                                   Ordering_match
                                                     (compare
                                                        {integer}
                                                        v
                                                        ipv
                                                        ipv)
                                                     {all dead.
                                                        Tuple2 integer ChessSet}
                                                     (/\dead ->
                                                        Ordering_match
                                                          (compare
                                                             {ChessSet}
                                                             v
                                                             ipv
                                                             ipv)
                                                          {all dead.
                                                             Tuple2
                                                               integer
                                                               ChessSet}
                                                          (/\dead -> x)
                                                          (/\dead -> y)
                                                          (/\dead -> x)
                                                          {all dead. dead})
                                                     (/\dead -> y)
                                                     (/\dead -> x)
                                                     {all dead. dead}))))
                                    (descAndNo y)))
                            (/\dead ->
                               Bool_match
                                 (ifThenElse
                                    {Bool}
                                    (equalsInteger 1 l)
                                    True
                                    False)
                                 {all dead. List ChessSet}
                                 (/\dead -> singles)
                                 (/\dead -> Nil {ChessSet})
                                 {all dead. dead})
                            {all dead. dead}
                      in
                      Bool_match
                        (canMoveTo
                           (Maybe_match
                              {Tuple2 integer integer}
                              ipv
                              {all dead. Tuple2 integer integer}
                              (\(tile : Tuple2 integer integer) ->
                                 /\dead -> tile)
                              (/\dead -> error {Tuple2 integer integer})
                              {all dead. dead})
                           (deleteFirst y))
                        {all dead. List ChessSet}
                        (/\dead ->
                           Bool_match
                             (let
                               !board : ChessSet
                                 = addPiece
                                     (Maybe_match
                                        {Tuple2 integer integer}
                                        ipv
                                        {all dead. Tuple2 integer integer}
                                        (\(tile : Tuple2 integer integer) ->
                                           /\dead -> tile)
                                        (/\dead ->
                                           error {Tuple2 integer integer})
                                        {all dead. dead})
                                     y
                             in
                             ifThenElse
                               {Bool}
                               (equalsInteger
                                  0
                                  (length
                                     {List}
                                     {Direction}
                                     `$fFoldableNil_$cfoldr`
                                     (possibleMoves board)))
                               True
                               False)
                             {all dead. List ChessSet}
                             (/\dead -> Nil {ChessSet})
                             (/\dead -> `$j`)
                             {all dead. dead})
                        (/\dead -> `$j`)
                        {all dead. dead}))))
      (\(ds : Tuple2 integer ChessSet) ->
         Tuple2_match
           {integer}
           {ChessSet}
           ds
           {Bool}
           (\(ds : integer) (y : ChessSet) ->
              ChessSet_match
                y
                {Bool}
                (\(ipv : integer)
                  (ipv : integer)
                  (ipv : Maybe (Tuple2 integer integer))
                  (ipv : List (Tuple2 integer integer)) ->
                   Bool_match
                     (ifThenElse
                        {Bool}
                        (equalsInteger ipv (multiplyInteger ipv ipv))
                        True
                        False)
                     {all dead. Bool}
                     (/\dead ->
                        canMoveTo
                          (Maybe_match
                             {Tuple2 integer integer}
                             ipv
                             {all dead. Tuple2 integer integer}
                             (\(tile : Tuple2 integer integer) ->
                                /\dead -> tile)
                             (/\dead -> error {Tuple2 integer integer})
                             {all dead. dead})
                          (deleteFirst y))
                     (/\dead -> False)
                     {all dead. dead}))))
  10
  4<|MERGE_RESOLUTION|>--- conflicted
+++ resolved
@@ -1,4 +1,3 @@
-<<<<<<< HEAD
 (let
     data (Maybe :: * -> *) a | Maybe_match where
       Just : a -> Maybe a
@@ -7,11 +6,7 @@
       Tuple2 : a -> b -> Tuple2 a b
   in
   letrec
-    data (List :: * -> *) a | Nil_match where
-=======
-(letrec
     data (List :: * -> *) a | List_match where
->>>>>>> 204258d4
       Nil : List a
       Cons : a -> List a -> List a
   in
@@ -25,10 +20,9 @@
         ChessSet
   in
   letrec
-<<<<<<< HEAD
     !go : List (Tuple2 integer ChessSet) -> List ChessSet
       = \(ds : List (Tuple2 integer ChessSet)) ->
-          Nil_match
+          List_match
             {Tuple2 integer ChessSet}
             ds
             {all dead. List ChessSet}
@@ -50,7 +44,7 @@
   letrec
     !go : List (Tuple2 integer ChessSet) -> List (Tuple2 integer ChessSet)
       = \(ds : List (Tuple2 integer ChessSet)) ->
-          Nil_match
+          List_match
             {Tuple2 integer ChessSet}
             ds
             {all dead. List (Tuple2 integer ChessSet)}
@@ -59,18 +53,6 @@
               (xs : List (Tuple2 integer ChessSet)) ->
                /\dead -> Cons {Tuple2 integer ChessSet} x (go xs))
             {all dead. dead}
-=======
-    !foldr : all a b. (a -> b -> b) -> b -> List a -> b
-      = /\a b ->
-          \(f : a -> b -> b) (acc : b) (l : List a) ->
-            List_match
-              {a}
-              l
-              {all dead. b}
-              (/\dead -> acc)
-              (\(x : a) (xs : List a) -> /\dead -> f x (foldr {a} {b} f acc xs))
-              {all dead. dead}
->>>>>>> 204258d4
   in
   let
     data Bool | Bool_match where
@@ -168,7 +150,7 @@
                              letrec
                                !go : List a -> List a
                                  = \(ds : List a) ->
-                                     Nil_match
+                                     List_match
                                        {a}
                                        ds
                                        {all dead. List a}
@@ -424,24 +406,6 @@
                    = Cons {Tuple2 integer integer} t ts
                in
                Board s dt f dt)
-<<<<<<< HEAD
-=======
-  in
-  letrec
-    !map : all a b. (a -> b) -> List a -> List b
-      = /\a b ->
-          \(f : a -> b) (l : List a) ->
-            List_match
-              {a}
-              l
-              {all dead. List b}
-              (/\dead -> Nil {b})
-              (\(x : a) (xs : List a) ->
-                 /\dead -> Cons {b} (f x) (map {a} {b} f xs))
-              {all dead. dead}
-  in
-  let
->>>>>>> 204258d4
     !length :
        all (t :: * -> *) a.
          (\(t :: * -> *) -> all a b. (a -> b -> b) -> b -> t a -> b) t ->
@@ -854,11 +818,10 @@
                            (ipv : integer)
                            (ipv : Maybe (Tuple2 integer integer))
                            (ipv : List (Tuple2 integer integer)) ->
-<<<<<<< HEAD
                             letrec
                               !go : List Direction -> List ChessSet
                                 = \(ds : List Direction) ->
-                                    Nil_match
+                                    List_match
                                       {Direction}
                                       ds
                                       {all dead. List ChessSet}
@@ -870,7 +833,7 @@
                                              (addPiece
                                                 (move
                                                    x
-                                                   (Nil_match
+                                                   (List_match
                                                       {Tuple2 integer integer}
                                                       ipv
                                                       {all dead.
@@ -896,28 +859,6 @@
                                       {all dead. dead}
                             in
                             go (possibleMoves board))
-=======
-                            map
-                              {Direction}
-                              {ChessSet}
-                              (\(dir : Direction) ->
-                                 addPiece
-                                   (move
-                                      dir
-                                      (List_match
-                                         {Tuple2 integer integer}
-                                         ipv
-                                         {all dead. Tuple2 integer integer}
-                                         (/\dead ->
-                                            error {Tuple2 integer integer})
-                                         (\(t : Tuple2 integer integer)
-                                           (ds :
-                                              List (Tuple2 integer integer)) ->
-                                            /\dead -> t)
-                                         {all dead. dead}))
-                                   board)
-                              (possibleMoves board))
->>>>>>> 204258d4
                  in
                  go eta)
   in
@@ -946,26 +887,6 @@
                      {all dead. dead})
               {all dead. dead}
   in
-<<<<<<< HEAD
-=======
-  letrec
-    !zipConst : all a b. a -> List b -> List (Tuple2 a b)
-      = /\a b ->
-          \(ds : a) (ds : List b) ->
-            List_match
-              {b}
-              ds
-              {all dead. List (Tuple2 a b)}
-              (/\dead -> Nil {Tuple2 a b})
-              (\(b : b) (bs : List b) ->
-                 /\dead ->
-                   Cons
-                     {Tuple2 a b}
-                     (Tuple2 {a} {b} ds b)
-                     (zipConst {a} {b} ds bs))
-              {all dead. dead}
-  in
->>>>>>> 204258d4
   \(depth : integer)
    (boardSize : integer) ->
     depthSearch
@@ -1163,7 +1084,7 @@
                 letrec
                   !go : List ChessSet -> List (Tuple2 integer ChessSet)
                     = \(ds : List ChessSet) ->
-                        Nil_match
+                        List_match
                           {ChessSet}
                           ds
                           {all dead. List (Tuple2 integer ChessSet)}
