--- conflicted
+++ resolved
@@ -287,20 +287,12 @@
   case evaluationContext of
    Left message -> Left message
    Right ec ->
-<<<<<<< HEAD
-    case deserialiseScript pv serialisedValidator of
+    case deserialiseScript futurePV serialisedValidator of
       Left err -> Left (show err)
       Right validator ->
         Right
-          $ evaluateScriptCounting pv Verbose ec validator
+          $ evaluateScriptCounting futurePV Verbose ec validator
               [bDatum, bRedeemer, toData bScriptContext]
-  where
-    pv = ProtocolVersion 8 0
-=======
-    Right
-      $ evaluateScriptCounting (MajorProtocolVersion 8) Verbose ec serialisedValidator
-        [bDatum, bRedeemer, toData bScriptContext]
->>>>>>> 17f13973
 
 
 -- | The execution context for benchmarking.
