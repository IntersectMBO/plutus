<<<<<<< HEAD
CPU:           6_509_150_200
Memory:           30_963_900
Size:                    946
=======
CPU:             8_116_454_900
Memory:             36_124_200
Term Size:                 954
Flat Size:               2_343
>>>>>>> 8b2c2dc2

(con integer 15050)<|MERGE_RESOLUTION|>--- conflicted
+++ resolved
@@ -1,12 +1,6 @@
-<<<<<<< HEAD
-CPU:           6_509_150_200
-Memory:           30_963_900
-Size:                    946
-=======
-CPU:             8_116_454_900
-Memory:             36_124_200
-Term Size:                 954
-Flat Size:               2_343
->>>>>>> 8b2c2dc2
+CPU:             6_509_150_200
+Memory:             30_963_900
+Term Size:                 946
+Flat Size:               2_337
 
 (con integer 15050)