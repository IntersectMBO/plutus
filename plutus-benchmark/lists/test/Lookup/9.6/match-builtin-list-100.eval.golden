<<<<<<< HEAD
CPU:          13_630_325_294
Memory:           57_344_332
Size:                    147
=======
CPU:            15_206_420_194
Memory:             62_404_432
Term Size:                 151
Flat Size:               1_182
>>>>>>> 8b2c2dc2

(con integer 15050)<|MERGE_RESOLUTION|>--- conflicted
+++ resolved
@@ -1,12 +1,6 @@
-<<<<<<< HEAD
-CPU:          13_630_325_294
-Memory:           57_344_332
-Size:                    147
-=======
-CPU:            15_206_420_194
-Memory:             62_404_432
-Term Size:                 151
-Flat Size:               1_182
->>>>>>> 8b2c2dc2
+CPU:            13_630_325_294
+Memory:             57_344_332
+Term Size:                 147
+Flat Size:               1_179
 
 (con integer 15050)