<<<<<<< HEAD
cpu: 13630325294
mem: 57344332
size: 147
=======
CPU:          15_206_420_194
Memory:           62_404_432
Size:                    151
>>>>>>> dbeaa705

(con integer 15050)<|MERGE_RESOLUTION|>--- conflicted
+++ resolved
@@ -1,11 +1,5 @@
-<<<<<<< HEAD
-cpu: 13630325294
-mem: 57344332
-size: 147
-=======
-CPU:          15_206_420_194
-Memory:           62_404_432
-Size:                    151
->>>>>>> dbeaa705
+CPU:          13_630_325_294
+Memory:           57_344_332
+Size:                    147
 
 (con integer 15050)