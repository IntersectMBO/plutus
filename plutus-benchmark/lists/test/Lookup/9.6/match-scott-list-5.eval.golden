--- conflicted
+++ resolved
@@ -1,12 +1,6 @@
-<<<<<<< HEAD
-CPU:              25_027_230
-Memory:              125_000
-Size:                    186
-=======
-CPU:                31_269_190
-Memory:                145_040
-Term Size:                 194
-Flat Size:                 598
->>>>>>> 8b2c2dc2
+CPU:                25_027_230
+Memory:                125_000
+Term Size:                 186
+Flat Size:                 592
 
 (con integer 40)