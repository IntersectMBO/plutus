--- conflicted
+++ resolved
@@ -1,12 +1,6 @@
-<<<<<<< HEAD
-CPU:           1_999_684_500
-Memory:            8_773_600
-Size:                    545
-=======
-CPU:             1_670_986_650
-Memory:              7_976_150
-Term Size:                 546
-Flat Size:               1_353
->>>>>>> 67adbe8a
+CPU:             1_501_354_650
+Memory:              6_915_950
+Term Size:                 531
+Flat Size:               1_346
 
 (con integer 3775)