--- conflicted
+++ resolved
@@ -1,12 +1,6 @@
-<<<<<<< HEAD
-CPU:           3_487_267_194
-Memory:           14_677_282
-Size:                    147
-=======
-CPU:             3_885_192_144
-Memory:             15_954_832
-Term Size:                 151
-Flat Size:                 798
->>>>>>> 8b2c2dc2
+CPU:             3_487_267_194
+Memory:             14_677_282
+Term Size:                 147
+Flat Size:                 795
 
 (con integer 3775)