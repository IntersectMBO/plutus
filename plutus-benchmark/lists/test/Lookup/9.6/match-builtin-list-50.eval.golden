--- conflicted
+++ resolved
@@ -1,11 +1,5 @@
-<<<<<<< HEAD
-cpu: 3487267194
-mem: 14677282
-size: 147
-=======
-CPU:           3_885_192_144
-Memory:           15_954_832
-Size:                    151
->>>>>>> dbeaa705
+CPU:           3_487_267_194
+Memory:           14_677_282
+Size:                    147
 
 (con integer 3775)