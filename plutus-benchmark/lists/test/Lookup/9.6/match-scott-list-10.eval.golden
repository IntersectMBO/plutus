<<<<<<< HEAD
cpu: 81203410
mem: 396750
size: 226
=======
CPU:             101_489_780
Memory:              461_880
Size:                    234
>>>>>>> dbeaa705

(con integer 155)<|MERGE_RESOLUTION|>--- conflicted
+++ resolved
@@ -1,11 +1,5 @@
-<<<<<<< HEAD
-cpu: 81203410
-mem: 396750
-size: 226
-=======
-CPU:             101_489_780
-Memory:              461_880
-Size:                    234
->>>>>>> dbeaa705
+CPU:              81_203_410
+Memory:              396_750
+Size:                    226
 
 (con integer 155)