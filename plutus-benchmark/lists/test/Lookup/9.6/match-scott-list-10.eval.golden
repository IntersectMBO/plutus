<<<<<<< HEAD
CPU:              97_297_780
Memory:              435_680
Size:                    225
=======
CPU:                81_203_410
Memory:                396_750
Term Size:                 226
Flat Size:                 675
>>>>>>> 67adbe8a

(con integer 155)<|MERGE_RESOLUTION|>--- conflicted
+++ resolved
@@ -1,12 +1,6 @@
-<<<<<<< HEAD
-CPU:              97_297_780
-Memory:              435_680
-Size:                    225
-=======
-CPU:                81_203_410
-Memory:                396_750
-Term Size:                 226
-Flat Size:                 675
->>>>>>> 67adbe8a
+CPU:                72_851_410
+Memory:                344_550
+Term Size:                 211
+Flat Size:                 668
 
 (con integer 155)