--- conflicted
+++ resolved
@@ -1,11 +1,5 @@
-<<<<<<< HEAD
-cpu: 165673514
-mem: 700042
-size: 147
-=======
-CPU:             182_838_904
-Memory:              755_152
-Size:                    151
->>>>>>> dbeaa705
+CPU:             165_673_514
+Memory:              700_042
+Size:                    147
 
 (con integer 155)