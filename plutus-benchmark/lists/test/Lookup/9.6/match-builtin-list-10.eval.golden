--- conflicted
+++ resolved
@@ -1,12 +1,6 @@
-<<<<<<< HEAD
-CPU:             165_673_514
-Memory:              700_042
-Size:                    147
-=======
-CPU:               182_838_904
-Memory:                755_152
-Term Size:                 151
-Flat Size:                 600
->>>>>>> 8b2c2dc2
+CPU:               165_673_514
+Memory:                700_042
+Term Size:                 147
+Flat Size:                 597
 
 (con integer 155)