--- conflicted
+++ resolved
@@ -1,12 +1,6 @@
-<<<<<<< HEAD
-CPU:             278_601_783
-Memory:            1_136_329
-Size:                    165
-=======
-CPU:               309_967_632
-Memory:              1_237_030
-Term Size:                 173
-Flat Size:               1_005
->>>>>>> 8b2c2dc2
+CPU:               278_601_783
+Memory:              1_136_329
+Term Size:                 165
+Flat Size:                 999
 
 (con integer 5050)