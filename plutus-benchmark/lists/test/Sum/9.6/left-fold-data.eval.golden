--- conflicted
+++ resolved
@@ -1,13 +1,6 @@
-<<<<<<< HEAD
-CPU:               124_421_233
-Memory:                590_601
-Term Size:                  95
-Flat Size:                 673
-=======
 CPU:               215_205_083
 Memory:                916_629
 Term Size:                 142
 Flat Size:                 711
->>>>>>> 1ee9bd12
 
 (con integer 5050)