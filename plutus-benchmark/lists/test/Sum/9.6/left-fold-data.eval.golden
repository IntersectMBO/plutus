--- conflicted
+++ resolved
@@ -1,13 +1,6 @@
-<<<<<<< HEAD
-CPU:               273_785_783
-Memory:              1_106_229
-Term Size:                 160
-Flat Size:                 725
-=======
-CPU:               213_589_083
-Memory:                906_529
-Term Size:                 141
-Flat Size:                 710
->>>>>>> 65c6e4d7
+CPU:               215_205_083
+Memory:                916_629
+Term Size:                 142
+Flat Size:                 711
 
 (con integer 5050)