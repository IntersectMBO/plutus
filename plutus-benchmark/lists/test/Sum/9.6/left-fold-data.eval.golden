--- conflicted
+++ resolved
@@ -1,11 +1,5 @@
-<<<<<<< HEAD
-cpu: 278601783
-mem: 1136329
-size: 165
-=======
-CPU:             309_967_632
-Memory:            1_237_030
-Size:                    173
->>>>>>> dbeaa705
+CPU:             278_601_783
+Memory:            1_136_329
+Size:                    165
 
 (con integer 5050)