--- conflicted
+++ resolved
@@ -1,13 +1,6 @@
-<<<<<<< HEAD
-CPU:               278_585_783
-Memory:              1_136_229
-Term Size:                 163
-Flat Size:                 727
-=======
-CPU:               218_389_083
-Memory:                936_529
-Term Size:                 144
-Flat Size:                 712
->>>>>>> 65c6e4d7
+CPU:               220_005_083
+Memory:                946_629
+Term Size:                 145
+Flat Size:                 714
 
 (con integer 5050)