<<<<<<< HEAD
cpu: 283401783
mem: 1166329
size: 168
=======
CPU:             314_767_632
Memory:            1_267_030
Size:                    176
>>>>>>> dbeaa705

(con integer 5050)<|MERGE_RESOLUTION|>--- conflicted
+++ resolved
@@ -1,11 +1,5 @@
-<<<<<<< HEAD
-cpu: 283401783
-mem: 1166329
-size: 168
-=======
-CPU:             314_767_632
-Memory:            1_267_030
-Size:                    176
->>>>>>> dbeaa705
+CPU:             283_401_783
+Memory:            1_166_329
+Size:                    168
 
 (con integer 5050)