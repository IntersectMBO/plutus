--- conflicted
+++ resolved
@@ -20,11 +20,7 @@
         runTermCek $ compiledCodeToTerm $ mkCheckScriptContext1Code (mkScriptContext 4)
     , testCase "fails on 5" $ assertBool "evaluation succeeded" $ isEvaluationFailure $
         runTermCek $ compiledCodeToTerm $ mkCheckScriptContext1Code (mkScriptContext 5)
-<<<<<<< HEAD
-    , Tx.fitsInto "checkScriptContext1 (size)" (mkCheckScriptContext1Code (mkScriptContext 1)) 2032
-=======
-    , Tx.fitsInto "checkScriptContext1 (size)" (mkCheckScriptContext1Code (mkScriptContext 1)) 1985
->>>>>>> e2f664e5
+    , Tx.fitsInto "checkScriptContext1 (size)" (mkCheckScriptContext1Code (mkScriptContext 1)) 1963
     , runTestNested $ Tx.goldenBudget "checkScriptContext1-4" $
         mkCheckScriptContext1Code (mkScriptContext 4)
     , runTestNested $ Tx.goldenBudget "checkScriptContext1-20" $
@@ -37,11 +33,7 @@
           runTermCek $ compiledCodeToTerm $ mkCheckScriptContext2Code (mkScriptContext 4)
     , testCase "succeed on 5" $ assertBool "evaluation failed" $ isEvaluationSuccess $
           runTermCek $ compiledCodeToTerm $ mkCheckScriptContext2Code (mkScriptContext 5)
-<<<<<<< HEAD
-    , Tx.fitsInto "checkScriptContext2 (size)" (mkCheckScriptContext2Code (mkScriptContext 1)) 1963
-=======
-    , Tx.fitsInto "checkScriptContext2 (size)" (mkCheckScriptContext2Code (mkScriptContext 1)) 1919
->>>>>>> e2f664e5
+    , Tx.fitsInto "checkScriptContext2 (size)" (mkCheckScriptContext2Code (mkScriptContext 1)) 1897
     , runTestNested $ Tx.goldenBudget "checkScriptContext2-4" $
           mkCheckScriptContext2Code (mkScriptContext 4)
     , runTestNested $ Tx.goldenBudget "checkScriptContext2-20" $
