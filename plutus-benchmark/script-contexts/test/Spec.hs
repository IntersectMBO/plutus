{-# LANGUAGE OverloadedStrings #-}

module Main (main) where

import Data.Text qualified as Text

import Test.Tasty
import Test.Tasty.Extras (TestNested, runTestNestedIn)
import Test.Tasty.HUnit

import PlutusBenchmark.Common (Term, compiledCodeToTerm, runTermCek, unsafeRunTermCek)
import PlutusBenchmark.ScriptContexts

import PlutusCore.Evaluation.Result
import PlutusCore.Pretty
import PlutusTx.Test qualified as Tx

runTestNested :: TestNested -> TestTree
runTestNested = runTestNestedIn ["script-contexts", "test"]

assertSucceeded :: Term -> Assertion
assertSucceeded t =
    case runTermCek t of
        (Right _, _)  -> pure ()
        (Left err, logs) -> assertFailure . Text.unpack . Text.intercalate "\n" $
            [ render (prettyPlcClassicDebug err)
            , "Cek logs:"
            ] ++ logs

assertFailed :: Term -> Assertion
assertFailed t =
    -- Using `unsafeRunTermCek` here, so that only user errors make the test pass.
    -- Machine errors still make the test fail.
    case unsafeRunTermCek t of
        EvaluationFailure   -> pure ()
        EvaluationSuccess _ -> assertFailure "Evaluation succeeded unexpectedly"

testCheckSc1 :: TestTree
testCheckSc1 = testGroup "checkScriptContext1"
    [ testCase "succeed on 4" . assertSucceeded $
        compiledCodeToTerm $ mkCheckScriptContext1Code (mkScriptContext 4)
    , testCase "fails on 5" . assertFailed $
        compiledCodeToTerm $ mkCheckScriptContext1Code (mkScriptContext 5)
<<<<<<< HEAD
    , Tx.fitsInto "checkScriptContext1 (size)" (mkCheckScriptContext1Code (mkScriptContext 1)) 3645
=======
    , Tx.fitsInto "checkScriptContext1 (size)" (mkCheckScriptContext1Code (mkScriptContext 1)) 3544
>>>>>>> ccd8a211
    , runTestNested $ Tx.goldenBudget "checkScriptContext1-4" $
        mkCheckScriptContext1Code (mkScriptContext 4)
    , runTestNested $ Tx.goldenBudget "checkScriptContext1-20" $
        mkCheckScriptContext1Code (mkScriptContext 20)
    ]

testCheckSc2 :: TestTree
testCheckSc2 = testGroup "checkScriptContext2"
    [ testCase "succeed on 4" . assertSucceeded $
          compiledCodeToTerm $ mkCheckScriptContext2Code (mkScriptContext 4)
    , testCase "succeed on 5" . assertSucceeded $
          compiledCodeToTerm $ mkCheckScriptContext2Code (mkScriptContext 5)
<<<<<<< HEAD
    , Tx.fitsInto "checkScriptContext2 (size)" (mkCheckScriptContext2Code (mkScriptContext 1)) 3576
=======
    , Tx.fitsInto "checkScriptContext2 (size)" (mkCheckScriptContext2Code (mkScriptContext 1)) 3475
>>>>>>> ccd8a211
    , runTestNested $ Tx.goldenBudget "checkScriptContext2-4" $
          mkCheckScriptContext2Code (mkScriptContext 4)
    , runTestNested $ Tx.goldenBudget "checkScriptContext2-20" $
          mkCheckScriptContext2Code (mkScriptContext 20)
    ]

testCheckScEquality :: TestTree
testCheckScEquality = testGroup "checkScriptContextEquality"
    [ runTestNested $ Tx.goldenBudget "checkScriptContexEqualityData-20" $
          mkScriptContextEqualityDataCode (mkScriptContext 20)
    , runTestNested $ Tx.goldenBudget "checkScriptContextEqualityTerm-20" $
          mkScriptContextEqualityTermCode (mkScriptContext 20)
    , runTestNested $ Tx.goldenBudget "checkScriptContextEqualityOverhead-20" $
          mkScriptContextEqualityOverheadCode (mkScriptContext 20)
    ]

allTests :: TestTree
allTests =
  testGroup "plutus-benchmark script-contexts tests"
    [ testCheckSc1
    , testCheckSc2
    , testCheckScEquality
    ]

main :: IO ()
main = defaultMain allTests<|MERGE_RESOLUTION|>--- conflicted
+++ resolved
@@ -41,11 +41,7 @@
         compiledCodeToTerm $ mkCheckScriptContext1Code (mkScriptContext 4)
     , testCase "fails on 5" . assertFailed $
         compiledCodeToTerm $ mkCheckScriptContext1Code (mkScriptContext 5)
-<<<<<<< HEAD
-    , Tx.fitsInto "checkScriptContext1 (size)" (mkCheckScriptContext1Code (mkScriptContext 1)) 3645
-=======
-    , Tx.fitsInto "checkScriptContext1 (size)" (mkCheckScriptContext1Code (mkScriptContext 1)) 3544
->>>>>>> ccd8a211
+    , Tx.fitsInto "checkScriptContext1 (size)" (mkCheckScriptContext1Code (mkScriptContext 1)) 3474
     , runTestNested $ Tx.goldenBudget "checkScriptContext1-4" $
         mkCheckScriptContext1Code (mkScriptContext 4)
     , runTestNested $ Tx.goldenBudget "checkScriptContext1-20" $
@@ -58,11 +54,7 @@
           compiledCodeToTerm $ mkCheckScriptContext2Code (mkScriptContext 4)
     , testCase "succeed on 5" . assertSucceeded $
           compiledCodeToTerm $ mkCheckScriptContext2Code (mkScriptContext 5)
-<<<<<<< HEAD
-    , Tx.fitsInto "checkScriptContext2 (size)" (mkCheckScriptContext2Code (mkScriptContext 1)) 3576
-=======
-    , Tx.fitsInto "checkScriptContext2 (size)" (mkCheckScriptContext2Code (mkScriptContext 1)) 3475
->>>>>>> ccd8a211
+    , Tx.fitsInto "checkScriptContext2 (size)" (mkCheckScriptContext2Code (mkScriptContext 1)) 3405
     , runTestNested $ Tx.goldenBudget "checkScriptContext2-4" $
           mkCheckScriptContext2Code (mkScriptContext 4)
     , runTestNested $ Tx.goldenBudget "checkScriptContext2-20" $
