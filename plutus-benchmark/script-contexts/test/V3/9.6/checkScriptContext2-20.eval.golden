<<<<<<< HEAD
CPU:             264_015_412
Memory:              998_847
Size:                  2_723
=======
CPU:               285_706_223
Memory:              1_068_486
Term Size:               3_015
Flat Size:              12_962
>>>>>>> 8b2c2dc2

(constr 0)<|MERGE_RESOLUTION|>--- conflicted
+++ resolved
@@ -1,12 +1,6 @@
-<<<<<<< HEAD
-CPU:             264_015_412
-Memory:              998_847
-Size:                  2_723
-=======
-CPU:               285_706_223
-Memory:              1_068_486
-Term Size:               3_015
-Flat Size:              12_962
->>>>>>> 8b2c2dc2
+CPU:               264_015_412
+Memory:                998_847
+Term Size:               2_723
+Flat Size:              12_769
 
 (constr 0)