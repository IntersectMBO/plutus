--- conflicted
+++ resolved
@@ -1,11 +1,5 @@
-<<<<<<< HEAD
-cpu: 264015412
-mem: 998847
-size: 2723
-=======
-CPU:             285_706_223
-Memory:            1_068_486
-Size:                  3_015
->>>>>>> dbeaa705
+CPU:             264_015_412
+Memory:              998_847
+Size:                  2_723
 
 (constr 0)