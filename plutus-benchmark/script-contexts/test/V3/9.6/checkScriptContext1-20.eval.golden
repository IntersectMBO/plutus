--- conflicted
+++ resolved
@@ -1,12 +1,6 @@
-<<<<<<< HEAD
-CPU:             271_439_835
-Memory:            1_031_489
-Size:                  2_790
-=======
-CPU:               293_286_695
-Memory:              1_101_629
-Term Size:               3_086
-Flat Size:              13_254
->>>>>>> 8b2c2dc2
+CPU:               271_439_835
+Memory:              1_031_489
+Term Size:               2_790
+Flat Size:              13_060
 
 (constr 0)