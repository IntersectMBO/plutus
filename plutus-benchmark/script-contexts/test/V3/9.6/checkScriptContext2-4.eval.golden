--- conflicted
+++ resolved
@@ -1,11 +1,5 @@
-<<<<<<< HEAD
-cpu: 77085028
-mem: 297951
-size: 2723
-=======
-CPU:              83_795_135
-Memory:              319_494
-Size:                  3_015
->>>>>>> dbeaa705
+CPU:              77_085_028
+Memory:              297_951
+Size:                  2_723
 
 (constr 0)