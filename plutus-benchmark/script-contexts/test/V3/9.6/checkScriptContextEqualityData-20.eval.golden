--- conflicted
+++ resolved
@@ -1,12 +1,6 @@
-<<<<<<< HEAD
-CPU:              37_958_283
-Memory:               33_101
-Size:                    340
-=======
-CPU:                38_114_332
-Memory:                 33_602
-Term Size:                 344
-Flat Size:               1_417
->>>>>>> 8b2c2dc2
+CPU:                37_958_283
+Memory:                 33_101
+Term Size:                 340
+Flat Size:               1_415
 
 (constr 0)