<<<<<<< HEAD
cpu: 60455049
mem: 281482
size: 2317
=======
CPU:              62_511_735
Memory:              287_696
Size:                  2_508
>>>>>>> dbeaa705

(con unit ())<|MERGE_RESOLUTION|>--- conflicted
+++ resolved
@@ -1,11 +1,5 @@
-<<<<<<< HEAD
-cpu: 60455049
-mem: 281482
-size: 2317
-=======
-CPU:              62_511_735
-Memory:              287_696
-Size:                  2_508
->>>>>>> dbeaa705
+CPU:              60_455_049
+Memory:              281_482
+Size:                  2_317
 
 (con unit ())