--- conflicted
+++ resolved
@@ -1,11 +1,5 @@
-<<<<<<< HEAD
-cpu: 32918283
-mem: 1601
-size: 25
-=======
-CPU:              33_074_332
-Memory:                2_102
-Size:                     29
->>>>>>> dbeaa705
+CPU:              32_918_283
+Memory:                1_601
+Size:                     25
 
 (constr 0)