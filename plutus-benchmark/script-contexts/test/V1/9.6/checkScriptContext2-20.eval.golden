<<<<<<< HEAD
cpu: 235128385
mem: 892558
size: 1430
=======
CPU:             253_542_167
Memory:              951_676
Size:                  1_562
>>>>>>> dbeaa705

(constr 0)<|MERGE_RESOLUTION|>--- conflicted
+++ resolved
@@ -1,11 +1,5 @@
-<<<<<<< HEAD
-cpu: 235128385
-mem: 892558
-size: 1430
-=======
-CPU:             253_542_167
-Memory:              951_676
-Size:                  1_562
->>>>>>> dbeaa705
+CPU:             235_128_385
+Memory:              892_558
+Size:                  1_430
 
 (constr 0)