<<<<<<< HEAD
CPU:               136_209_542
Memory:                680_270
Term Size:               1_292
Flat Size:               1_887
=======
CPU:               171_132_959
Memory:                675_344
Term Size:               1_133
Flat Size:               1_569
>>>>>>> dd1328d3

(constr 0)<|MERGE_RESOLUTION|>--- conflicted
+++ resolved
@@ -1,13 +1,6 @@
-<<<<<<< HEAD
-CPU:               136_209_542
-Memory:                680_270
-Term Size:               1_292
-Flat Size:               1_887
-=======
-CPU:               171_132_959
-Memory:                675_344
+CPU:               127_698_248
+Memory:                665_552
 Term Size:               1_133
-Flat Size:               1_569
->>>>>>> dd1328d3
+Flat Size:               1_584
 
 (constr 0)