<<<<<<< HEAD
CPU:                40_290_982
Memory:                196_350
Term Size:               1_292
Flat Size:               1_501
=======
CPU:                48_885_695
Memory:                192_336
Term Size:               1_133
Flat Size:               1_183
>>>>>>> dd1328d3

(constr 0)<|MERGE_RESOLUTION|>--- conflicted
+++ resolved
@@ -1,13 +1,6 @@
-<<<<<<< HEAD
-CPU:                40_290_982
-Memory:                196_350
-Term Size:               1_292
-Flat Size:               1_501
-=======
-CPU:                48_885_695
-Memory:                192_336
+CPU:                37_246_328
+Memory:                189_712
 Term Size:               1_133
-Flat Size:               1_183
->>>>>>> dd1328d3
+Flat Size:               1_198
 
 (constr 0)