--- conflicted
+++ resolved
@@ -1,12 +1,6 @@
-<<<<<<< HEAD
-CPU:              66_079_937
-Memory:              253_438
-Size:                  1_430
-=======
-CPU:                72_009_799
-Memory:                272_476
-Term Size:               1_562
-Flat Size:               6_122
->>>>>>> 8b2c2dc2
+CPU:                66_079_937
+Memory:                253_438
+Term Size:               1_430
+Flat Size:               6_031
 
 (constr 0)