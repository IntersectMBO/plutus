<<<<<<< HEAD
cpu: 34618709
mem: 30301
size: 312
=======
CPU:              34_774_758
Memory:               30_802
Size:                    316
>>>>>>> dbeaa705

(constr 0)<|MERGE_RESOLUTION|>--- conflicted
+++ resolved
@@ -1,11 +1,5 @@
-<<<<<<< HEAD
-cpu: 34618709
-mem: 30301
-size: 312
-=======
-CPU:              34_774_758
-Memory:               30_802
-Size:                    316
->>>>>>> dbeaa705
+CPU:              34_618_709
+Memory:               30_301
+Size:                    312
 
 (constr 0)