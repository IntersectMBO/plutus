(let
    data Bool | Bool_match where
      True : Bool
      False : Bool
    data (Tuple2 :: * -> * -> *) a b | Tuple2_match where
      Tuple2 : a -> b -> Tuple2 a b
    data Unit | Unit_match where
      Unit : Unit
    !traceError : all a. string -> a
      = /\a ->
          \(str : string) -> let !x : Unit = trace {Unit} str Unit in error {a}
    !`$fUnsafeFromDataTuple2_$cunsafeFromBuiltinData` :
       all a b. (\a -> data -> a) a -> (\a -> data -> a) b -> data -> Tuple2 a b
      = /\a b ->
          \(`$dUnsafeFromData` : (\a -> data -> a) a)
           (`$dUnsafeFromData` : (\a -> data -> a) b)
           (d : data) ->
            let
              !tup : pair integer (list data) = unConstrData d
              !index : integer = fstPair {integer} {list data} tup
              !args : list data = sndPair {integer} {list data} tup
            in
            Bool_match
              (case Bool (equalsInteger 0 index) [False, True])
              {all dead. Tuple2 a b}
              (/\dead ->
                 Tuple2
                   {a}
                   {b}
                   (`$dUnsafeFromData` (headList {data} args))
                   (`$dUnsafeFromData`
                      (headList {data} (tailList {data} args))))
              (/\dead -> traceError {Tuple2 a b} "PT1")
              {all dead. dead}
    data Credential | Credential_match where
      PubKeyCredential : bytestring -> Credential
      ScriptCredential : bytestring -> Credential
    !`$fUnsafeFromDataCredential_$cunsafeFromBuiltinData` : data -> Credential
      = \(d : data) ->
          let
            !tup : pair integer (list data) = unConstrData d
            !index : integer = fstPair {integer} {list data} tup
            !args : list data = sndPair {integer} {list data} tup
          in
          Bool_match
            (case Bool (equalsInteger 0 index) [False, True])
            {all dead. Credential}
            (/\dead -> PubKeyCredential (unBData (headList {data} args)))
            (/\dead ->
               Bool_match
                 (case Bool (equalsInteger 1 index) [False, True])
                 {all dead. Credential}
                 (/\dead -> ScriptCredential (unBData (headList {data} args)))
                 (/\dead -> traceError {Credential} "PT1")
                 {all dead. dead})
            {all dead. dead}
    data StakingCredential | StakingCredential_match where
      StakingHash : Credential -> StakingCredential
      StakingPtr : integer -> integer -> integer -> StakingCredential
    !`$fUnsafeFromDataStakingCredential_$cunsafeFromBuiltinData` :
       data -> StakingCredential
      = \(d : data) ->
          let
            !tup : pair integer (list data) = unConstrData d
            !index : integer = fstPair {integer} {list data} tup
            !args : list data = sndPair {integer} {list data} tup
          in
          Bool_match
            (case Bool (equalsInteger 0 index) [False, True])
            {all dead. StakingCredential}
            (/\dead ->
               StakingHash
                 (`$fUnsafeFromDataCredential_$cunsafeFromBuiltinData`
                    (headList {data} args)))
            (/\dead ->
               Bool_match
                 (case Bool (equalsInteger 1 index) [False, True])
                 {all dead. StakingCredential}
                 (/\dead ->
                    let
                      !l : list data = tailList {data} args
                    in
                    StakingPtr
                      (unIData (headList {data} args))
                      (unIData (headList {data} l))
                      (unIData (headList {data} (tailList {data} l))))
                 (/\dead -> traceError {StakingCredential} "PT1")
                 {all dead. dead})
            {all dead. dead}
    data DCert | DCert_match where
      DCertDelegDeRegKey : StakingCredential -> DCert
      DCertDelegDelegate : StakingCredential -> bytestring -> DCert
      DCertDelegRegKey : StakingCredential -> DCert
      DCertGenesis : DCert
      DCertMir : DCert
      DCertPoolRegister : bytestring -> bytestring -> DCert
      DCertPoolRetire : bytestring -> integer -> DCert
    !`$fUnsafeFromDataDCert_$cunsafeFromBuiltinData` :
       data -> DCert
      = \(d : data) ->
          let
            !tup : pair integer (list data) = unConstrData d
            !index : integer = fstPair {integer} {list data} tup
            !args : list data = sndPair {integer} {list data} tup
          in
          Bool_match
            (case Bool (equalsInteger 0 index) [False, True])
            {all dead. DCert}
            (/\dead ->
               DCertDelegRegKey
                 (`$fUnsafeFromDataStakingCredential_$cunsafeFromBuiltinData`
                    (headList {data} args)))
            (/\dead ->
               Bool_match
                 (case Bool (equalsInteger 1 index) [False, True])
                 {all dead. DCert}
                 (/\dead ->
                    DCertDelegDeRegKey
                      (`$fUnsafeFromDataStakingCredential_$cunsafeFromBuiltinData`
                         (headList {data} args)))
                 (/\dead ->
                    Bool_match
                      (case Bool (equalsInteger 2 index) [False, True])
                      {all dead. DCert}
                      (/\dead ->
                         DCertDelegDelegate
                           (`$fUnsafeFromDataStakingCredential_$cunsafeFromBuiltinData`
                              (headList {data} args))
                           (unBData (headList {data} (tailList {data} args))))
                      (/\dead ->
                         Bool_match
                           (case Bool (equalsInteger 3 index) [False, True])
                           {all dead. DCert}
                           (/\dead ->
                              DCertPoolRegister
                                (unBData (headList {data} args))
                                (unBData
                                   (headList {data} (tailList {data} args))))
                           (/\dead ->
                              Bool_match
                                (case
                                   Bool
                                   (equalsInteger 4 index)
                                   [False, True])
                                {all dead. DCert}
                                (/\dead ->
                                   DCertPoolRetire
                                     (unBData (headList {data} args))
                                     (unIData
                                        (headList
                                           {data}
                                           (tailList {data} args))))
                                (/\dead ->
                                   Bool_match
                                     (case
                                        Bool
                                        (equalsInteger 5 index)
                                        [False, True])
                                     {all dead. DCert}
                                     (/\dead -> DCertGenesis)
                                     (/\dead ->
                                        Bool_match
                                          (case
                                             Bool
                                             (equalsInteger 6 index)
                                             [False, True])
                                          {all dead. DCert}
                                          (/\dead -> DCertMir)
                                          (/\dead -> traceError {DCert} "PT1")
                                          {all dead. dead})
                                     {all dead. dead})
                                {all dead. dead})
                           {all dead. dead})
                      {all dead. dead})
                 {all dead. dead})
            {all dead. dead}
    !`$fUnsafeFromDataBool_$cunsafeFromBuiltinData` : data -> Bool
      = \(d : data) ->
          let
            !tup : pair integer (list data) = unConstrData d
            !index : integer = fstPair {integer} {list data} tup
            !args : list data = sndPair {integer} {list data} tup
          in
          Bool_match
            (ifThenElse {Bool} (equalsInteger 0 index) True False)
            {all dead. Bool}
            (/\dead -> False)
            (/\dead ->
               Bool_match
                 (ifThenElse {Bool} (equalsInteger 1 index) True False)
                 {all dead. Bool}
                 (/\dead -> True)
                 (/\dead -> traceError {Bool} "PT1")
                 {all dead. dead})
            {all dead. dead}
    data (Extended :: * -> *) a | Extended_match where
      Finite : a -> Extended a
      NegInf : Extended a
      PosInf : Extended a
    !`$fUnsafeFromDataExtended_$cunsafeFromBuiltinData` :
       all a. (\a -> data -> a) a -> data -> Extended a
      = /\a ->
          \(`$dUnsafeFromData` : (\a -> data -> a) a) (d : data) ->
            let
              !tup : pair integer (list data) = unConstrData d
              !index : integer = fstPair {integer} {list data} tup
              !args : list data = sndPair {integer} {list data} tup
            in
            Bool_match
              (ifThenElse {Bool} (equalsInteger 0 index) True False)
              {all dead. Extended a}
              (/\dead -> NegInf {a})
              (/\dead ->
                 Bool_match
                   (ifThenElse {Bool} (equalsInteger 1 index) True False)
                   {all dead. Extended a}
                   (/\dead ->
                      Finite {a} (`$dUnsafeFromData` (headList {data} args)))
                   (/\dead ->
                      Bool_match
                        (ifThenElse {Bool} (equalsInteger 2 index) True False)
                        {all dead. Extended a}
                        (/\dead -> PosInf {a})
                        (/\dead -> traceError {Extended a} "PT1")
                        {all dead. dead})
                   {all dead. dead})
              {all dead. dead}
    !`$fUnsafeFromDataTxId_$cunsafeFromBuiltinData` : data -> bytestring
      = \(d : data) ->
          let
            !tup : pair integer (list data) = unConstrData d
            !index : integer = fstPair {integer} {list data} tup
            !args : list data = sndPair {integer} {list data} tup
          in
          Bool_match
            (ifThenElse {Bool} (equalsInteger 0 index) True False)
            {all dead. bytestring}
            (/\dead -> unBData (headList {data} args))
            (/\dead -> traceError {bytestring} "PT1")
            {all dead. dead}
    data TxOutRef | TxOutRef_match where
      TxOutRef : bytestring -> integer -> TxOutRef
    !`$fUnsafeFromDataTxOutRef_$cunsafeFromBuiltinData` : data -> TxOutRef
      = \(d : data) ->
          let
            !tup : pair integer (list data) = unConstrData d
            !index : integer = fstPair {integer} {list data} tup
            !args : list data = sndPair {integer} {list data} tup
          in
          Bool_match
            (ifThenElse {Bool} (equalsInteger 0 index) True False)
            {all dead. TxOutRef}
            (/\dead ->
               TxOutRef
                 (`$fUnsafeFromDataTxId_$cunsafeFromBuiltinData`
                    (headList {data} args))
                 (unIData (headList {data} (tailList {data} args))))
            (/\dead -> traceError {TxOutRef} "PT1")
            {all dead. dead}
    data (Maybe :: * -> *) a | Maybe_match where
      Just : a -> Maybe a
      Nothing : Maybe a
    !`$fUnsafeFromDataMaybe_$cunsafeFromBuiltinData` :
       all a. (\a -> data -> a) a -> data -> Maybe a
      = /\a ->
          \(`$dUnsafeFromData` : (\a -> data -> a) a) (d : data) ->
            let
              !tup : pair integer (list data) = unConstrData d
              !index : integer = fstPair {integer} {list data} tup
              !args : list data = sndPair {integer} {list data} tup
            in
            Bool_match
              (case Bool (equalsInteger 1 index) [False, True])
              {all dead. Maybe a}
              (/\dead -> Nothing {a})
              (/\dead ->
                 Bool_match
                   (case Bool (equalsInteger 0 index) [False, True])
                   {all dead. Maybe a}
                   (/\dead ->
                      Just {a} (`$dUnsafeFromData` (headList {data} args)))
                   (/\dead -> traceError {Maybe a} "PT1")
                   {all dead. dead})
              {all dead. dead}
    !caseList' : all a r. r -> (a -> list a -> r) -> list a -> r
      = /\a r ->
          \(z : r) (f : a -> list a -> r) (xs : list a) ->
            chooseList
              {a}
              {all dead. r}
              xs
              (/\dead -> z)
              (/\dead -> f (headList {a} xs) (tailList {a} xs))
              {r}
  in
  letrec
    data (List :: * -> *) a | List_match where
      Nil : List a
      Cons : a -> List a -> List a
  in
  let
    !`$fUnsafeFromDataMap_$cunsafeFromBuiltinData` :
       all k v.
         (\a -> data -> a) k ->
         (\a -> data -> a) v ->
         data ->
         (\k v -> List (Tuple2 k v)) k v
      = /\k v ->
          \(`$dUnsafeFromData` : (\a -> data -> a) k)
           (`$dUnsafeFromData` : (\a -> data -> a) v)
           (d : data) ->
            letrec
              !go : list (pair data data) -> List (Tuple2 k v)
                = caseList'
                    {pair data data}
                    {List (Tuple2 k v)}
                    (Nil {Tuple2 k v})
                    (\(tup : pair data data) (tups : list (pair data data)) ->
                       Cons
                         {Tuple2 k v}
                         (Tuple2
                            {k}
                            {v}
                            (`$dUnsafeFromData` (fstPair {data} {data} tup))
                            (`$dUnsafeFromData` (sndPair {data} {data} tup)))
                         (go tups))
            in
            go (unMapData d)
    ~`$fUnsafeFromDataValue` :
       data -> (\k v -> List (Tuple2 k v)) bytestring integer
      = `$fUnsafeFromDataMap_$cunsafeFromBuiltinData`
          {bytestring}
          {integer}
          unBData
          unIData
    data Address | Address_match where
      Address : Credential -> Maybe StakingCredential -> Address
    data TxOut | TxOut_match where
      TxOut :
        Address ->
        (\k v -> List (Tuple2 k v))
          bytestring
          ((\k v -> List (Tuple2 k v)) bytestring integer) ->
        Maybe bytestring ->
        TxOut
    !`$fUnsafeFromDataTxOut_$cunsafeFromBuiltinData` :
       data -> TxOut
      = \(eta : data) ->
          let
            !tup : pair integer (list data) = unConstrData eta
            !index : integer = fstPair {integer} {list data} tup
            !args : list data = sndPair {integer} {list data} tup
          in
          Bool_match
            (case Bool (equalsInteger 0 index) [False, True])
            {all dead. TxOut}
            (/\dead ->
               let
                 !l : list data = tailList {data} args
               in
               TxOut
                 (let
                   !tup : pair integer (list data)
                     = unConstrData (headList {data} args)
                   !index : integer = fstPair {integer} {list data} tup
                   !args : list data = sndPair {integer} {list data} tup
                 in
                 Bool_match
                   (case Bool (equalsInteger 0 index) [False, True])
                   {all dead. Address}
                   (/\dead ->
                      Address
                        (`$fUnsafeFromDataCredential_$cunsafeFromBuiltinData`
                           (headList {data} args))
                        (`$fUnsafeFromDataMaybe_$cunsafeFromBuiltinData`
                           {StakingCredential}
                           `$fUnsafeFromDataStakingCredential_$cunsafeFromBuiltinData`
                           (headList {data} (tailList {data} args))))
                   (/\dead -> traceError {Address} "PT1")
                   {all dead. dead})
                 (`$fUnsafeFromDataMap_$cunsafeFromBuiltinData`
                    {bytestring}
                    {(\k v -> List (Tuple2 k v)) bytestring integer}
                    unBData
                    `$fUnsafeFromDataValue`
                    (headList {data} l))
                 (`$fUnsafeFromDataMaybe_$cunsafeFromBuiltinData`
                    {bytestring}
                    unBData
                    (headList {data} (tailList {data} l))))
            (/\dead -> traceError {TxOut} "PT1")
            {all dead. dead}
<<<<<<< HEAD
  in
  letrec
    ~go : list data -> List TxOut
      = caseList'
          {data}
          {List TxOut}
          (Nil {TxOut})
          (\(x : data) (xs : list data) ->
             Cons
               {TxOut}
               (`$fUnsafeFromDataTxOut_$cunsafeFromBuiltinData` x)
               (go xs))
  in
  let
    !`$fUnsafeFromDataTxId_$cunsafeFromBuiltinData` : data -> bytestring
      = \(d : data) ->
          let
            !tup : pair integer (list data) = unConstrData d
            !index : integer = fstPair {integer} {list data} tup
            !args : list data = sndPair {integer} {list data} tup
          in
          Bool_match
            (case Bool (equalsInteger 0 index) [False, True])
            {all dead. bytestring}
            (/\dead -> unBData (headList {data} args))
            (/\dead -> traceError {bytestring} "PT1")
            {all dead. dead}
    data TxOutRef | TxOutRef_match where
      TxOutRef : bytestring -> integer -> TxOutRef
    !`$fUnsafeFromDataTxOutRef_$cunsafeFromBuiltinData` : data -> TxOutRef
      = \(d : data) ->
          let
            !tup : pair integer (list data) = unConstrData d
            !index : integer = fstPair {integer} {list data} tup
            !args : list data = sndPair {integer} {list data} tup
          in
          Bool_match
            (case Bool (equalsInteger 0 index) [False, True])
            {all dead. TxOutRef}
            (/\dead ->
               TxOutRef
                 (`$fUnsafeFromDataTxId_$cunsafeFromBuiltinData`
                    (headList {data} args))
                 (unIData (headList {data} (tailList {data} args))))
            (/\dead -> traceError {TxOutRef} "PT1")
            {all dead. dead}
    data TxInInfo | TxInInfo_match where
      TxInInfo : TxOutRef -> TxOut -> TxInInfo
  in
  letrec
    ~go : list data -> List TxInInfo
      = caseList'
          {data}
          {List TxInInfo}
          (Nil {TxInInfo})
          (\(x : data) (xs : list data) ->
             Cons
               {TxInInfo}
               (let
                 !tup : pair integer (list data) = unConstrData x
                 !index : integer = fstPair {integer} {list data} tup
                 !args : list data = sndPair {integer} {list data} tup
               in
               Bool_match
                 (case Bool (equalsInteger 0 index) [False, True])
                 {all dead. TxInInfo}
                 (/\dead ->
                    TxInInfo
                      (`$fUnsafeFromDataTxOutRef_$cunsafeFromBuiltinData`
                         (headList {data} args))
                      (`$fUnsafeFromDataTxOut_$cunsafeFromBuiltinData`
                         (headList {data} (tailList {data} args))))
                 (/\dead -> traceError {TxInInfo} "PT1")
                 {all dead. dead})
               (go xs))
  in
  let
    !`$fUnsafeFromDataBool_$cunsafeFromBuiltinData` : data -> Bool
      = \(d : data) ->
          let
            !tup : pair integer (list data) = unConstrData d
            !index : integer = fstPair {integer} {list data} tup
            !args : list data = sndPair {integer} {list data} tup
          in
          Bool_match
            (case Bool (equalsInteger 0 index) [False, True])
            {all dead. Bool}
            (/\dead -> False)
            (/\dead ->
               Bool_match
                 (case Bool (equalsInteger 1 index) [False, True])
                 {all dead. Bool}
                 (/\dead -> True)
                 (/\dead -> traceError {Bool} "PT1")
                 {all dead. dead})
            {all dead. dead}
    data (Extended :: * -> *) a | Extended_match where
      Finite : a -> Extended a
      NegInf : Extended a
      PosInf : Extended a
    !`$fUnsafeFromDataExtended_$cunsafeFromBuiltinData` :
       all a. (\a -> data -> a) a -> data -> Extended a
      = /\a ->
          \(`$dUnsafeFromData` : (\a -> data -> a) a) (d : data) ->
            let
              !tup : pair integer (list data) = unConstrData d
              !index : integer = fstPair {integer} {list data} tup
              !args : list data = sndPair {integer} {list data} tup
            in
            Bool_match
              (case Bool (equalsInteger 0 index) [False, True])
              {all dead. Extended a}
              (/\dead -> NegInf {a})
              (/\dead ->
                 Bool_match
                   (case Bool (equalsInteger 1 index) [False, True])
                   {all dead. Extended a}
                   (/\dead ->
                      Finite {a} (`$dUnsafeFromData` (headList {data} args)))
                   (/\dead ->
                      Bool_match
                        (case Bool (equalsInteger 2 index) [False, True])
                        {all dead. Extended a}
                        (/\dead -> PosInf {a})
                        (/\dead -> traceError {Extended a} "PT1")
                        {all dead. dead})
                   {all dead. dead})
              {all dead. dead}
=======
>>>>>>> 840af899
    data ScriptPurpose | ScriptPurpose_match where
      Certifying : DCert -> ScriptPurpose
      Minting : bytestring -> ScriptPurpose
      Rewarding : StakingCredential -> ScriptPurpose
      Spending : TxOutRef -> ScriptPurpose
    data (LowerBound :: * -> *) a | LowerBound_match where
      LowerBound : Extended a -> Bool -> LowerBound a
    data (UpperBound :: * -> *) a | UpperBound_match where
      UpperBound : Extended a -> Bool -> UpperBound a
    data (Interval :: * -> *) a | Interval_match where
      Interval : LowerBound a -> UpperBound a -> Interval a
    data TxInInfo | TxInInfo_match where
      TxInInfo : TxOutRef -> TxOut -> TxInInfo
    data TxInfo | TxInfo_match where
      TxInfo :
        List TxInInfo ->
        List TxOut ->
        (\k v -> List (Tuple2 k v))
          bytestring
          ((\k v -> List (Tuple2 k v)) bytestring integer) ->
        (\k v -> List (Tuple2 k v))
          bytestring
          ((\k v -> List (Tuple2 k v)) bytestring integer) ->
        List DCert ->
        List (Tuple2 StakingCredential integer) ->
        Interval integer ->
        List bytestring ->
        List (Tuple2 bytestring data) ->
        bytestring ->
        TxInfo
    data ScriptContext | ScriptContext_match where
      ScriptContext : TxInfo -> ScriptPurpose -> ScriptContext
  in
  \(d : data) ->
    let
      !ds :
         ScriptContext
        = let
          !tup : pair integer (list data) = unConstrData d
          !index : integer = fstPair {integer} {list data} tup
          !args : list data = sndPair {integer} {list data} tup
        in
        Bool_match
          (case Bool (equalsInteger 0 index) [False, True])
          {all dead. ScriptContext}
          (/\dead ->
             ScriptContext
               (let
                 !tup : pair integer (list data)
                   = unConstrData (headList {data} args)
                 !index : integer = fstPair {integer} {list data} tup
                 !args : list data = sndPair {integer} {list data} tup
               in
               Bool_match
                 (case Bool (equalsInteger 0 index) [False, True])
                 {all dead. TxInfo}
                 (/\dead ->
                    let
                      !l : list data = tailList {data} args
                      !l : list data = tailList {data} l
                      !l : list data = tailList {data} l
                      !l : list data = tailList {data} l
                      !l : list data = tailList {data} l
                      !l : list data = tailList {data} l
                      !l : list data = tailList {data} l
                      !l : list data = tailList {data} l
                    in
                    TxInfo
                      (let
                        !d : data = headList {data} args
                      in
                      letrec
                        !go :
                           list data -> List TxInInfo
                          = caseList'
                              {data}
                              {List TxInInfo}
                              (Nil {TxInInfo})
                              (\(x : data)
                                (xs : list data) ->
                                 Cons
                                   {TxInInfo}
                                   (let
                                     !tup : pair integer (list data)
                                       = unConstrData x
                                     !index : integer
                                       = fstPair {integer} {list data} tup
                                     !args : list data
                                       = sndPair {integer} {list data} tup
                                   in
                                   Bool_match
                                     (ifThenElse
                                        {Bool}
                                        (equalsInteger 0 index)
                                        True
                                        False)
                                     {all dead. TxInInfo}
                                     (/\dead ->
                                        TxInInfo
                                          (`$fUnsafeFromDataTxOutRef_$cunsafeFromBuiltinData`
                                             (headList {data} args))
                                          (`$fUnsafeFromDataTxOut_$cunsafeFromBuiltinData`
                                             (headList
                                                {data}
                                                (tailList {data} args))))
                                     (/\dead -> traceError {TxInInfo} "PT1")
                                     {all dead. dead})
                                   (go xs))
                      in
                      go (unListData d))
                      (let
                        !d : data = headList {data} l
                      in
                      letrec
                        !go :
                           list data -> List TxOut
                          = caseList'
                              {data}
                              {List TxOut}
                              (Nil {TxOut})
                              (\(x : data)
                                (xs : list data) ->
                                 Cons
                                   {TxOut}
                                   (`$fUnsafeFromDataTxOut_$cunsafeFromBuiltinData`
                                      x)
                                   (go xs))
                      in
                      go (unListData d))
                      (`$fUnsafeFromDataMap_$cunsafeFromBuiltinData`
                         {bytestring}
                         {(\k v -> List (Tuple2 k v)) bytestring integer}
                         unBData
                         `$fUnsafeFromDataValue`
                         (headList {data} l))
                      (`$fUnsafeFromDataMap_$cunsafeFromBuiltinData`
                         {bytestring}
                         {(\k v -> List (Tuple2 k v)) bytestring integer}
                         unBData
                         `$fUnsafeFromDataValue`
                         (headList {data} l))
                      (let
                        !d : data = headList {data} l
                      in
                      letrec
                        !go :
                           list data -> List DCert
                          = caseList'
                              {data}
                              {List DCert}
                              (Nil {DCert})
                              (\(x : data)
                                (xs : list data) ->
                                 Cons
                                   {DCert}
                                   (`$fUnsafeFromDataDCert_$cunsafeFromBuiltinData`
                                      x)
                                   (go xs))
                      in
                      go (unListData d))
                      (let
                        !d : data = headList {data} l
                      in
                      letrec
                        !go :
                           list data -> List (Tuple2 StakingCredential integer)
                          = caseList'
                              {data}
                              {List (Tuple2 StakingCredential integer)}
                              (Nil {Tuple2 StakingCredential integer})
                              (\(x : data)
                                (xs : list data) ->
                                 Cons
                                   {Tuple2 StakingCredential integer}
                                   (`$fUnsafeFromDataTuple2_$cunsafeFromBuiltinData`
                                      {StakingCredential}
                                      {integer}
                                      `$fUnsafeFromDataStakingCredential_$cunsafeFromBuiltinData`
                                      unIData
                                      x)
                                   (go xs))
                      in
                      go (unListData d))
                      (let
                        !tup : pair integer (list data)
                          = unConstrData (headList {data} l)
                        !index : integer = fstPair {integer} {list data} tup
                        !args : list data = sndPair {integer} {list data} tup
                      in
                      Bool_match
                        (case Bool (equalsInteger 0 index) [False, True])
                        {all dead. Interval integer}
                        (/\dead ->
                           Interval
                             {integer}
                             (let
                               !tup : pair integer (list data)
                                 = unConstrData (headList {data} args)
                               !index : integer
                                 = fstPair {integer} {list data} tup
                               !args : list data
                                 = sndPair {integer} {list data} tup
                             in
                             Bool_match
                               (case Bool (equalsInteger 0 index) [False, True])
                               {all dead. LowerBound integer}
                               (/\dead ->
                                  LowerBound
                                    {integer}
                                    (`$fUnsafeFromDataExtended_$cunsafeFromBuiltinData`
                                       {integer}
                                       unIData
                                       (headList {data} args))
                                    (`$fUnsafeFromDataBool_$cunsafeFromBuiltinData`
                                       (headList
                                          {data}
                                          (tailList {data} args))))
                               (/\dead -> traceError {LowerBound integer} "PT1")
                               {all dead. dead})
                             (let
                               !tup : pair integer (list data)
                                 = unConstrData
                                     (headList {data} (tailList {data} args))
                               !index : integer
                                 = fstPair {integer} {list data} tup
                               !args : list data
                                 = sndPair {integer} {list data} tup
                             in
                             Bool_match
                               (case Bool (equalsInteger 0 index) [False, True])
                               {all dead. UpperBound integer}
                               (/\dead ->
                                  UpperBound
                                    {integer}
                                    (`$fUnsafeFromDataExtended_$cunsafeFromBuiltinData`
                                       {integer}
                                       unIData
                                       (headList {data} args))
                                    (`$fUnsafeFromDataBool_$cunsafeFromBuiltinData`
                                       (headList
                                          {data}
                                          (tailList {data} args))))
                               (/\dead -> traceError {UpperBound integer} "PT1")
                               {all dead. dead}))
                        (/\dead -> traceError {Interval integer} "PT1")
                        {all dead. dead})
                      (let
                        !d : data = headList {data} l
                      in
                      letrec
                        !go : list data -> List bytestring
                          = caseList'
                              {data}
                              {List bytestring}
                              (Nil {bytestring})
                              (\(x : data) (xs : list data) ->
                                 Cons {bytestring} (unBData x) (go xs))
                      in
                      go (unListData d))
                      (let
                        !d : data = headList {data} l
                      in
                      letrec
                        !go :
                           list data -> List (Tuple2 bytestring data)
                          = caseList'
                              {data}
                              {List (Tuple2 bytestring data)}
                              (Nil {Tuple2 bytestring data})
                              (\(x : data)
                                (xs : list data) ->
                                 Cons
                                   {Tuple2 bytestring data}
                                   (`$fUnsafeFromDataTuple2_$cunsafeFromBuiltinData`
                                      {bytestring}
                                      {data}
                                      unBData
                                      (\(d : data) -> d)
                                      x)
                                   (go xs))
                      in
                      go (unListData d))
                      (`$fUnsafeFromDataTxId_$cunsafeFromBuiltinData`
                         (headList {data} (tailList {data} l))))
                 (/\dead -> traceError {TxInfo} "PT1")
                 {all dead. dead})
               (let
                 !tup : pair integer (list data)
                   = unConstrData (headList {data} (tailList {data} args))
                 !index : integer = fstPair {integer} {list data} tup
                 !args : list data = sndPair {integer} {list data} tup
               in
               Bool_match
                 (case Bool (equalsInteger 0 index) [False, True])
                 {all dead. ScriptPurpose}
                 (/\dead -> Minting (unBData (headList {data} args)))
                 (/\dead ->
                    Bool_match
                      (case Bool (equalsInteger 1 index) [False, True])
                      {all dead. ScriptPurpose}
                      (/\dead ->
                         Spending
                           (`$fUnsafeFromDataTxOutRef_$cunsafeFromBuiltinData`
                              (headList {data} args)))
                      (/\dead ->
                         Bool_match
                           (case Bool (equalsInteger 2 index) [False, True])
                           {all dead. ScriptPurpose}
                           (/\dead ->
                              Rewarding
                                (`$fUnsafeFromDataStakingCredential_$cunsafeFromBuiltinData`
                                   (headList {data} args)))
                           (/\dead ->
                              Bool_match
                                (case
                                   Bool
                                   (equalsInteger 3 index)
                                   [False, True])
                                {all dead. ScriptPurpose}
                                (/\dead ->
                                   Certifying
                                     (`$fUnsafeFromDataDCert_$cunsafeFromBuiltinData`
                                        (headList {data} args)))
                                (/\dead -> traceError {ScriptPurpose} "PT1")
                                {all dead. dead})
                           {all dead. dead})
                      {all dead. dead})
                 {all dead. dead}))
          (/\dead -> traceError {ScriptContext} "PT1")
          {all dead. dead}
    in
    Unit)
  (Constr 0
     [ Constr 0
         [ List []
         , List
             [ Constr 0
                 [ Constr 0 [Constr 0 [B #], Constr 1 []]
                 , Map [(B #, Map [(B #, I 1)])]
                 , Constr 1 [] ] ]
         , Map []
         , Map []
         , List []
         , List []
         , Constr 0
             [ Constr 0 [Constr 0 [], Constr 1 []]
             , Constr 0 [Constr 2 [], Constr 1 []] ]
         , List []
         , List []
         , Constr 0 [B #] ]
     , Constr 1 [Constr 0 [Constr 0 [B #], I 0]] ])<|MERGE_RESOLUTION|>--- conflicted
+++ resolved
@@ -182,12 +182,12 @@
             !args : list data = sndPair {integer} {list data} tup
           in
           Bool_match
-            (ifThenElse {Bool} (equalsInteger 0 index) True False)
+            (case Bool (equalsInteger 0 index) [False, True])
             {all dead. Bool}
             (/\dead -> False)
             (/\dead ->
                Bool_match
-                 (ifThenElse {Bool} (equalsInteger 1 index) True False)
+                 (case Bool (equalsInteger 1 index) [False, True])
                  {all dead. Bool}
                  (/\dead -> True)
                  (/\dead -> traceError {Bool} "PT1")
@@ -207,18 +207,18 @@
               !args : list data = sndPair {integer} {list data} tup
             in
             Bool_match
-              (ifThenElse {Bool} (equalsInteger 0 index) True False)
+              (case Bool (equalsInteger 0 index) [False, True])
               {all dead. Extended a}
               (/\dead -> NegInf {a})
               (/\dead ->
                  Bool_match
-                   (ifThenElse {Bool} (equalsInteger 1 index) True False)
+                   (case Bool (equalsInteger 1 index) [False, True])
                    {all dead. Extended a}
                    (/\dead ->
                       Finite {a} (`$dUnsafeFromData` (headList {data} args)))
                    (/\dead ->
                       Bool_match
-                        (ifThenElse {Bool} (equalsInteger 2 index) True False)
+                        (case Bool (equalsInteger 2 index) [False, True])
                         {all dead. Extended a}
                         (/\dead -> PosInf {a})
                         (/\dead -> traceError {Extended a} "PT1")
@@ -233,7 +233,7 @@
             !args : list data = sndPair {integer} {list data} tup
           in
           Bool_match
-            (ifThenElse {Bool} (equalsInteger 0 index) True False)
+            (case Bool (equalsInteger 0 index) [False, True])
             {all dead. bytestring}
             (/\dead -> unBData (headList {data} args))
             (/\dead -> traceError {bytestring} "PT1")
@@ -248,7 +248,7 @@
             !args : list data = sndPair {integer} {list data} tup
           in
           Bool_match
-            (ifThenElse {Bool} (equalsInteger 0 index) True False)
+            (case Bool (equalsInteger 0 index) [False, True])
             {all dead. TxOutRef}
             (/\dead ->
                TxOutRef
@@ -390,137 +390,6 @@
                     (headList {data} (tailList {data} l))))
             (/\dead -> traceError {TxOut} "PT1")
             {all dead. dead}
-<<<<<<< HEAD
-  in
-  letrec
-    ~go : list data -> List TxOut
-      = caseList'
-          {data}
-          {List TxOut}
-          (Nil {TxOut})
-          (\(x : data) (xs : list data) ->
-             Cons
-               {TxOut}
-               (`$fUnsafeFromDataTxOut_$cunsafeFromBuiltinData` x)
-               (go xs))
-  in
-  let
-    !`$fUnsafeFromDataTxId_$cunsafeFromBuiltinData` : data -> bytestring
-      = \(d : data) ->
-          let
-            !tup : pair integer (list data) = unConstrData d
-            !index : integer = fstPair {integer} {list data} tup
-            !args : list data = sndPair {integer} {list data} tup
-          in
-          Bool_match
-            (case Bool (equalsInteger 0 index) [False, True])
-            {all dead. bytestring}
-            (/\dead -> unBData (headList {data} args))
-            (/\dead -> traceError {bytestring} "PT1")
-            {all dead. dead}
-    data TxOutRef | TxOutRef_match where
-      TxOutRef : bytestring -> integer -> TxOutRef
-    !`$fUnsafeFromDataTxOutRef_$cunsafeFromBuiltinData` : data -> TxOutRef
-      = \(d : data) ->
-          let
-            !tup : pair integer (list data) = unConstrData d
-            !index : integer = fstPair {integer} {list data} tup
-            !args : list data = sndPair {integer} {list data} tup
-          in
-          Bool_match
-            (case Bool (equalsInteger 0 index) [False, True])
-            {all dead. TxOutRef}
-            (/\dead ->
-               TxOutRef
-                 (`$fUnsafeFromDataTxId_$cunsafeFromBuiltinData`
-                    (headList {data} args))
-                 (unIData (headList {data} (tailList {data} args))))
-            (/\dead -> traceError {TxOutRef} "PT1")
-            {all dead. dead}
-    data TxInInfo | TxInInfo_match where
-      TxInInfo : TxOutRef -> TxOut -> TxInInfo
-  in
-  letrec
-    ~go : list data -> List TxInInfo
-      = caseList'
-          {data}
-          {List TxInInfo}
-          (Nil {TxInInfo})
-          (\(x : data) (xs : list data) ->
-             Cons
-               {TxInInfo}
-               (let
-                 !tup : pair integer (list data) = unConstrData x
-                 !index : integer = fstPair {integer} {list data} tup
-                 !args : list data = sndPair {integer} {list data} tup
-               in
-               Bool_match
-                 (case Bool (equalsInteger 0 index) [False, True])
-                 {all dead. TxInInfo}
-                 (/\dead ->
-                    TxInInfo
-                      (`$fUnsafeFromDataTxOutRef_$cunsafeFromBuiltinData`
-                         (headList {data} args))
-                      (`$fUnsafeFromDataTxOut_$cunsafeFromBuiltinData`
-                         (headList {data} (tailList {data} args))))
-                 (/\dead -> traceError {TxInInfo} "PT1")
-                 {all dead. dead})
-               (go xs))
-  in
-  let
-    !`$fUnsafeFromDataBool_$cunsafeFromBuiltinData` : data -> Bool
-      = \(d : data) ->
-          let
-            !tup : pair integer (list data) = unConstrData d
-            !index : integer = fstPair {integer} {list data} tup
-            !args : list data = sndPair {integer} {list data} tup
-          in
-          Bool_match
-            (case Bool (equalsInteger 0 index) [False, True])
-            {all dead. Bool}
-            (/\dead -> False)
-            (/\dead ->
-               Bool_match
-                 (case Bool (equalsInteger 1 index) [False, True])
-                 {all dead. Bool}
-                 (/\dead -> True)
-                 (/\dead -> traceError {Bool} "PT1")
-                 {all dead. dead})
-            {all dead. dead}
-    data (Extended :: * -> *) a | Extended_match where
-      Finite : a -> Extended a
-      NegInf : Extended a
-      PosInf : Extended a
-    !`$fUnsafeFromDataExtended_$cunsafeFromBuiltinData` :
-       all a. (\a -> data -> a) a -> data -> Extended a
-      = /\a ->
-          \(`$dUnsafeFromData` : (\a -> data -> a) a) (d : data) ->
-            let
-              !tup : pair integer (list data) = unConstrData d
-              !index : integer = fstPair {integer} {list data} tup
-              !args : list data = sndPair {integer} {list data} tup
-            in
-            Bool_match
-              (case Bool (equalsInteger 0 index) [False, True])
-              {all dead. Extended a}
-              (/\dead -> NegInf {a})
-              (/\dead ->
-                 Bool_match
-                   (case Bool (equalsInteger 1 index) [False, True])
-                   {all dead. Extended a}
-                   (/\dead ->
-                      Finite {a} (`$dUnsafeFromData` (headList {data} args)))
-                   (/\dead ->
-                      Bool_match
-                        (case Bool (equalsInteger 2 index) [False, True])
-                        {all dead. Extended a}
-                        (/\dead -> PosInf {a})
-                        (/\dead -> traceError {Extended a} "PT1")
-                        {all dead. dead})
-                   {all dead. dead})
-              {all dead. dead}
-=======
->>>>>>> 840af899
     data ScriptPurpose | ScriptPurpose_match where
       Certifying : DCert -> ScriptPurpose
       Minting : bytestring -> ScriptPurpose
@@ -612,11 +481,10 @@
                                        = sndPair {integer} {list data} tup
                                    in
                                    Bool_match
-                                     (ifThenElse
-                                        {Bool}
+                                     (case
+                                        Bool
                                         (equalsInteger 0 index)
-                                        True
-                                        False)
+                                        [False, True])
                                      {all dead. TxInInfo}
                                      (/\dead ->
                                         TxInInfo
