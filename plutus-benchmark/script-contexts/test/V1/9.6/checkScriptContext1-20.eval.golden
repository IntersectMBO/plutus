<<<<<<< HEAD
cpu: 243352808
mem: 930200
size: 1490
=======
CPU:             261_922_639
Memory:              989_819
Size:                  1_626
>>>>>>> dbeaa705

(constr 0)<|MERGE_RESOLUTION|>--- conflicted
+++ resolved
@@ -1,11 +1,5 @@
-<<<<<<< HEAD
-cpu: 243352808
-mem: 930200
-size: 1490
-=======
-CPU:             261_922_639
-Memory:              989_819
-Size:                  1_626
->>>>>>> dbeaa705
+CPU:             243_352_808
+Memory:              930_200
+Size:                  1_490
 
 (constr 0)