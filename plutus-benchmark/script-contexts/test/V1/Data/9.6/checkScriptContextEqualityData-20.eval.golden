--- conflicted
+++ resolved
@@ -1,11 +1,5 @@
-<<<<<<< HEAD
-cpu: 30026709
-mem: 1601
-size: 25
-=======
-CPU:              30_182_758
-Memory:                2_102
-Size:                     29
->>>>>>> dbeaa705
+CPU:              30_026_709
+Memory:                1_601
+Size:                     25
 
 (constr 0)