--- conflicted
+++ resolved
@@ -1,11 +1,5 @@
-<<<<<<< HEAD
-cpu: 5544473
-mem: 19682
-size: 92
-=======
-CPU:               5_700_522
-Memory:               20_183
-Size:                     96
->>>>>>> dbeaa705
+CPU:               5_544_473
+Memory:               19_682
+Size:                     92
 
 (constr 0)