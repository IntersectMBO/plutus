<<<<<<< HEAD
CPU:               5_544_473
Memory:               19_682
Size:                     92
=======
CPU:                 5_700_522
Memory:                 20_183
Term Size:                  96
Flat Size:                 346
>>>>>>> 8b2c2dc2

(constr 0)<|MERGE_RESOLUTION|>--- conflicted
+++ resolved
@@ -1,12 +1,6 @@
-<<<<<<< HEAD
-CPU:               5_544_473
-Memory:               19_682
-Size:                     92
-=======
-CPU:                 5_700_522
-Memory:                 20_183
-Term Size:                  96
-Flat Size:                 346
->>>>>>> 8b2c2dc2
+CPU:                 5_544_473
+Memory:                 19_682
+Term Size:                  92
+Flat Size:                 345
 
 (constr 0)