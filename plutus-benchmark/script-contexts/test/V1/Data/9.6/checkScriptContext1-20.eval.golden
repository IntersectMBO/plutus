<<<<<<< HEAD
CPU:              20_120_713
Memory:               72_450
Size:                     92
=======
CPU:                20_276_762
Memory:                 72_951
Term Size:                  96
Flat Size:                 732
>>>>>>> 8b2c2dc2

(constr 0)<|MERGE_RESOLUTION|>--- conflicted
+++ resolved
@@ -1,12 +1,6 @@
-<<<<<<< HEAD
-CPU:              20_120_713
-Memory:               72_450
-Size:                     92
-=======
-CPU:                20_276_762
-Memory:                 72_951
-Term Size:                  96
-Flat Size:                 732
->>>>>>> 8b2c2dc2
+CPU:                20_120_713
+Memory:                 72_450
+Term Size:                  92
+Flat Size:                 731
 
 (constr 0)