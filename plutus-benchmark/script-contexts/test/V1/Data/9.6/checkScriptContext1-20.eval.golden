<<<<<<< HEAD
cpu: 20120713
mem: 72450
size: 92
=======
CPU:              20_276_762
Memory:               72_951
Size:                     96
>>>>>>> dbeaa705

(constr 0)<|MERGE_RESOLUTION|>--- conflicted
+++ resolved
@@ -1,11 +1,5 @@
-<<<<<<< HEAD
-cpu: 20120713
-mem: 72450
-size: 92
-=======
-CPU:              20_276_762
-Memory:               72_951
-Size:                     96
->>>>>>> dbeaa705
+CPU:              20_120_713
+Memory:               72_450
+Size:                     92
 
 (constr 0)