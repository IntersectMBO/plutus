--- conflicted
+++ resolved
@@ -35,113 +35,6 @@
                           bytestring
                           ((\k a -> list (pair data data))
                              bytestring
-<<<<<<< HEAD
-                             ((\k a -> list (pair data data))
-                                bytestring
-                                integer) ->
-                           (\a -> list data) data ->
-                           (\a -> list data) (Tuple2 data integer) ->
-                           (\a -> data) integer ->
-                           (\a -> list data) bytestring ->
-                           (\a -> list data) (Tuple2 bytestring data) ->
-                           bytestring ->
-                           r)
-                        (fail : unit -> r) ->
-                         let
-                           !l : list data
-                             = case
-                                 (list data)
-                                 (unConstrData scrut)
-                                 [(\(l : integer) (r : list data) -> r)]
-                           !l : list data = tailList {data} l
-                           !l : list data = tailList {data} l
-                           !l : list data = tailList {data} l
-                           !l : list data = tailList {data} l
-                           !l : list data = tailList {data} l
-                           !l : list data = tailList {data} l
-                           !l : list data = tailList {data} l
-                           !l : list data = tailList {data} l
-                         in
-                         cont
-                           (unListData (headList {data} l))
-                           (unListData (headList {data} l))
-                           (unMapData (headList {data} l))
-                           (unMapData (headList {data} l))
-                           (unListData (headList {data} l))
-                           (unListData (headList {data} l))
-                           (headList {data} l)
-                           (unListData (headList {data} l))
-                           (unListData (headList {data} l))
-                           (let
-                             !tup : pair integer (list data)
-                               = unConstrData
-                                   (headList {data} (tailList {data} l))
-                             !index : integer
-                               = (let
-                                     b = list data
-                                   in
-                                   \(x : pair integer b) ->
-                                     case
-                                       integer
-                                       x
-                                       [(\(l : integer) (r : b) -> l)])
-                                   tup
-                             !args : list data
-                               = case
-                                   (list data)
-                                   tup
-                                   [(\(l : integer) (r : list data) -> r)]
-                           in
-                           Bool_match
-                             (case Bool (equalsInteger 0 index) [False, True])
-                             {all dead. bytestring}
-                             (/\dead -> unBData (headList {data} args))
-                             (/\dead ->
-                                let
-                                  !x : Unit = trace {Unit} "PT1" Unit
-                                in
-                                error {bytestring})
-                             {all dead. dead}))
-                       (headList
-                          {data}
-                          (case
-                             (list data)
-                             (unConstrData d)
-                             [(\(l : integer) (r : list data) -> r)]))
-                       (\(ds : (\a -> list data) data)
-                         (ds : (\a -> list data) data)
-                         (ds :
-                            (\k a -> list (pair data data))
-                              bytestring
-                              ((\k a -> list (pair data data))
-                                 bytestring
-                                 integer))
-                         (ds :
-                            (\k a -> list (pair data data))
-                              bytestring
-                              ((\k a -> list (pair data data))
-                                 bytestring
-                                 integer))
-                         (ds : (\a -> list data) data)
-                         (ds : (\a -> list data) (Tuple2 data integer))
-                         (ds : (\a -> data) integer)
-                         (ds : (\a -> list data) bytestring)
-                         (ds : (\a -> list data) (Tuple2 bytestring data))
-                         (ds : bytestring) ->
-                          ds)
-                       (\(void : unit) -> error {(\a -> list data) data})
-               in
-               go ds)
-               2))
-         [False, True])
-      {all dead. Unit}
-      (/\dead -> Unit)
-      (/\dead ->
-         let
-           !x : Unit = trace {Unit} "Odd number of outputs" Unit
-         in
-         error {Unit})
-=======
                              integer) ->
                         (\a -> list data) data ->
                         (\a -> list data) (Tuple2 data integer) ->
@@ -153,7 +46,10 @@
                      (fail : unit -> r) ->
                       let
                         !l : list data
-                          = sndPair {integer} {list data} (unConstrData scrut)
+                          = case
+                              (list data)
+                              (unConstrData scrut)
+                              [(\(l : integer) (r : list data) -> r)]
                         !l : list data = tailList {data} l
                         !l : list data = tailList {data} l
                         !l : list data = tailList {data} l
@@ -176,8 +72,21 @@
                         (let
                           !tup : pair integer (list data)
                             = unConstrData (headList {data} (tailList {data} l))
-                          !index : integer = fstPair {integer} {list data} tup
-                          !args : list data = sndPair {integer} {list data} tup
+                          !index : integer
+                            = (let
+                                  b = list data
+                                in
+                                \(x : pair integer b) ->
+                                  case
+                                    integer
+                                    x
+                                    [(\(l : integer) (r : b) -> l)])
+                                tup
+                          !args : list data
+                            = case
+                                (list data)
+                                tup
+                                [(\(l : integer) (r : list data) -> r)]
                         in
                         case
                           (list data -> bytestring)
@@ -186,7 +95,10 @@
                           args))
                     (headList
                        {data}
-                       (sndPair {integer} {list data} (unConstrData d)))
+                       (case
+                          (list data)
+                          (unConstrData d)
+                          [(\(l : integer) (r : list data) -> r)]))
                     (\(ds : (\a -> list data) data)
                       (ds : (\a -> list data) data)
                       (ds :
@@ -214,7 +126,6 @@
            in
            error {Unit})
       , (/\dead -> Unit) ]
->>>>>>> dd1328d3
       {all dead. dead})
   (Constr 0
      [ Constr 0
