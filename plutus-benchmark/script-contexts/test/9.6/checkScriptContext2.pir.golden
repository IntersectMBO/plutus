--- conflicted
+++ resolved
@@ -164,23 +164,22 @@
             letrec
               !go : list (pair data data) -> List (Tuple2 k v)
                 = \(l : list (pair data data)) ->
-                    chooseList
+                    caseList
                       {pair data data}
                       {Unit -> List (Tuple2 k v)}
                       l
                       (\(ds : Unit) -> Nil {Tuple2 k v})
-                      (\(ds : Unit) ->
-                         let
-                           !tup : pair data data = headList {pair data data} l
-                         in
+                      (\(x : pair data data)
+                        (xs : list (pair data data))
+                        (ds : Unit) ->
                          Cons
                            {Tuple2 k v}
                            (Tuple2
                               {k}
                               {v}
-                              (`$dUnsafeFromData` (fstPair {data} {data} tup))
-                              (`$dUnsafeFromData` (sndPair {data} {data} tup)))
-                           (go (tailList {pair data data} l)))
+                              (`$dUnsafeFromData` (fstPair {data} {data} x))
+                              (`$dUnsafeFromData` (sndPair {data} {data} x)))
+                           (go xs))
                       Unit
             in
             \(d : data) -> go (unMapData d)
@@ -835,42 +834,6 @@
                  (unIData (headList {data} (tailList {data} args))))
             (/\dead -> traceError {TxOutRef} "PT1")
             {all dead. dead}
-<<<<<<< HEAD
-=======
-    data (Tuple2 :: * -> * -> *) a b | Tuple2_match where
-      Tuple2 : a -> b -> Tuple2 a b
-    !`$fUnsafeFromDataMap_$cunsafeFromBuiltinData` :
-       all k v.
-         (\a -> data -> a) k ->
-         (\a -> data -> a) v ->
-         data ->
-         (\k v -> List (Tuple2 k v)) k v
-      = /\k v ->
-          \(`$dUnsafeFromData` : (\a -> data -> a) k)
-           (`$dUnsafeFromData` : (\a -> data -> a) v) ->
-            letrec
-              !go : list (pair data data) -> List (Tuple2 k v)
-                = \(l : list (pair data data)) ->
-                    caseList
-                      {pair data data}
-                      {Unit -> List (Tuple2 k v)}
-                      l
-                      (\(ds : Unit) -> Nil {Tuple2 k v})
-                      (\(x : pair data data)
-                        (xs : list (pair data data))
-                        (ds : Unit) ->
-                         Cons
-                           {Tuple2 k v}
-                           (Tuple2
-                              {k}
-                              {v}
-                              (`$dUnsafeFromData` (fstPair {data} {data} x))
-                              (`$dUnsafeFromData` (sndPair {data} {data} x)))
-                           (go xs))
-                      Unit
-            in
-            \(d : data) -> go (unMapData d)
->>>>>>> 9a46cae2
     ~`$fUnsafeFromDataValue` :
        data -> (\k v -> List (Tuple2 k v)) bytestring integer
       = `$fUnsafeFromDataMap_$cunsafeFromBuiltinData`
