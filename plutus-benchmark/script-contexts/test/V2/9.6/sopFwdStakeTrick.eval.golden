<<<<<<< HEAD
CPU:             364_212_993
Memory:            1_351_932
Size:                  1_836
=======
CPU:               335_371_977
Memory:              1_258_948
Term Size:               1_699
Flat Size:               8_595
>>>>>>> 67adbe8a

(constr 0)<|MERGE_RESOLUTION|>--- conflicted
+++ resolved
@@ -1,12 +1,6 @@
-<<<<<<< HEAD
-CPU:             364_212_993
-Memory:            1_351_932
-Size:                  1_836
-=======
-CPU:               335_371_977
-Memory:              1_258_948
-Term Size:               1_699
-Flat Size:               8_595
->>>>>>> 67adbe8a
+CPU:               329_387_977
+Memory:              1_221_548
+Term Size:               1_563
+Flat Size:               8_550
 
 (constr 0)