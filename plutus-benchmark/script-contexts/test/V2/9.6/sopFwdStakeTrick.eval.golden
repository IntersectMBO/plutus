<<<<<<< HEAD
CPU:             335_371_977
Memory:            1_258_948
Size:                  1_699
=======
CPU:               364_372_993
Memory:              1_352_932
Term Size:               1_861
Flat Size:               8_783
>>>>>>> 8b2c2dc2

(constr 0)<|MERGE_RESOLUTION|>--- conflicted
+++ resolved
@@ -1,12 +1,6 @@
-<<<<<<< HEAD
-CPU:             335_371_977
-Memory:            1_258_948
-Size:                  1_699
-=======
-CPU:               364_372_993
-Memory:              1_352_932
-Term Size:               1_861
-Flat Size:               8_783
->>>>>>> 8b2c2dc2
+CPU:               335_371_977
+Memory:              1_258_948
+Term Size:               1_699
+Flat Size:               8_595
 
 (constr 0)