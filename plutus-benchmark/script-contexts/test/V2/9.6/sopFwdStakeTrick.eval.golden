<<<<<<< HEAD
CPU:               195_610_804
Memory:                975_440
Term Size:               1_548
Flat Size:               2_659
=======
CPU:               250_275_304
Memory:                969_390
Term Size:               1_383
Flat Size:               2_324
>>>>>>> dd1328d3

(constr 0)<|MERGE_RESOLUTION|>--- conflicted
+++ resolved
@@ -1,13 +1,6 @@
-<<<<<<< HEAD
-CPU:               195_610_804
-Memory:                975_440
-Term Size:               1_548
-Flat Size:               2_659
-=======
-CPU:               250_275_304
-Memory:                969_390
+CPU:               182_710_198
+Memory:                954_158
 Term Size:               1_383
-Flat Size:               2_324
->>>>>>> dd1328d3
+Flat Size:               2_339
 
 (constr 0)