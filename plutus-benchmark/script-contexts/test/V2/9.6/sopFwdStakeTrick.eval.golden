--- conflicted
+++ resolved
@@ -1,11 +1,5 @@
-<<<<<<< HEAD
-cpu: 335371977
-mem: 1258948
-size: 1699
-=======
-CPU:             364_372_993
-Memory:            1_352_932
-Size:                  1_861
->>>>>>> dbeaa705
+CPU:             335_371_977
+Memory:            1_258_948
+Size:                  1_699
 
 (constr 0)