--- conflicted
+++ resolved
@@ -36,13 +36,8 @@
                 l
                 [ (\x xs ds ->
                      case
-<<<<<<< HEAD
                        (equalsData r_stake_cred (case x [(\l r -> l)]))
-                       [(s s xs), (constr 0 [])]) ]
-=======
-                       (equalsData r_stake_cred (force (force fstPair) x))
                        [(s s xs), (constr 0 [])])
                 , (\ds ->
                      (\x -> error) (force trace "not found" (constr 0 []))) ]
->>>>>>> dd1328d3
                 (constr 0 [])))))