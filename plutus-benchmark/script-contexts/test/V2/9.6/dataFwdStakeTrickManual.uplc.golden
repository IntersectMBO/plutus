(program
   1.1.0
   (\r_stake_cred ->
      (\lookForCred r_ctx ->
         (\wdrl ->
            (\wdrlAtZero ->
               (\rest ->
                  (\wdrlAtOne ->
                     case
                       (equalsData r_stake_cred wdrlAtZero)
                       [ (case
                            (equalsData r_stake_cred wdrlAtOne)
                            [(lookForCred rest), (constr 0 [])])
                       , (constr 0 []) ])
                    (force (force fstPair) (force headList rest)))
                 (force tailList wdrl))
              (force (force fstPair) (force headList wdrl)))
           (unMapData
              (force headList
                 (force tailList
                    (force tailList
                       (force tailList
                          (force tailList
                             (force tailList
                                (force tailList
                                   (force (force sndPair)
                                      (unConstrData
                                         (force headList
                                            (force (force sndPair)
<<<<<<< HEAD
                                               (unConstrData r_ctx))))))))))))))
        ((\s -> s s)
           (\s l ->
              force
                (force (force chooseList)
                   l
                   (delay
                      (\ds ->
                         (\x -> error) (force trace "not found" (constr 0 []))))
                   (delay
                      ((\x xs ds ->
                          case
                            (equalsData r_stake_cred (force (force fstPair) x))
                            [(s s xs), (constr 0 [])])
                         (force headList l)
                         (force tailList l))))
                (constr 0 [])))))
=======
                                               (unConstrData
                                                  (force headList
                                                     (force (force sndPair)
                                                        (unConstrData
                                                           r_ctx))))))))))))))
                 (lookForCred (delay (\x -> x))))
              (cse (\arg_0 arg_1 -> arg_1)))
           (cse (\arg_0 arg_1 -> arg_0)))
        (force
           ((\s -> s s)
              (\s h ->
                 delay
                   (\fr ->
                      (\k ->
                         fr
                           (\x -> k (\f_0 f_1 -> f_0 x))
                           (\x -> k (\f_0 f_1 -> f_1 x)))
                        (\fq -> force (s s h) (force h fq))))
              (delay
                 (\choose lookForCred lookForCred ->
                    choose
                      (\arg ->
                         delay
                           (\l ->
                              case
                                l
                                [ (\ds ->
                                     (\x -> error)
                                       (force trace "not found" (constr 0 [])))
                                , (\x xs ds -> lookForCred x xs) ]
                                (constr 0 [])))
                      (\p tl ->
                         case
                           (equalsData r_stake_cred (force (force fstPair) p))
                           [ (force (lookForCred (delay (\x -> x))) tl)
                           , (constr 0 []) ])))))))
>>>>>>> 65c6e4d7
<|MERGE_RESOLUTION|>--- conflicted
+++ resolved
@@ -27,59 +27,14 @@
                                       (unConstrData
                                          (force headList
                                             (force (force sndPair)
-<<<<<<< HEAD
                                                (unConstrData r_ctx))))))))))))))
         ((\s -> s s)
            (\s l ->
-              force
-                (force (force chooseList)
-                   l
-                   (delay
-                      (\ds ->
-                         (\x -> error) (force trace "not found" (constr 0 []))))
-                   (delay
-                      ((\x xs ds ->
-                          case
-                            (equalsData r_stake_cred (force (force fstPair) x))
-                            [(s s xs), (constr 0 [])])
-                         (force headList l)
-                         (force tailList l))))
-                (constr 0 [])))))
-=======
-                                               (unConstrData
-                                                  (force headList
-                                                     (force (force sndPair)
-                                                        (unConstrData
-                                                           r_ctx))))))))))))))
-                 (lookForCred (delay (\x -> x))))
-              (cse (\arg_0 arg_1 -> arg_1)))
-           (cse (\arg_0 arg_1 -> arg_0)))
-        (force
-           ((\s -> s s)
-              (\s h ->
-                 delay
-                   (\fr ->
-                      (\k ->
-                         fr
-                           (\x -> k (\f_0 f_1 -> f_0 x))
-                           (\x -> k (\f_0 f_1 -> f_1 x)))
-                        (\fq -> force (s s h) (force h fq))))
-              (delay
-                 (\choose lookForCred lookForCred ->
-                    choose
-                      (\arg ->
-                         delay
-                           (\l ->
-                              case
-                                l
-                                [ (\ds ->
-                                     (\x -> error)
-                                       (force trace "not found" (constr 0 [])))
-                                , (\x xs ds -> lookForCred x xs) ]
-                                (constr 0 [])))
-                      (\p tl ->
-                         case
-                           (equalsData r_stake_cred (force (force fstPair) p))
-                           [ (force (lookForCred (delay (\x -> x))) tl)
-                           , (constr 0 []) ])))))))
->>>>>>> 65c6e4d7
+              case
+                l
+                [ (\ds -> (\x -> error) (force trace "not found" (constr 0 [])))
+                , (\x xs ds ->
+                     case
+                       (equalsData r_stake_cred (force (force fstPair) x))
+                       [(s s xs), (constr 0 [])]) ]
+                (constr 0 [])))))