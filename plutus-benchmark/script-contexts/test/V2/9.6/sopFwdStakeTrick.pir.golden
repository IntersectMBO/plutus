--- conflicted
+++ resolved
@@ -2,9 +2,6 @@
   data Bool | Bool_match where
     True : Bool
     False : Bool
-  !equalsByteString : bytestring -> bytestring -> Bool
-    = \(x : bytestring) (y : bytestring) ->
-        ifThenElse {Bool} (equalsByteString x y) True False
   data Credential | Credential_match where
     PubKeyCredential : bytestring -> Credential
     ScriptCredential : bytestring -> Credential
@@ -28,14 +25,16 @@
                        Credential_match
                          r
                          {Bool}
-                         (\(r : bytestring) -> equalsByteString l r)
+                         (\(r : bytestring) ->
+                            case Bool (equalsByteString l r) [False, True])
                          (\(ipv : bytestring) -> False))
                     (\(a : bytestring) ->
                        Credential_match
                          r
                          {Bool}
                          (\(ipv : bytestring) -> False)
-                         (\(a' : bytestring) -> equalsByteString a a')))
+                         (\(a' : bytestring) ->
+                            case Bool (equalsByteString a a') [False, True])))
                (\(ipv : integer) (ipv : integer) (ipv : integer) -> False))
           (\(a : integer) (b : integer) (c : integer) ->
              StakingCredential_match
@@ -44,14 +43,14 @@
                (\(ipv : Credential) -> False)
                (\(a' : integer) (b' : integer) (c' : integer) ->
                   Bool_match
-                    (ifThenElse {Bool} (equalsInteger a a') True False)
+                    (case Bool (equalsInteger a a') [False, True])
                     {all dead. Bool}
                     (/\dead ->
                        Bool_match
-                         (ifThenElse {Bool} (equalsInteger b b') True False)
+                         (case Bool (equalsInteger b b') [False, True])
                          {all dead. Bool}
                          (/\dead ->
-                            ifThenElse {Bool} (equalsInteger c c') True False)
+                            case Bool (equalsInteger c c') [False, True])
                          (/\dead -> False)
                          {all dead. dead})
                     (/\dead -> False)
@@ -71,12 +70,12 @@
           !args : list data = sndPair {integer} {list data} tup
         in
         Bool_match
-          (ifThenElse {Bool} (equalsInteger 0 index) True False)
+          (case Bool (equalsInteger 0 index) [False, True])
           {all dead. Bool}
           (/\dead -> False)
           (/\dead ->
              Bool_match
-               (ifThenElse {Bool} (equalsInteger 1 index) True False)
+               (case Bool (equalsInteger 1 index) [False, True])
                {all dead. Bool}
                (/\dead -> True)
                (/\dead -> traceError {Bool} "PT1")
@@ -96,18 +95,18 @@
             !args : list data = sndPair {integer} {list data} tup
           in
           Bool_match
-            (ifThenElse {Bool} (equalsInteger 0 index) True False)
+            (case Bool (equalsInteger 0 index) [False, True])
             {all dead. Extended a}
             (/\dead -> NegInf {a})
             (/\dead ->
                Bool_match
-                 (ifThenElse {Bool} (equalsInteger 1 index) True False)
+                 (case Bool (equalsInteger 1 index) [False, True])
                  {all dead. Extended a}
                  (/\dead ->
                     Finite {a} (`$dUnsafeFromData` (headList {data} args)))
                  (/\dead ->
                     Bool_match
-                      (ifThenElse {Bool} (equalsInteger 2 index) True False)
+                      (case Bool (equalsInteger 2 index) [False, True])
                       {all dead. Extended a}
                       (/\dead -> PosInf {a})
                       (/\dead -> traceError {Extended a} "PT1")
@@ -253,7 +252,7 @@
           !args : list data = sndPair {integer} {list data} tup
         in
         Bool_match
-          (ifThenElse {Bool} (equalsInteger 0 index) True False)
+          (case Bool (equalsInteger 0 index) [False, True])
           {all dead. bytestring}
           (/\dead -> unBData (headList {data} args))
           (/\dead -> traceError {bytestring} "PT1")
@@ -268,7 +267,7 @@
           !args : list data = sndPair {integer} {list data} tup
         in
         Bool_match
-          (ifThenElse {Bool} (equalsInteger 0 index) True False)
+          (case Bool (equalsInteger 0 index) [False, True])
           {all dead. TxOutRef}
           (/\dead ->
              TxOutRef
@@ -291,12 +290,12 @@
           !args : list data = sndPair {integer} {list data} tup
         in
         Bool_match
-          (ifThenElse {Bool} (equalsInteger 0 index) True False)
+          (case Bool (equalsInteger 0 index) [False, True])
           {all dead. ScriptPurpose}
           (/\dead -> Minting (unBData (headList {data} args)))
           (/\dead ->
              Bool_match
-               (ifThenElse {Bool} (equalsInteger 1 index) True False)
+               (case Bool (equalsInteger 1 index) [False, True])
                {all dead. ScriptPurpose}
                (/\dead ->
                   Spending
@@ -304,7 +303,7 @@
                        (headList {data} args)))
                (/\dead ->
                   Bool_match
-                    (ifThenElse {Bool} (equalsInteger 2 index) True False)
+                    (case Bool (equalsInteger 2 index) [False, True])
                     {all dead. ScriptPurpose}
                     (/\dead ->
                        Rewarding
@@ -312,7 +311,7 @@
                             (headList {data} args)))
                     (/\dead ->
                        Bool_match
-                         (ifThenElse {Bool} (equalsInteger 3 index) True False)
+                         (case Bool (equalsInteger 3 index) [False, True])
                          {all dead. ScriptPurpose}
                          (/\dead ->
                             Certifying
@@ -489,55 +488,6 @@
                   (headList {data} (tailList {data} l))))
           (/\dead -> traceError {TxOut} "PT1")
           {all dead. dead}
-<<<<<<< HEAD
-in
-letrec
-  ~go : list data -> List TxOut
-    = caseList'
-        {data}
-        {List TxOut}
-        (Nil {TxOut})
-        (\(x : data) (xs : list data) ->
-           Cons
-             {TxOut}
-             (`$fUnsafeFromDataTxOut_$cunsafeFromBuiltinData` x)
-             (go xs))
-in
-let
-  !`$fUnsafeFromDataTxId_$cunsafeFromBuiltinData` : data -> bytestring
-    = \(d : data) ->
-        let
-          !tup : pair integer (list data) = unConstrData d
-          !index : integer = fstPair {integer} {list data} tup
-          !args : list data = sndPair {integer} {list data} tup
-        in
-        Bool_match
-          (case Bool (equalsInteger 0 index) [False, True])
-          {all dead. bytestring}
-          (/\dead -> unBData (headList {data} args))
-          (/\dead -> traceError {bytestring} "PT1")
-          {all dead. dead}
-  data TxOutRef | TxOutRef_match where
-    TxOutRef : bytestring -> integer -> TxOutRef
-  !`$fUnsafeFromDataTxOutRef_$cunsafeFromBuiltinData` : data -> TxOutRef
-    = \(d : data) ->
-        let
-          !tup : pair integer (list data) = unConstrData d
-          !index : integer = fstPair {integer} {list data} tup
-          !args : list data = sndPair {integer} {list data} tup
-        in
-        Bool_match
-          (case Bool (equalsInteger 0 index) [False, True])
-          {all dead. TxOutRef}
-          (/\dead ->
-             TxOutRef
-               (`$fUnsafeFromDataTxId_$cunsafeFromBuiltinData`
-                  (headList {data} args))
-               (unIData (headList {data} (tailList {data} args))))
-          (/\dead -> traceError {TxOutRef} "PT1")
-          {all dead. dead}
-=======
->>>>>>> 840af899
   data TxInInfo | TxInInfo_match where
     TxInInfo : TxOutRef -> TxOut -> TxInInfo
   !`$fUnsafeFromDataScriptContext_$cunsafeFromBuiltinData` : data -> TxInInfo
@@ -558,181 +508,6 @@
                   (headList {data} (tailList {data} args))))
           (/\dead -> traceError {TxInInfo} "PT1")
           {all dead. dead}
-<<<<<<< HEAD
-in
-letrec
-  ~go : list data -> List TxInInfo
-    = caseList'
-        {data}
-        {List TxInInfo}
-        (Nil {TxInInfo})
-        (\(x : data) (xs : list data) ->
-           Cons
-             {TxInInfo}
-             (`$fUnsafeFromDataScriptContext_$cunsafeFromBuiltinData` x)
-             (go xs))
-in
-letrec
-  ~go : list data -> List TxInInfo
-    = caseList'
-        {data}
-        {List TxInInfo}
-        (Nil {TxInInfo})
-        (\(x : data) (xs : list data) ->
-           Cons
-             {TxInInfo}
-             (`$fUnsafeFromDataScriptContext_$cunsafeFromBuiltinData` x)
-             (go xs))
-in
-let
-  !`$fEqStakingCredential_$c==` : StakingCredential -> StakingCredential -> Bool
-    = \(ds : StakingCredential) (ds : StakingCredential) ->
-        StakingCredential_match
-          ds
-          {Bool}
-          (\(l : Credential) ->
-             StakingCredential_match
-               ds
-               {Bool}
-               (\(r : Credential) ->
-                  Credential_match
-                    l
-                    {Bool}
-                    (\(l : bytestring) ->
-                       Credential_match
-                         r
-                         {Bool}
-                         (\(r : bytestring) ->
-                            case Bool (equalsByteString l r) [False, True])
-                         (\(ipv : bytestring) -> False))
-                    (\(a : bytestring) ->
-                       Credential_match
-                         r
-                         {Bool}
-                         (\(ipv : bytestring) -> False)
-                         (\(a' : bytestring) ->
-                            case Bool (equalsByteString a a') [False, True])))
-               (\(ipv : integer) (ipv : integer) (ipv : integer) -> False))
-          (\(a : integer) (b : integer) (c : integer) ->
-             StakingCredential_match
-               ds
-               {Bool}
-               (\(ipv : Credential) -> False)
-               (\(a' : integer) (b' : integer) (c' : integer) ->
-                  Bool_match
-                    (case Bool (equalsInteger a a') [False, True])
-                    {all dead. Bool}
-                    (/\dead ->
-                       Bool_match
-                         (case Bool (equalsInteger b b') [False, True])
-                         {all dead. Bool}
-                         (/\dead ->
-                            case Bool (equalsInteger c c') [False, True])
-                         (/\dead -> False)
-                         {all dead. dead})
-                    (/\dead -> False)
-                    {all dead. dead}))
-  !`$fUnsafeFromDataBuiltinData_$cunsafeFromBuiltinData` : data -> data
-    = \(d : data) -> d
-  !`$fUnsafeFromDataBool_$cunsafeFromBuiltinData` : data -> Bool
-    = \(d : data) ->
-        let
-          !tup : pair integer (list data) = unConstrData d
-          !index : integer = fstPair {integer} {list data} tup
-          !args : list data = sndPair {integer} {list data} tup
-        in
-        Bool_match
-          (case Bool (equalsInteger 0 index) [False, True])
-          {all dead. Bool}
-          (/\dead -> False)
-          (/\dead ->
-             Bool_match
-               (case Bool (equalsInteger 1 index) [False, True])
-               {all dead. Bool}
-               (/\dead -> True)
-               (/\dead -> traceError {Bool} "PT1")
-               {all dead. dead})
-          {all dead. dead}
-  data (Extended :: * -> *) a | Extended_match where
-    Finite : a -> Extended a
-    NegInf : Extended a
-    PosInf : Extended a
-  !`$fUnsafeFromDataExtended_$cunsafeFromBuiltinData` :
-     all a. (\a -> data -> a) a -> data -> Extended a
-    = /\a ->
-        \(`$dUnsafeFromData` : (\a -> data -> a) a) (d : data) ->
-          let
-            !tup : pair integer (list data) = unConstrData d
-            !index : integer = fstPair {integer} {list data} tup
-            !args : list data = sndPair {integer} {list data} tup
-          in
-          Bool_match
-            (case Bool (equalsInteger 0 index) [False, True])
-            {all dead. Extended a}
-            (/\dead -> NegInf {a})
-            (/\dead ->
-               Bool_match
-                 (case Bool (equalsInteger 1 index) [False, True])
-                 {all dead. Extended a}
-                 (/\dead ->
-                    Finite {a} (`$dUnsafeFromData` (headList {data} args)))
-                 (/\dead ->
-                    Bool_match
-                      (case Bool (equalsInteger 2 index) [False, True])
-                      {all dead. Extended a}
-                      (/\dead -> PosInf {a})
-                      (/\dead -> traceError {Extended a} "PT1")
-                      {all dead. dead})
-                 {all dead. dead})
-            {all dead. dead}
-  data ScriptPurpose | ScriptPurpose_match where
-    Certifying : DCert -> ScriptPurpose
-    Minting : bytestring -> ScriptPurpose
-    Rewarding : StakingCredential -> ScriptPurpose
-    Spending : TxOutRef -> ScriptPurpose
-  !`$fUnsafeFromDataScriptContext_$cunsafeFromBuiltinData` :
-     data -> ScriptPurpose
-    = \(d : data) ->
-        let
-          !tup : pair integer (list data) = unConstrData d
-          !index : integer = fstPair {integer} {list data} tup
-          !args : list data = sndPair {integer} {list data} tup
-        in
-        Bool_match
-          (case Bool (equalsInteger 0 index) [False, True])
-          {all dead. ScriptPurpose}
-          (/\dead -> Minting (unBData (headList {data} args)))
-          (/\dead ->
-             Bool_match
-               (case Bool (equalsInteger 1 index) [False, True])
-               {all dead. ScriptPurpose}
-               (/\dead ->
-                  Spending
-                    (`$fUnsafeFromDataTxOutRef_$cunsafeFromBuiltinData`
-                       (headList {data} args)))
-               (/\dead ->
-                  Bool_match
-                    (case Bool (equalsInteger 2 index) [False, True])
-                    {all dead. ScriptPurpose}
-                    (/\dead ->
-                       Rewarding
-                         (`$fUnsafeFromDataStakingCredential_$cunsafeFromBuiltinData`
-                            (headList {data} args)))
-                    (/\dead ->
-                       Bool_match
-                         (case Bool (equalsInteger 3 index) [False, True])
-                         {all dead. ScriptPurpose}
-                         (/\dead ->
-                            Certifying
-                              (`$fUnsafeFromDataDCert_$cunsafeFromBuiltinData`
-                                 (headList {data} args)))
-                         (/\dead -> traceError {ScriptPurpose} "PT1")
-                         {all dead. dead})
-                    {all dead. dead})
-               {all dead. dead})
-          {all dead. dead}
-=======
->>>>>>> 840af899
   data (LowerBound :: * -> *) a | LowerBound_match where
     LowerBound : Extended a -> Bool -> LowerBound a
   data (UpperBound :: * -> *) a | UpperBound_match where
