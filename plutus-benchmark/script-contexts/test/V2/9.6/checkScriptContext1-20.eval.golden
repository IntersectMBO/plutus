--- conflicted
+++ resolved
@@ -1,13 +1,6 @@
-<<<<<<< HEAD
-CPU:               161_870_207
-Memory:                796_444
-Term Size:               1_416
-Flat Size:               2_083
-=======
-CPU:               201_104_704
-Memory:                790_778
+CPU:               151_992_253
+Memory:                779_706
 Term Size:               1_247
-Flat Size:               1_754
->>>>>>> dd1328d3
+Flat Size:               1_769
 
 (constr 0)