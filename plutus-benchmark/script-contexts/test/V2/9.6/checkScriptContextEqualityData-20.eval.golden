<<<<<<< HEAD
cpu: 37371261
mem: 32501
size: 334
=======
CPU:              37_527_310
Memory:               33_002
Size:                    338
>>>>>>> dbeaa705

(constr 0)<|MERGE_RESOLUTION|>--- conflicted
+++ resolved
@@ -1,11 +1,5 @@
-<<<<<<< HEAD
-cpu: 37371261
-mem: 32501
-size: 334
-=======
-CPU:              37_527_310
-Memory:               33_002
-Size:                    338
->>>>>>> dbeaa705
+CPU:              37_371_261
+Memory:               32_501
+Size:                    334
 
 (constr 0)