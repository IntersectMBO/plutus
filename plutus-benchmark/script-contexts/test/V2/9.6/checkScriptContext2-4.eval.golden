--- conflicted
+++ resolved
@@ -1,12 +1,6 @@
-<<<<<<< HEAD
-CPU:              73_049_971
-Memory:              280_738
-Size:                  1_477
-=======
-CPU:                79_604_029
-Memory:                301_780
-Term Size:               1_617
-Flat Size:               6_730
->>>>>>> 8b2c2dc2
+CPU:                73_049_971
+Memory:                280_738
+Term Size:               1_477
+Flat Size:               6_635
 
 (constr 0)