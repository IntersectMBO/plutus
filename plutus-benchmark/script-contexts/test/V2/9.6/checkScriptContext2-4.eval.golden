--- conflicted
+++ resolved
@@ -1,11 +1,5 @@
-<<<<<<< HEAD
-cpu: 73049971
-mem: 280738
-size: 1477
-=======
-CPU:              79_604_029
-Memory:              301_780
-Size:                  1_617
->>>>>>> dbeaa705
+CPU:              73_049_971
+Memory:              280_738
+Size:                  1_477
 
 (constr 0)