<<<<<<< HEAD
CPU:                45_811_480
Memory:                223_030
Term Size:               1_357
Flat Size:               1_573
=======
CPU:                55_268_409
Memory:                218_868
Term Size:               1_188
Flat Size:               1_244
>>>>>>> dd1328d3

(constr 0)<|MERGE_RESOLUTION|>--- conflicted
+++ resolved
@@ -1,13 +1,6 @@
-<<<<<<< HEAD
-CPU:                45_811_480
-Memory:                223_030
-Term Size:               1_357
-Flat Size:               1_573
-=======
-CPU:                55_268_409
-Memory:                218_868
+CPU:                42_493_494
+Memory:                215_988
 Term Size:               1_188
-Flat Size:               1_244
->>>>>>> dd1328d3
+Flat Size:               1_259
 
 (constr 0)