(program
   1.1.0
   (\obsScriptCred ctx ->
      (\ds ->
         (\wdrlAtZero ->
            (\rest ->
               (\wdrlAtOne ->
                  case
                    (equalsData obsScriptCred wdrlAtZero)
                    [ (case
                         (equalsData obsScriptCred wdrlAtOne)
                         [ (case
                              ((\s -> s s)
                                 (\s xs ->
                                    case
                                      xs
<<<<<<< HEAD
                                      [ (\x xs ->
=======
                                      [ False
                                      , (\x xs ->
>>>>>>> 3a8805dd
                                           case
                                             (equalsData
                                                obsScriptCred
                                                (force (force fstPair) x))
<<<<<<< HEAD
                                             [(s s xs), (constr 0 [])])
                                      , (constr 1 []) ])
=======
                                             [(s s xs), True]) ])
>>>>>>> 3a8805dd
                                 rest)
                              [ ((\x -> error)
                                   (force trace "not found" (constr 0 [])))
                              , (constr 0 []) ])
                         , (constr 0 []) ])
                    , (constr 0 []) ])
                 (force (force fstPair) (force headList rest)))
              (force tailList ds))
           (force (force fstPair) (force headList ds)))
        (unMapData
           (force headList
              (force tailList
                 (force tailList
                    (force tailList
                       (force tailList
                          (force tailList
                             (force tailList
                                (force (force sndPair)
                                   (unConstrData
                                      (force headList
                                         (force (force sndPair)
                                            (unConstrData ctx)))))))))))))))<|MERGE_RESOLUTION|>--- conflicted
+++ resolved
@@ -14,22 +14,13 @@
                                  (\s xs ->
                                     case
                                       xs
-<<<<<<< HEAD
-                                      [ (\x xs ->
-=======
                                       [ False
                                       , (\x xs ->
->>>>>>> 3a8805dd
                                            case
                                              (equalsData
                                                 obsScriptCred
                                                 (force (force fstPair) x))
-<<<<<<< HEAD
-                                             [(s s xs), (constr 0 [])])
-                                      , (constr 1 []) ])
-=======
                                              [(s s xs), True]) ])
->>>>>>> 3a8805dd
                                  rest)
                               [ ((\x -> error)
                                    (force trace "not found" (constr 0 [])))
