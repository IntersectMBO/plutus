(program
   1.1.0
<<<<<<< HEAD
   (\obsScriptCred ->
      (\go ctx ->
         (\ds ->
            (\wdrlAtZero ->
               (\rest ->
                  (\wdrlAtOne ->
                     force
                       (case
                          (equalsData obsScriptCred wdrlAtZero)
                          [ (delay
                               (force
                                  (case
                                     (equalsData obsScriptCred wdrlAtOne)
                                     [ (delay
                                          (force
                                             (case
                                                (force go rest)
                                                [ (delay (constr 0 []))
                                                , (delay
                                                     ((\x -> error)
                                                        (force trace
                                                           "not found"
                                                           (constr 0 [])))) ])))
                                     , (delay (constr 0 [])) ])))
                          , (delay (constr 0 [])) ]))
                    (force (force fstPair) (force headList rest)))
                 (force tailList ds))
              (force (force fstPair) (force headList ds)))
           (unMapData
              (force headList
=======
   (\obsScriptCred ctx ->
      (\ds ->
         (\wdrlAtZero ->
            (\rest ->
               (\wdrlAtOne ->
                  force
                    (force ifThenElse
                       (equalsData obsScriptCred wdrlAtZero)
                       (delay (constr 0 []))
                       (delay
                          (force
                             (force ifThenElse
                                (equalsData obsScriptCred wdrlAtOne)
                                (delay (constr 0 []))
                                (delay
                                   (force
                                      (case
                                         ((\s -> s s)
                                            (\s xs ->
                                               force
                                                 (force (force chooseList)
                                                    xs
                                                    (delay (constr 1 []))
                                                    (delay
                                                       (force
                                                          (force ifThenElse
                                                             (equalsData
                                                                obsScriptCred
                                                                (force
                                                                   (force
                                                                      fstPair)
                                                                   (force
                                                                      headList
                                                                      xs)))
                                                             (delay
                                                                (constr 0 []))
                                                             (delay
                                                                ((\x -> s s x)
                                                                   (force
                                                                      tailList
                                                                      xs))))))))
                                            rest)
                                         [ (delay (constr 0 []))
                                         , (delay
                                              ((\x -> error)
                                                 (force trace
                                                    "not found"
                                                    (constr 0 [])))) ]))))))))
                 (force (force fstPair) (force headList rest)))
              (force tailList ds))
           (force (force fstPair) (force headList ds)))
        (unMapData
           (force headList
              (force tailList
>>>>>>> e0c3fd01
                 (force tailList
                    (force tailList
                       (force tailList
                          (force tailList
                             (force tailList
<<<<<<< HEAD
                                (force tailList
                                   (force (force sndPair)
                                      (unConstrData
                                         (force headList
                                            (force (force sndPair)
                                               (unConstrData ctx))))))))))))))
        ((\s -> s s)
           (\s arg ->
              delay
                (\xs ->
                   force
                     (force (force chooseList)
                        xs
                        (delay (constr 1 []))
                        (delay
                           (force
                              (case
                                 (equalsData
                                    obsScriptCred
                                    (force (force fstPair) (force headList xs)))
                                 [ (delay (force (s s (delay (\x -> x)))))
                                 , (delay (\ds -> constr 0 [])) ])
                              (force tailList xs))))))
           (delay (\x -> x)))))
=======
                                (force (force sndPair)
                                   (unConstrData
                                      (force headList
                                         (force (force sndPair)
                                            (unConstrData ctx)))))))))))))))
>>>>>>> e0c3fd01
<|MERGE_RESOLUTION|>--- conflicted
+++ resolved
@@ -1,126 +1,72 @@
 (program
    1.1.0
-<<<<<<< HEAD
-   (\obsScriptCred ->
-      (\go ctx ->
-         (\ds ->
-            (\wdrlAtZero ->
-               (\rest ->
-                  (\wdrlAtOne ->
-                     force
-                       (case
-                          (equalsData obsScriptCred wdrlAtZero)
-                          [ (delay
-                               (force
-                                  (case
-                                     (equalsData obsScriptCred wdrlAtOne)
-                                     [ (delay
-                                          (force
-                                             (case
-                                                (force go rest)
-                                                [ (delay (constr 0 []))
-                                                , (delay
-                                                     ((\x -> error)
-                                                        (force trace
-                                                           "not found"
-                                                           (constr 0 [])))) ])))
-                                     , (delay (constr 0 [])) ])))
-                          , (delay (constr 0 [])) ]))
-                    (force (force fstPair) (force headList rest)))
-                 (force tailList ds))
-              (force (force fstPair) (force headList ds)))
-           (unMapData
-              (force headList
-=======
-   (\obsScriptCred ctx ->
+   (\obsScriptCred
+     ctx ->
       (\ds ->
          (\wdrlAtZero ->
             (\rest ->
                (\wdrlAtOne ->
                   force
-                    (force ifThenElse
+                    (case
                        (equalsData obsScriptCred wdrlAtZero)
-                       (delay (constr 0 []))
-                       (delay
-                          (force
-                             (force ifThenElse
-                                (equalsData obsScriptCred wdrlAtOne)
-                                (delay (constr 0 []))
-                                (delay
-                                   (force
-                                      (case
-                                         ((\s -> s s)
-                                            (\s xs ->
-                                               force
-                                                 (force (force chooseList)
-                                                    xs
-                                                    (delay (constr 1 []))
-                                                    (delay
-                                                       (force
-                                                          (force ifThenElse
-                                                             (equalsData
-                                                                obsScriptCred
-                                                                (force
-                                                                   (force
-                                                                      fstPair)
-                                                                   (force
-                                                                      headList
-                                                                      xs)))
-                                                             (delay
-                                                                (constr 0 []))
-                                                             (delay
-                                                                ((\x -> s s x)
-                                                                   (force
-                                                                      tailList
-                                                                      xs))))))))
-                                            rest)
-                                         [ (delay (constr 0 []))
-                                         , (delay
-                                              ((\x -> error)
-                                                 (force trace
-                                                    "not found"
-                                                    (constr 0 [])))) ]))))))))
+                       [ (delay
+                            (force
+                               (case
+                                  (equalsData obsScriptCred wdrlAtOne)
+                                  [ (delay
+                                       (force
+                                          (case
+                                             ((\s ->
+                                                 s s)
+                                                (\s
+                                                  xs ->
+                                                   force
+                                                     (force
+                                                        (force chooseList)
+                                                        xs
+                                                        (delay (constr 1 []))
+                                                        (delay
+                                                           (force
+                                                              (case
+                                                                 (equalsData
+                                                                    obsScriptCred
+                                                                    (force
+                                                                       (force
+                                                                          fstPair)
+                                                                       (force
+                                                                          headList
+                                                                          xs)))
+                                                                 [ (delay
+                                                                      ((\x ->
+                                                                          s s x)
+                                                                         (force
+                                                                            tailList
+                                                                            xs)))
+                                                                 , (delay
+                                                                      (constr 0
+                                                                         [  ])) ])))))
+                                                rest)
+                                             [ (delay (constr 0 []))
+                                             , (delay
+                                                  ((\x -> error)
+                                                     (force trace
+                                                        "not found"
+                                                        (constr 0 [])))) ])))
+                                  , (delay (constr 0 [])) ])))
+                       , (delay (constr 0 [])) ]))
                  (force (force fstPair) (force headList rest)))
               (force tailList ds))
            (force (force fstPair) (force headList ds)))
         (unMapData
            (force headList
               (force tailList
->>>>>>> e0c3fd01
                  (force tailList
                     (force tailList
                        (force tailList
                           (force tailList
                              (force tailList
-<<<<<<< HEAD
-                                (force tailList
-                                   (force (force sndPair)
-                                      (unConstrData
-                                         (force headList
-                                            (force (force sndPair)
-                                               (unConstrData ctx))))))))))))))
-        ((\s -> s s)
-           (\s arg ->
-              delay
-                (\xs ->
-                   force
-                     (force (force chooseList)
-                        xs
-                        (delay (constr 1 []))
-                        (delay
-                           (force
-                              (case
-                                 (equalsData
-                                    obsScriptCred
-                                    (force (force fstPair) (force headList xs)))
-                                 [ (delay (force (s s (delay (\x -> x)))))
-                                 , (delay (\ds -> constr 0 [])) ])
-                              (force tailList xs))))))
-           (delay (\x -> x)))))
-=======
                                 (force (force sndPair)
                                    (unConstrData
                                       (force headList
                                          (force (force sndPair)
-                                            (unConstrData ctx)))))))))))))))
->>>>>>> e0c3fd01
+                                            (unConstrData ctx)))))))))))))))