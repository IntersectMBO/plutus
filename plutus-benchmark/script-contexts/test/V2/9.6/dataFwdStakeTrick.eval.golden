<<<<<<< HEAD
CPU:               5_858_120
Memory:               10_680
Size:                    164
=======
CPU:                 5_578_022
Memory:                  9_878
Term Size:                 158
Flat Size:               1_413
>>>>>>> 67adbe8a

(constr 0)<|MERGE_RESOLUTION|>--- conflicted
+++ resolved
@@ -1,12 +1,6 @@
-<<<<<<< HEAD
-CPU:               5_858_120
-Memory:               10_680
-Size:                    164
-=======
-CPU:                 5_578_022
-Memory:                  9_878
-Term Size:                 158
-Flat Size:               1_413
->>>>>>> 67adbe8a
+CPU:                 5_514_022
+Memory:                  9_478
+Term Size:                 146
+Flat Size:               1_408
 
 (constr 0)