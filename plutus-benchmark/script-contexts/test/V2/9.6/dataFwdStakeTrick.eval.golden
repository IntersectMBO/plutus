<<<<<<< HEAD
cpu: 5578022
mem: 9878
size: 158
=======
CPU:               5_890_120
Memory:               10_880
Size:                    170
>>>>>>> dbeaa705

(constr 0)<|MERGE_RESOLUTION|>--- conflicted
+++ resolved
@@ -1,11 +1,5 @@
-<<<<<<< HEAD
-cpu: 5578022
-mem: 9878
-size: 158
-=======
-CPU:               5_890_120
-Memory:               10_880
-Size:                    170
->>>>>>> dbeaa705
+CPU:               5_578_022
+Memory:                9_878
+Size:                    158
 
 (constr 0)