--- conflicted
+++ resolved
@@ -1,13 +1,6 @@
-<<<<<<< HEAD
-CPU:                 4_946_248
-Memory:                  9_350
-Term Size:                 131
-Flat Size:               1_186
-=======
-CPU:                 5_482_022
-Memory:                  9_278
+CPU:                 4_914_248
+Memory:                  9_150
 Term Size:                 128
-Flat Size:               1_180
->>>>>>> dd1328d3
+Flat Size:               1_182
 
 (constr 0)