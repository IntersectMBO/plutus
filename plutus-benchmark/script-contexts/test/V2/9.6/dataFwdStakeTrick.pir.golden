let
  data Bool | Bool_match where
    True : Bool
    False : Bool
  data Unit | Unit_match where
    Unit : Unit
in
<<<<<<< HEAD
\(obsScriptCred : data) ->
  letrec
    ~go : list (pair data data) -> Bool
      = (let
            a = pair data data
          in
          /\r ->
            \(z : r) (f : a -> list a -> r) (xs : list a) ->
              chooseList
                {a}
                {all dead. r}
                xs
                (/\dead -> z)
                (/\dead -> f (headList {a} xs) (tailList {a} xs))
                {r})
          {Bool}
          False
          (\(hd : pair data data) ->
             Bool_match
               (case
                  Bool
                  (equalsData obsScriptCred (fstPair {data} {data} hd))
                  [False, True])
               {all dead. list (pair data data) -> Bool}
               (/\dead -> \(ds : list (pair data data)) -> True)
               (/\dead -> go)
               {all dead. dead})
  in
  \(ctx : data) ->
    let
      !ds : (\k a -> list (pair data data)) data integer
        = unMapData
            (headList
               {data}
               (tailList
                  {data}
                  (tailList
                     {data}
                     (tailList
                        {data}
                        (tailList
                           {data}
                           (tailList
                              {data}
                              (tailList
                                 {data}
                                 (sndPair
                                    {integer}
                                    {list data}
                                    (unConstrData
                                       (headList
                                          {data}
                                          (sndPair
                                             {integer}
                                             {list data}
                                             (unConstrData ctx))))))))))))
      !wdrlAtZero : data = fstPair {data} {data} (headList {pair data data} ds)
      !rest : list (pair data data) = tailList {pair data data} ds
      !wdrlAtOne : data = fstPair {data} {data} (headList {pair data data} rest)
    in
    Bool_match
      (case Bool (equalsData obsScriptCred wdrlAtZero) [False, True])
      {all dead. Unit}
      (/\dead -> Unit)
      (/\dead ->
         Bool_match
           (case Bool (equalsData obsScriptCred wdrlAtOne) [False, True])
           {all dead. Unit}
           (/\dead -> Unit)
           (/\dead ->
              Bool_match
                (go rest)
                {all dead. Unit}
                (/\dead -> Unit)
                (/\dead ->
                   let
                     !x : Unit = trace {Unit} "not found" Unit
=======
\(obsScriptCred : data) (ctx : data) ->
  let
    !ds : (\k a -> list (pair data data)) data integer
      = unMapData
          (headList
             {data}
             (tailList
                {data}
                (tailList
                   {data}
                   (tailList
                      {data}
                      (tailList
                         {data}
                         (tailList
                            {data}
                            (tailList
                               {data}
                               (sndPair
                                  {integer}
                                  {list data}
                                  (unConstrData
                                     (headList
                                        {data}
                                        (sndPair
                                           {integer}
                                           {list data}
                                           (unConstrData ctx))))))))))))
    !wdrlAtZero : data = fstPair {data} {data} (headList {pair data data} ds)
    !rest : list (pair data data) = tailList {pair data data} ds
    !wdrlAtOne : data = fstPair {data} {data} (headList {pair data data} rest)
  in
  Bool_match
    (ifThenElse {Bool} (equalsData obsScriptCred wdrlAtZero) True False)
    {all dead. Unit}
    (/\dead -> Unit)
    (/\dead ->
       Bool_match
         (ifThenElse {Bool} (equalsData obsScriptCred wdrlAtOne) True False)
         {all dead. Unit}
         (/\dead -> Unit)
         (/\dead ->
            Bool_match
              ((let
                   a = pair data data
                 in
                 \(p : a -> Bool) ->
                   letrec
                     !go : list a -> Bool
                       = \(xs : list a) ->
                           chooseList
                             {a}
                             {all dead. Bool}
                             xs
                             (/\dead -> False)
                             (/\dead ->
                                Bool_match
                                  (p (headList {a} xs))
                                  {all dead. Bool}
                                  (/\dead -> True)
                                  (/\dead -> go (tailList {a} xs))
                                  {all dead. dead})
                             {Bool}
>>>>>>> e0c3fd01
                   in
                   go)
                 (\(x : pair data data) ->
                    ifThenElse
                      {Bool}
                      (equalsData obsScriptCred (fstPair {data} {data} x))
                      True
                      False)
                 rest)
              {all dead. Unit}
              (/\dead -> Unit)
              (/\dead ->
                 let
                   !x : Unit = trace {Unit} "not found" Unit
                 in
                 error {Unit})
              {all dead. dead})
         {all dead. dead})
    {all dead. dead}<|MERGE_RESOLUTION|>--- conflicted
+++ resolved
@@ -5,85 +5,6 @@
   data Unit | Unit_match where
     Unit : Unit
 in
-<<<<<<< HEAD
-\(obsScriptCred : data) ->
-  letrec
-    ~go : list (pair data data) -> Bool
-      = (let
-            a = pair data data
-          in
-          /\r ->
-            \(z : r) (f : a -> list a -> r) (xs : list a) ->
-              chooseList
-                {a}
-                {all dead. r}
-                xs
-                (/\dead -> z)
-                (/\dead -> f (headList {a} xs) (tailList {a} xs))
-                {r})
-          {Bool}
-          False
-          (\(hd : pair data data) ->
-             Bool_match
-               (case
-                  Bool
-                  (equalsData obsScriptCred (fstPair {data} {data} hd))
-                  [False, True])
-               {all dead. list (pair data data) -> Bool}
-               (/\dead -> \(ds : list (pair data data)) -> True)
-               (/\dead -> go)
-               {all dead. dead})
-  in
-  \(ctx : data) ->
-    let
-      !ds : (\k a -> list (pair data data)) data integer
-        = unMapData
-            (headList
-               {data}
-               (tailList
-                  {data}
-                  (tailList
-                     {data}
-                     (tailList
-                        {data}
-                        (tailList
-                           {data}
-                           (tailList
-                              {data}
-                              (tailList
-                                 {data}
-                                 (sndPair
-                                    {integer}
-                                    {list data}
-                                    (unConstrData
-                                       (headList
-                                          {data}
-                                          (sndPair
-                                             {integer}
-                                             {list data}
-                                             (unConstrData ctx))))))))))))
-      !wdrlAtZero : data = fstPair {data} {data} (headList {pair data data} ds)
-      !rest : list (pair data data) = tailList {pair data data} ds
-      !wdrlAtOne : data = fstPair {data} {data} (headList {pair data data} rest)
-    in
-    Bool_match
-      (case Bool (equalsData obsScriptCred wdrlAtZero) [False, True])
-      {all dead. Unit}
-      (/\dead -> Unit)
-      (/\dead ->
-         Bool_match
-           (case Bool (equalsData obsScriptCred wdrlAtOne) [False, True])
-           {all dead. Unit}
-           (/\dead -> Unit)
-           (/\dead ->
-              Bool_match
-                (go rest)
-                {all dead. Unit}
-                (/\dead -> Unit)
-                (/\dead ->
-                   let
-                     !x : Unit = trace {Unit} "not found" Unit
-=======
 \(obsScriptCred : data) (ctx : data) ->
   let
     !ds : (\k a -> list (pair data data)) data integer
@@ -117,12 +38,12 @@
     !wdrlAtOne : data = fstPair {data} {data} (headList {pair data data} rest)
   in
   Bool_match
-    (ifThenElse {Bool} (equalsData obsScriptCred wdrlAtZero) True False)
+    (case Bool (equalsData obsScriptCred wdrlAtZero) [False, True])
     {all dead. Unit}
     (/\dead -> Unit)
     (/\dead ->
        Bool_match
-         (ifThenElse {Bool} (equalsData obsScriptCred wdrlAtOne) True False)
+         (case Bool (equalsData obsScriptCred wdrlAtOne) [False, True])
          {all dead. Unit}
          (/\dead -> Unit)
          (/\dead ->
@@ -147,15 +68,13 @@
                                   (/\dead -> go (tailList {a} xs))
                                   {all dead. dead})
                              {Bool}
->>>>>>> e0c3fd01
                    in
                    go)
                  (\(x : pair data data) ->
-                    ifThenElse
-                      {Bool}
+                    case
+                      Bool
                       (equalsData obsScriptCred (fstPair {data} {data} x))
-                      True
-                      False)
+                      [False, True])
                  rest)
               {all dead. Unit}
               (/\dead -> Unit)
