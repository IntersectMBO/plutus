--- conflicted
+++ resolved
@@ -1,13 +1,6 @@
-<<<<<<< HEAD
-CPU:               145_718_198
-Memory:                722_958
-AST Size:                1_138
-Flat Size:               2_146
-=======
 CPU:               145_894_198
 Memory:                724_058
 AST Size:                1_226
 Flat Size:               2_218
->>>>>>> 1e7322a7
 
 (constr 0)