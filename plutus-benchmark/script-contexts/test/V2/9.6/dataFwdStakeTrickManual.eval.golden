--- conflicted
+++ resolved
@@ -1,12 +1,6 @@
-<<<<<<< HEAD
-CPU:               6_050_120
-Memory:               11_880
-Size:                    183
-=======
-CPU:                 5_770_022
-Memory:                 11_078
-Term Size:                 174
-Flat Size:               1_501
->>>>>>> 67adbe8a
+CPU:                 5_706_022
+Memory:                 10_678
+Term Size:                 165
+Flat Size:               1_495
 
 (constr 0)