--- conflicted
+++ resolved
@@ -1,12 +1,6 @@
-<<<<<<< HEAD
-CPU:               5_770_022
-Memory:               11_078
-Size:                    174
-=======
-CPU:                 6_082_120
-Memory:                 12_080
-Term Size:                 186
-Flat Size:               1_507
->>>>>>> 8b2c2dc2
+CPU:                 5_770_022
+Memory:                 11_078
+Term Size:                 174
+Flat Size:               1_501
 
 (constr 0)