<<<<<<< HEAD
CPU:               154_557_784
Memory:                764_502
Term Size:               1_357
Flat Size:               2_007
=======
CPU:               193_792_281
Memory:                758_836
Term Size:               1_188
Flat Size:               1_678
>>>>>>> dd1328d3

(constr 0)<|MERGE_RESOLUTION|>--- conflicted
+++ resolved
@@ -1,13 +1,6 @@
-<<<<<<< HEAD
-CPU:               154_557_784
-Memory:                764_502
-Term Size:               1_357
-Flat Size:               2_007
-=======
-CPU:               193_792_281
-Memory:                758_836
+CPU:               144_679_830
+Memory:                747_764
 Term Size:               1_188
-Flat Size:               1_678
->>>>>>> dd1328d3
+Flat Size:               1_693
 
 (constr 0)