--- conflicted
+++ resolved
@@ -1,12 +1,6 @@
-<<<<<<< HEAD
-CPU:             259_980_355
-Memory:              981_634
-Size:                  1_477
-=======
-CPU:               281_515_117
-Memory:              1_050_772
-Term Size:               1_617
-Flat Size:               7_164
->>>>>>> 8b2c2dc2
+CPU:               259_980_355
+Memory:                981_634
+Term Size:               1_477
+Flat Size:               7_069
 
 (constr 0)