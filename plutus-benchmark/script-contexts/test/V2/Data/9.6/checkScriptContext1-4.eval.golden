--- conflicted
+++ resolved
@@ -1,11 +1,5 @@
-<<<<<<< HEAD
-cpu: 5674136
-mem: 20014
-size: 95
-=======
-CPU:               5_830_185
-Memory:               20_515
-Size:                     99
->>>>>>> dbeaa705
+CPU:               5_674_136
+Memory:               20_014
+Size:                     95
 
 (constr 0)