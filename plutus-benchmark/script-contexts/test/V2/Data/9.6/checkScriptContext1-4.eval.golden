<<<<<<< HEAD
CPU:               5_674_136
Memory:               20_014
Size:                     95
=======
CPU:                 5_830_185
Memory:                 20_515
Term Size:                  99
Flat Size:                 362
>>>>>>> 8b2c2dc2

(constr 0)<|MERGE_RESOLUTION|>--- conflicted
+++ resolved
@@ -1,12 +1,6 @@
-<<<<<<< HEAD
-CPU:               5_674_136
-Memory:               20_014
-Size:                     95
-=======
-CPU:                 5_830_185
-Memory:                 20_515
-Term Size:                  99
-Flat Size:                 362
->>>>>>> 8b2c2dc2
+CPU:                 5_674_136
+Memory:                 20_014
+Term Size:                  95
+Flat Size:                 361
 
 (constr 0)