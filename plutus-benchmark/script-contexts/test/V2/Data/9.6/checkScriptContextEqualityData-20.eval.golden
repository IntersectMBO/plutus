<<<<<<< HEAD
CPU:              32_427_261
Memory:                1_601
Size:                     25
=======
CPU:                32_583_310
Memory:                  2_102
Term Size:                  29
Flat Size:               1_299
>>>>>>> 8b2c2dc2

(constr 0)<|MERGE_RESOLUTION|>--- conflicted
+++ resolved
@@ -1,12 +1,6 @@
-<<<<<<< HEAD
-CPU:              32_427_261
-Memory:                1_601
-Size:                     25
-=======
-CPU:                32_583_310
-Memory:                  2_102
-Term Size:                  29
-Flat Size:               1_299
->>>>>>> 8b2c2dc2
+CPU:                32_427_261
+Memory:                  1_601
+Term Size:                  25
+Flat Size:               1_297
 
 (constr 0)