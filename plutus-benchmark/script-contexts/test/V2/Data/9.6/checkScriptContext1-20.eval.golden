--- conflicted
+++ resolved
@@ -1,12 +1,6 @@
-<<<<<<< HEAD
-CPU:              20_250_376
-Memory:               72_782
-Size:                     95
-=======
-CPU:                20_406_425
-Memory:                 73_283
-Term Size:                  99
-Flat Size:                 796
->>>>>>> 8b2c2dc2
+CPU:                20_250_376
+Memory:                 72_782
+Term Size:                  95
+Flat Size:                 795
 
 (constr 0)