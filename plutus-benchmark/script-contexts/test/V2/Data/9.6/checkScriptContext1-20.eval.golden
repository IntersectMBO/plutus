--- conflicted
+++ resolved
@@ -1,11 +1,5 @@
-<<<<<<< HEAD
-cpu: 20250376
-mem: 72782
-size: 95
-=======
-CPU:              20_406_425
-Memory:               73_283
-Size:                     99
->>>>>>> dbeaa705
+CPU:              20_250_376
+Memory:               72_782
+Size:                     95
 
 (constr 0)