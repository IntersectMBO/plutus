--- conflicted
+++ resolved
@@ -60,17 +60,11 @@
     mapError :: PABError -> Servant.ServerError
     mapError e = Servant.err500 { Servant.errBody = LBS.pack $ show e }
 
-<<<<<<< HEAD
 type CombinedAPI t = BaseCombinedAPI t :<|> SwaggerAPI
 
 type BaseCombinedAPI t =
-    API (Contract.ContractDef t) Integer
+    API (Contract.ContractDef t) WalletId
     :<|> WSAPI
-=======
-type CombinedAPI t =
-      API (Contract.ContractDef t) WalletId
-      :<|> WSAPI
->>>>>>> 931aa31d
 
 app ::
     forall t env.
