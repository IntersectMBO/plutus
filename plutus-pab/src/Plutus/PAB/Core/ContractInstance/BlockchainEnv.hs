{-# LANGUAGE FlexibleContexts #-}
{-# LANGUAGE MonoLocalBinds   #-}
{-# LANGUAGE NamedFieldPuns   #-}
{-# LANGUAGE RankNTypes       #-}
{-# LANGUAGE TypeOperators    #-}
-- |
module Plutus.PAB.Core.ContractInstance.BlockchainEnv(
  startNodeClient
  , ClientEnv(..)
  , processBlock
  , getClientEnv
  ) where

import qualified Cardano.Protocol.Socket.Client       as Client
import           Ledger                               (Address, Block, OnChainTx, Slot, TxId, eitherTx, txId)
import           Ledger.AddressMap                    (AddressMap)
import qualified Ledger.AddressMap                    as AddressMap
import           Plutus.PAB.Core.ContractInstance.STM (BlockchainEnv (..), InstancesState, TxStatus (..),
                                                       emptyBlockchainEnv)
import qualified Plutus.PAB.Core.ContractInstance.STM as S

import           Cardano.Node.Types                   (SlotConfig)
import           Control.Concurrent.STM               (STM)
import qualified Control.Concurrent.STM               as STM
import           Control.Lens
import           Control.Monad                        (unless, when)
import           Data.Foldable                        (foldl')
import           Data.Map                             (Map)
import           Data.Set                             (Set)
import           Wallet.Emulator.ChainIndex.Index     (ChainIndex, ChainIndexItem (..))
import qualified Wallet.Emulator.ChainIndex.Index     as Index

-- | Connect to the node and write node updates to the blockchain
--   env.
startNodeClient ::
  FilePath -- ^ Socket to connect to node
  -> SlotConfig -- ^ Slot config used by the node
  -> IO BlockchainEnv
startNodeClient socket slotConfig = do
    env <- STM.atomically emptyBlockchainEnv
    _ <- Client.runClientNode socket slotConfig $ \block slot -> do
          STM.atomically $ processBlock env block slot
    pure env

-- | Interesting addresses and transactions from all the
--   active instances.
data ClientEnv = ClientEnv{ceAddresses :: Set Address, ceTransactions :: Set TxId} deriving Eq

getClientEnv :: InstancesState -> STM ClientEnv
getClientEnv instancesState =
  ClientEnv
    <$> S.watchedAddresses instancesState
    <*> S.watchedTransactions instancesState

-- | Go through the transactions in a block, updating the 'BlockchainEnv'
--   when any interesting addresses or transactions have changed.
processBlock :: BlockchainEnv -> Block -> Slot -> STM ()
processBlock BlockchainEnv{beAddressMap, beTxChanges, beCurrentSlot, beTxIndex} transactions slot = do
  lastSlot <- STM.readTVar beCurrentSlot
  when (slot > lastSlot) $ do
    STM.modifyTVar beTxChanges (fmap S.increaseDepth)
    STM.writeTVar beCurrentSlot slot
  unless (null transactions) $ do
    addressMap <- STM.readTVar beAddressMap
    chainIndex <- STM.readTVar beTxIndex
    txStatusMap <- STM.readTVar beTxChanges
    let (addressMap', txStatusMap', chainIndex') = foldl' (processTx slot) (addressMap, txStatusMap, chainIndex) transactions
    STM.writeTVar beAddressMap addressMap'
    STM.writeTVar beTxChanges txStatusMap'
    STM.writeTVar beTxIndex chainIndex'


processTx :: Slot -> (AddressMap, Map TxId TxStatus, ChainIndex) -> OnChainTx -> (AddressMap, Map TxId TxStatus, ChainIndex)
processTx currentSlot (addressMap, txStatusMap, chainIndex) tx = (addressMap', txStatusMap', chainIndex') where
  tid = eitherTx txId txId tx
  addressMap' = AddressMap.updateAllAddresses tx addressMap
  chainIndex' =
    let itm = ChainIndexItem{ciSlot = currentSlot, ciTx = tx, ciTxId = tid } in
    Index.insert addressMap' itm chainIndex
<<<<<<< HEAD
  txStatusMap' = txStatusMap & at tid .~ Just TentativelyConfirmed
=======
  txStatusMap' = txStatusMap & at (txId tx) .~ Just (TentativelyConfirmed 0)
>>>>>>> 3131e02d
<|MERGE_RESOLUTION|>--- conflicted
+++ resolved
@@ -77,8 +77,4 @@
   chainIndex' =
     let itm = ChainIndexItem{ciSlot = currentSlot, ciTx = tx, ciTxId = tid } in
     Index.insert addressMap' itm chainIndex
-<<<<<<< HEAD
-  txStatusMap' = txStatusMap & at tid .~ Just TentativelyConfirmed
-=======
-  txStatusMap' = txStatusMap & at (txId tx) .~ Just (TentativelyConfirmed 0)
->>>>>>> 3131e02d
+  txStatusMap' = txStatusMap & at tid .~ Just (TentativelyConfirmed 0)