{-# LANGUAGE ApplicativeDo         #-}
{-# LANGUAGE BlockArguments        #-}
{-# LANGUAGE DataKinds             #-}
{-# LANGUAGE DerivingVia           #-}
{-# LANGUAGE FlexibleContexts      #-}
{-# LANGUAGE FlexibleInstances     #-}
{-# LANGUAGE GADTs                 #-}
{-# LANGUAGE LambdaCase            #-}
{-# LANGUAGE MultiParamTypeClasses #-}
{-# LANGUAGE NamedFieldPuns        #-}
{-# LANGUAGE OverloadedStrings     #-}
{-# LANGUAGE PartialTypeSignatures #-}
{-# LANGUAGE RankNTypes            #-}
{-# LANGUAGE ScopedTypeVariables   #-}
{-# LANGUAGE StrictData            #-}
{-# LANGUAGE TypeApplications      #-}

module Plutus.PAB.Run.Cli (ConfigCommandArgs(..), runConfigCommand, runNoConfigCommand) where

-----------------------------------------------------------------------------------------------------------------------
-- Command interpretation
-----------------------------------------------------------------------------------------------------------------------

import           Cardano.BM.Configuration              (Configuration)
import qualified Cardano.BM.Configuration.Model        as CM
import           Cardano.BM.Data.Trace                 (Trace)
import qualified Cardano.ChainIndex.Server             as ChainIndex
import qualified Cardano.Node.Server                   as NodeServer
import           Cardano.Node.Types                    (MockServerConfig (..), NodeMode (..))
import qualified Cardano.Wallet.Server                 as WalletServer
import           Cardano.Wallet.Types
import           Control.Concurrent                    (takeMVar)
import           Control.Concurrent.Async              (Async, async, waitAny)
import           Control.Concurrent.Availability       (Availability, available, starting)
import qualified Control.Concurrent.STM                as STM
import           Control.Monad                         (forM, forM_, void)
import           Control.Monad.Freer                   (Eff, LastMember, Member, interpret, runM)
import           Control.Monad.Freer.Delay             (DelayEffect, delayThread, handleDelayEffect)
import           Control.Monad.Freer.Error             (throwError)
import           Control.Monad.Freer.Extras.Log        (logInfo)
import           Control.Monad.Freer.Reader            (ask, runReader)
import           Control.Monad.IO.Class                (liftIO)
import           Control.Monad.Logger                  (logErrorN, runStdoutLoggingT)
import           Data.Aeson                            (FromJSON, ToJSON)
import           Data.Foldable                         (traverse_)
import qualified Data.Map                              as Map
<<<<<<< HEAD
import qualified Data.OpenApi.Schema                   as OpenApi
=======
import           Data.Maybe                            (fromMaybe)
>>>>>>> 931aa31d
import           Data.Proxy                            (Proxy (..))
import qualified Data.Set                              as Set
import           Data.Text.Extras                      (tshow)
import           Data.Text.Prettyprint.Doc             (Pretty (..), defaultLayoutOptions, layoutPretty, pretty)
import           Data.Text.Prettyprint.Doc.Render.Text (renderStrict)
import           Data.Time.Units                       (Second)
import           Plutus.Contract.Resumable             (responses)
import           Plutus.Contract.State                 (State (..))
import qualified Plutus.Contract.State                 as State
import qualified Plutus.PAB.App                        as App
import qualified Plutus.PAB.Core                       as Core
import           Plutus.PAB.Core.ContractInstance      (ContractInstanceState (..), updateState)
import           Plutus.PAB.Core.ContractInstance.STM  (InstanceState, emptyInstanceState)
import qualified Plutus.PAB.Db.Beam                    as Beam
import qualified Plutus.PAB.Effects.Contract           as Contract
import           Plutus.PAB.Effects.Contract.Builtin   (Builtin, BuiltinHandler, HasDefinitions (..),
                                                        SomeBuiltinState (..), getResponse)
import qualified Plutus.PAB.Monitoring.Monitoring      as LM
import           Plutus.PAB.Run.Command
import           Plutus.PAB.Run.PSGenerator            (HasPSTypes (..))
import qualified Plutus.PAB.Run.PSGenerator            as PSGenerator
import           Plutus.PAB.Types                      (Config (..), chainIndexConfig, nodeServerConfig,
                                                        walletServerConfig)
import qualified Plutus.PAB.Webserver.Server           as PABServer
import           Plutus.PAB.Webserver.Types            (ContractActivationArgs (..))
import qualified Servant
import           System.Exit                           (ExitCode (ExitFailure), exitWith)
import qualified Wallet.Emulator.Wallet                as Wallet
import qualified Wallet.Types                          as Wallet

runNoConfigCommand ::
    NoConfigCommand
    -> IO ()
runNoConfigCommand = \case

    -- Generate PureScript bridge code
    PSGenerator {psGenOutputDir} -> do
        PSGenerator.generateDefault psGenOutputDir

    -- Get default logging configuration
    WriteDefaultConfig{outputFile} -> LM.defaultConfig >>= flip CM.exportConfiguration outputFile

data ConfigCommandArgs a =
    ConfigCommandArgs
        { ccaTrace          :: Trace IO (LM.AppMsg (Builtin a))  -- ^ PAB Tracer logging instance
        , ccaLoggingConfig  :: Configuration -- ^ Monitoring configuration
        , ccaPABConfig      :: Config        -- ^ PAB Configuration
        , ccaAvailability   :: Availability  -- ^ Token for signaling service availability
        , ccaStorageBackend :: App.StorageBackend -- ^ Wheter to use the beam-sqlite or in-memory backend
        }

-- | Interpret a 'Command' in 'Eff' using the provided tracer and configurations
--
runConfigCommand :: forall a.
    ( Ord a
    , Show a
    , ToJSON a
    , FromJSON a
    , Pretty a
    , Servant.MimeUnrender Servant.JSON a
    , HasDefinitions a
    , HasPSTypes a
    , OpenApi.ToSchema a
    )
    => BuiltinHandler a
    -> ConfigCommandArgs a
    -> ConfigCommand
    -> IO ()

-- Run the database migration
runConfigCommand _ ConfigCommandArgs{ccaTrace, ccaPABConfig=Config{dbConfig}} Migrate =
    App.migrate (toPABMsg ccaTrace) dbConfig

-- Run mock wallet service
runConfigCommand _ ConfigCommandArgs{ccaTrace, ccaPABConfig = Config {nodeServerConfig, chainIndexConfig, walletServerConfig},ccaAvailability} MockWallet =
    liftIO $ WalletServer.main
        (toWalletLog ccaTrace)
        walletServerConfig
        (mscFeeConfig nodeServerConfig)
        (mscSocketPath nodeServerConfig)
        (mscSlotConfig nodeServerConfig)
        (ChainIndex.ciBaseUrl chainIndexConfig)
        ccaAvailability

-- Run mock node server
runConfigCommand _ ConfigCommandArgs{ccaTrace, ccaPABConfig = Config {nodeServerConfig},ccaAvailability} StartMockNode =
    case mscNodeMode nodeServerConfig of
        MockNode -> do
            liftIO $ NodeServer.main
                (toMockNodeServerLog ccaTrace)
                nodeServerConfig
                ccaAvailability
        AlonzoNode -> do
            available ccaAvailability
            runM
                $ interpret (LM.handleLogMsgTrace ccaTrace)
                $ logInfo @(LM.AppMsg (Builtin a))
                $ LM.PABMsg
                $ LM.SCoreMsg LM.ConnectingToAlonzoNode
            pure () -- TODO: Log message that we're connecting to the real Alonzo node

-- Run PAB webserver
runConfigCommand contractHandler ConfigCommandArgs{ccaTrace, ccaPABConfig=config@Config{pabWebserverConfig, dbConfig}, ccaAvailability, ccaStorageBackend} PABWebserver =
    do
        connection <- App.dbConnect (LM.convertLog LM.PABMsg ccaTrace) dbConfig
        -- Restore the running contracts by first collecting up enough details about the
        -- previous contracts to re-start them
        previousContracts <-
            Beam.runBeamStoreAction connection (LM.convertLog LM.PABMsg ccaTrace)
            $ interpret (LM.handleLogMsgTrace ccaTrace)
            $ do
                cIds   <- Map.toList <$> Contract.getActiveContracts @(Builtin a)
                forM cIds $ \(cid, args) -> do
                    s <- Contract.getState @(Builtin a) cid
                    let priorContract :: (SomeBuiltinState a, Wallet.ContractInstanceId, ContractActivationArgs a)
                        priorContract = (s, cid, args)
                    pure priorContract

        -- Then, start the server
        result <- App.runApp ccaStorageBackend (toPABMsg ccaTrace) contractHandler config
          $ do
              env <- ask @(Core.PABEnvironment (Builtin a) (App.AppEnv a))

              -- But first, spin up all the previous contracts
              logInfo @(LM.PABMultiAgentMsg (Builtin a)) LM.RestoringPABState
              case previousContracts of
                Left err -> throwError err
                Right ts -> do
                    forM_ ts $ \(s, cid, args) -> do
                      action <- buildPABAction @a @(App.AppEnv a) s cid args
                      liftIO . async $ Core.runPAB' env action
                      pure ()
                    logInfo @(LM.PABMultiAgentMsg (Builtin a)) (LM.PABStateRestored $ length ts)

              -- then, actually start the server.
              let walletClientEnv = App.walletClientEnv (Core.appEnv env)
              (mvar, _) <- PABServer.startServer pabWebserverConfig (Left walletClientEnv) ccaAvailability
              liftIO $ takeMVar mvar
        either handleError return result
  where
    handleError err = do
        runStdoutLoggingT $ (logErrorN . tshow . pretty) err
        exitWith (ExitFailure 2)

-- Fork a list of commands
runConfigCommand contractHandler c@ConfigCommandArgs{ccaAvailability} (ForkCommands commands) =
    void $ do
        threads <- traverse forkCommand commands
        putStrLn "Started all commands."
        waitAny threads
  where
    forkCommand :: ConfigCommand -> IO (Async ())
    forkCommand subcommand = do
      putStrLn $ "Starting: " <> show subcommand
      asyncId <- async . void . runConfigCommand contractHandler c $ subcommand
      putStrLn $ "Started: " <> show subcommand
      starting ccaAvailability
      pure asyncId

-- Run the chain-index service
runConfigCommand _ ConfigCommandArgs{ccaTrace, ccaPABConfig=Config { nodeServerConfig, chainIndexConfig }} ChainIndex =
    ChainIndex.main
        (toChainIndexLog ccaTrace)
        chainIndexConfig
        (mscSocketPath nodeServerConfig)
        (mscSlotConfig nodeServerConfig)

-- Get the state of a contract
runConfigCommand _ ConfigCommandArgs{ccaTrace, ccaPABConfig=Config{dbConfig}} (ContractState contractInstanceId) = do
    connection <- App.dbConnect (LM.convertLog LM.PABMsg ccaTrace) dbConfig
    fmap (either (error . show) id)
        $ Beam.runBeamStoreAction connection (LM.convertLog LM.PABMsg ccaTrace)
        $ interpret (LM.handleLogMsgTrace ccaTrace)
        $ do
            s <- Contract.getState @(Builtin a) contractInstanceId
            let outputState = Contract.serialisableState (Proxy @(Builtin a)) s
            logInfo @(LM.AppMsg (Builtin a)) $ LM.PABMsg $ LM.SCoreMsg $ LM.FoundContract $ Just outputState
            drainLog

-- Get all available contracts
runConfigCommand _ ConfigCommandArgs{ccaTrace} ReportAvailableContracts = do
    runM
        $ interpret (App.handleContractDefinition @a)
        $ interpret (LM.handleLogMsgTrace ccaTrace)
        $ handleDelayEffect
        $ do
            availableContracts <- Contract.getDefinitions @(Builtin a)
            traverse_ (logInfo @(LM.AppMsg (Builtin a)) . LM.AvailableContract . render . pretty) availableContracts
            drainLog
                where
                    render = renderStrict . layoutPretty defaultLayoutOptions

-- Get all active contracts
runConfigCommand _ ConfigCommandArgs{ccaTrace, ccaPABConfig=Config{dbConfig}} ReportActiveContracts = do
    connection <- App.dbConnect (LM.convertLog LM.PABMsg ccaTrace) dbConfig
    fmap (either (error . show) id)
        $ Beam.runBeamStoreAction connection (LM.convertLog LM.PABMsg ccaTrace)
        $ interpret (LM.handleLogMsgTrace ccaTrace)
        $ do
            logInfo @(LM.AppMsg (Builtin a)) LM.ActiveContractsMsg
            instancesById <- Contract.getActiveContracts @(Builtin a)
            let idsByDefinition = Map.fromListWith (<>) $ fmap (\(inst, ContractActivationArgs{caID}) -> (caID, Set.singleton inst)) $ Map.toList instancesById
            traverse_ (\(e, s) -> logInfo @(LM.AppMsg (Builtin a)) $ LM.ContractInstances e (Set.toList s)) $ Map.toAscList idsByDefinition
            drainLog

-- Get history of a specific contract
runConfigCommand _ ConfigCommandArgs{ccaTrace, ccaPABConfig=Config{dbConfig}} (ReportContractHistory contractInstanceId) = do
    connection <- App.dbConnect (LM.convertLog LM.PABMsg ccaTrace) dbConfig
    fmap (either (error . show) id)
        $ Beam.runBeamStoreAction connection (LM.convertLog LM.PABMsg ccaTrace)
        $ interpret (LM.handleLogMsgTrace ccaTrace)
        $ do
            logInfo @(LM.AppMsg (Builtin a)) LM.ContractHistoryMsg
            s <- Contract.getState @(Builtin a) contractInstanceId
            let State.ContractResponse{State.newState=State{record}} = Contract.serialisableState (Proxy @(Builtin a)) s
            traverse_ logStep (responses record)
            drainLog
  where
      logStep response = logInfo @(LM.AppMsg (Builtin a)) $
          LM.ContractHistoryItem contractInstanceId (snd <$> response)

runConfigCommand _ _ PSApiGenerator {psApiGenOutputDir} = do
    PSGenerator.generateAPIModule (Proxy @a) psApiGenOutputDir
    PSGenerator.generateWith (Proxy @a) psApiGenOutputDir

toPABMsg :: Trace m (LM.AppMsg (Builtin a)) -> Trace m (LM.PABLogMsg (Builtin a))
toPABMsg = LM.convertLog LM.PABMsg

toChainIndexLog :: Trace m (LM.AppMsg (Builtin a)) -> Trace m LM.ChainIndexServerMsg
toChainIndexLog = LM.convertLog $ LM.PABMsg . LM.SChainIndexServerMsg

toWalletLog :: Trace m (LM.AppMsg (Builtin a)) -> Trace m WalletMsg
toWalletLog = LM.convertLog $ LM.PABMsg . LM.SWalletMsg

toMockNodeServerLog :: Trace m (LM.AppMsg (Builtin a)) -> Trace m LM.MockServerLogMsg
toMockNodeServerLog = LM.convertLog $ LM.PABMsg . LM.SMockserverLogMsg

-- | Wait for some time to allow all log messages to be printed to
--   the terminal.
drainLog :: Member DelayEffect effs => Eff effs ()
drainLog = delayThread (1 :: Second)

-- | Build a PAB Action that will run the provided context with the
-- reconstructed state.
buildPABAction ::
    forall a env effs.
    ( LastMember IO effs
    )
    => SomeBuiltinState a
    -> Wallet.ContractInstanceId
    -> ContractActivationArgs a
    -> Eff effs (Core.PABAction (Builtin a) env Wallet.ContractInstanceId)
buildPABAction currentState cid ContractActivationArgs{caWallet, caID} = do
    let r = getResponse currentState

    -- Bring up the STM state
    stmState :: InstanceState <- liftIO $ STM.atomically emptyInstanceState
    void $ runReader stmState $ updateState @IO r

    -- Squish it into a PAB action which we will run
    let ciState = ContractInstanceState currentState (pure stmState)
        wallet = fromMaybe (Wallet.knownWallet 1) caWallet
    pure $ Core.activateContract' @(Builtin a) ciState cid wallet caID<|MERGE_RESOLUTION|>--- conflicted
+++ resolved
@@ -44,11 +44,8 @@
 import           Data.Aeson                            (FromJSON, ToJSON)
 import           Data.Foldable                         (traverse_)
 import qualified Data.Map                              as Map
-<<<<<<< HEAD
+import           Data.Maybe                            (fromMaybe)
 import qualified Data.OpenApi.Schema                   as OpenApi
-=======
-import           Data.Maybe                            (fromMaybe)
->>>>>>> 931aa31d
 import           Data.Proxy                            (Proxy (..))
 import qualified Data.Set                              as Set
 import           Data.Text.Extras                      (tshow)
