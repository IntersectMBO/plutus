{-# LANGUAGE DataKinds         #-}
{-# LANGUAGE DeriveAnyClass    #-}
{-# LANGUAGE DeriveGeneric     #-}
{-# LANGUAGE DerivingVia       #-}
{-# LANGUAGE FlexibleContexts  #-}
{-# LANGUAGE GADTs             #-}
{-# LANGUAGE KindSignatures    #-}
{-# LANGUAGE LambdaCase        #-}
{-# LANGUAGE NamedFieldPuns    #-}
{-# LANGUAGE OverloadedStrings #-}
{-# LANGUAGE StrictData        #-}
{-# LANGUAGE TemplateHaskell   #-}
{-# LANGUAGE TypeApplications  #-}

module Cardano.Wallet.Types (
     -- * effect type for the mock wallet
      WalletEffects
    , Wallets
    , MultiWalletEffect (..)
    , createWallet
    , multiWallet
     -- * wallet configuration
    , WalletConfig (..)
    , defaultWalletConfig
    , WalletNumber (..)

     -- * wallet log messages
    , WalletMsg (..)

     -- * newtypes for convenience
    , Port (..)
    , NodeClient (..)
    , ChainClient (..)
    , WalletUrl (..)
    , ChainIndexUrl
    -- * Wallet info
    , WalletInfo(..)
    ) where

import           Cardano.BM.Data.Tracer             (ToObject (..))
import           Cardano.BM.Data.Tracer.Extras      (Tagged (..), mkObjectStr)
import           Cardano.ChainIndex.Types           (ChainIndexUrl)
import           Control.Monad.Freer                (Eff)
import           Control.Monad.Freer.Error          (Error)
import           Control.Monad.Freer.Extras.Log     (LogMsg)
import           Control.Monad.Freer.State          (State)
import           Control.Monad.Freer.TH             (makeEffect)
import           Data.Aeson                         (FromJSON, ToJSON)
import           Data.Default                       (Default, def)
import           Data.Map.Strict                    (Map)
import           Data.Text                          (Text)
import           Data.Text.Prettyprint.Doc          (Pretty (..), (<+>))
import           GHC.Generics                       (Generic)
import           Ledger                             (PubKey, PubKeyHash)
import           Plutus.ChainIndex                  (ChainIndexQueryEffect)
import           Plutus.PAB.Arbitrary               ()
import           Servant                            (ServerError (..))
import           Servant.Client                     (BaseUrl (..), ClientError, Scheme (..))
import           Servant.Client.Internal.HttpClient (ClientEnv)
import           Wallet.Effects                     (NodeClientEffect, WalletEffect)
import           Wallet.Emulator.Error              (WalletAPIError)
import           Wallet.Emulator.LogMessages        (TxBalanceMsg)
import           Wallet.Emulator.Wallet             (Wallet, WalletNumber (..), WalletState)

-- | Information about an emulated wallet.
data WalletInfo =
    WalletInfo
        { wiWallet     :: Wallet
        , wiPubKey     :: PubKey
        , wiPubKeyHash :: PubKeyHash
        }
    deriving stock (Show, Generic)
    deriving anyclass (ToJSON, FromJSON)

type Wallets = Map Wallet WalletState

data MultiWalletEffect r where
    CreateWallet :: MultiWalletEffect WalletInfo
    MultiWallet :: Wallet -> Eff '[WalletEffect] a -> MultiWalletEffect a
makeEffect ''MultiWalletEffect

type WalletEffects m = '[ MultiWalletEffect
                        , NodeClientEffect
                        , ChainIndexQueryEffect
                        , State Wallets
                        , LogMsg Text
                        , Error WalletAPIError
                        , Error ClientError
                        , Error ServerError
                        , m]

newtype NodeClient = NodeClient ClientEnv

newtype ChainClient = ChainClient ClientEnv

newtype WalletUrl = WalletUrl BaseUrl
    deriving (Eq, Show, ToJSON, FromJSON) via BaseUrl

newtype Port = Port Int
    deriving (Show)
    deriving (Eq, Num, ToJSON, FromJSON, Pretty) via Int

newtype WalletConfig =
    WalletConfig
        { baseUrl :: WalletUrl
<<<<<<< HEAD
        , wallet  :: WalletNumber
=======
>>>>>>> 77e80e0f
        }
    deriving (Show, Eq, Generic)
    deriving anyclass (FromJSON, ToJSON)

defaultWalletConfig :: WalletConfig
defaultWalletConfig =
  WalletConfig
    -- See Note [pab-ports] in "test/full/Plutus/PAB/CliSpec.hs".
    { baseUrl = WalletUrl $ BaseUrl Http "127.0.0.1" 9081 ""
<<<<<<< HEAD
    , wallet  = WalletNumber 1
=======
>>>>>>> 77e80e0f
    }

instance Default WalletConfig where
  def = defaultWalletConfig

data WalletMsg = StartingWallet Port
               | ChainClientMsg Text
               | Balancing TxBalanceMsg
    deriving stock (Show, Generic)
    deriving anyclass (ToJSON, FromJSON)

instance Pretty WalletMsg where
    pretty = \case
        StartingWallet port -> "Starting wallet server on port " <+> pretty port
        ChainClientMsg m    -> "Chain Client: " <+> pretty m
        Balancing m         -> pretty m

instance ToObject WalletMsg where
    toObject _ = \case
        StartingWallet port -> mkObjectStr "Starting wallet server" (Tagged @"port" port)
        ChainClientMsg m    -> mkObjectStr "Chain Client: " (Tagged @"msg" m)
        Balancing m         -> mkObjectStr "Balancing" (Tagged @"msg" m)<|MERGE_RESOLUTION|>--- conflicted
+++ resolved
@@ -22,7 +22,6 @@
      -- * wallet configuration
     , WalletConfig (..)
     , defaultWalletConfig
-    , WalletNumber (..)
 
      -- * wallet log messages
     , WalletMsg (..)
@@ -60,7 +59,7 @@
 import           Wallet.Effects                     (NodeClientEffect, WalletEffect)
 import           Wallet.Emulator.Error              (WalletAPIError)
 import           Wallet.Emulator.LogMessages        (TxBalanceMsg)
-import           Wallet.Emulator.Wallet             (Wallet, WalletNumber (..), WalletState)
+import           Wallet.Emulator.Wallet             (Wallet, WalletState)
 
 -- | Information about an emulated wallet.
 data WalletInfo =
@@ -103,10 +102,6 @@
 newtype WalletConfig =
     WalletConfig
         { baseUrl :: WalletUrl
-<<<<<<< HEAD
-        , wallet  :: WalletNumber
-=======
->>>>>>> 77e80e0f
         }
     deriving (Show, Eq, Generic)
     deriving anyclass (FromJSON, ToJSON)
@@ -116,10 +111,6 @@
   WalletConfig
     -- See Note [pab-ports] in "test/full/Plutus/PAB/CliSpec.hs".
     { baseUrl = WalletUrl $ BaseUrl Http "127.0.0.1" 9081 ""
-<<<<<<< HEAD
-    , wallet  = WalletNumber 1
-=======
->>>>>>> 77e80e0f
     }
 
 instance Default WalletConfig where
