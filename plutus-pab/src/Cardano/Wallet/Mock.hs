--- conflicted
+++ resolved
@@ -44,13 +44,7 @@
 import           Data.Text.Encoding                  (encodeUtf8)
 import           Data.Text.Prettyprint.Doc           (pretty)
 import qualified Ledger.Ada                          as Ada
-<<<<<<< HEAD
-import           Ledger.Address                      (pubKeyAddress)
 import           Ledger.Crypto                       (generateFromSeed, privateKey2, pubKeyHash)
-=======
-import           Ledger.Crypto                       (PrivateKey (..), PubKeyHash (..), privateKey2, pubKeyHash,
-                                                      toPublicKey)
->>>>>>> 77e80e0f
 import           Ledger.Fee                          (FeeConfig)
 import           Ledger.TimeSlot                     (SlotConfig)
 import           Ledger.Tx                           (Tx)
