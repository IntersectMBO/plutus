--- conflicted
+++ resolved
@@ -1,20 +1,12 @@
-<<<<<<< HEAD
 { sourcesOverride ? {}
 , checkMaterialization ? false
 , useCabalProject ? false
 }@args:
 let
   packageSet = import ./default.nix ({ rev = "in-nix-shell"; } // args);
+  pyEnv = pkgs.python3.withPackages (ps: [ ps.sphinx ps.sphinx_rtd_theme ]);
 in
 with packageSet; haskell.packages.shellFor {
-=======
-{ packageSet ? import ./default.nix { rev = "in-nix-shell"; }
-}:
-with packageSet;
-let
-  pyEnv = pkgs.python3.withPackages (ps: [ ps.sphinx ps.sphinx_rtd_theme ]);
-in haskell.packages.shellFor {
->>>>>>> 5232a6f6
   nativeBuildInputs = [
     # From nixpkgs
     pkgs.ghcid
