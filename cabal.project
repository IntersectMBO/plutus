-- Custom repository for cardano haskell packages, see CONTRIBUTING for more
repository cardano-haskell-packages
  url: https://chap.intersectmbo.org/
  secure: True
  root-keys:
    3e0cce471cf09815f930210f7827266fd09045445d65923e6d0238a6cd15126f
    443abb7fb497a134c343faf52f0b659bd7999bc06b7f63fa76dc99d631f9bea1
    a86a1f6ce86c449c46666bda44268677abf29b5b2d2eb5ec7af903ec2f117a82
    bcec67e8e99cabfa7764d75ad9b158d72bfacf70ca1d0ec8bc6b4406d1bf8413
    c00aae8461a256275598500ea0e187588c35a5d5d7454fb57eac18d9edb86a56
    d4a35cd3121aa00d18544bb0ac01c3e1691d618f462c46129271bccf39f7e8ee

-- See CONTRIBUTING for some Nix commands you will need to run if you
-- update either of these.
index-state:
  -- Bump both the following dates if you need newer packages from Hackage
  , hackage.haskell.org 2024-06-23T03:51:23Z
  -- Bump this if you need newer packages from CHaP
<<<<<<< HEAD
  , cardano-haskell-packages 2024-06-03T14:31:53Z
=======
  , cardano-haskell-packages 2024-06-19T21:42:15Z
>>>>>>> d3cf1177

packages: cardano-constitution
          plutus-benchmark
          plutus-conformance
          plutus-core
          plutus-ledger-api
          plutus-metatheory
          plutus-tx
          plutus-tx-plugin
          plutus-tx-test-util
          prettyprinter-configurable
          stubs/plutus-ghc-stub
          doc/docusaurus/docusaurus-examples.cabal

-- We never, ever, want this.
write-ghc-environment-files: never

-- Always build tests and benchmarks.
tests: true
benchmarks: true

-- The only sensible test display option, since it allows us to have colourized
-- 'tasty' output.
test-show-details: direct

package plutus-core
  flags: +with-inline-r +with-cert

-- Needs a newer base so won't work on 8.10, various dependencies of coq don't work
-- when cross building for windows
if impl(ghc < 9.0) || os(windows)
  -- Note: we enable this and then disable it conditionally, rather than enabling
  -- it conditionally, to avoid https://github.com/haskell/cabal/issues/9293
  package plutus-core
    flags: -with-cert
  -- This is a bit silly. Although we won't use plutus-cert in this case, cabal
  -- still considers it a "local" project and tries to solve for it so we hack
  -- around the dependency issue, keeping cabal happy, which is fine since it
  -- won't actually build it.
  allow-older: plutus-cert:base

-- Recently introduced flag to be clever and use SIMD instructions.
-- We don't need this and it causes problems in a few settings including
-- cross-compilation.
package bitvec
  flags: -simd

-- See the note on nix/agda-packages.nix for why this is here.
-- (NOTE this will change to ieee754 in newer versions of nixpkgs).
extra-packages: ieee, filemanip

source-repository-package
  type: git
  location: https://github.com/jaccokrijnen/plutus-cert
  tag: e814b9171398cbdfecdc6823067156a7e9fc76a3

allow-newer:
  -- https://github.com/tweag/HaskellR/pull/420
  , inline-r:singletons-th
  , inline-r:aeson
  , inline-r:text
  , inline-r:template-haskell
  , inline-r:deepseq
  , inline-r:bytestring
  , inline-r:containers
  , inline-r:primitive
<<<<<<< HEAD
=======


-- -------------------------------------------------------------------------------------------------
-- Following currently required for building with ghc-9.10.

constraints:
  -- The API has changed for version 2.2, ledger depends on the old version and ledger will not
  -- be updated until after the Conway release.
  , cardano-crypto-class ^>= 2.1
>>>>>>> d3cf1177
<|MERGE_RESOLUTION|>--- conflicted
+++ resolved
@@ -16,11 +16,7 @@
   -- Bump both the following dates if you need newer packages from Hackage
   , hackage.haskell.org 2024-06-23T03:51:23Z
   -- Bump this if you need newer packages from CHaP
-<<<<<<< HEAD
-  , cardano-haskell-packages 2024-06-03T14:31:53Z
-=======
   , cardano-haskell-packages 2024-06-19T21:42:15Z
->>>>>>> d3cf1177
 
 packages: cardano-constitution
           plutus-benchmark
@@ -87,9 +83,6 @@
   , inline-r:bytestring
   , inline-r:containers
   , inline-r:primitive
-<<<<<<< HEAD
-=======
-
 
 -- -------------------------------------------------------------------------------------------------
 -- Following currently required for building with ghc-9.10.
@@ -97,5 +90,4 @@
 constraints:
   -- The API has changed for version 2.2, ledger depends on the old version and ledger will not
   -- be updated until after the Conway release.
-  , cardano-crypto-class ^>= 2.1
->>>>>>> d3cf1177
+  , cardano-crypto-class ^>= 2.1