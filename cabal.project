-- Bump this if you need newer packages
index-state: 2020-06-06T00:00:00Z

packages: language-plutus-core
          marlowe
          plutus-ledger
          plutus-tx
          plutus-tx-plugin
          plutus-use-cases
          plutus-playground-server
          plutus-book
          plutus-scb
          playground-common
          marlowe-playground-server
          marlowe-symbolic
          plutus-contract
          deployment-server
          iots-export
          metatheory
          prettyprinter-configurable
<<<<<<< HEAD
=======
          doc
>>>>>>> 068817f5

-- We never, ever, want this.
write-ghc-environment-files: never

-- Always build tests and benchmarks.
tests: true
benchmarks: true

-- stack.yaml is the source of truth for these pins, they are explained there
-- and need to be kept in sync.
source-repository-package
  type: git
  location: https://github.com/shmish111/purescript-bridge.git
  tag: 28c37771ef30b0d751960c061ef95627f05d290e

source-repository-package
  type: git
  location: https://github.com/shmish111/servant-purescript.git
  tag: ece5d1dad16a5731ac22040075615803796c7c21

source-repository-package
  type: git
  location: https://github.com/input-output-hk/cardano-crypto.git
  tag: 2547ad1e80aeabca2899951601079408becbc92c

source-repository-package
  type: git
  location: https://github.com/michaelpj/unlit.git
  tag: 9ca1112093c5ffd356fc99c7dafa080e686dd748

-- This is also needed so evenful-sql-common will build with a
-- newer version of persistent. See stack.yaml for the mirrored
-- configuration.
package eventful-sql-common
  ghc-options: -XDerivingStrategies -XStandaloneDeriving -XUndecidableInstances

-- Node protocols

-- We need to relax the dependency on GHC 8.6 for the
-- ouroboros-network* packages (and hashtable)
allow-newer: Win32-network:base
           , github:base
           , goblins:base
           , io-sim:base
           , io-sim-classes:base
           , network-mux:base
           , ouroboros-network:base
           , ouroboros-network-framework:base
           , cardano-binary:base
           , ouroboros-network:hashable

           -- The following two dependencies are needed by plutus.
           , eventful-sql-common:persistent
           , eventful-sql-common:persistent-template

-- Protolude gets updated to 0.3 when using a newer
-- version of GHC, not sure why.
constraints:
  protolude == 0.2.4

package ouroboros-network
  tests: False

package ouroboros-network-framework
  tests: False

-- I need to set +development here, to make warnings not be fatal,
-- as there are a lot more warnings emitted by GHC 8.8.X.
--
-- Also, some tests have incompatible code, and it seems easier to
-- turn them off until everyone upgrades to 8.8.X.
package cardano-ledger
  tests: False
  flags: +development

package cardano-ledger-test
  tests: False
  flags: +development

package cardano-binary
  tests: False
  flags: +development

package cardano-binary-test
  tests: False
  flags: +development

package cardano-crypto
  tests: False

package cardano-crypto-class
  tests: False
  flags: +development

package cardano-crypto-wrapper
  tests: False
  flags: +development

package cardano-prelude
  tests: False
  flags: +development

package cardano-prelude-test
  tests: False
  flags: +development

package contra-tracer
  tests: False

package byron-spec-chain
  tests: False
  flags: +development

package byron-spec-ledger
  tests: False
  flags: +development

package goblins
  tests: False
  flags: +development

package small-steps
  tests: False
  flags: +development

package shelley-spec-ledger
  tests: True
  flags: +development

package shelley-spec-ledger-test
  tests: false
  flags: +development

source-repository-package
  type: git
  location: https://github.com/input-output-hk/cardano-base
  tag: 5035c9ed95e9d47f050314a7d96b1b2043288f61
  subdir: binary

source-repository-package
  type: git
  location: https://github.com/input-output-hk/cardano-base
  tag: 5035c9ed95e9d47f050314a7d96b1b2043288f61
  subdir: slotting

source-repository-package
  type: git
  location: https://github.com/input-output-hk/cardano-prelude
  tag: bd7eb69d27bfaee46d435bc1d2720520b1446426

source-repository-package
  type: git
  location: https://github.com/input-output-hk/cardano-prelude
  tag: bd7eb69d27bfaee46d435bc1d2720520b1446426
  subdir: test

source-repository-package
  type: git
  location: https://github.com/raduom/ouroboros-network
  tag: af744374a05d6a5eb76713b399595131e2a24c38
  subdir: typed-protocols

source-repository-package
  type: git
  location: https://github.com/raduom/ouroboros-network
  tag: af744374a05d6a5eb76713b399595131e2a24c38
  subdir: typed-protocols-examples

source-repository-package
  type: git
  location: https://github.com/raduom/ouroboros-network
  tag: af744374a05d6a5eb76713b399595131e2a24c38
  subdir: ouroboros-network

source-repository-package
  type: git
  location: https://github.com/raduom/ouroboros-network
  tag: af744374a05d6a5eb76713b399595131e2a24c38
  subdir: ouroboros-network-framework

source-repository-package
  type: git
  location: https://github.com/raduom/ouroboros-network
  tag: af744374a05d6a5eb76713b399595131e2a24c38
  subdir: io-sim

source-repository-package
  type: git
  location: https://github.com/raduom/ouroboros-network
  tag: af744374a05d6a5eb76713b399595131e2a24c38
  subdir: io-sim-classes

source-repository-package
  type: git
  location: https://github.com/raduom/ouroboros-network
  tag: af744374a05d6a5eb76713b399595131e2a24c38
  subdir: network-mux

source-repository-package
  type: git
  location: https://github.com/raduom/ouroboros-network
  tag: af744374a05d6a5eb76713b399595131e2a24c38
  subdir: Win32-network

source-repository-package
  type: git
  location: https://github.com/raduom/iohk-monitoring-framework
  tag: b5c035ad4e226d634242ad5979fa677921181435
  subdir: contra-tracer

source-repository-package
  type: git
  location: https://github.com/raduom/cardano-ledger-specs
  tag: 2cac85306d8b3e07006e9081f36ce7ebf2d9d0a3
  subdir: byron/chain/executable-spec

source-repository-package
  type: git
  location: https://github.com/raduom/cardano-ledger-specs
  tag: 2cac85306d8b3e07006e9081f36ce7ebf2d9d0a3
  subdir: byron/ledger/executable-spec

source-repository-package
  type: git
  location: https://github.com/raduom/cardano-ledger-specs
  tag: 2cac85306d8b3e07006e9081f36ce7ebf2d9d0a3
  subdir: semantics/executable-spec

source-repository-package
  type: git
  location: https://github.com/raduom/cardano-ledger-specs
  tag: 2cac85306d8b3e07006e9081f36ce7ebf2d9d0a3
  subdir: shelley/chain-and-ledger/dependencies/non-integer

source-repository-package
  type: git
  location: https://github.com/raduom/cardano-ledger-specs
  tag: 2cac85306d8b3e07006e9081f36ce7ebf2d9d0a3
  subdir: shelley/chain-and-ledger/executable-spec

source-repository-package
  type: git
  location: https://github.com/raduom/cardano-ledger-specs
  tag: 2cac85306d8b3e07006e9081f36ce7ebf2d9d0a3
  subdir: shelley/chain-and-ledger/executable-spec/test

-- The following two dependencies are not mirrored in the
-- stack.yaml file, but they are needed regardless by cabal.
source-repository-package
  type: git
  location: https://github.com/input-output-hk/goblins
  tag: 26d35ad52fe9ade3391532dbfeb2f416f07650bc

source-repository-package
  type: git
  location: https://github.com/input-output-hk/cardano-base
  tag: 5035c9ed95e9d47f050314a7d96b1b2043288f61
  subdir: cardano-crypto-class

-- / Node protocols<|MERGE_RESOLUTION|>--- conflicted
+++ resolved
@@ -18,10 +18,7 @@
           iots-export
           metatheory
           prettyprinter-configurable
-<<<<<<< HEAD
-=======
           doc
->>>>>>> 068817f5
 
 -- We never, ever, want this.
 write-ghc-environment-files: never
