-- Bump this if you need newer packages
index-state: 2021-08-14T00:00:00Z

packages: doc
          fake-pab
          freer-extras
          marlowe
          marlowe-actus
          marlowe-playground-server
          marlowe-dashboard-server
          marlowe-symbolic
          playground-common
          plutus-benchmark
          plutus-chain-index
          plutus-contract
          plutus-core
          plutus-errors
          plutus-ledger
          plutus-ledger-api
          plutus-metatheory
          plutus-pab
          plutus-playground-server
          plutus-tx
          plutus-tx-plugin
          plutus-use-cases
          prettyprinter-configurable
          quickcheck-dynamic
          web-ghc
          word-array
          stubs/plutus-ghc-stub

-- We never, ever, want this.
write-ghc-environment-files: never

-- Always build tests and benchmarks.
tests: true
benchmarks: true

-- The only sensible test display option
test-show-details: streaming

allow-newer:
           -- Pins to an old version of Template Haskell, unclear if/when it will be updated
           size-based:template-haskell
           , ouroboros-consensus-byron:formatting
           , beam-core:aeson
           , beam-sqlite:aeson
           , beam-sqlite:dlist
           , beam-migrate:aeson

constraints:
  -- big breaking change here, inline-r doens't have an upper bound
  singletons < 3.0
  -- bizarre issue: in earlier versions they define their own 'GEq', in newer
  -- ones they reuse the one from 'some', but there isn't e.g. a proper version
  -- constraint from dependent-sum-template (which is the library we actually use).
  , dependent-sum > 0.6.2.0

-- See the note on nix/pkgs/default.nix:agdaPackages for why this is here.
-- (NOTE this will change to ieee754 in newer versions of nixpkgs).
extra-packages: ieee, filemanip

-- These packages appear in our dependency tree and are very slow to build.
-- Empirically, turning off optimization shaves off ~50% build time.
-- It also mildly improves recompilation avoidance.
-- For deve work we don't care about performance so much, so this is okay.
package cardano-ledger-alonzo
  optimization: False
package ouroboros-consensus-shelley
  optimization: False
package ouroboros-consensus-cardano
  optimization: False
package cardano-api
  optimization: False

-- Turn off the tests for a while
package plutus-metatheory
  tests: False

-- https://github.com/Quid2/flat/pull/22 fixes a potential exception
-- when decoding invalid (e.g. malicious) text literals.
source-repository-package
  type: git
  -- location: https://github.com/Quid2/flat.git
  location: https://github.com/michaelpj/flat.git
  tag: ee59880f47ab835dbd73bea0847dab7869fc20d8

-- Needs some patches, but upstream seems to be fairly dead (no activity in > 1 year)
source-repository-package
  type: git
  location: https://github.com/shmish111/purescript-bridge.git
  tag: 6a92d7853ea514be8b70bab5e72077bf5a510596

source-repository-package
  type: git
  location: https://github.com/shmish111/servant-purescript.git
  tag: a76104490499aa72d40c2790d10e9383e0dbde63

source-repository-package
  type: git
  location: https://github.com/input-output-hk/cardano-crypto.git
  tag: 07397f0e50da97eaa0575d93bee7ac4b2b2576ec

source-repository-package
  type: git
  location: https://github.com/input-output-hk/cardano-base
  tag: cb0f19c85e5bb5299839ad4ed66af6fa61322cc4
  subdir:
    base-deriving-via
    binary
    binary/test
<<<<<<< HEAD
=======
    measures
    orphans-deriving-via
    slotting
>>>>>>> cf082c08
    cardano-crypto-class
    cardano-crypto-praos
    cardano-crypto-tests
    measures
    orphans-deriving-via
    slotting
    strict-containers

source-repository-package
  type: git
  location: https://github.com/input-output-hk/cardano-prelude
  tag: fd773f7a58412131512b9f694ab95653ac430852
  subdir:
    cardano-prelude
    cardano-prelude-test

source-repository-package
  type: git
  location: https://github.com/input-output-hk/ouroboros-network
<<<<<<< HEAD
  tag: 877ce057ff6fb086474c8eaad53f2b7f0e0fce6b
=======
  tag: f149c1c1e4e4bb5bab51fa055e9e3a7084ddc30e
>>>>>>> cf082c08
  subdir:
    monoidal-synchronisation
    typed-protocols
    typed-protocols-examples
    ouroboros-network
    ouroboros-network-testing
    ouroboros-network-framework
    ouroboros-consensus
    ouroboros-consensus-byron
    ouroboros-consensus-cardano
    ouroboros-consensus-shelley
    io-sim
    io-classes
    network-mux

source-repository-package
  type: git
  location: https://github.com/input-output-hk/iohk-monitoring-framework
  tag: 808724ff8a19a33d0ed06f9ef59fbd900b08553c
  subdir:
    iohk-monitoring
    tracer-transformers
    contra-tracer
    plugins/backend-aggregation
    plugins/backend-ekg
    plugins/backend-monitoring
    plugins/backend-trace-forwarder
    plugins/scribe-systemd

source-repository-package
  type: git
  location: https://github.com/input-output-hk/cardano-ledger-specs
<<<<<<< HEAD
  tag: d5b184a820853c7ba202efd615b8fadca1acb52c
=======
  tag: 12a0ef69d64a55e737fbf4e846bd8ed9fb30a956
>>>>>>> cf082c08
  subdir:
    byron/chain/executable-spec
    byron/crypto
    byron/crypto/test
    byron/ledger/executable-spec
    byron/ledger/impl
    byron/ledger/impl/test
    semantics/executable-spec
    semantics/small-steps-test
    shelley/chain-and-ledger/dependencies/non-integer
    shelley/chain-and-ledger/executable-spec
    shelley/chain-and-ledger/shelley-spec-ledger-test
    shelley-ma/impl
    cardano-ledger-core
    alonzo/impl

-- A lot of plutus dependencies have to be synchronized with the dependencies of
-- cardano-node. If you update cardano-node, please make sure that all dependencies
-- of cardano-node are also updated.
source-repository-package
  type: git
  location: https://github.com/input-output-hk/cardano-node.git
<<<<<<< HEAD
  tag: cc78734d263d0eec2b12070380cdfea02a5a8342
=======
  tag: 3a56ac245c83d3345f81123ec3bb496bb23477a3
>>>>>>> cf082c08
  subdir:
    cardano-api
    cardano-node
    cardano-cli
    cardano-config

source-repository-package
  type: git
  location: https://github.com/input-output-hk/optparse-applicative
  tag: 7497a29cb998721a9068d5725d49461f2bba0e7a

source-repository-package
  type: git
  location: https://github.com/input-output-hk/Win32-network
  tag: 3825d3abf75f83f406c1f7161883c438dac7277d

source-repository-package
  type: git
  location: https://github.com/input-output-hk/hedgehog-extras
  tag: edf6945007177a638fbeb8802397f3a6f4e47c14

source-repository-package
  type: git
  location: https://github.com/input-output-hk/goblins
  tag: cde90a2b27f79187ca8310b6549331e59595e7ba<|MERGE_RESOLUTION|>--- conflicted
+++ resolved
@@ -109,12 +109,6 @@
     base-deriving-via
     binary
     binary/test
-<<<<<<< HEAD
-=======
-    measures
-    orphans-deriving-via
-    slotting
->>>>>>> cf082c08
     cardano-crypto-class
     cardano-crypto-praos
     cardano-crypto-tests
@@ -134,11 +128,7 @@
 source-repository-package
   type: git
   location: https://github.com/input-output-hk/ouroboros-network
-<<<<<<< HEAD
   tag: 877ce057ff6fb086474c8eaad53f2b7f0e0fce6b
-=======
-  tag: f149c1c1e4e4bb5bab51fa055e9e3a7084ddc30e
->>>>>>> cf082c08
   subdir:
     monoidal-synchronisation
     typed-protocols
@@ -171,11 +161,7 @@
 source-repository-package
   type: git
   location: https://github.com/input-output-hk/cardano-ledger-specs
-<<<<<<< HEAD
   tag: d5b184a820853c7ba202efd615b8fadca1acb52c
-=======
-  tag: 12a0ef69d64a55e737fbf4e846bd8ed9fb30a956
->>>>>>> cf082c08
   subdir:
     byron/chain/executable-spec
     byron/crypto
@@ -198,11 +184,7 @@
 source-repository-package
   type: git
   location: https://github.com/input-output-hk/cardano-node.git
-<<<<<<< HEAD
   tag: cc78734d263d0eec2b12070380cdfea02a5a8342
-=======
-  tag: 3a56ac245c83d3345f81123ec3bb496bb23477a3
->>>>>>> cf082c08
   subdir:
     cardano-api
     cardano-node
