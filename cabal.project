-- Bump this if you need newer packages
<<<<<<< HEAD
index-state: 2021-08-14T00:00:00Z
=======
index-state: 2021-11-18T00:00:00Z
>>>>>>> 0f8334ab

packages: doc
          plutus-benchmark
          plutus-core
          plutus-errors
          plutus-ledger-api
          plutus-metatheory
          plutus-tx
          plutus-tx-plugin
          prettyprinter-configurable
          word-array

-- We never, ever, want this.
write-ghc-environment-files: never

-- Always build tests and benchmarks.
tests: true
benchmarks: true

-- The only sensible test display option
test-show-details: streaming

package ghci
  flags: +ghci

allow-newer:
           -- Pins to an old version of Template Haskell, unclear if/when it will be updated
           size-based:template-haskell

-- See the note on nix/pkgs/default.nix:agdaPackages for why this is here.
-- (NOTE this will change to ieee754 in newer versions of nixpkgs).
extra-packages: ieee, filemanip

-- needed because they prohibit building with ghcjs...
source-repository-package
  type: git
  location: https://github.com/hamishmack/foundation.git
  tag: 656db6d6f5d860fab6895247da42cf8895ab9c6c
  subdir:
    foundation

-- https://github.com/Quid2/flat/pull/22 fixes a potential exception
-- when decoding invalid (e.g. malicious) text literals.
source-repository-package
  type: git
  location: https://github.com/Quid2/flat.git
  tag: ee59880f47ab835dbd73bea0847dab7869fc20d8

source-repository-package
  type: git
  location: https://github.com/input-output-hk/cardano-base
<<<<<<< HEAD
  tag: 506180d2627994c5d947f92f00aaa345d722776f
=======
  tag: 0b1b5b37e305c4bb10791f843bc8c81686a0cba4
>>>>>>> 0f8334ab
  subdir:
    base-deriving-via
    binary
    binary/test
    cardano-crypto-class
    cardano-crypto-praos
    cardano-crypto-tests
    measures
    orphans-deriving-via
    slotting
    strict-containers

source-repository-package
  type: git
  location: https://github.com/input-output-hk/cardano-prelude
  tag: fd773f7a58412131512b9f694ab95653ac430852
  subdir:
    cardano-prelude
    cardano-prelude-test

-- Needed when actually building on windows (not for windows cross)
source-repository-package
  type: git
  location: https://github.com/input-output-hk/Win32-network
  tag: 3825d3abf75f83f406c1f7161883c438dac7277d

source-repository-package
  type: git
  location: https://github.com/input-output-hk/cardano-crypto.git
  tag: 1fff72e39e690676d4156a56858c6b72e1f0bff9
<|MERGE_RESOLUTION|>--- conflicted
+++ resolved
@@ -1,9 +1,5 @@
 -- Bump this if you need newer packages
-<<<<<<< HEAD
-index-state: 2021-08-14T00:00:00Z
-=======
 index-state: 2021-11-18T00:00:00Z
->>>>>>> 0f8334ab
 
 packages: doc
           plutus-benchmark
@@ -55,11 +51,7 @@
 source-repository-package
   type: git
   location: https://github.com/input-output-hk/cardano-base
-<<<<<<< HEAD
-  tag: 506180d2627994c5d947f92f00aaa345d722776f
-=======
-  tag: 0b1b5b37e305c4bb10791f843bc8c81686a0cba4
->>>>>>> 0f8334ab
+  tag: e75ae9830d624a1e02400b5d7a4b96cbdc852e9b
   subdir:
     base-deriving-via
     binary
