--- conflicted
+++ resolved
@@ -16,11 +16,7 @@
   -- Bump both the following dates if you need newer packages from Hackage
   , hackage.haskell.org 2025-07-16T09:24:19Z
   -- Bump this if you need newer packages from CHaP
-<<<<<<< HEAD
-  , cardano-haskell-packages 2025-08-23T15:05:21Z
-=======
   , cardano-haskell-packages 2025-08-27T16:08:15Z
->>>>>>> 13ff9940
 
 packages: cardano-constitution
           plutus-benchmark
