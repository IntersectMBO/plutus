--- conflicted
+++ resolved
@@ -11,11 +11,8 @@
           plutus-tutorial
           interpreter
           meadow
-<<<<<<< HEAD
           plutus-validation-server
-=======
           plutus-contract-exe
->>>>>>> d3089a62
 with-compiler: ghc-8.4.4
 optimization: 2
 constraints: language-plutus-core +development
