--- conflicted
+++ resolved
@@ -40,12 +40,11 @@
                                                                                                                   (\cse ->
                                                                                                                      (\cse ->
                                                                                                                         (\cse ->
-<<<<<<< HEAD
                                                                                                                            (\fun
                                                                                                                              ds ->
                                                                                                                               force
                                                                                                                                 (case
-                                                                                                                                   ((\cse ->
+                                                                                                                                   ((\ds ->
                                                                                                                                        (\x ->
                                                                                                                                           force
                                                                                                                                             (case
@@ -77,71 +76,23 @@
                                                                                                                                                                   (force
                                                                                                                                                                      (force
                                                                                                                                                                         sndPair)
-                                                                                                                                                                     cse)))) ])) ]))
+                                                                                                                                                                     ds)))) ])) ]))
                                                                                                                                          (force
                                                                                                                                             (force
                                                                                                                                                fstPair)
-                                                                                                                                            cse))
+                                                                                                                                            ds))
                                                                                                                                       (unConstrData
                                                                                                                                          (force
                                                                                                                                             headList
-=======
-                                                                                                                           (\cse ->
-                                                                                                                              (\fun
-                                                                                                                                ds ->
-                                                                                                                                 force
-                                                                                                                                   (case
-                                                                                                                                      ((\ds ->
-                                                                                                                                          (\x ->
-                                                                                                                                             force
-                                                                                                                                               (force
-                                                                                                                                                  ifThenElse
-                                                                                                                                                  (equalsInteger
-                                                                                                                                                     0
-                                                                                                                                                     x)
-                                                                                                                                                  (delay
-                                                                                                                                                     (constr 0
-                                                                                                                                                        [ ((\d ->
-                                                                                                                                                              force
-                                                                                                                                                                caseData_go
-                                                                                                                                                                (unMapData
-                                                                                                                                                                   d))
-                                                                                                                                                             (force
-                                                                                                                                                                headList
-                                                                                                                                                                (force
-                                                                                                                                                                   tailList
-                                                                                                                                                                   (force
-                                                                                                                                                                      (force
-                                                                                                                                                                         sndPair)
-                                                                                                                                                                      ds)))) ]))
-                                                                                                                                                  (delay
-                                                                                                                                                     (force
-                                                                                                                                                        (force
-                                                                                                                                                           ifThenElse
-                                                                                                                                                           (equalsInteger
-                                                                                                                                                              2
-                                                                                                                                                              x)
-                                                                                                                                                           (delay
-                                                                                                                                                              (constr 1
-                                                                                                                                                                 [  ]))
-                                                                                                                                                           (delay
-                                                                                                                                                              error))))))
-                                                                                                                                            (force
-                                                                                                                                               (force
-                                                                                                                                                  fstPair)
-                                                                                                                                               ds))
-                                                                                                                                         (unConstrData
->>>>>>> 840af899
                                                                                                                                             (force
                                                                                                                                                tailList
                                                                                                                                                (force
                                                                                                                                                   tailList
                                                                                                                                                   (force
                                                                                                                                                      (force
-<<<<<<< HEAD
                                                                                                                                                         sndPair)
                                                                                                                                                      (unConstrData
-                                                                                                                                                        ((\cse ->
+                                                                                                                                                        ((\si ->
                                                                                                                                                             force
                                                                                                                                                               (case
                                                                                                                                                                  (equalsInteger
@@ -149,7 +100,7 @@
                                                                                                                                                                     (force
                                                                                                                                                                        (force
                                                                                                                                                                           fstPair)
-                                                                                                                                                                       cse))
+                                                                                                                                                                       si))
                                                                                                                                                                  [ (delay
                                                                                                                                                                       error)
                                                                                                                                                                  , (delay
@@ -160,44 +111,16 @@
                                                                                                                                                                             (force
                                                                                                                                                                                (force
                                                                                                                                                                                   sndPair)
-                                                                                                                                                                               cse)))) ]))
+                                                                                                                                                                               si)))) ]))
                                                                                                                                                            (unConstrData
                                                                                                                                                               (force
                                                                                                                                                                  headList
-=======
-                                                                                                                                                        (force
-                                                                                                                                                           sndPair)
-                                                                                                                                                        (unConstrData
-                                                                                                                                                           ((\si ->
-                                                                                                                                                               force
-                                                                                                                                                                 (force
-                                                                                                                                                                    ifThenElse
-                                                                                                                                                                    (equalsInteger
-                                                                                                                                                                       5
-                                                                                                                                                                       (force
-                                                                                                                                                                          (force
-                                                                                                                                                                             fstPair)
-                                                                                                                                                                          si))
-                                                                                                                                                                    (delay
-                                                                                                                                                                       (force
-                                                                                                                                                                          headList
-                                                                                                                                                                          (force
-                                                                                                                                                                             tailList
-                                                                                                                                                                             (force
-                                                                                                                                                                                (force
-                                                                                                                                                                                   sndPair)
-                                                                                                                                                                                si))))
-                                                                                                                                                                    (delay
-                                                                                                                                                                       error)))
-                                                                                                                                                              (unConstrData
->>>>>>> 840af899
                                                                                                                                                                  (force
                                                                                                                                                                     tailList
                                                                                                                                                                     (force
                                                                                                                                                                        tailList
                                                                                                                                                                        (force
                                                                                                                                                                           (force
-<<<<<<< HEAD
                                                                                                                                                                              sndPair)
                                                                                                                                                                           (unConstrData
                                                                                                                                                                              ds))))))))))))))
@@ -810,660 +733,23 @@
                                                                                                                           (constr 3
                                                                                                                              [ (constr 1
                                                                                                                                   [ cse
-                                                                                                                                  , cse ]) ]))
-=======
-                                                                                                                                                                             (force
-                                                                                                                                                                                sndPair)
-                                                                                                                                                                             (unConstrData
-                                                                                                                                                                                ds))))))))))))))
-                                                                                                                                      [ (\cparams ->
-                                                                                                                                           delay
-                                                                                                                                             (force
-                                                                                                                                                (case
-                                                                                                                                                   (fun
-                                                                                                                                                      cparams)
-                                                                                                                                                   [ (delay
-                                                                                                                                                        ())
-                                                                                                                                                   , (delay
-                                                                                                                                                        error) ])))
-                                                                                                                                      , (delay
-                                                                                                                                           ()) ]))
-                                                                                                                                (runRules
-                                                                                                                                   (constr 1
-                                                                                                                                      [ (constr 0
-                                                                                                                                           [ 0
-                                                                                                                                           , (constr 1
-                                                                                                                                                [ (constr 1
-                                                                                                                                                     [ (constr 0
-                                                                                                                                                          [ (constr 1
-                                                                                                                                                               [  ])
-                                                                                                                                                          , (constr 1
-                                                                                                                                                               [ 30
-                                                                                                                                                               , cse ]) ])
-                                                                                                                                                     , (constr 1
-                                                                                                                                                          [ (constr 0
-                                                                                                                                                               [ (constr 0
-                                                                                                                                                                    [  ])
-                                                                                                                                                               , (constr 1
-                                                                                                                                                                    [ 1000
-                                                                                                                                                                    , (constr 0
-                                                                                                                                                                         [  ]) ]) ])
-                                                                                                                                                          , (constr 0
-                                                                                                                                                               [  ]) ]) ]) ]) ])
-                                                                                                                                      , (constr 1
-                                                                                                                                           [ (constr 0
-                                                                                                                                                [ 1
-                                                                                                                                                , (constr 1
-                                                                                                                                                     [ (constr 1
-                                                                                                                                                          [ (constr 0
-                                                                                                                                                               [ (constr 1
-                                                                                                                                                                    [  ])
-                                                                                                                                                               , (constr 1
-                                                                                                                                                                    [ 100000
-                                                                                                                                                                    , cse ]) ])
-                                                                                                                                                          , (constr 1
-                                                                                                                                                               [ (constr 0
-                                                                                                                                                                    [ (constr 0
-                                                                                                                                                                         [  ])
-                                                                                                                                                                    , (constr 1
-                                                                                                                                                                         [ 10000000
-                                                                                                                                                                         , (constr 0
-                                                                                                                                                                              [  ]) ]) ])
-                                                                                                                                                               , (constr 0
-                                                                                                                                                                    [  ]) ]) ]) ]) ])
-                                                                                                                                           , (constr 1
-                                                                                                                                                [ (constr 0
-                                                                                                                                                     [ 2
-                                                                                                                                                     , (constr 1
-                                                                                                                                                          [ (constr 1
-                                                                                                                                                               [ (constr 0
-                                                                                                                                                                    [ (constr 1
-                                                                                                                                                                         [  ])
-                                                                                                                                                                    , (constr 1
-                                                                                                                                                                         [ 24576
-                                                                                                                                                                         , (constr 0
-                                                                                                                                                                              [  ]) ]) ])
-                                                                                                                                                               , (constr 1
-                                                                                                                                                                    [ (constr 0
-                                                                                                                                                                         [ (constr 0
-                                                                                                                                                                              [  ])
-                                                                                                                                                                         , (constr 1
-                                                                                                                                                                              [ 122880
-                                                                                                                                                                              , (constr 0
-                                                                                                                                                                                   [  ]) ]) ])
-                                                                                                                                                                    , (constr 0
-                                                                                                                                                                         [  ]) ]) ]) ]) ])
-                                                                                                                                                , (constr 1
-                                                                                                                                                     [ (constr 0
-                                                                                                                                                          [ 3
-                                                                                                                                                          , (constr 1
-                                                                                                                                                               [ (constr 1
-                                                                                                                                                                    [ cse
-                                                                                                                                                                    , (constr 1
-                                                                                                                                                                         [ (constr 0
-                                                                                                                                                                              [ (constr 0
-                                                                                                                                                                                   [  ])
-                                                                                                                                                                              , (constr 1
-                                                                                                                                                                                   [ 32768
-                                                                                                                                                                                   , (constr 0
-                                                                                                                                                                                        [  ]) ]) ])
-                                                                                                                                                                         , (constr 0
-                                                                                                                                                                              [  ]) ]) ]) ]) ])
-                                                                                                                                                     , (constr 1
-                                                                                                                                                          [ (constr 0
-                                                                                                                                                               [ 4
-                                                                                                                                                               , (constr 1
-                                                                                                                                                                    [ (constr 1
-                                                                                                                                                                         [ cse
-                                                                                                                                                                         , (constr 1
-                                                                                                                                                                              [ (constr 0
-                                                                                                                                                                                   [ (constr 0
-                                                                                                                                                                                        [  ])
-                                                                                                                                                                                   , (constr 1
-                                                                                                                                                                                        [ 5000
-                                                                                                                                                                                        , (constr 0
-                                                                                                                                                                                             [  ]) ]) ])
-                                                                                                                                                                              , (constr 0
-                                                                                                                                                                                   [  ]) ]) ]) ]) ])
-                                                                                                                                                          , (constr 1
-                                                                                                                                                               [ (constr 0
-                                                                                                                                                                    [ 5
-                                                                                                                                                                    , (constr 1
-                                                                                                                                                                         [ (constr 1
-                                                                                                                                                                              [ (constr 0
-                                                                                                                                                                                   [ (constr 1
-                                                                                                                                                                                        [  ])
-                                                                                                                                                                                   , (constr 1
-                                                                                                                                                                                        [ 1000000
-                                                                                                                                                                                        , cse ]) ])
-                                                                                                                                                                              , (constr 1
-                                                                                                                                                                                   [ (constr 0
-                                                                                                                                                                                        [ (constr 0
-                                                                                                                                                                                             [  ])
-                                                                                                                                                                                        , (constr 1
-                                                                                                                                                                                             [ 5000000
-                                                                                                                                                                                             , (constr 0
-                                                                                                                                                                                                  [  ]) ]) ])
-                                                                                                                                                                                   , (constr 0
-                                                                                                                                                                                        [  ]) ]) ]) ]) ])
-                                                                                                                                                               , (constr 1
-                                                                                                                                                                    [ (constr 0
-                                                                                                                                                                         [ 6
-                                                                                                                                                                         , (constr 1
-                                                                                                                                                                              [ (constr 1
-                                                                                                                                                                                   [ (constr 0
-                                                                                                                                                                                        [ (constr 1
-                                                                                                                                                                                             [  ])
-                                                                                                                                                                                        , (constr 1
-                                                                                                                                                                                             [ 250000000
-                                                                                                                                                                                             , cse ]) ])
-                                                                                                                                                                                   , cse ]) ]) ])
-                                                                                                                                                                    , (constr 1
-                                                                                                                                                                         [ (constr 0
-                                                                                                                                                                              [ 7
-                                                                                                                                                                              , (constr 1
-                                                                                                                                                                                   [ (constr 1
-                                                                                                                                                                                        [ cse
-                                                                                                                                                                                        , (constr 0
-                                                                                                                                                                                             [  ]) ]) ]) ])
-                                                                                                                                                                         , (constr 1
-                                                                                                                                                                              [ (constr 0
-                                                                                                                                                                                   [ 8
-                                                                                                                                                                                   , (constr 1
-                                                                                                                                                                                        [ (constr 1
-                                                                                                                                                                                             [ (constr 0
-                                                                                                                                                                                                  [ (constr 1
-                                                                                                                                                                                                       [  ])
-                                                                                                                                                                                                  , (constr 1
-                                                                                                                                                                                                       [ 250
-                                                                                                                                                                                                       , cse ]) ])
-                                                                                                                                                                                             , (constr 1
-                                                                                                                                                                                                  [ (constr 0
-                                                                                                                                                                                                       [ (constr 0
-                                                                                                                                                                                                            [  ])
-                                                                                                                                                                                                       , (constr 1
-                                                                                                                                                                                                            [ 2000
-                                                                                                                                                                                                            , (constr 0
-                                                                                                                                                                                                                 [  ]) ]) ])
-                                                                                                                                                                                                  , cse ]) ]) ]) ])
-                                                                                                                                                                              , (constr 1
-                                                                                                                                                                                   [ (constr 0
-                                                                                                                                                                                        [ 9
-                                                                                                                                                                                        , (constr 3
-                                                                                                                                                                                             [ (constr 1
-                                                                                                                                                                                                  [ cse
-                                                                                                                                                                                                  , cse ]) ]) ])
-                                                                                                                                                                                   , (constr 1
-                                                                                                                                                                                        [ (constr 0
-                                                                                                                                                                                             [ 10
-                                                                                                                                                                                             , (constr 3
-                                                                                                                                                                                                  [ (constr 1
-                                                                                                                                                                                                       [ (constr 0
-                                                                                                                                                                                                            [ (constr 1
-                                                                                                                                                                                                                 [  ])
-                                                                                                                                                                                                            , (constr 1
-                                                                                                                                                                                                                 [ (cse
-                                                                                                                                                                                                                      1000)
-                                                                                                                                                                                                                 , cse ]) ])
-                                                                                                                                                                                                       , (constr 1
-                                                                                                                                                                                                            [ (constr 0
-                                                                                                                                                                                                                 [ (constr 0
-                                                                                                                                                                                                                      [  ])
-                                                                                                                                                                                                                 , (constr 1
-                                                                                                                                                                                                                      [ (cse
-                                                                                                                                                                                                                           200)
-                                                                                                                                                                                                                      , (constr 0
-                                                                                                                                                                                                                           [  ]) ]) ])
-                                                                                                                                                                                                            , (constr 0
-                                                                                                                                                                                                                 [  ]) ]) ]) ]) ])
-                                                                                                                                                                                        , (constr 1
-                                                                                                                                                                                             [ (constr 0
-                                                                                                                                                                                                  [ 11
-                                                                                                                                                                                                  , (constr 3
-                                                                                                                                                                                                       [ (constr 1
-                                                                                                                                                                                                            [ cse
-                                                                                                                                                                                                            , (constr 1
-                                                                                                                                                                                                                 [ (constr 0
-                                                                                                                                                                                                                      [ (constr 0
-                                                                                                                                                                                                                           [  ])
-                                                                                                                                                                                                                      , (constr 1
-                                                                                                                                                                                                                           [ (cse
-                                                                                                                                                                                                                                10)
-                                                                                                                                                                                                                           , cse ]) ])
-                                                                                                                                                                                                                 , (constr 0
-                                                                                                                                                                                                                      [  ]) ]) ]) ]) ])
-                                                                                                                                                                                             , (constr 1
-                                                                                                                                                                                                  [ (constr 0
-                                                                                                                                                                                                       [ 16
-                                                                                                                                                                                                       , (constr 1
-                                                                                                                                                                                                            [ (constr 1
-                                                                                                                                                                                                                 [ cse
-                                                                                                                                                                                                                 , cse ]) ]) ])
-                                                                                                                                                                                                  , (constr 1
-                                                                                                                                                                                                       [ (constr 0
-                                                                                                                                                                                                            [ 17
-                                                                                                                                                                                                            , (constr 1
-                                                                                                                                                                                                                 [ (constr 1
-                                                                                                                                                                                                                      [ (constr 0
-                                                                                                                                                                                                                           [ (constr 1
-                                                                                                                                                                                                                                [  ])
-                                                                                                                                                                                                                           , (constr 1
-                                                                                                                                                                                                                                [ 3000
-                                                                                                                                                                                                                                , cse ]) ])
-                                                                                                                                                                                                                      , (constr 1
-                                                                                                                                                                                                                           [ (constr 0
-                                                                                                                                                                                                                                [ (constr 0
-                                                                                                                                                                                                                                     [  ])
-                                                                                                                                                                                                                                , (constr 1
-                                                                                                                                                                                                                                     [ 6500
-                                                                                                                                                                                                                                     , (constr 0
-                                                                                                                                                                                                                                          [  ]) ]) ])
-                                                                                                                                                                                                                           , cse ]) ]) ]) ])
-                                                                                                                                                                                                       , (constr 1
-                                                                                                                                                                                                            [ (constr 0
-                                                                                                                                                                                                                 [ 18
-                                                                                                                                                                                                                 , (constr 0
-                                                                                                                                                                                                                      [  ]) ])
-                                                                                                                                                                                                            , (constr 1
-                                                                                                                                                                                                                 [ (constr 0
-                                                                                                                                                                                                                      [ 19
-                                                                                                                                                                                                                      , (constr 2
-                                                                                                                                                                                                                           [ (constr 1
-                                                                                                                                                                                                                                [ (constr 3
-                                                                                                                                                                                                                                     [ (constr 1
-                                                                                                                                                                                                                                          [ (constr 0
-                                                                                                                                                                                                                                               [ (constr 1
-                                                                                                                                                                                                                                                    [  ])
-                                                                                                                                                                                                                                               , (constr 1
-                                                                                                                                                                                                                                                    [ (cse
-                                                                                                                                                                                                                                                         25)
-                                                                                                                                                                                                                                                    , (constr 0
-                                                                                                                                                                                                                                                         [  ]) ]) ])
-                                                                                                                                                                                                                                          , (constr 1
-                                                                                                                                                                                                                                               [ (constr 0
-                                                                                                                                                                                                                                                    [ (constr 0
-                                                                                                                                                                                                                                                         [  ])
-                                                                                                                                                                                                                                                    , (constr 1
-                                                                                                                                                                                                                                                         [ (cse
-                                                                                                                                                                                                                                                              5)
-                                                                                                                                                                                                                                                         , (constr 0
-                                                                                                                                                                                                                                                              [  ]) ]) ])
-                                                                                                                                                                                                                                               , (constr 0
-                                                                                                                                                                                                                                                    [  ]) ]) ]) ])
-                                                                                                                                                                                                                                , (constr 1
-                                                                                                                                                                                                                                     [ (constr 3
-                                                                                                                                                                                                                                          [ (constr 1
-                                                                                                                                                                                                                                               [ (constr 0
-                                                                                                                                                                                                                                                    [ (constr 1
-                                                                                                                                                                                                                                                         [  ])
-                                                                                                                                                                                                                                                    , (constr 1
-                                                                                                                                                                                                                                                         [ (cse
-                                                                                                                                                                                                                                                              20000)
-                                                                                                                                                                                                                                                         , (constr 0
-                                                                                                                                                                                                                                                              [  ]) ]) ])
-                                                                                                                                                                                                                                               , (constr 1
-                                                                                                                                                                                                                                                    [ (constr 0
-                                                                                                                                                                                                                                                         [ (constr 0
-                                                                                                                                                                                                                                                              [  ])
-                                                                                                                                                                                                                                                         , (constr 1
-                                                                                                                                                                                                                                                              [ (cse
-                                                                                                                                                                                                                                                                   5000)
-                                                                                                                                                                                                                                                              , (constr 0
-                                                                                                                                                                                                                                                                   [  ]) ]) ])
-                                                                                                                                                                                                                                                    , (constr 0
-                                                                                                                                                                                                                                                         [  ]) ]) ]) ])
-                                                                                                                                                                                                                                     , (constr 0
-                                                                                                                                                                                                                                          [  ]) ]) ]) ]) ])
-                                                                                                                                                                                                                 , (constr 1
-                                                                                                                                                                                                                      [ (constr 0
-                                                                                                                                                                                                                           [ 20
-                                                                                                                                                                                                                           , (constr 2
-                                                                                                                                                                                                                                [ (constr 1
-                                                                                                                                                                                                                                     [ (constr 1
-                                                                                                                                                                                                                                          [ (constr 1
-                                                                                                                                                                                                                                               [ cse
-                                                                                                                                                                                                                                               , (constr 1
-                                                                                                                                                                                                                                                    [ (constr 0
-                                                                                                                                                                                                                                                         [ (constr 0
-                                                                                                                                                                                                                                                              [  ])
-                                                                                                                                                                                                                                                         , (constr 1
-                                                                                                                                                                                                                                                              [ 40000000
-                                                                                                                                                                                                                                                              , (constr 0
-                                                                                                                                                                                                                                                                   [  ]) ]) ])
-                                                                                                                                                                                                                                                    , (constr 0
-                                                                                                                                                                                                                                                         [  ]) ]) ]) ])
-                                                                                                                                                                                                                                     , (constr 1
-                                                                                                                                                                                                                                          [ (constr 1
-                                                                                                                                                                                                                                               [ (constr 1
-                                                                                                                                                                                                                                                    [ cse
-                                                                                                                                                                                                                                                    , (constr 1
-                                                                                                                                                                                                                                                         [ (constr 0
-                                                                                                                                                                                                                                                              [ (constr 0
-                                                                                                                                                                                                                                                                   [  ])
-                                                                                                                                                                                                                                                              , (constr 1
-                                                                                                                                                                                                                                                                   [ 15000000000
-                                                                                                                                                                                                                                                                   , (constr 0
-                                                                                                                                                                                                                                                                        [  ]) ]) ])
-                                                                                                                                                                                                                                                         , (constr 0
-                                                                                                                                                                                                                                                              [  ]) ]) ]) ])
-                                                                                                                                                                                                                                          , (constr 0
-                                                                                                                                                                                                                                               [  ]) ]) ]) ]) ])
-                                                                                                                                                                                                                      , (constr 1
-                                                                                                                                                                                                                           [ (constr 0
-                                                                                                                                                                                                                                [ 21
-                                                                                                                                                                                                                                , (constr 2
-                                                                                                                                                                                                                                     [ (constr 1
-                                                                                                                                                                                                                                          [ (constr 1
-                                                                                                                                                                                                                                               [ (constr 1
-                                                                                                                                                                                                                                                    [ cse
-                                                                                                                                                                                                                                                    , (constr 1
-                                                                                                                                                                                                                                                         [ (constr 0
-                                                                                                                                                                                                                                                              [ (constr 0
-                                                                                                                                                                                                                                                                   [  ])
-                                                                                                                                                                                                                                                              , (constr 1
-                                                                                                                                                                                                                                                                   [ 120000000
-                                                                                                                                                                                                                                                                   , (constr 0
-                                                                                                                                                                                                                                                                        [  ]) ]) ])
-                                                                                                                                                                                                                                                         , (constr 0
-                                                                                                                                                                                                                                                              [  ]) ]) ]) ])
-                                                                                                                                                                                                                                          , (constr 1
-                                                                                                                                                                                                                                               [ (constr 1
-                                                                                                                                                                                                                                                    [ (constr 1
-                                                                                                                                                                                                                                                         [ cse
-                                                                                                                                                                                                                                                         , (constr 1
-                                                                                                                                                                                                                                                              [ (constr 0
-                                                                                                                                                                                                                                                                   [ (constr 0
-                                                                                                                                                                                                                                                                        [  ])
-                                                                                                                                                                                                                                                                   , (constr 1
-                                                                                                                                                                                                                                                                        [ 40000000000
-                                                                                                                                                                                                                                                                        , (constr 0
-                                                                                                                                                                                                                                                                             [  ]) ]) ])
-                                                                                                                                                                                                                                                              , (constr 0
-                                                                                                                                                                                                                                                                   [  ]) ]) ]) ])
-                                                                                                                                                                                                                                               , (constr 0
-                                                                                                                                                                                                                                                    [  ]) ]) ]) ]) ])
-                                                                                                                                                                                                                           , (constr 1
-                                                                                                                                                                                                                                [ (constr 0
-                                                                                                                                                                                                                                     [ 22
-                                                                                                                                                                                                                                     , (constr 1
-                                                                                                                                                                                                                                          [ (constr 1
-                                                                                                                                                                                                                                               [ cse
-                                                                                                                                                                                                                                               , (constr 1
-                                                                                                                                                                                                                                                    [ (constr 0
-                                                                                                                                                                                                                                                         [ (constr 0
-                                                                                                                                                                                                                                                              [  ])
-                                                                                                                                                                                                                                                         , (constr 1
-                                                                                                                                                                                                                                                              [ 12288
-                                                                                                                                                                                                                                                              , (constr 0
-                                                                                                                                                                                                                                                                   [  ]) ]) ])
-                                                                                                                                                                                                                                                    , (constr 0
-                                                                                                                                                                                                                                                         [  ]) ]) ]) ]) ])
-                                                                                                                                                                                                                                , (constr 1
-                                                                                                                                                                                                                                     [ (constr 0
-                                                                                                                                                                                                                                          [ 23
-                                                                                                                                                                                                                                          , (constr 1
-                                                                                                                                                                                                                                               [ (constr 1
-                                                                                                                                                                                                                                                    [ (constr 0
-                                                                                                                                                                                                                                                         [ (constr 1
-                                                                                                                                                                                                                                                              [  ])
-                                                                                                                                                                                                                                                         , (constr 1
-                                                                                                                                                                                                                                                              [ 100
-                                                                                                                                                                                                                                                              , cse ]) ])
-                                                                                                                                                                                                                                                    , (constr 1
-                                                                                                                                                                                                                                                         [ (constr 0
-                                                                                                                                                                                                                                                              [ (constr 0
-                                                                                                                                                                                                                                                                   [  ])
-                                                                                                                                                                                                                                                              , (constr 1
-                                                                                                                                                                                                                                                                   [ 200
-                                                                                                                                                                                                                                                                   , (constr 0
-                                                                                                                                                                                                                                                                        [  ]) ]) ])
-                                                                                                                                                                                                                                                         , cse ]) ]) ]) ])
-                                                                                                                                                                                                                                     , (constr 1
-                                                                                                                                                                                                                                          [ (constr 0
-                                                                                                                                                                                                                                               [ 24
-                                                                                                                                                                                                                                               , (constr 1
-                                                                                                                                                                                                                                                    [ (constr 1
-                                                                                                                                                                                                                                                         [ cse
-                                                                                                                                                                                                                                                         , (constr 0
-                                                                                                                                                                                                                                                              [  ]) ]) ]) ])
-                                                                                                                                                                                                                                          , (constr 1
-                                                                                                                                                                                                                                               [ (constr 0
-                                                                                                                                                                                                                                                    [ 25
-                                                                                                                                                                                                                                                    , (constr 2
-                                                                                                                                                                                                                                                         [ (constr 1
-                                                                                                                                                                                                                                                              [ cse
-                                                                                                                                                                                                                                                              , (constr 1
-                                                                                                                                                                                                                                                                   [ cse
-                                                                                                                                                                                                                                                                   , (constr 1
-                                                                                                                                                                                                                                                                        [ cse
-                                                                                                                                                                                                                                                                        , (constr 1
-                                                                                                                                                                                                                                                                             [ cse
-                                                                                                                                                                                                                                                                             , cse ]) ]) ]) ]) ]) ])
-                                                                                                                                                                                                                                               , (constr 1
-                                                                                                                                                                                                                                                    [ (constr 0
-                                                                                                                                                                                                                                                         [ 26
-                                                                                                                                                                                                                                                         , (constr 2
-                                                                                                                                                                                                                                                              [ (constr 1
-                                                                                                                                                                                                                                                                   [ cse
-                                                                                                                                                                                                                                                                   , (constr 1
-                                                                                                                                                                                                                                                                        [ cse
-                                                                                                                                                                                                                                                                        , (constr 1
-                                                                                                                                                                                                                                                                             [ cse
-                                                                                                                                                                                                                                                                             , (constr 1
-                                                                                                                                                                                                                                                                                  [ (constr 3
-                                                                                                                                                                                                                                                                                       [ (constr 1
-                                                                                                                                                                                                                                                                                            [ (constr 0
-                                                                                                                                                                                                                                                                                                 [ (constr 1
-                                                                                                                                                                                                                                                                                                      [  ])
-                                                                                                                                                                                                                                                                                                 , (constr 1
-                                                                                                                                                                                                                                                                                                      [ cse
-                                                                                                                                                                                                                                                                                                      , (constr 1
-                                                                                                                                                                                                                                                                                                           [ (unsafeRatio
-                                                                                                                                                                                                                                                                                                                13
-                                                                                                                                                                                                                                                                                                                20)
-                                                                                                                                                                                                                                                                                                           , (constr 0
-                                                                                                                                                                                                                                                                                                                [  ]) ]) ]) ])
-                                                                                                                                                                                                                                                                                            , cse ]) ])
-                                                                                                                                                                                                                                                                                  , (constr 1
-                                                                                                                                                                                                                                                                                       [ cse
-                                                                                                                                                                                                                                                                                       , (constr 1
-                                                                                                                                                                                                                                                                                            [ cse
-                                                                                                                                                                                                                                                                                            , (constr 1
-                                                                                                                                                                                                                                                                                                 [ cse
-                                                                                                                                                                                                                                                                                                 , (constr 1
-                                                                                                                                                                                                                                                                                                      [ cse
-                                                                                                                                                                                                                                                                                                      , (constr 1
-                                                                                                                                                                                                                                                                                                           [ (constr 3
-                                                                                                                                                                                                                                                                                                                [ (constr 1
-                                                                                                                                                                                                                                                                                                                     [ (constr 0
-                                                                                                                                                                                                                                                                                                                          [ (constr 1
-                                                                                                                                                                                                                                                                                                                               [  ])
-                                                                                                                                                                                                                                                                                                                          , (constr 1
-                                                                                                                                                                                                                                                                                                                               [ cse
-                                                                                                                                                                                                                                                                                                                               , cse ]) ])
-                                                                                                                                                                                                                                                                                                                     , cse ]) ])
-                                                                                                                                                                                                                                                                                                           , cse ]) ]) ]) ]) ]) ]) ]) ]) ]) ]) ])
-                                                                                                                                                                                                                                                    , (constr 1
-                                                                                                                                                                                                                                                         [ (constr 0
-                                                                                                                                                                                                                                                              [ 27
-                                                                                                                                                                                                                                                              , (constr 1
-                                                                                                                                                                                                                                                                   [ (constr 1
-                                                                                                                                                                                                                                                                        [ (constr 0
-                                                                                                                                                                                                                                                                             [ (constr 1
-                                                                                                                                                                                                                                                                                  [  ])
-                                                                                                                                                                                                                                                                             , (constr 1
-                                                                                                                                                                                                                                                                                  [ 0
-                                                                                                                                                                                                                                                                                  , (constr 1
-                                                                                                                                                                                                                                                                                       [ 3
-                                                                                                                                                                                                                                                                                       , (constr 0
-                                                                                                                                                                                                                                                                                            [  ]) ]) ]) ])
-                                                                                                                                                                                                                                                                        , (constr 1
-                                                                                                                                                                                                                                                                             [ (constr 0
-                                                                                                                                                                                                                                                                                  [ (constr 0
-                                                                                                                                                                                                                                                                                       [  ])
-                                                                                                                                                                                                                                                                                  , (constr 1
-                                                                                                                                                                                                                                                                                       [ 10
-                                                                                                                                                                                                                                                                                       , (constr 0
-                                                                                                                                                                                                                                                                                            [  ]) ]) ])
-                                                                                                                                                                                                                                                                             , (constr 0
-                                                                                                                                                                                                                                                                                  [  ]) ]) ]) ]) ])
-                                                                                                                                                                                                                                                         , (constr 1
-                                                                                                                                                                                                                                                              [ (constr 0
-                                                                                                                                                                                                                                                                   [ 28
-                                                                                                                                                                                                                                                                   , (constr 1
-                                                                                                                                                                                                                                                                        [ (constr 1
-                                                                                                                                                                                                                                                                             [ (constr 0
-                                                                                                                                                                                                                                                                                  [ (constr 1
-                                                                                                                                                                                                                                                                                       [  ])
-                                                                                                                                                                                                                                                                                  , (constr 1
-                                                                                                                                                                                                                                                                                       [ 0
-                                                                                                                                                                                                                                                                                       , (constr 1
-                                                                                                                                                                                                                                                                                            [ 18
-                                                                                                                                                                                                                                                                                            , (constr 0
-                                                                                                                                                                                                                                                                                                 [  ]) ]) ]) ])
-                                                                                                                                                                                                                                                                             , (constr 1
-                                                                                                                                                                                                                                                                                  [ (constr 0
-                                                                                                                                                                                                                                                                                       [ (constr 0
-                                                                                                                                                                                                                                                                                            [  ])
-                                                                                                                                                                                                                                                                                       , (constr 1
-                                                                                                                                                                                                                                                                                            [ 293
-                                                                                                                                                                                                                                                                                            , (constr 0
-                                                                                                                                                                                                                                                                                                 [  ]) ]) ])
-                                                                                                                                                                                                                                                                                  , cse ]) ]) ]) ])
-                                                                                                                                                                                                                                                              , (constr 1
-                                                                                                                                                                                                                                                                   [ (constr 0
-                                                                                                                                                                                                                                                                        [ 29
-                                                                                                                                                                                                                                                                        , (constr 1
-                                                                                                                                                                                                                                                                             [ (constr 1
-                                                                                                                                                                                                                                                                                  [ cse
-                                                                                                                                                                                                                                                                                  , (constr 1
-                                                                                                                                                                                                                                                                                       [ (constr 0
-                                                                                                                                                                                                                                                                                            [ (constr 0
-                                                                                                                                                                                                                                                                                                 [  ])
-                                                                                                                                                                                                                                                                                            , (constr 1
-                                                                                                                                                                                                                                                                                                 [ 15
-                                                                                                                                                                                                                                                                                                 , (constr 0
-                                                                                                                                                                                                                                                                                                      [  ]) ]) ])
-                                                                                                                                                                                                                                                                                       , (constr 0
-                                                                                                                                                                                                                                                                                            [  ]) ]) ]) ]) ])
-                                                                                                                                                                                                                                                                   , (constr 1
-                                                                                                                                                                                                                                                                        [ (constr 0
-                                                                                                                                                                                                                                                                             [ 30
-                                                                                                                                                                                                                                                                             , (constr 1
-                                                                                                                                                                                                                                                                                  [ (constr 1
-                                                                                                                                                                                                                                                                                       [ cse
-                                                                                                                                                                                                                                                                                       , (constr 1
-                                                                                                                                                                                                                                                                                            [ (constr 0
-                                                                                                                                                                                                                                                                                                 [ (constr 0
-                                                                                                                                                                                                                                                                                                      [  ])
-                                                                                                                                                                                                                                                                                                 , (constr 1
-                                                                                                                                                                                                                                                                                                      [ 10000000000000
-                                                                                                                                                                                                                                                                                                      , (constr 0
-                                                                                                                                                                                                                                                                                                           [  ]) ]) ])
-                                                                                                                                                                                                                                                                                            , (constr 0
-                                                                                                                                                                                                                                                                                                 [  ]) ]) ]) ]) ])
-                                                                                                                                                                                                                                                                        , (constr 1
-                                                                                                                                                                                                                                                                             [ (constr 0
-                                                                                                                                                                                                                                                                                  [ 31
-                                                                                                                                                                                                                                                                                  , (constr 1
-                                                                                                                                                                                                                                                                                       [ (constr 1
-                                                                                                                                                                                                                                                                                            [ cse
-                                                                                                                                                                                                                                                                                            , (constr 1
-                                                                                                                                                                                                                                                                                                 [ (constr 0
-                                                                                                                                                                                                                                                                                                      [ (constr 0
-                                                                                                                                                                                                                                                                                                           [  ])
-                                                                                                                                                                                                                                                                                                      , (constr 1
-                                                                                                                                                                                                                                                                                                           [ 100000000000
-                                                                                                                                                                                                                                                                                                           , (constr 0
-                                                                                                                                                                                                                                                                                                                [  ]) ]) ])
-                                                                                                                                                                                                                                                                                                 , (constr 0
-                                                                                                                                                                                                                                                                                                      [  ]) ]) ]) ]) ])
-                                                                                                                                                                                                                                                                             , (constr 1
-                                                                                                                                                                                                                                                                                  [ (constr 0
-                                                                                                                                                                                                                                                                                       [ 32
-                                                                                                                                                                                                                                                                                       , (constr 1
-                                                                                                                                                                                                                                                                                            [ (constr 1
-                                                                                                                                                                                                                                                                                                 [ (constr 0
-                                                                                                                                                                                                                                                                                                      [ (constr 1
-                                                                                                                                                                                                                                                                                                           [  ])
-                                                                                                                                                                                                                                                                                                      , (constr 1
-                                                                                                                                                                                                                                                                                                           [ 13
-                                                                                                                                                                                                                                                                                                           , cse ]) ])
-                                                                                                                                                                                                                                                                                                 , (constr 1
-                                                                                                                                                                                                                                                                                                      [ (constr 0
-                                                                                                                                                                                                                                                                                                           [ (constr 0
-                                                                                                                                                                                                                                                                                                                [  ])
-                                                                                                                                                                                                                                                                                                           , (constr 1
-                                                                                                                                                                                                                                                                                                                [ 37
-                                                                                                                                                                                                                                                                                                                , (constr 0
-                                                                                                                                                                                                                                                                                                                     [  ]) ]) ])
-                                                                                                                                                                                                                                                                                                      , (constr 0
-                                                                                                                                                                                                                                                                                                           [  ]) ]) ]) ]) ])
-                                                                                                                                                                                                                                                                                  , (constr 1
-                                                                                                                                                                                                                                                                                       [ (constr 0
-                                                                                                                                                                                                                                                                                            [ 33
-                                                                                                                                                                                                                                                                                            , (constr 3
-                                                                                                                                                                                                                                                                                                 [ (constr 1
-                                                                                                                                                                                                                                                                                                      [ (constr 0
-                                                                                                                                                                                                                                                                                                           [ (constr 1
-                                                                                                                                                                                                                                                                                                                [  ])
-                                                                                                                                                                                                                                                                                                           , cse ])
-                                                                                                                                                                                                                                                                                                      , (constr 1
-                                                                                                                                                                                                                                                                                                           [ (constr 0
-                                                                                                                                                                                                                                                                                                                [ (constr 0
-                                                                                                                                                                                                                                                                                                                     [  ])
-                                                                                                                                                                                                                                                                                                                , (constr 1
-                                                                                                                                                                                                                                                                                                                     [ (unsafeRatio
-                                                                                                                                                                                                                                                                                                                          1000
-                                                                                                                                                                                                                                                                                                                          1)
-                                                                                                                                                                                                                                                                                                                     , (constr 0
-                                                                                                                                                                                                                                                                                                                          [  ]) ]) ])
-                                                                                                                                                                                                                                                                                                           , (constr 0
-                                                                                                                                                                                                                                                                                                                [  ]) ]) ]) ]) ])
-                                                                                                                                                                                                                                                                                       , (constr 0
-                                                                                                                                                                                                                                                                                            [  ]) ]) ]) ]) ]) ]) ]) ]) ]) ]) ]) ]) ]) ]) ]) ]) ]) ]) ]) ]) ]) ]) ]) ]) ]) ]) ]) ]) ]) ]) ])))
-                                                                                                                             (constr 3
-                                                                                                                                [ (constr 1
-                                                                                                                                     [ cse
-                                                                                                                                     , cse ]) ]))
-                                                                                                                          (constr 3
-                                                                                                                             [ (constr 1
-                                                                                                                                  [ cse
                                                                                                                                   , (constr 1
                                                                                                                                        [ (constr 0
                                                                                                                                             [ (constr 0
                                                                                                                                                  [  ])
                                                                                                                                             , (constr 1
                                                                                                                                                  [ cse
-                                                                                                                                                 , (constr 1
-                                                                                                                                                      [ cse
-                                                                                                                                                      , (constr 0
-                                                                                                                                                           [  ]) ]) ]) ])
+                                                                                                                                                 , cse ]) ])
                                                                                                                                        , (constr 0
                                                                                                                                             [  ]) ]) ]) ]))
->>>>>>> 840af899
                                                                                                                        (constr 3
                                                                                                                           [ (constr 1
                                                                                                                                [ cse
-                                                                                                                               , (constr 1
-                                                                                                                                    [ (constr 0
-                                                                                                                                         [ (constr 0
-                                                                                                                                              [  ])
-                                                                                                                                         , (constr 1
-                                                                                                                                              [ cse
-                                                                                                                                              , cse ]) ])
-                                                                                                                                    , (constr 0
-                                                                                                                                         [  ]) ]) ]) ]))
-<<<<<<< HEAD
+                                                                                                                               , cse ]) ]))
                                                                                                                     (constr 3
                                                                                                                        [ (constr 1
                                                                                                                             [ cse
                                                                                                                             , (constr 1
-=======
-                                                                                                                    (constr 1
-                                                                                                                       [ (constr 3
-                                                                                                                            [ (constr 1
->>>>>>> 840af899
                                                                                                                                  [ (constr 0
                                                                                                                                       [ (constr 0
                                                                                                                                            [  ])
@@ -1488,7 +774,6 @@
                                                                                                                               , cse ]) ])
                                                                                                                     , (constr 0
                                                                                                                          [  ]) ]))
-<<<<<<< HEAD
                                                                                                               (constr 1
                                                                                                                  [ (constr 0
                                                                                                                       [ (constr 0
@@ -1501,33 +786,21 @@
                                                                                                                                      [  ]) ]) ]) ])
                                                                                                                  , (constr 0
                                                                                                                       [  ]) ]))
-=======
-                                                                                                              (constr 0
-                                                                                                                 [ (constr 1
-                                                                                                                      [  ])
-                                                                                                                 , (constr 1
-                                                                                                                      [ cse
-                                                                                                                      , (constr 1
-                                                                                                                           [ cse
-                                                                                                                           , (constr 0
-                                                                                                                                [  ]) ]) ]) ]))
->>>>>>> 840af899
                                                                                                            (constr 0
                                                                                                               [ (constr 1
                                                                                                                    [  ])
                                                                                                               , (constr 1
                                                                                                                    [ cse
-<<<<<<< HEAD
                                                                                                                    , (constr 1
-                                                                                                                        [ (cse
-                                                                                                                             100)
+                                                                                                                        [ cse
                                                                                                                         , (constr 0
                                                                                                                              [  ]) ]) ]) ]))
                                                                                                         (constr 0
                                                                                                            [ (constr 1
                                                                                                                 [  ])
                                                                                                            , (constr 1
-                                                                                                                [ cse
+                                                                                                                [ (cse
+                                                                                                                     10)
                                                                                                                 , cse ]) ]))
                                                                                                      (constr 1
                                                                                                         [ (constr 0
@@ -1545,34 +818,11 @@
                                                                                                                [ 1000000
                                                                                                                , (constr 0
                                                                                                                     [  ]) ]) ]) ]))
-=======
-                                                                                                                   , cse ]) ]))
-                                                                                                        (constr 1
-                                                                                                           [ (constr 0
-                                                                                                                [ (constr 0
-                                                                                                                     [  ])
-                                                                                                                , cse ])
-                                                                                                           , (constr 0
-                                                                                                                [  ]) ]))
-                                                                                                     (constr 0
-                                                                                                        [ (constr 1
-                                                                                                             [  ])
-                                                                                                        , (constr 1
-                                                                                                             [ 0
-                                                                                                             , (constr 1
-                                                                                                                  [ 1000000
-                                                                                                                  , (constr 0
-                                                                                                                       [  ]) ]) ]) ]))
-                                                                                                  (constr 1
-                                                                                                     [ (constr 0
-                                                                                                          [ (constr 2
-                                                                                                               [  ])
-                                                                                                          , cse ])
-                                                                                                     , (constr 0
-                                                                                                          [  ]) ]))
->>>>>>> 840af899
                                                                                                (constr 1
-                                                                                                  [ cse
+                                                                                                  [ (constr 0
+                                                                                                       [ (constr 2
+                                                                                                            [  ])
+                                                                                                       , cse ])
                                                                                                   , (constr 0
                                                                                                        [  ]) ]))
                                                                                             (constr 1
@@ -1593,69 +843,38 @@
                                                                                          [ cse
                                                                                          , (constr 0
                                                                                               [  ]) ]))
-<<<<<<< HEAD
                                                                                    (constr 1
                                                                                       [ cse
                                                                                       , (constr 0
                                                                                            [  ]) ]))
                                                                                 (cse
-                                                                                   10))
-                                                                             (constr 0
-                                                                                [ (constr 1
-                                                                                     [  ])
-                                                                                , cse ]))
-                                                                          (cse
-                                                                             10))
-                                                                       (cse 1))
-                                                                    (constr 0
-                                                                       [ (constr 1
-                                                                            [])
-                                                                       , (constr 1
-                                                                            [ 1
-                                                                            , (constr 0
-                                                                                 [  ]) ]) ]))
-                                                                 (cse 5))
-                                                              (cse 1))
-                                                           (cse 4))
-                                                        (cse 2))
-                                                     (unsafeRatio 4))
-                                                  (unsafeRatio 51))
-                                               (unsafeRatio 1))
-                                            (constr 1 [0, (constr 0 [])]))
-                                         (unsafeRatio 0))
-                                      (unsafeRatio 3))
-                                   (unsafeRatio 9))
-=======
-                                                                                   (cse
-                                                                                      1))
-                                                                                (cse
-                                                                                   10))
+                                                                                   1))
                                                                              (cse
-                                                                                100))
-                                                                          (cse
-                                                                             5))
-                                                                       (constr 0
-                                                                          [ (constr 1
-                                                                               [  ])
-                                                                          , cse ]))
+                                                                                10))
+                                                                          (constr 0
+                                                                             [ (constr 1
+                                                                                  [  ])
+                                                                             , cse ]))
+                                                                       (cse
+                                                                          100))
                                                                     (cse 1))
-                                                                 (cse 4))
-                                                              (constr 0
-                                                                 [ (constr 1 [])
-                                                                 , (constr 1
-                                                                      [ 1
-                                                                      , (constr 0
-                                                                           [  ]) ]) ]))
+                                                                 (constr 0
+                                                                    [ (constr 1
+                                                                         [])
+                                                                    , (constr 1
+                                                                         [ 1
+                                                                         , (constr 0
+                                                                              [  ]) ]) ]))
+                                                              (cse 4))
                                                            (cse 2))
-                                                        (cse 10))
-                                                     (unsafeRatio 9))
-                                                  (unsafeRatio 4))
-                                               (unsafeRatio 3))
-                                            (constr 1 [0, (constr 0 [])]))
-                                         (unsafeRatio 51))
-                                      (unsafeRatio 0))
-                                   (unsafeRatio 1))
->>>>>>> 840af899
+                                                        (cse 5))
+                                                     (unsafeRatio 3))
+                                                  (unsafeRatio 0))
+                                               (unsafeRatio 9))
+                                            (unsafeRatio 51))
+                                         (constr 1 [0, (constr 0 [])]))
+                                      (unsafeRatio 1))
+                                   (unsafeRatio 4))
                                 ((\s -> s s)
                                    (\s arg ->
                                       delay
@@ -1832,152 +1051,6 @@
                                                     (unListData eta)))
                                           , (\preds ->
                                                delay
-<<<<<<< HEAD
-                                                 ((\cse ->
-                                                     (\cse ->
-                                                        validatePreds
-                                                          (constr 0
-                                                             [ (\ds ds ->
-                                                                  case
-                                                                    ds
-                                                                    [ (\n d ->
-                                                                         case
-                                                                           ds
-                                                                           [ (\n'
-                                                                               d' ->
-                                                                                force
-                                                                                  (case
-                                                                                     (equalsInteger
-                                                                                        n
-                                                                                        n')
-                                                                                     [ (delay
-                                                                                          (constr 1
-                                                                                             [  ]))
-                                                                                     , (delay
-                                                                                          (case
-                                                                                             (equalsInteger
-                                                                                                d
-                                                                                                d')
-                                                                                             [ (constr 1
-                                                                                                  [  ])
-                                                                                             , (constr 0
-                                                                                                  [  ]) ])) ])) ]) ])
-                                                             , (\ds ds ->
-                                                                  case
-                                                                    ds
-                                                                    [ (\n d ->
-                                                                         case
-                                                                           ds
-                                                                           [ (\n'
-                                                                               d' ->
-                                                                                `$fOrdInteger_$ccompare`
-                                                                                  (multiplyInteger
-                                                                                     n
-                                                                                     d')
-                                                                                  (multiplyInteger
-                                                                                     n'
-                                                                                     d)) ]) ])
-                                                             , (\ds ds ->
-                                                                  case
-                                                                    ds
-                                                                    [ (\n d ->
-                                                                         case
-                                                                           ds
-                                                                           [ (\n'
-                                                                               d' ->
-                                                                                case
-                                                                                  (lessThanInteger
-                                                                                     (multiplyInteger
-                                                                                        n
-                                                                                        d')
-                                                                                     (multiplyInteger
-                                                                                        n'
-                                                                                        d))
-                                                                                  [ (constr 1
-                                                                                       [  ])
-                                                                                  , (constr 0
-                                                                                       [  ]) ]) ]) ])
-                                                             , `$fOrdRational0_$c<=`
-                                                             , (\ds ds ->
-                                                                  case
-                                                                    ds
-                                                                    [ (\n d ->
-                                                                         case
-                                                                           ds
-                                                                           [ (\n'
-                                                                               d' ->
-                                                                                case
-                                                                                  (lessThanEqualsInteger
-                                                                                     (multiplyInteger
-                                                                                        n
-                                                                                        d')
-                                                                                     (multiplyInteger
-                                                                                        n'
-                                                                                        d))
-                                                                                  [ (constr 0
-                                                                                       [  ])
-                                                                                  , (constr 1
-                                                                                       [  ]) ]) ]) ])
-                                                             , (\ds ds ->
-                                                                  case
-                                                                    ds
-                                                                    [ (\n d ->
-                                                                         case
-                                                                           ds
-                                                                           [ (\n'
-                                                                               d' ->
-                                                                                case
-                                                                                  (lessThanInteger
-                                                                                     (multiplyInteger
-                                                                                        n
-                                                                                        d')
-                                                                                     (multiplyInteger
-                                                                                        n'
-                                                                                        d))
-                                                                                  [ (constr 0
-                                                                                       [  ])
-                                                                                  , (constr 1
-                                                                                       [  ]) ]) ]) ])
-                                                             , (\x y ->
-                                                                  force
-                                                                    (case
-                                                                       (`$fOrdRational0_$c<=`
-                                                                          x
-                                                                          y)
-                                                                       [ (delay
-                                                                            y)
-                                                                       , (delay
-                                                                            x) ]))
-                                                             , (\x y ->
-                                                                  force
-                                                                    (case
-                                                                       (`$fOrdRational0_$c<=`
-                                                                          x
-                                                                          y)
-                                                                       [ (delay
-                                                                            x)
-                                                                       , (delay
-                                                                            y) ])) ])
-                                                          preds
-                                                          (case
-                                                             (force nullList
-                                                                (force tailList
-                                                                   cse))
-                                                             [ (\ds -> error)
-                                                             , (\ds ->
-                                                                  unsafeRatio
-                                                                    (unIData
-                                                                       (force
-                                                                          headList
-                                                                          cse))
-                                                                    (unIData
-                                                                       (force
-                                                                          headList
-                                                                          cse))) ]
-                                                             (constr 0 [])))
-                                                       (force tailList cse))
-                                                    (unListData eta))) ]))
-=======
                                                  (validatePreds
                                                     (constr 0
                                                        [ (\ds ds ->
@@ -1989,24 +1062,22 @@
                                                                      [ (\n'
                                                                          d' ->
                                                                           force
-                                                                            (force
-                                                                               ifThenElse
+                                                                            (case
                                                                                (equalsInteger
                                                                                   n
                                                                                   n')
-                                                                               (delay
-                                                                                  (force
-                                                                                     ifThenElse
-                                                                                     (equalsInteger
-                                                                                        d
-                                                                                        d')
-                                                                                     (constr 0
-                                                                                        [  ])
-                                                                                     (constr 1
-                                                                                        [  ])))
-                                                                               (delay
-                                                                                  (constr 1
-                                                                                     [  ])))) ]) ])
+                                                                               [ (delay
+                                                                                    (constr 1
+                                                                                       [  ]))
+                                                                               , (delay
+                                                                                    (case
+                                                                                       (equalsInteger
+                                                                                          d
+                                                                                          d')
+                                                                                       [ (constr 1
+                                                                                            [  ])
+                                                                                       , (constr 0
+                                                                                            [  ]) ])) ])) ]) ])
                                                        , (\ds ds ->
                                                             case
                                                               ds
@@ -2030,8 +1101,7 @@
                                                                      ds
                                                                      [ (\n'
                                                                          d' ->
-                                                                          force
-                                                                            ifThenElse
+                                                                          case
                                                                             (lessThanInteger
                                                                                (multiplyInteger
                                                                                   n
@@ -2039,10 +1109,10 @@
                                                                                (multiplyInteger
                                                                                   n'
                                                                                   d))
-                                                                            (constr 0
-                                                                               [  ])
-                                                                            (constr 1
-                                                                               [  ])) ]) ])
+                                                                            [ (constr 1
+                                                                                 [  ])
+                                                                            , (constr 0
+                                                                                 [  ]) ]) ]) ])
                                                        , `$fOrdRational0_$c<=`
                                                        , (\ds ds ->
                                                             case
@@ -2052,8 +1122,7 @@
                                                                      ds
                                                                      [ (\n'
                                                                          d' ->
-                                                                          force
-                                                                            ifThenElse
+                                                                          case
                                                                             (lessThanEqualsInteger
                                                                                (multiplyInteger
                                                                                   n
@@ -2061,10 +1130,10 @@
                                                                                (multiplyInteger
                                                                                   n'
                                                                                   d))
-                                                                            (constr 1
-                                                                               [  ])
-                                                                            (constr 0
-                                                                               [  ])) ]) ])
+                                                                            [ (constr 0
+                                                                                 [  ])
+                                                                            , (constr 1
+                                                                                 [  ]) ]) ]) ])
                                                        , (\ds ds ->
                                                             case
                                                               ds
@@ -2073,8 +1142,7 @@
                                                                      ds
                                                                      [ (\n'
                                                                          d' ->
-                                                                          force
-                                                                            ifThenElse
+                                                                          case
                                                                             (lessThanInteger
                                                                                (multiplyInteger
                                                                                   n
@@ -2082,10 +1150,10 @@
                                                                                (multiplyInteger
                                                                                   n'
                                                                                   d))
-                                                                            (constr 1
-                                                                               [  ])
-                                                                            (constr 0
-                                                                               [  ])) ]) ])
+                                                                            [ (constr 0
+                                                                                 [  ])
+                                                                            , (constr 1
+                                                                                 [  ]) ]) ]) ])
                                                        , (\x y ->
                                                             force
                                                               (case
@@ -2106,25 +1174,24 @@
                                                     preds
                                                     ((\bl ->
                                                         (\bl' ->
-                                                           force ifThenElse
+                                                           case
                                                              (force nullList
                                                                 (force tailList
                                                                    bl'))
-                                                             (\ds ->
-                                                                unsafeRatio
-                                                                  (unIData
-                                                                     (force
-                                                                        headList
-                                                                        bl))
-                                                                  (unIData
-                                                                     (force
-                                                                        headList
-                                                                        bl')))
-                                                             (\ds -> error)
+                                                             [ (\ds -> error)
+                                                             , (\ds ->
+                                                                  unsafeRatio
+                                                                    (unIData
+                                                                       (force
+                                                                          headList
+                                                                          bl))
+                                                                    (unIData
+                                                                       (force
+                                                                          headList
+                                                                          bl'))) ]
                                                              (constr 0 []))
                                                           (force tailList bl))
                                                        (unListData eta)))) ]))
->>>>>>> 840af899
                                   (\ds ->
                                      case
                                        ds
