program
  1.1.0
<<<<<<< HEAD
  ((\fix1!0 ->
      (\`$fOrdRational0_$c<=`!0 ->
         (\`$fOrdInteger_$ccompare`!0 ->
            (\validatePreds!0 ->
               (\euclid!0 ->
                  (\unsafeRatio!0 ->
                     (\cse!0 ->
                        (\validateParamValue!0 ->
                           (\validateParamValues!0 ->
                              (\runRules!0 ->
                                 (\go!0 ->
                                    (\cse!0 ->
                                       (\cse!0 ->
                                          (\cse!0 ->
                                             (\cse!0 ->
                                                (\cse!0 ->
                                                   (\cse!0 ->
                                                      (\cse!0 ->
                                                         (\cse!0 ->
                                                            (\cse!0 ->
                                                               (\cse!0 ->
                                                                  (\cse!0 ->
                                                                     (\cse!0 ->
                                                                        (\cse!0 ->
                                                                           (\cse!0 ->
                                                                              (\cse!0 ->
                                                                                 (\cse!0 ->
                                                                                    (\cse!0 ->
                                                                                       (\cse!0 ->
                                                                                          (\cse!0 ->
                                                                                             (\cse!0 ->
                                                                                                (\cse!0 ->
                                                                                                   (\cse!0 ->
                                                                                                      (\cse!0 ->
                                                                                                         (\cse!0 ->
                                                                                                            (\cse!0 ->
                                                                                                               (\cse!0 ->
                                                                                                                  (\cse!0 ->
                                                                                                                     (\cse!0 ->
                                                                                                                        (\cse!0 ->
                                                                                                                           (\cse!0 ->
                                                                                                                              (\fun!0
                                                                                                                                ds!0 ->
                                                                                                                                 force
                                                                                                                                   (case
                                                                                                                                      ((\cse!0 ->
                                                                                                                                          (\x!0 ->
                                                                                                                                             force
                                                                                                                                               (force
                                                                                                                                                  (force
                                                                                                                                                     ifThenElse
                                                                                                                                                     (equalsInteger
                                                                                                                                                        0
                                                                                                                                                        x!1)
                                                                                                                                                     (delay
                                                                                                                                                        (delay
                                                                                                                                                           (constr 0
                                                                                                                                                              [ (go!35
                                                                                                                                                                   (unMapData
=======
  ((\fix1 ->
      (\`$fOrdRational0_$c<=` ->
         (\`$fOrdInteger_$ccompare` ->
            (\validatePreds ->
               (\euclid ->
                  (\unsafeRatio ->
                     (\cse ->
                        (\validateParamValue ->
                           (\validateParamValues ->
                              (\runRules ->
                                 (\go ->
                                    (\cse ->
                                       (\cse ->
                                          (\cse ->
                                             (\cse ->
                                                (\cse ->
                                                   (\cse ->
                                                      (\cse ->
                                                         (\cse ->
                                                            (\cse ->
                                                               (\cse ->
                                                                  (\cse ->
                                                                     (\cse ->
                                                                        (\cse ->
                                                                           (\cse ->
                                                                              (\cse ->
                                                                                 (\cse ->
                                                                                    (\cse ->
                                                                                       (\cse ->
                                                                                          (\cse ->
                                                                                             (\cse ->
                                                                                                (\cse ->
                                                                                                   (\cse ->
                                                                                                      (\cse ->
                                                                                                         (\cse ->
                                                                                                            (\cse ->
                                                                                                               (\cse ->
                                                                                                                  (\cse ->
                                                                                                                     (\cse ->
                                                                                                                        (\cse ->
                                                                                                                           (\fun
                                                                                                                             ds ->
                                                                                                                              force
                                                                                                                                (case
                                                                                                                                   ((\cse ->
                                                                                                                                       (\x ->
                                                                                                                                          force
                                                                                                                                            (force
                                                                                                                                               (force
                                                                                                                                                  ifThenElse
                                                                                                                                                  (equalsInteger
                                                                                                                                                     0
                                                                                                                                                     x)
                                                                                                                                                  (delay
                                                                                                                                                     (delay
                                                                                                                                                        (constr 0
                                                                                                                                                           [ (go
                                                                                                                                                                (unMapData
                                                                                                                                                                   (force
                                                                                                                                                                      headList
>>>>>>> 13082a04
                                                                                                                                                                      (force
                                                                                                                                                                         headList
                                                                                                                                                                         (force
                                                                                                                                                                            tailList
                                                                                                                                                                            (force
<<<<<<< HEAD
                                                                                                                                                                               (force
                                                                                                                                                                                  sndPair)
                                                                                                                                                                               cse!2))))) ])))
=======
                                                                                                                                                                               sndPair)
                                                                                                                                                                            cse))))) ])))
                                                                                                                                                  (delay
>>>>>>> 13082a04
                                                                                                                                                     (delay
                                                                                                                                                        (delay
                                                                                                                                                           (force
                                                                                                                                                              (force
<<<<<<< HEAD
                                                                                                                                                                 (force
                                                                                                                                                                    ifThenElse
                                                                                                                                                                    (equalsInteger
                                                                                                                                                                       2
                                                                                                                                                                       x!1)
=======
                                                                                                                                                                 ifThenElse
                                                                                                                                                                 (equalsInteger
                                                                                                                                                                    2
                                                                                                                                                                    x)
                                                                                                                                                                 (delay
>>>>>>> 13082a04
                                                                                                                                                                    (delay
                                                                                                                                                                       (delay
                                                                                                                                                                          (constr 1
                                                                                                                                                                             [  ])))
                                                                                                                                                                    (delay
                                                                                                                                                                       (delay
                                                                                                                                                                          error))))))))))
                                                                                                                                            (force
<<<<<<< HEAD
                                                                                                                                               (force
                                                                                                                                                  fstPair)
                                                                                                                                               cse!1))
                                                                                                                                         (unConstrData
=======
                                                                                                                                               fstPair)
                                                                                                                                            cse))
                                                                                                                                      (unConstrData
                                                                                                                                         (force
                                                                                                                                            headList
>>>>>>> 13082a04
                                                                                                                                            (force
                                                                                                                                               headList
                                                                                                                                               (force
                                                                                                                                                  tailList
                                                                                                                                                  (force
                                                                                                                                                     tailList
                                                                                                                                                     (force
<<<<<<< HEAD
                                                                                                                                                        (force
                                                                                                                                                           sndPair)
                                                                                                                                                        (unConstrData
                                                                                                                                                           ((\cse!0 ->
                                                                                                                                                               force
=======
                                                                                                                                                        sndPair)
                                                                                                                                                     (unConstrData
                                                                                                                                                        ((\cse ->
                                                                                                                                                            force
                                                                                                                                                              (force
>>>>>>> 13082a04
                                                                                                                                                                 (force
                                                                                                                                                                    (force
                                                                                                                                                                       ifThenElse
                                                                                                                                                                       (equalsInteger
                                                                                                                                                                          5
                                                                                                                                                                          (force
<<<<<<< HEAD
                                                                                                                                                                             (force
                                                                                                                                                                                fstPair)
                                                                                                                                                                             cse!1))
=======
                                                                                                                                                                             fstPair)
                                                                                                                                                                          cse))
                                                                                                                                                                    (delay
>>>>>>> 13082a04
                                                                                                                                                                       (delay
                                                                                                                                                                          (delay
                                                                                                                                                                             (force
                                                                                                                                                                                headList
                                                                                                                                                                                (force
                                                                                                                                                                                   tailList
                                                                                                                                                                                   (force
<<<<<<< HEAD
                                                                                                                                                                                      (force
                                                                                                                                                                                         sndPair)
                                                                                                                                                                                      cse!1)))))
=======
                                                                                                                                                                                      sndPair)
                                                                                                                                                                                   cse)))))
                                                                                                                                                                    (delay
>>>>>>> 13082a04
                                                                                                                                                                       (delay
                                                                                                                                                                          (delay
                                                                                                                                                                             error)))))
                                                                                                                                                              (unConstrData
                                                                                                                                                                 (force
                                                                                                                                                                    headList
                                                                                                                                                                    (force
                                                                                                                                                                       tailList
                                                                                                                                                                       (force
                                                                                                                                                                          tailList
                                                                                                                                                                          (force
<<<<<<< HEAD
                                                                                                                                                                             (force
                                                                                                                                                                                sndPair)
                                                                                                                                                                             (unConstrData
                                                                                                                                                                                ds!1))))))))))))))
                                                                                                                                      [ (\cparams!0 ->
                                                                                                                                           delay
                                                                                                                                             (force
                                                                                                                                                (case
                                                                                                                                                   (fun!3
                                                                                                                                                      cparams!1)
                                                                                                                                                   [ (delay
                                                                                                                                                        ())
                                                                                                                                                   , (delay
                                                                                                                                                        error) ])))
                                                                                                                                      , (delay
                                                                                                                                           ()) ]))
                                                                                                                                (runRules!32
                                                                                                                                   (constr 1
                                                                                                                                      [ (constr 0
                                                                                                                                           [ 0
                                                                                                                                           , (constr 1
                                                                                                                                                [ (constr 1
                                                                                                                                                     [ (constr 0
                                                                                                                                                          [ (constr 1
                                                                                                                                                               [  ])
                                                                                                                                                          , (constr 1
                                                                                                                                                               [ 30
                                                                                                                                                               , cse!28 ]) ])
                                                                                                                                                     , (constr 1
                                                                                                                                                          [ (constr 0
                                                                                                                                                               [ (constr 0
                                                                                                                                                                    [  ])
                                                                                                                                                               , (constr 1
                                                                                                                                                                    [ 1000
                                                                                                                                                                    , (constr 0
                                                                                                                                                                         [  ]) ]) ])
                                                                                                                                                          , (constr 0
                                                                                                                                                               [  ]) ]) ]) ]) ])
                                                                                                                                      , (constr 1
                                                                                                                                           [ (constr 0
                                                                                                                                                [ 1
                                                                                                                                                , (constr 1
                                                                                                                                                     [ (constr 1
                                                                                                                                                          [ (constr 0
                                                                                                                                                               [ (constr 1
                                                                                                                                                                    [  ])
                                                                                                                                                               , (constr 1
                                                                                                                                                                    [ 100000
                                                                                                                                                                    , cse!28 ]) ])
                                                                                                                                                          , (constr 1
                                                                                                                                                               [ (constr 0
                                                                                                                                                                    [ (constr 0
                                                                                                                                                                         [  ])
                                                                                                                                                                    , (constr 1
                                                                                                                                                                         [ 10000000
                                                                                                                                                                         , (constr 0
                                                                                                                                                                              [  ]) ]) ])
                                                                                                                                                               , (constr 0
                                                                                                                                                                    [  ]) ]) ]) ]) ])
                                                                                                                                           , (constr 1
                                                                                                                                                [ (constr 0
                                                                                                                                                     [ 2
                                                                                                                                                     , (constr 1
                                                                                                                                                          [ (constr 1
                                                                                                                                                               [ (constr 0
                                                                                                                                                                    [ (constr 1
                                                                                                                                                                         [  ])
                                                                                                                                                                    , (constr 1
                                                                                                                                                                         [ 24576
                                                                                                                                                                         , (constr 0
                                                                                                                                                                              [  ]) ]) ])
                                                                                                                                                               , (constr 1
                                                                                                                                                                    [ (constr 0
                                                                                                                                                                         [ (constr 0
                                                                                                                                                                              [  ])
                                                                                                                                                                         , (constr 1
                                                                                                                                                                              [ 122880
                                                                                                                                                                              , (constr 0
                                                                                                                                                                                   [  ]) ]) ])
                                                                                                                                                                    , (constr 0
                                                                                                                                                                         [  ]) ]) ]) ]) ])
                                                                                                                                                , (constr 1
                                                                                                                                                     [ (constr 0
                                                                                                                                                          [ 3
                                                                                                                                                          , (constr 1
                                                                                                                                                               [ (constr 1
                                                                                                                                                                    [ cse!15
                                                                                                                                                                    , (constr 1
                                                                                                                                                                         [ (constr 0
                                                                                                                                                                              [ (constr 0
                                                                                                                                                                                   [  ])
                                                                                                                                                                              , (constr 1
                                                                                                                                                                                   [ 32768
                                                                                                                                                                                   , (constr 0
                                                                                                                                                                                        [  ]) ]) ])
                                                                                                                                                                         , (constr 0
                                                                                                                                                                              [  ]) ]) ]) ]) ])
                                                                                                                                                     , (constr 1
                                                                                                                                                          [ (constr 0
                                                                                                                                                               [ 4
                                                                                                                                                               , (constr 1
                                                                                                                                                                    [ (constr 1
                                                                                                                                                                         [ cse!15
                                                                                                                                                                         , (constr 1
                                                                                                                                                                              [ (constr 0
                                                                                                                                                                                   [ (constr 0
                                                                                                                                                                                        [  ])
                                                                                                                                                                                   , (constr 1
                                                                                                                                                                                        [ 5000
                                                                                                                                                                                        , (constr 0
                                                                                                                                                                                             [  ]) ]) ])
                                                                                                                                                                              , (constr 0
                                                                                                                                                                                   [  ]) ]) ]) ]) ])
                                                                                                                                                          , (constr 1
                                                                                                                                                               [ (constr 0
                                                                                                                                                                    [ 5
                                                                                                                                                                    , (constr 1
                                                                                                                                                                         [ (constr 1
                                                                                                                                                                              [ (constr 0
                                                                                                                                                                                   [ (constr 1
                                                                                                                                                                                        [  ])
                                                                                                                                                                                   , (constr 1
                                                                                                                                                                                        [ 1000000
                                                                                                                                                                                        , cse!28 ]) ])
                                                                                                                                                                              , (constr 1
                                                                                                                                                                                   [ (constr 0
                                                                                                                                                                                        [ (constr 0
                                                                                                                                                                                             [  ])
                                                                                                                                                                                        , (constr 1
                                                                                                                                                                                             [ 5000000
                                                                                                                                                                                             , (constr 0
                                                                                                                                                                                                  [  ]) ]) ])
                                                                                                                                                                                   , (constr 0
                                                                                                                                                                                        [  ]) ]) ]) ]) ])
                                                                                                                                                               , (constr 1
                                                                                                                                                                    [ (constr 0
                                                                                                                                                                         [ 6
                                                                                                                                                                         , (constr 1
                                                                                                                                                                              [ (constr 1
                                                                                                                                                                                   [ (constr 0
                                                                                                                                                                                        [ (constr 1
                                                                                                                                                                                             [  ])
                                                                                                                                                                                        , (constr 1
                                                                                                                                                                                             [ 250000000
                                                                                                                                                                                             , cse!28 ]) ])
                                                                                                                                                                                   , cse!11 ]) ]) ])
                                                                                                                                                                    , (constr 1
                                                                                                                                                                         [ (constr 0
                                                                                                                                                                              [ 7
                                                                                                                                                                              , (constr 1
                                                                                                                                                                                   [ (constr 1
                                                                                                                                                                                        [ cse!15
                                                                                                                                                                                        , (constr 0
                                                                                                                                                                                             [  ]) ]) ]) ])
                                                                                                                                                                         , (constr 1
                                                                                                                                                                              [ (constr 0
                                                                                                                                                                                   [ 8
                                                                                                                                                                                   , (constr 1
                                                                                                                                                                                        [ (constr 1
                                                                                                                                                                                             [ (constr 0
                                                                                                                                                                                                  [ (constr 1
                                                                                                                                                                                                       [  ])
                                                                                                                                                                                                  , (constr 1
                                                                                                                                                                                                       [ 250
                                                                                                                                                                                                       , cse!28 ]) ])
                                                                                                                                                                                             , (constr 1
                                                                                                                                                                                                  [ (constr 0
                                                                                                                                                                                                       [ (constr 0
                                                                                                                                                                                                            [  ])
                                                                                                                                                                                                       , (constr 1
                                                                                                                                                                                                            [ 2000
                                                                                                                                                                                                            , (constr 0
                                                                                                                                                                                                                 [  ]) ]) ])
                                                                                                                                                                                                  , cse!10 ]) ]) ]) ])
                                                                                                                                                                              , (constr 1
                                                                                                                                                                                   [ (constr 0
                                                                                                                                                                                        [ 9
                                                                                                                                                                                        , (constr 3
                                                                                                                                                                                             [ (constr 1
                                                                                                                                                                                                  [ cse!7
                                                                                                                                                                                                  , cse!8 ]) ]) ])
                                                                                                                                                                                   , (constr 1
                                                                                                                                                                                        [ (constr 0
                                                                                                                                                                                             [ 10
                                                                                                                                                                                             , (constr 3
                                                                                                                                                                                                  [ (constr 1
                                                                                                                                                                                                       [ (constr 0
                                                                                                                                                                                                            [ (constr 1
                                                                                                                                                                                                                 [  ])
                                                                                                                                                                                                            , (constr 1
                                                                                                                                                                                                                 [ (cse!24
                                                                                                                                                                                                                      1000)
                                                                                                                                                                                                                 , cse!14 ]) ])
                                                                                                                                                                                                       , (constr 1
                                                                                                                                                                                                            [ (constr 0
                                                                                                                                                                                                                 [ (constr 0
                                                                                                                                                                                                                      [  ])
                                                                                                                                                                                                                 , (constr 1
                                                                                                                                                                                                                      [ (cse!24
                                                                                                                                                                                                                           200)
                                                                                                                                                                                                                      , (constr 0
                                                                                                                                                                                                                           [  ]) ]) ])
                                                                                                                                                                                                            , (constr 0
                                                                                                                                                                                                                 [  ]) ]) ]) ]) ])
                                                                                                                                                                                        , (constr 1
                                                                                                                                                                                             [ (constr 0
                                                                                                                                                                                                  [ 11
                                                                                                                                                                                                  , (constr 3
                                                                                                                                                                                                       [ (constr 1
                                                                                                                                                                                                            [ cse!7
                                                                                                                                                                                                            , (constr 1
                                                                                                                                                                                                                 [ (constr 0
                                                                                                                                                                                                                      [ (constr 0
                                                                                                                                                                                                                           [  ])
                                                                                                                                                                                                                      , (constr 1
                                                                                                                                                                                                                           [ (cse!29
                                                                                                                                                                                                                                10)
                                                                                                                                                                                                                           , cse!12 ]) ])
                                                                                                                                                                                                                 , (constr 0
                                                                                                                                                                                                                      [  ]) ]) ]) ]) ])
                                                                                                                                                                                             , (constr 1
                                                                                                                                                                                                  [ (constr 0
                                                                                                                                                                                                       [ 16
                                                                                                                                                                                                       , (constr 1
                                                                                                                                                                                                            [ (constr 1
                                                                                                                                                                                                                 [ cse!15
                                                                                                                                                                                                                 , cse!11 ]) ]) ])
                                                                                                                                                                                                  , (constr 1
                                                                                                                                                                                                       [ (constr 0
                                                                                                                                                                                                            [ 17
                                                                                                                                                                                                            , (constr 1
                                                                                                                                                                                                                 [ (constr 1
                                                                                                                                                                                                                      [ (constr 0
                                                                                                                                                                                                                           [ (constr 1
                                                                                                                                                                                                                                [  ])
                                                                                                                                                                                                                           , (constr 1
                                                                                                                                                                                                                                [ 3000
                                                                                                                                                                                                                                , cse!28 ]) ])
                                                                                                                                                                                                                      , (constr 1
                                                                                                                                                                                                                           [ (constr 0
                                                                                                                                                                                                                                [ (constr 0
                                                                                                                                                                                                                                     [  ])
                                                                                                                                                                                                                                , (constr 1
                                                                                                                                                                                                                                     [ 6500
                                                                                                                                                                                                                                     , (constr 0
                                                                                                                                                                                                                                          [  ]) ]) ])
                                                                                                                                                                                                                           , cse!10 ]) ]) ]) ])
                                                                                                                                                                                                       , (constr 1
                                                                                                                                                                                                            [ (constr 0
                                                                                                                                                                                                                 [ 18
                                                                                                                                                                                                                 , (constr 0
                                                                                                                                                                                                                      [  ]) ])
                                                                                                                                                                                                            , (constr 1
                                                                                                                                                                                                                 [ (constr 0
                                                                                                                                                                                                                      [ 19
                                                                                                                                                                                                                      , (constr 2
                                                                                                                                                                                                                           [ (constr 1
                                                                                                                                                                                                                                [ (constr 3
                                                                                                                                                                                                                                     [ (constr 1
                                                                                                                                                                                                                                          [ (constr 0
                                                                                                                                                                                                                                               [ (constr 1
                                                                                                                                                                                                                                                    [  ])
                                                                                                                                                                                                                                               , (constr 1
                                                                                                                                                                                                                                                    [ (cse!24
                                                                                                                                                                                                                                                         25)
                                                                                                                                                                                                                                                    , (constr 0
                                                                                                                                                                                                                                                         [  ]) ]) ])
                                                                                                                                                                                                                                          , (constr 1
                                                                                                                                                                                                                                               [ (constr 0
                                                                                                                                                                                                                                                    [ (constr 0
                                                                                                                                                                                                                                                         [  ])
                                                                                                                                                                                                                                                    , (constr 1
                                                                                                                                                                                                                                                         [ (cse!24
                                                                                                                                                                                                                                                              5)
                                                                                                                                                                                                                                                         , (constr 0
                                                                                                                                                                                                                                                              [  ]) ]) ])
                                                                                                                                                                                                                                               , (constr 0
                                                                                                                                                                                                                                                    [  ]) ]) ]) ])
                                                                                                                                                                                                                                , (constr 1
                                                                                                                                                                                                                                     [ (constr 3
                                                                                                                                                                                                                                          [ (constr 1
                                                                                                                                                                                                                                               [ (constr 0
                                                                                                                                                                                                                                                    [ (constr 1
                                                                                                                                                                                                                                                         [  ])
                                                                                                                                                                                                                                                    , (constr 1
                                                                                                                                                                                                                                                         [ (cse!24
                                                                                                                                                                                                                                                              20000)
                                                                                                                                                                                                                                                         , (constr 0
                                                                                                                                                                                                                                                              [  ]) ]) ])
                                                                                                                                                                                                                                               , (constr 1
                                                                                                                                                                                                                                                    [ (constr 0
                                                                                                                                                                                                                                                         [ (constr 0
                                                                                                                                                                                                                                                              [  ])
                                                                                                                                                                                                                                                         , (constr 1
                                                                                                                                                                                                                                                              [ (cse!24
                                                                                                                                                                                                                                                                   5000)
                                                                                                                                                                                                                                                              , (constr 0
                                                                                                                                                                                                                                                                   [  ]) ]) ])
                                                                                                                                                                                                                                                    , (constr 0
                                                                                                                                                                                                                                                         [  ]) ]) ]) ])
                                                                                                                                                                                                                                     , (constr 0
                                                                                                                                                                                                                                          [  ]) ]) ]) ]) ])
                                                                                                                                                                                                                 , (constr 1
                                                                                                                                                                                                                      [ (constr 0
                                                                                                                                                                                                                           [ 20
                                                                                                                                                                                                                           , (constr 2
                                                                                                                                                                                                                                [ (constr 1
                                                                                                                                                                                                                                     [ (constr 1
                                                                                                                                                                                                                                          [ (constr 1
                                                                                                                                                                                                                                               [ cse!15
                                                                                                                                                                                                                                               , (constr 1
                                                                                                                                                                                                                                                    [ (constr 0
                                                                                                                                                                                                                                                         [ (constr 0
                                                                                                                                                                                                                                                              [  ])
                                                                                                                                                                                                                                                         , (constr 1
                                                                                                                                                                                                                                                              [ 40000000
                                                                                                                                                                                                                                                              , (constr 0
                                                                                                                                                                                                                                                                   [  ]) ]) ])
                                                                                                                                                                                                                                                    , (constr 0
                                                                                                                                                                                                                                                         [  ]) ]) ]) ])
                                                                                                                                                                                                                                     , (constr 1
                                                                                                                                                                                                                                          [ (constr 1
                                                                                                                                                                                                                                               [ (constr 1
                                                                                                                                                                                                                                                    [ cse!15
                                                                                                                                                                                                                                                    , (constr 1
                                                                                                                                                                                                                                                         [ (constr 0
                                                                                                                                                                                                                                                              [ (constr 0
                                                                                                                                                                                                                                                                   [  ])
                                                                                                                                                                                                                                                              , (constr 1
                                                                                                                                                                                                                                                                   [ 15000000000
                                                                                                                                                                                                                                                                   , (constr 0
                                                                                                                                                                                                                                                                        [  ]) ]) ])
                                                                                                                                                                                                                                                         , (constr 0
                                                                                                                                                                                                                                                              [  ]) ]) ]) ])
                                                                                                                                                                                                                                          , (constr 0
                                                                                                                                                                                                                                               [  ]) ]) ]) ]) ])
                                                                                                                                                                                                                      , (constr 1
                                                                                                                                                                                                                           [ (constr 0
                                                                                                                                                                                                                                [ 21
                                                                                                                                                                                                                                , (constr 2
                                                                                                                                                                                                                                     [ (constr 1
                                                                                                                                                                                                                                          [ (constr 1
                                                                                                                                                                                                                                               [ (constr 1
                                                                                                                                                                                                                                                    [ cse!15
                                                                                                                                                                                                                                                    , (constr 1
                                                                                                                                                                                                                                                         [ (constr 0
                                                                                                                                                                                                                                                              [ (constr 0
                                                                                                                                                                                                                                                                   [  ])
                                                                                                                                                                                                                                                              , (constr 1
                                                                                                                                                                                                                                                                   [ 120000000
                                                                                                                                                                                                                                                                   , (constr 0
                                                                                                                                                                                                                                                                        [  ]) ]) ])
                                                                                                                                                                                                                                                         , (constr 0
                                                                                                                                                                                                                                                              [  ]) ]) ]) ])
                                                                                                                                                                                                                                          , (constr 1
                                                                                                                                                                                                                                               [ (constr 1
                                                                                                                                                                                                                                                    [ (constr 1
                                                                                                                                                                                                                                                         [ cse!15
                                                                                                                                                                                                                                                         , (constr 1
                                                                                                                                                                                                                                                              [ (constr 0
                                                                                                                                                                                                                                                                   [ (constr 0
                                                                                                                                                                                                                                                                        [  ])
                                                                                                                                                                                                                                                                   , (constr 1
                                                                                                                                                                                                                                                                        [ 40000000000
                                                                                                                                                                                                                                                                        , (constr 0
                                                                                                                                                                                                                                                                             [  ]) ]) ])
                                                                                                                                                                                                                                                              , (constr 0
                                                                                                                                                                                                                                                                   [  ]) ]) ]) ])
                                                                                                                                                                                                                                               , (constr 0
                                                                                                                                                                                                                                                    [  ]) ]) ]) ]) ])
                                                                                                                                                                                                                           , (constr 1
                                                                                                                                                                                                                                [ (constr 0
                                                                                                                                                                                                                                     [ 22
                                                                                                                                                                                                                                     , (constr 1
                                                                                                                                                                                                                                          [ (constr 1
                                                                                                                                                                                                                                               [ cse!15
                                                                                                                                                                                                                                               , (constr 1
                                                                                                                                                                                                                                                    [ (constr 0
                                                                                                                                                                                                                                                         [ (constr 0
                                                                                                                                                                                                                                                              [  ])
                                                                                                                                                                                                                                                         , (constr 1
                                                                                                                                                                                                                                                              [ 12288
                                                                                                                                                                                                                                                              , (constr 0
                                                                                                                                                                                                                                                                   [  ]) ]) ])
                                                                                                                                                                                                                                                    , (constr 0
                                                                                                                                                                                                                                                         [  ]) ]) ]) ]) ])
                                                                                                                                                                                                                                , (constr 1
                                                                                                                                                                                                                                     [ (constr 0
                                                                                                                                                                                                                                          [ 23
                                                                                                                                                                                                                                          , (constr 1
                                                                                                                                                                                                                                               [ (constr 1
                                                                                                                                                                                                                                                    [ (constr 0
                                                                                                                                                                                                                                                         [ (constr 1
                                                                                                                                                                                                                                                              [  ])
                                                                                                                                                                                                                                                         , (constr 1
                                                                                                                                                                                                                                                              [ 100
                                                                                                                                                                                                                                                              , cse!28 ]) ])
                                                                                                                                                                                                                                                    , (constr 1
                                                                                                                                                                                                                                                         [ (constr 0
                                                                                                                                                                                                                                                              [ (constr 0
                                                                                                                                                                                                                                                                   [  ])
                                                                                                                                                                                                                                                              , (constr 1
                                                                                                                                                                                                                                                                   [ 200
                                                                                                                                                                                                                                                                   , (constr 0
                                                                                                                                                                                                                                                                        [  ]) ]) ])
                                                                                                                                                                                                                                                         , cse!10 ]) ]) ]) ])
                                                                                                                                                                                                                                     , (constr 1
                                                                                                                                                                                                                                          [ (constr 0
                                                                                                                                                                                                                                               [ 24
                                                                                                                                                                                                                                               , (constr 1
                                                                                                                                                                                                                                                    [ (constr 1
                                                                                                                                                                                                                                                         [ cse!19
                                                                                                                                                                                                                                                         , (constr 0
                                                                                                                                                                                                                                                              [  ]) ]) ]) ])
                                                                                                                                                                                                                                          , (constr 1
                                                                                                                                                                                                                                               [ (constr 0
                                                                                                                                                                                                                                                    [ 25
                                                                                                                                                                                                                                                    , (constr 2
                                                                                                                                                                                                                                                         [ (constr 1
                                                                                                                                                                                                                                                              [ cse!1
                                                                                                                                                                                                                                                              , (constr 1
                                                                                                                                                                                                                                                                   [ cse!3
                                                                                                                                                                                                                                                                   , (constr 1
                                                                                                                                                                                                                                                                        [ cse!3
                                                                                                                                                                                                                                                                        , (constr 1
                                                                                                                                                                                                                                                                             [ cse!2
                                                                                                                                                                                                                                                                             , cse!4 ]) ]) ]) ]) ]) ])
                                                                                                                                                                                                                                               , (constr 1
                                                                                                                                                                                                                                                    [ (constr 0
                                                                                                                                                                                                                                                         [ 26
                                                                                                                                                                                                                                                         , (constr 2
                                                                                                                                                                                                                                                              [ (constr 1
                                                                                                                                                                                                                                                                   [ cse!1
                                                                                                                                                                                                                                                                   , (constr 1
                                                                                                                                                                                                                                                                        [ cse!3
                                                                                                                                                                                                                                                                        , (constr 1
                                                                                                                                                                                                                                                                             [ cse!3
                                                                                                                                                                                                                                                                             , (constr 1
                                                                                                                                                                                                                                                                                  [ (constr 3
                                                                                                                                                                                                                                                                                       [ (constr 1
                                                                                                                                                                                                                                                                                            [ (constr 0
                                                                                                                                                                                                                                                                                                 [ (constr 1
                                                                                                                                                                                                                                                                                                      [  ])
                                                                                                                                                                                                                                                                                                 , (constr 1
                                                                                                                                                                                                                                                                                                      [ cse!17
                                                                                                                                                                                                                                                                                                      , (constr 1
                                                                                                                                                                                                                                                                                                           [ (unsafeRatio!36
                                                                                                                                                                                                                                                                                                                13
                                                                                                                                                                                                                                                                                                                20)
                                                                                                                                                                                                                                                                                                           , (constr 0
                                                                                                                                                                                                                                                                                                                [  ]) ]) ]) ])
                                                                                                                                                                                                                                                                                            , cse!5 ]) ])
                                                                                                                                                                                                                                                                                  , (constr 1
                                                                                                                                                                                                                                                                                       [ cse!2
                                                                                                                                                                                                                                                                                       , (constr 1
                                                                                                                                                                                                                                                                                            [ cse!1
                                                                                                                                                                                                                                                                                            , (constr 1
                                                                                                                                                                                                                                                                                                 [ cse!1
                                                                                                                                                                                                                                                                                                 , (constr 1
                                                                                                                                                                                                                                                                                                      [ cse!1
                                                                                                                                                                                                                                                                                                      , (constr 1
                                                                                                                                                                                                                                                                                                           [ (constr 3
                                                                                                                                                                                                                                                                                                                [ (constr 1
                                                                                                                                                                                                                                                                                                                     [ (constr 0
                                                                                                                                                                                                                                                                                                                          [ (constr 1
                                                                                                                                                                                                                                                                                                                               [  ])
                                                                                                                                                                                                                                                                                                                          , (constr 1
                                                                                                                                                                                                                                                                                                                               [ cse!17
                                                                                                                                                                                                                                                                                                                               , cse!13 ]) ])
                                                                                                                                                                                                                                                                                                                     , cse!5 ]) ])
                                                                                                                                                                                                                                                                                                           , cse!4 ]) ]) ]) ]) ]) ]) ]) ]) ]) ]) ])
                                                                                                                                                                                                                                                    , (constr 1
                                                                                                                                                                                                                                                         [ (constr 0
                                                                                                                                                                                                                                                              [ 27
                                                                                                                                                                                                                                                              , (constr 1
                                                                                                                                                                                                                                                                   [ (constr 1
                                                                                                                                                                                                                                                                        [ (constr 0
                                                                                                                                                                                                                                                                             [ (constr 1
                                                                                                                                                                                                                                                                                  [  ])
                                                                                                                                                                                                                                                                             , (constr 1
                                                                                                                                                                                                                                                                                  [ 0
                                                                                                                                                                                                                                                                                  , (constr 1
                                                                                                                                                                                                                                                                                       [ 3
                                                                                                                                                                                                                                                                                       , (constr 0
                                                                                                                                                                                                                                                                                            [  ]) ]) ]) ])
                                                                                                                                                                                                                                                                        , (constr 1
                                                                                                                                                                                                                                                                             [ (constr 0
                                                                                                                                                                                                                                                                                  [ (constr 0
                                                                                                                                                                                                                                                                                       [  ])
                                                                                                                                                                                                                                                                                  , (constr 1
                                                                                                                                                                                                                                                                                       [ 10
                                                                                                                                                                                                                                                                                       , (constr 0
                                                                                                                                                                                                                                                                                            [  ]) ]) ])
                                                                                                                                                                                                                                                                             , (constr 0
                                                                                                                                                                                                                                                                                  [  ]) ]) ]) ]) ])
                                                                                                                                                                                                                                                         , (constr 1
                                                                                                                                                                                                                                                              [ (constr 0
                                                                                                                                                                                                                                                                   [ 28
                                                                                                                                                                                                                                                                   , (constr 1
                                                                                                                                                                                                                                                                        [ (constr 1
                                                                                                                                                                                                                                                                             [ (constr 0
                                                                                                                                                                                                                                                                                  [ (constr 1
                                                                                                                                                                                                                                                                                       [  ])
                                                                                                                                                                                                                                                                                  , (constr 1
                                                                                                                                                                                                                                                                                       [ 0
                                                                                                                                                                                                                                                                                       , (constr 1
                                                                                                                                                                                                                                                                                            [ 18
                                                                                                                                                                                                                                                                                            , (constr 0
                                                                                                                                                                                                                                                                                                 [  ]) ]) ]) ])
                                                                                                                                                                                                                                                                             , (constr 1
                                                                                                                                                                                                                                                                                  [ (constr 0
                                                                                                                                                                                                                                                                                       [ (constr 0
                                                                                                                                                                                                                                                                                            [  ])
                                                                                                                                                                                                                                                                                       , (constr 1
                                                                                                                                                                                                                                                                                            [ 293
                                                                                                                                                                                                                                                                                            , (constr 0
                                                                                                                                                                                                                                                                                                 [  ]) ]) ])
                                                                                                                                                                                                                                                                                  , cse!10 ]) ]) ]) ])
                                                                                                                                                                                                                                                              , (constr 1
                                                                                                                                                                                                                                                                   [ (constr 0
                                                                                                                                                                                                                                                                        [ 29
                                                                                                                                                                                                                                                                        , (constr 1
                                                                                                                                                                                                                                                                             [ (constr 1
                                                                                                                                                                                                                                                                                  [ cse!19
                                                                                                                                                                                                                                                                                  , (constr 1
                                                                                                                                                                                                                                                                                       [ (constr 0
                                                                                                                                                                                                                                                                                            [ (constr 0
                                                                                                                                                                                                                                                                                                 [  ])
                                                                                                                                                                                                                                                                                            , (constr 1
                                                                                                                                                                                                                                                                                                 [ 15
                                                                                                                                                                                                                                                                                                 , (constr 0
                                                                                                                                                                                                                                                                                                      [  ]) ]) ])
                                                                                                                                                                                                                                                                                       , (constr 0
                                                                                                                                                                                                                                                                                            [  ]) ]) ]) ]) ])
                                                                                                                                                                                                                                                                   , (constr 1
                                                                                                                                                                                                                                                                        [ (constr 0
                                                                                                                                                                                                                                                                             [ 30
                                                                                                                                                                                                                                                                             , (constr 1
                                                                                                                                                                                                                                                                                  [ (constr 1
                                                                                                                                                                                                                                                                                       [ cse!9
                                                                                                                                                                                                                                                                                       , (constr 1
                                                                                                                                                                                                                                                                                            [ (constr 0
                                                                                                                                                                                                                                                                                                 [ (constr 0
                                                                                                                                                                                                                                                                                                      [  ])
                                                                                                                                                                                                                                                                                                 , (constr 1
                                                                                                                                                                                                                                                                                                      [ 10000000000000
                                                                                                                                                                                                                                                                                                      , (constr 0
                                                                                                                                                                                                                                                                                                           [  ]) ]) ])
                                                                                                                                                                                                                                                                                            , (constr 0
                                                                                                                                                                                                                                                                                                 [  ]) ]) ]) ]) ])
                                                                                                                                                                                                                                                                        , (constr 1
                                                                                                                                                                                                                                                                             [ (constr 0
                                                                                                                                                                                                                                                                                  [ 31
                                                                                                                                                                                                                                                                                  , (constr 1
                                                                                                                                                                                                                                                                                       [ (constr 1
                                                                                                                                                                                                                                                                                            [ cse!9
                                                                                                                                                                                                                                                                                            , (constr 1
                                                                                                                                                                                                                                                                                                 [ (constr 0
                                                                                                                                                                                                                                                                                                      [ (constr 0
                                                                                                                                                                                                                                                                                                           [  ])
                                                                                                                                                                                                                                                                                                      , (constr 1
                                                                                                                                                                                                                                                                                                           [ 100000000000
                                                                                                                                                                                                                                                                                                           , (constr 0
                                                                                                                                                                                                                                                                                                                [  ]) ]) ])
                                                                                                                                                                                                                                                                                                 , (constr 0
                                                                                                                                                                                                                                                                                                      [  ]) ]) ]) ]) ])
                                                                                                                                                                                                                                                                             , (constr 1
                                                                                                                                                                                                                                                                                  [ (constr 0
                                                                                                                                                                                                                                                                                       [ 32
                                                                                                                                                                                                                                                                                       , (constr 1
                                                                                                                                                                                                                                                                                            [ (constr 1
                                                                                                                                                                                                                                                                                                 [ (constr 0
                                                                                                                                                                                                                                                                                                      [ (constr 1
                                                                                                                                                                                                                                                                                                           [  ])
                                                                                                                                                                                                                                                                                                      , (constr 1
                                                                                                                                                                                                                                                                                                           [ 13
                                                                                                                                                                                                                                                                                                           , cse!28 ]) ])
                                                                                                                                                                                                                                                                                                 , (constr 1
                                                                                                                                                                                                                                                                                                      [ (constr 0
                                                                                                                                                                                                                                                                                                           [ (constr 0
                                                                                                                                                                                                                                                                                                                [  ])
                                                                                                                                                                                                                                                                                                           , (constr 1
                                                                                                                                                                                                                                                                                                                [ 37
                                                                                                                                                                                                                                                                                                                , (constr 0
                                                                                                                                                                                                                                                                                                                     [  ]) ]) ])
                                                                                                                                                                                                                                                                                                      , (constr 0
                                                                                                                                                                                                                                                                                                           [  ]) ]) ]) ]) ])
                                                                                                                                                                                                                                                                                  , (constr 1
                                                                                                                                                                                                                                                                                       [ (constr 0
                                                                                                                                                                                                                                                                                            [ 33
                                                                                                                                                                                                                                                                                            , (constr 3
                                                                                                                                                                                                                                                                                                 [ (constr 1
                                                                                                                                                                                                                                                                                                      [ (constr 0
                                                                                                                                                                                                                                                                                                           [ (constr 1
                                                                                                                                                                                                                                                                                                                [  ])
                                                                                                                                                                                                                                                                                                           , cse!14 ])
                                                                                                                                                                                                                                                                                                      , (constr 1
                                                                                                                                                                                                                                                                                                           [ (constr 0
                                                                                                                                                                                                                                                                                                                [ (constr 0
                                                                                                                                                                                                                                                                                                                     [  ])
                                                                                                                                                                                                                                                                                                                , (constr 1
                                                                                                                                                                                                                                                                                                                     [ (unsafeRatio!36
                                                                                                                                                                                                                                                                                                                          1000
                                                                                                                                                                                                                                                                                                                          1)
                                                                                                                                                                                                                                                                                                                     , (constr 0
                                                                                                                                                                                                                                                                                                                          [  ]) ]) ])
                                                                                                                                                                                                                                                                                                           , (constr 0
                                                                                                                                                                                                                                                                                                                [  ]) ]) ]) ]) ])
                                                                                                                                                                                                                                                                                       , (constr 0
                                                                                                                                                                                                                                                                                            [  ]) ]) ]) ]) ]) ]) ]) ]) ]) ]) ]) ]) ]) ]) ]) ]) ]) ]) ]) ]) ]) ]) ]) ]) ]) ]) ]) ]) ]) ]) ])))
                                                                                                                             (constr 3
                                                                                                                                [ (constr 1
                                                                                                                                     [ cse!5
                                                                                                                                     , (constr 1
                                                                                                                                          [ (constr 0
                                                                                                                                               [ (constr 0
                                                                                                                                                    [  ])
                                                                                                                                               , (constr 1
                                                                                                                                                    [ cse!21
                                                                                                                                                    , cse!12 ]) ])
                                                                                                                                          , (constr 0
                                                                                                                                               [  ]) ]) ]) ]))
                                                                                                                          (constr 3
                                                                                                                             [ (constr 1
                                                                                                                                  [ cse!4
                                                                                                                                  , (constr 1
                                                                                                                                       [ (constr 0
                                                                                                                                            [ (constr 0
                                                                                                                                                 [  ])
                                                                                                                                            , (constr 1
                                                                                                                                                 [ cse!20
                                                                                                                                                 , (constr 1
                                                                                                                                                      [ cse!14
                                                                                                                                                      , (constr 0
                                                                                                                                                           [  ]) ]) ]) ])
                                                                                                                                       , (constr 0
                                                                                                                                            [  ]) ]) ]) ]))
                                                                                                                       (constr 3
                                                                                                                          [ (constr 1
                                                                                                                               [ cse!3
                                                                                                                               , cse!2 ]) ]))
                                                                                                                    (constr 1
                                                                                                                       [ (constr 3
                                                                                                                            [ (constr 1
=======
                                                                                                                                                                             sndPair)
                                                                                                                                                                          (unConstrData
                                                                                                                                                                             ds))))))))))))))
                                                                                                                                   [ (\cparams ->
                                                                                                                                        delay
                                                                                                                                          (force
                                                                                                                                             (case
                                                                                                                                                (fun
                                                                                                                                                   cparams)
                                                                                                                                                [ (delay
                                                                                                                                                     ())
                                                                                                                                                , (delay
                                                                                                                                                     error) ])))
                                                                                                                                   , (delay
                                                                                                                                        ()) ]))
                                                                                                                             (runRules
                                                                                                                                (constr 1
                                                                                                                                   [ (constr 0
                                                                                                                                        [ 0
                                                                                                                                        , (constr 1
                                                                                                                                             [ (constr 1
                                                                                                                                                  [ (constr 0
                                                                                                                                                       [ (constr 1
                                                                                                                                                            [  ])
                                                                                                                                                       , (constr 1
                                                                                                                                                            [ 30
                                                                                                                                                            , cse ]) ])
                                                                                                                                                  , (constr 1
                                                                                                                                                       [ (constr 0
                                                                                                                                                            [ (constr 0
                                                                                                                                                                 [  ])
                                                                                                                                                            , (constr 1
                                                                                                                                                                 [ 1000
                                                                                                                                                                 , (constr 0
                                                                                                                                                                      [  ]) ]) ])
                                                                                                                                                       , (constr 0
                                                                                                                                                            [  ]) ]) ]) ]) ])
                                                                                                                                   , (constr 1
                                                                                                                                        [ (constr 0
                                                                                                                                             [ 1
                                                                                                                                             , (constr 1
                                                                                                                                                  [ (constr 1
                                                                                                                                                       [ (constr 0
                                                                                                                                                            [ (constr 1
                                                                                                                                                                 [  ])
                                                                                                                                                            , (constr 1
                                                                                                                                                                 [ 100000
                                                                                                                                                                 , cse ]) ])
                                                                                                                                                       , (constr 1
                                                                                                                                                            [ (constr 0
                                                                                                                                                                 [ (constr 0
                                                                                                                                                                      [  ])
                                                                                                                                                                 , (constr 1
                                                                                                                                                                      [ 10000000
                                                                                                                                                                      , (constr 0
                                                                                                                                                                           [  ]) ]) ])
                                                                                                                                                            , (constr 0
                                                                                                                                                                 [  ]) ]) ]) ]) ])
                                                                                                                                        , (constr 1
                                                                                                                                             [ (constr 0
                                                                                                                                                  [ 2
                                                                                                                                                  , (constr 1
                                                                                                                                                       [ (constr 1
                                                                                                                                                            [ (constr 0
                                                                                                                                                                 [ (constr 1
                                                                                                                                                                      [  ])
                                                                                                                                                                 , (constr 1
                                                                                                                                                                      [ 24576
                                                                                                                                                                      , (constr 0
                                                                                                                                                                           [  ]) ]) ])
                                                                                                                                                            , (constr 1
                                                                                                                                                                 [ (constr 0
                                                                                                                                                                      [ (constr 0
                                                                                                                                                                           [  ])
                                                                                                                                                                      , (constr 1
                                                                                                                                                                           [ 122880
                                                                                                                                                                           , (constr 0
                                                                                                                                                                                [  ]) ]) ])
                                                                                                                                                                 , (constr 0
                                                                                                                                                                      [  ]) ]) ]) ]) ])
                                                                                                                                             , (constr 1
                                                                                                                                                  [ (constr 0
                                                                                                                                                       [ 3
                                                                                                                                                       , (constr 1
                                                                                                                                                            [ (constr 1
                                                                                                                                                                 [ cse
                                                                                                                                                                 , (constr 1
                                                                                                                                                                      [ (constr 0
                                                                                                                                                                           [ (constr 0
                                                                                                                                                                                [  ])
                                                                                                                                                                           , (constr 1
                                                                                                                                                                                [ 32768
                                                                                                                                                                                , (constr 0
                                                                                                                                                                                     [  ]) ]) ])
                                                                                                                                                                      , (constr 0
                                                                                                                                                                           [  ]) ]) ]) ]) ])
                                                                                                                                                  , (constr 1
                                                                                                                                                       [ (constr 0
                                                                                                                                                            [ 4
                                                                                                                                                            , (constr 1
                                                                                                                                                                 [ (constr 1
                                                                                                                                                                      [ cse
                                                                                                                                                                      , (constr 1
                                                                                                                                                                           [ (constr 0
                                                                                                                                                                                [ (constr 0
                                                                                                                                                                                     [  ])
                                                                                                                                                                                , (constr 1
                                                                                                                                                                                     [ 5000
                                                                                                                                                                                     , (constr 0
                                                                                                                                                                                          [  ]) ]) ])
                                                                                                                                                                           , (constr 0
                                                                                                                                                                                [  ]) ]) ]) ]) ])
                                                                                                                                                       , (constr 1
                                                                                                                                                            [ (constr 0
                                                                                                                                                                 [ 5
                                                                                                                                                                 , (constr 1
                                                                                                                                                                      [ (constr 1
                                                                                                                                                                           [ (constr 0
                                                                                                                                                                                [ (constr 1
                                                                                                                                                                                     [  ])
                                                                                                                                                                                , (constr 1
                                                                                                                                                                                     [ 1000000
                                                                                                                                                                                     , cse ]) ])
                                                                                                                                                                           , (constr 1
                                                                                                                                                                                [ (constr 0
                                                                                                                                                                                     [ (constr 0
                                                                                                                                                                                          [  ])
                                                                                                                                                                                     , (constr 1
                                                                                                                                                                                          [ 5000000
                                                                                                                                                                                          , (constr 0
                                                                                                                                                                                               [  ]) ]) ])
                                                                                                                                                                                , (constr 0
                                                                                                                                                                                     [  ]) ]) ]) ]) ])
                                                                                                                                                            , (constr 1
                                                                                                                                                                 [ (constr 0
                                                                                                                                                                      [ 6
                                                                                                                                                                      , (constr 1
                                                                                                                                                                           [ (constr 1
                                                                                                                                                                                [ (constr 0
                                                                                                                                                                                     [ (constr 1
                                                                                                                                                                                          [  ])
                                                                                                                                                                                     , (constr 1
                                                                                                                                                                                          [ 250000000
                                                                                                                                                                                          , cse ]) ])
                                                                                                                                                                                , cse ]) ]) ])
                                                                                                                                                                 , (constr 1
                                                                                                                                                                      [ (constr 0
                                                                                                                                                                           [ 7
                                                                                                                                                                           , (constr 1
                                                                                                                                                                                [ (constr 1
                                                                                                                                                                                     [ cse
                                                                                                                                                                                     , (constr 0
                                                                                                                                                                                          [  ]) ]) ]) ])
                                                                                                                                                                      , (constr 1
                                                                                                                                                                           [ (constr 0
                                                                                                                                                                                [ 8
                                                                                                                                                                                , (constr 1
                                                                                                                                                                                     [ (constr 1
                                                                                                                                                                                          [ (constr 0
                                                                                                                                                                                               [ (constr 1
                                                                                                                                                                                                    [  ])
                                                                                                                                                                                               , (constr 1
                                                                                                                                                                                                    [ 250
                                                                                                                                                                                                    , cse ]) ])
                                                                                                                                                                                          , (constr 1
                                                                                                                                                                                               [ (constr 0
                                                                                                                                                                                                    [ (constr 0
                                                                                                                                                                                                         [  ])
                                                                                                                                                                                                    , (constr 1
                                                                                                                                                                                                         [ 2000
                                                                                                                                                                                                         , (constr 0
                                                                                                                                                                                                              [  ]) ]) ])
                                                                                                                                                                                               , cse ]) ]) ]) ])
                                                                                                                                                                           , (constr 1
                                                                                                                                                                                [ (constr 0
                                                                                                                                                                                     [ 9
                                                                                                                                                                                     , (constr 3
                                                                                                                                                                                          [ (constr 1
                                                                                                                                                                                               [ cse
                                                                                                                                                                                               , cse ]) ]) ])
                                                                                                                                                                                , (constr 1
                                                                                                                                                                                     [ (constr 0
                                                                                                                                                                                          [ 10
                                                                                                                                                                                          , (constr 3
                                                                                                                                                                                               [ (constr 1
                                                                                                                                                                                                    [ (constr 0
                                                                                                                                                                                                         [ (constr 1
                                                                                                                                                                                                              [  ])
                                                                                                                                                                                                         , (constr 1
                                                                                                                                                                                                              [ (cse
                                                                                                                                                                                                                   1000)
                                                                                                                                                                                                              , cse ]) ])
                                                                                                                                                                                                    , (constr 1
                                                                                                                                                                                                         [ (constr 0
                                                                                                                                                                                                              [ (constr 0
                                                                                                                                                                                                                   [  ])
                                                                                                                                                                                                              , (constr 1
                                                                                                                                                                                                                   [ (cse
                                                                                                                                                                                                                        200)
                                                                                                                                                                                                                   , (constr 0
                                                                                                                                                                                                                        [  ]) ]) ])
                                                                                                                                                                                                         , (constr 0
                                                                                                                                                                                                              [  ]) ]) ]) ]) ])
                                                                                                                                                                                     , (constr 1
                                                                                                                                                                                          [ (constr 0
                                                                                                                                                                                               [ 11
                                                                                                                                                                                               , (constr 3
                                                                                                                                                                                                    [ (constr 1
                                                                                                                                                                                                         [ cse
                                                                                                                                                                                                         , (constr 1
                                                                                                                                                                                                              [ (constr 0
                                                                                                                                                                                                                   [ (constr 0
                                                                                                                                                                                                                        [  ])
                                                                                                                                                                                                                   , (constr 1
                                                                                                                                                                                                                        [ (cse
                                                                                                                                                                                                                             10)
                                                                                                                                                                                                                        , cse ]) ])
                                                                                                                                                                                                              , (constr 0
                                                                                                                                                                                                                   [  ]) ]) ]) ]) ])
                                                                                                                                                                                          , (constr 1
                                                                                                                                                                                               [ (constr 0
                                                                                                                                                                                                    [ 16
                                                                                                                                                                                                    , (constr 1
                                                                                                                                                                                                         [ (constr 1
                                                                                                                                                                                                              [ cse
                                                                                                                                                                                                              , cse ]) ]) ])
                                                                                                                                                                                               , (constr 1
                                                                                                                                                                                                    [ (constr 0
                                                                                                                                                                                                         [ 17
                                                                                                                                                                                                         , (constr 1
                                                                                                                                                                                                              [ (constr 1
                                                                                                                                                                                                                   [ (constr 0
                                                                                                                                                                                                                        [ (constr 1
                                                                                                                                                                                                                             [  ])
                                                                                                                                                                                                                        , (constr 1
                                                                                                                                                                                                                             [ 3000
                                                                                                                                                                                                                             , cse ]) ])
                                                                                                                                                                                                                   , (constr 1
                                                                                                                                                                                                                        [ (constr 0
                                                                                                                                                                                                                             [ (constr 0
                                                                                                                                                                                                                                  [  ])
                                                                                                                                                                                                                             , (constr 1
                                                                                                                                                                                                                                  [ 6500
                                                                                                                                                                                                                                  , (constr 0
                                                                                                                                                                                                                                       [  ]) ]) ])
                                                                                                                                                                                                                        , cse ]) ]) ]) ])
                                                                                                                                                                                                    , (constr 1
                                                                                                                                                                                                         [ (constr 0
                                                                                                                                                                                                              [ 18
                                                                                                                                                                                                              , (constr 0
                                                                                                                                                                                                                   [  ]) ])
                                                                                                                                                                                                         , (constr 1
                                                                                                                                                                                                              [ (constr 0
                                                                                                                                                                                                                   [ 19
                                                                                                                                                                                                                   , (constr 2
                                                                                                                                                                                                                        [ (constr 1
                                                                                                                                                                                                                             [ (constr 3
                                                                                                                                                                                                                                  [ (constr 1
                                                                                                                                                                                                                                       [ (constr 0
                                                                                                                                                                                                                                            [ (constr 1
                                                                                                                                                                                                                                                 [  ])
                                                                                                                                                                                                                                            , (constr 1
                                                                                                                                                                                                                                                 [ (cse
                                                                                                                                                                                                                                                      25)
                                                                                                                                                                                                                                                 , (constr 0
                                                                                                                                                                                                                                                      [  ]) ]) ])
                                                                                                                                                                                                                                       , (constr 1
                                                                                                                                                                                                                                            [ (constr 0
                                                                                                                                                                                                                                                 [ (constr 0
                                                                                                                                                                                                                                                      [  ])
                                                                                                                                                                                                                                                 , (constr 1
                                                                                                                                                                                                                                                      [ (cse
                                                                                                                                                                                                                                                           5)
                                                                                                                                                                                                                                                      , (constr 0
                                                                                                                                                                                                                                                           [  ]) ]) ])
                                                                                                                                                                                                                                            , (constr 0
                                                                                                                                                                                                                                                 [  ]) ]) ]) ])
                                                                                                                                                                                                                             , (constr 1
                                                                                                                                                                                                                                  [ (constr 3
                                                                                                                                                                                                                                       [ (constr 1
                                                                                                                                                                                                                                            [ (constr 0
                                                                                                                                                                                                                                                 [ (constr 1
                                                                                                                                                                                                                                                      [  ])
                                                                                                                                                                                                                                                 , (constr 1
                                                                                                                                                                                                                                                      [ (cse
                                                                                                                                                                                                                                                           20000)
                                                                                                                                                                                                                                                      , (constr 0
                                                                                                                                                                                                                                                           [  ]) ]) ])
                                                                                                                                                                                                                                            , (constr 1
                                                                                                                                                                                                                                                 [ (constr 0
                                                                                                                                                                                                                                                      [ (constr 0
                                                                                                                                                                                                                                                           [  ])
                                                                                                                                                                                                                                                      , (constr 1
                                                                                                                                                                                                                                                           [ (cse
                                                                                                                                                                                                                                                                5000)
                                                                                                                                                                                                                                                           , (constr 0
                                                                                                                                                                                                                                                                [  ]) ]) ])
                                                                                                                                                                                                                                                 , (constr 0
                                                                                                                                                                                                                                                      [  ]) ]) ]) ])
                                                                                                                                                                                                                                  , (constr 0
                                                                                                                                                                                                                                       [  ]) ]) ]) ]) ])
                                                                                                                                                                                                              , (constr 1
                                                                                                                                                                                                                   [ (constr 0
                                                                                                                                                                                                                        [ 20
                                                                                                                                                                                                                        , (constr 2
                                                                                                                                                                                                                             [ (constr 1
                                                                                                                                                                                                                                  [ (constr 1
                                                                                                                                                                                                                                       [ (constr 1
                                                                                                                                                                                                                                            [ cse
                                                                                                                                                                                                                                            , (constr 1
                                                                                                                                                                                                                                                 [ (constr 0
                                                                                                                                                                                                                                                      [ (constr 0
                                                                                                                                                                                                                                                           [  ])
                                                                                                                                                                                                                                                      , (constr 1
                                                                                                                                                                                                                                                           [ 40000000
                                                                                                                                                                                                                                                           , (constr 0
                                                                                                                                                                                                                                                                [  ]) ]) ])
                                                                                                                                                                                                                                                 , (constr 0
                                                                                                                                                                                                                                                      [  ]) ]) ]) ])
                                                                                                                                                                                                                                  , (constr 1
                                                                                                                                                                                                                                       [ (constr 1
                                                                                                                                                                                                                                            [ (constr 1
                                                                                                                                                                                                                                                 [ cse
                                                                                                                                                                                                                                                 , (constr 1
                                                                                                                                                                                                                                                      [ (constr 0
                                                                                                                                                                                                                                                           [ (constr 0
                                                                                                                                                                                                                                                                [  ])
                                                                                                                                                                                                                                                           , (constr 1
                                                                                                                                                                                                                                                                [ 15000000000
                                                                                                                                                                                                                                                                , (constr 0
                                                                                                                                                                                                                                                                     [  ]) ]) ])
                                                                                                                                                                                                                                                      , (constr 0
                                                                                                                                                                                                                                                           [  ]) ]) ]) ])
                                                                                                                                                                                                                                       , (constr 0
                                                                                                                                                                                                                                            [  ]) ]) ]) ]) ])
                                                                                                                                                                                                                   , (constr 1
                                                                                                                                                                                                                        [ (constr 0
                                                                                                                                                                                                                             [ 21
                                                                                                                                                                                                                             , (constr 2
                                                                                                                                                                                                                                  [ (constr 1
                                                                                                                                                                                                                                       [ (constr 1
                                                                                                                                                                                                                                            [ (constr 1
                                                                                                                                                                                                                                                 [ cse
                                                                                                                                                                                                                                                 , (constr 1
                                                                                                                                                                                                                                                      [ (constr 0
                                                                                                                                                                                                                                                           [ (constr 0
                                                                                                                                                                                                                                                                [  ])
                                                                                                                                                                                                                                                           , (constr 1
                                                                                                                                                                                                                                                                [ 120000000
                                                                                                                                                                                                                                                                , (constr 0
                                                                                                                                                                                                                                                                     [  ]) ]) ])
                                                                                                                                                                                                                                                      , (constr 0
                                                                                                                                                                                                                                                           [  ]) ]) ]) ])
                                                                                                                                                                                                                                       , (constr 1
                                                                                                                                                                                                                                            [ (constr 1
                                                                                                                                                                                                                                                 [ (constr 1
                                                                                                                                                                                                                                                      [ cse
                                                                                                                                                                                                                                                      , (constr 1
                                                                                                                                                                                                                                                           [ (constr 0
                                                                                                                                                                                                                                                                [ (constr 0
                                                                                                                                                                                                                                                                     [  ])
                                                                                                                                                                                                                                                                , (constr 1
                                                                                                                                                                                                                                                                     [ 40000000000
                                                                                                                                                                                                                                                                     , (constr 0
                                                                                                                                                                                                                                                                          [  ]) ]) ])
                                                                                                                                                                                                                                                           , (constr 0
                                                                                                                                                                                                                                                                [  ]) ]) ]) ])
                                                                                                                                                                                                                                            , (constr 0
                                                                                                                                                                                                                                                 [  ]) ]) ]) ]) ])
                                                                                                                                                                                                                        , (constr 1
                                                                                                                                                                                                                             [ (constr 0
                                                                                                                                                                                                                                  [ 22
                                                                                                                                                                                                                                  , (constr 1
                                                                                                                                                                                                                                       [ (constr 1
                                                                                                                                                                                                                                            [ cse
                                                                                                                                                                                                                                            , (constr 1
                                                                                                                                                                                                                                                 [ (constr 0
                                                                                                                                                                                                                                                      [ (constr 0
                                                                                                                                                                                                                                                           [  ])
                                                                                                                                                                                                                                                      , (constr 1
                                                                                                                                                                                                                                                           [ 12288
                                                                                                                                                                                                                                                           , (constr 0
                                                                                                                                                                                                                                                                [  ]) ]) ])
                                                                                                                                                                                                                                                 , (constr 0
                                                                                                                                                                                                                                                      [  ]) ]) ]) ]) ])
                                                                                                                                                                                                                             , (constr 1
                                                                                                                                                                                                                                  [ (constr 0
                                                                                                                                                                                                                                       [ 23
                                                                                                                                                                                                                                       , (constr 1
                                                                                                                                                                                                                                            [ (constr 1
                                                                                                                                                                                                                                                 [ (constr 0
                                                                                                                                                                                                                                                      [ (constr 1
                                                                                                                                                                                                                                                           [  ])
                                                                                                                                                                                                                                                      , (constr 1
                                                                                                                                                                                                                                                           [ 100
                                                                                                                                                                                                                                                           , cse ]) ])
                                                                                                                                                                                                                                                 , (constr 1
                                                                                                                                                                                                                                                      [ (constr 0
                                                                                                                                                                                                                                                           [ (constr 0
                                                                                                                                                                                                                                                                [  ])
                                                                                                                                                                                                                                                           , (constr 1
                                                                                                                                                                                                                                                                [ 200
                                                                                                                                                                                                                                                                , (constr 0
                                                                                                                                                                                                                                                                     [  ]) ]) ])
                                                                                                                                                                                                                                                      , cse ]) ]) ]) ])
                                                                                                                                                                                                                                  , (constr 1
                                                                                                                                                                                                                                       [ (constr 0
                                                                                                                                                                                                                                            [ 24
                                                                                                                                                                                                                                            , (constr 1
                                                                                                                                                                                                                                                 [ (constr 1
                                                                                                                                                                                                                                                      [ cse
                                                                                                                                                                                                                                                      , (constr 0
                                                                                                                                                                                                                                                           [  ]) ]) ]) ])
                                                                                                                                                                                                                                       , (constr 1
                                                                                                                                                                                                                                            [ (constr 0
                                                                                                                                                                                                                                                 [ 25
                                                                                                                                                                                                                                                 , (constr 2
                                                                                                                                                                                                                                                      [ (constr 1
                                                                                                                                                                                                                                                           [ cse
                                                                                                                                                                                                                                                           , (constr 1
                                                                                                                                                                                                                                                                [ cse
                                                                                                                                                                                                                                                                , (constr 1
                                                                                                                                                                                                                                                                     [ cse
                                                                                                                                                                                                                                                                     , (constr 1
                                                                                                                                                                                                                                                                          [ cse
                                                                                                                                                                                                                                                                          , cse ]) ]) ]) ]) ]) ])
                                                                                                                                                                                                                                            , (constr 1
                                                                                                                                                                                                                                                 [ (constr 0
                                                                                                                                                                                                                                                      [ 26
                                                                                                                                                                                                                                                      , (constr 2
                                                                                                                                                                                                                                                           [ (constr 1
                                                                                                                                                                                                                                                                [ cse
                                                                                                                                                                                                                                                                , (constr 1
                                                                                                                                                                                                                                                                     [ cse
                                                                                                                                                                                                                                                                     , (constr 1
                                                                                                                                                                                                                                                                          [ cse
                                                                                                                                                                                                                                                                          , (constr 1
                                                                                                                                                                                                                                                                               [ (constr 3
                                                                                                                                                                                                                                                                                    [ (constr 1
                                                                                                                                                                                                                                                                                         [ (constr 0
                                                                                                                                                                                                                                                                                              [ (constr 1
                                                                                                                                                                                                                                                                                                   [  ])
                                                                                                                                                                                                                                                                                              , (constr 1
                                                                                                                                                                                                                                                                                                   [ cse
                                                                                                                                                                                                                                                                                                   , (constr 1
                                                                                                                                                                                                                                                                                                        [ (unsafeRatio
                                                                                                                                                                                                                                                                                                             13
                                                                                                                                                                                                                                                                                                             20)
                                                                                                                                                                                                                                                                                                        , (constr 0
                                                                                                                                                                                                                                                                                                             [  ]) ]) ]) ])
                                                                                                                                                                                                                                                                                         , cse ]) ])
                                                                                                                                                                                                                                                                               , (constr 1
                                                                                                                                                                                                                                                                                    [ cse
                                                                                                                                                                                                                                                                                    , (constr 1
                                                                                                                                                                                                                                                                                         [ cse
                                                                                                                                                                                                                                                                                         , (constr 1
                                                                                                                                                                                                                                                                                              [ cse
                                                                                                                                                                                                                                                                                              , (constr 1
                                                                                                                                                                                                                                                                                                   [ cse
                                                                                                                                                                                                                                                                                                   , (constr 1
                                                                                                                                                                                                                                                                                                        [ (constr 3
                                                                                                                                                                                                                                                                                                             [ (constr 1
                                                                                                                                                                                                                                                                                                                  [ (constr 0
                                                                                                                                                                                                                                                                                                                       [ (constr 1
                                                                                                                                                                                                                                                                                                                            [  ])
                                                                                                                                                                                                                                                                                                                       , (constr 1
                                                                                                                                                                                                                                                                                                                            [ cse
                                                                                                                                                                                                                                                                                                                            , cse ]) ])
                                                                                                                                                                                                                                                                                                                  , cse ]) ])
                                                                                                                                                                                                                                                                                                        , cse ]) ]) ]) ]) ]) ]) ]) ]) ]) ]) ])
                                                                                                                                                                                                                                                 , (constr 1
                                                                                                                                                                                                                                                      [ (constr 0
                                                                                                                                                                                                                                                           [ 27
                                                                                                                                                                                                                                                           , (constr 1
                                                                                                                                                                                                                                                                [ (constr 1
                                                                                                                                                                                                                                                                     [ (constr 0
                                                                                                                                                                                                                                                                          [ (constr 1
                                                                                                                                                                                                                                                                               [  ])
                                                                                                                                                                                                                                                                          , (constr 1
                                                                                                                                                                                                                                                                               [ 0
                                                                                                                                                                                                                                                                               , (constr 1
                                                                                                                                                                                                                                                                                    [ 3
                                                                                                                                                                                                                                                                                    , (constr 0
                                                                                                                                                                                                                                                                                         [  ]) ]) ]) ])
                                                                                                                                                                                                                                                                     , (constr 1
                                                                                                                                                                                                                                                                          [ (constr 0
                                                                                                                                                                                                                                                                               [ (constr 0
                                                                                                                                                                                                                                                                                    [  ])
                                                                                                                                                                                                                                                                               , (constr 1
                                                                                                                                                                                                                                                                                    [ 10
                                                                                                                                                                                                                                                                                    , (constr 0
                                                                                                                                                                                                                                                                                         [  ]) ]) ])
                                                                                                                                                                                                                                                                          , (constr 0
                                                                                                                                                                                                                                                                               [  ]) ]) ]) ]) ])
                                                                                                                                                                                                                                                      , (constr 1
                                                                                                                                                                                                                                                           [ (constr 0
                                                                                                                                                                                                                                                                [ 28
                                                                                                                                                                                                                                                                , (constr 1
                                                                                                                                                                                                                                                                     [ (constr 1
                                                                                                                                                                                                                                                                          [ (constr 0
                                                                                                                                                                                                                                                                               [ (constr 1
                                                                                                                                                                                                                                                                                    [  ])
                                                                                                                                                                                                                                                                               , (constr 1
                                                                                                                                                                                                                                                                                    [ 0
                                                                                                                                                                                                                                                                                    , (constr 1
                                                                                                                                                                                                                                                                                         [ 18
                                                                                                                                                                                                                                                                                         , (constr 0
                                                                                                                                                                                                                                                                                              [  ]) ]) ]) ])
                                                                                                                                                                                                                                                                          , (constr 1
                                                                                                                                                                                                                                                                               [ (constr 0
                                                                                                                                                                                                                                                                                    [ (constr 0
                                                                                                                                                                                                                                                                                         [  ])
                                                                                                                                                                                                                                                                                    , (constr 1
                                                                                                                                                                                                                                                                                         [ 293
                                                                                                                                                                                                                                                                                         , (constr 0
                                                                                                                                                                                                                                                                                              [  ]) ]) ])
                                                                                                                                                                                                                                                                               , cse ]) ]) ]) ])
                                                                                                                                                                                                                                                           , (constr 1
                                                                                                                                                                                                                                                                [ (constr 0
                                                                                                                                                                                                                                                                     [ 29
                                                                                                                                                                                                                                                                     , (constr 1
                                                                                                                                                                                                                                                                          [ (constr 1
                                                                                                                                                                                                                                                                               [ cse
                                                                                                                                                                                                                                                                               , (constr 1
                                                                                                                                                                                                                                                                                    [ (constr 0
                                                                                                                                                                                                                                                                                         [ (constr 0
                                                                                                                                                                                                                                                                                              [  ])
                                                                                                                                                                                                                                                                                         , (constr 1
                                                                                                                                                                                                                                                                                              [ 15
                                                                                                                                                                                                                                                                                              , (constr 0
                                                                                                                                                                                                                                                                                                   [  ]) ]) ])
                                                                                                                                                                                                                                                                                    , (constr 0
                                                                                                                                                                                                                                                                                         [  ]) ]) ]) ]) ])
                                                                                                                                                                                                                                                                , (constr 1
                                                                                                                                                                                                                                                                     [ (constr 0
                                                                                                                                                                                                                                                                          [ 30
                                                                                                                                                                                                                                                                          , (constr 1
                                                                                                                                                                                                                                                                               [ (constr 1
                                                                                                                                                                                                                                                                                    [ cse
                                                                                                                                                                                                                                                                                    , (constr 1
                                                                                                                                                                                                                                                                                         [ (constr 0
                                                                                                                                                                                                                                                                                              [ (constr 0
                                                                                                                                                                                                                                                                                                   [  ])
                                                                                                                                                                                                                                                                                              , (constr 1
                                                                                                                                                                                                                                                                                                   [ 10000000000000
                                                                                                                                                                                                                                                                                                   , (constr 0
                                                                                                                                                                                                                                                                                                        [  ]) ]) ])
                                                                                                                                                                                                                                                                                         , (constr 0
                                                                                                                                                                                                                                                                                              [  ]) ]) ]) ]) ])
                                                                                                                                                                                                                                                                     , (constr 1
                                                                                                                                                                                                                                                                          [ (constr 0
                                                                                                                                                                                                                                                                               [ 31
                                                                                                                                                                                                                                                                               , (constr 1
                                                                                                                                                                                                                                                                                    [ (constr 1
                                                                                                                                                                                                                                                                                         [ cse
                                                                                                                                                                                                                                                                                         , (constr 1
                                                                                                                                                                                                                                                                                              [ (constr 0
                                                                                                                                                                                                                                                                                                   [ (constr 0
                                                                                                                                                                                                                                                                                                        [  ])
                                                                                                                                                                                                                                                                                                   , (constr 1
                                                                                                                                                                                                                                                                                                        [ 100000000000
                                                                                                                                                                                                                                                                                                        , (constr 0
                                                                                                                                                                                                                                                                                                             [  ]) ]) ])
                                                                                                                                                                                                                                                                                              , (constr 0
                                                                                                                                                                                                                                                                                                   [  ]) ]) ]) ]) ])
                                                                                                                                                                                                                                                                          , (constr 1
                                                                                                                                                                                                                                                                               [ (constr 0
                                                                                                                                                                                                                                                                                    [ 32
                                                                                                                                                                                                                                                                                    , (constr 1
                                                                                                                                                                                                                                                                                         [ (constr 1
                                                                                                                                                                                                                                                                                              [ (constr 0
                                                                                                                                                                                                                                                                                                   [ (constr 1
                                                                                                                                                                                                                                                                                                        [  ])
                                                                                                                                                                                                                                                                                                   , (constr 1
                                                                                                                                                                                                                                                                                                        [ 13
                                                                                                                                                                                                                                                                                                        , cse ]) ])
                                                                                                                                                                                                                                                                                              , (constr 1
                                                                                                                                                                                                                                                                                                   [ (constr 0
                                                                                                                                                                                                                                                                                                        [ (constr 0
                                                                                                                                                                                                                                                                                                             [  ])
                                                                                                                                                                                                                                                                                                        , (constr 1
                                                                                                                                                                                                                                                                                                             [ 37
                                                                                                                                                                                                                                                                                                             , (constr 0
                                                                                                                                                                                                                                                                                                                  [  ]) ]) ])
                                                                                                                                                                                                                                                                                                   , (constr 0
                                                                                                                                                                                                                                                                                                        [  ]) ]) ]) ]) ])
                                                                                                                                                                                                                                                                               , (constr 1
                                                                                                                                                                                                                                                                                    [ (constr 0
                                                                                                                                                                                                                                                                                         [ 33
                                                                                                                                                                                                                                                                                         , (constr 3
                                                                                                                                                                                                                                                                                              [ (constr 1
                                                                                                                                                                                                                                                                                                   [ (constr 0
                                                                                                                                                                                                                                                                                                        [ (constr 1
                                                                                                                                                                                                                                                                                                             [  ])
                                                                                                                                                                                                                                                                                                        , cse ])
                                                                                                                                                                                                                                                                                                   , (constr 1
                                                                                                                                                                                                                                                                                                        [ (constr 0
                                                                                                                                                                                                                                                                                                             [ (constr 0
                                                                                                                                                                                                                                                                                                                  [  ])
                                                                                                                                                                                                                                                                                                             , (constr 1
                                                                                                                                                                                                                                                                                                                  [ (unsafeRatio
                                                                                                                                                                                                                                                                                                                       1000
                                                                                                                                                                                                                                                                                                                       1)
                                                                                                                                                                                                                                                                                                                  , (constr 0
                                                                                                                                                                                                                                                                                                                       [  ]) ]) ])
                                                                                                                                                                                                                                                                                                        , (constr 0
                                                                                                                                                                                                                                                                                                             [  ]) ]) ]) ]) ])
                                                                                                                                                                                                                                                                                    , (constr 0
                                                                                                                                                                                                                                                                                         [  ]) ]) ]) ]) ]) ]) ]) ]) ]) ]) ]) ]) ]) ]) ]) ]) ]) ]) ]) ]) ]) ]) ]) ]) ]) ]) ]) ]) ]) ]) ])))
                                                                                                                          (constr 3
                                                                                                                             [ (constr 1
                                                                                                                                  [ cse
                                                                                                                                  , cse ]) ]))
                                                                                                                       (constr 3
                                                                                                                          [ (constr 1
                                                                                                                               [ cse
                                                                                                                               , (constr 1
                                                                                                                                    [ (constr 0
                                                                                                                                         [ (constr 0
                                                                                                                                              [  ])
                                                                                                                                         , (constr 1
                                                                                                                                              [ cse
                                                                                                                                              , (constr 1
                                                                                                                                                   [ cse
                                                                                                                                                   , (constr 0
                                                                                                                                                        [  ]) ]) ]) ])
                                                                                                                                    , (constr 0
                                                                                                                                         [  ]) ]) ]) ]))
                                                                                                                    (constr 3
                                                                                                                       [ (constr 1
                                                                                                                            [ cse
                                                                                                                            , (constr 1
>>>>>>> 13082a04
                                                                                                                                 [ (constr 0
                                                                                                                                      [ (constr 1
                                                                                                                                           [  ])
                                                                                                                                      , (constr 1
<<<<<<< HEAD
                                                                                                                                           [ cse!13
                                                                                                                                           , (constr 0
                                                                                                                                                [  ]) ]) ])
                                                                                                                                 , cse!4 ]) ])
                                                                                                                       , (constr 0
                                                                                                                            [  ]) ]))
                                                                                                                 (constr 1
                                                                                                                    [ (constr 0
                                                                                                                         [ (constr 0
                                                                                                                              [  ])
                                                                                                                         , (constr 1
                                                                                                                              [ cse!17
                                                                                                                              , (constr 1
                                                                                                                                   [ cse!13
                                                                                                                                   , (constr 0
                                                                                                                                        [  ]) ]) ]) ])
=======
                                                                                                                                           [ cse
                                                                                                                                           , cse ]) ])
                                                                                                                                 , (constr 0
                                                                                                                                      [  ]) ]) ]) ]))
                                                                                                                 (constr 1
                                                                                                                    [ (constr 3
                                                                                                                         [ (constr 1
                                                                                                                              [ (constr 0
                                                                                                                                   [ (constr 1
                                                                                                                                        [  ])
                                                                                                                                   , (constr 1
                                                                                                                                        [ cse
                                                                                                                                        , (constr 0
                                                                                                                                             [  ]) ]) ])
                                                                                                                              , cse ]) ])
>>>>>>> 13082a04
                                                                                                                    , (constr 0
                                                                                                                         [  ]) ]))
                                                                                                              (constr 0
                                                                                                                 [ (constr 1
                                                                                                                      [  ])
                                                                                                                 , (constr 1
                                                                                                                      [ cse!11
                                                                                                                      , (constr 1
<<<<<<< HEAD
                                                                                                                           [ cse!14
                                                                                                                           , (constr 0
                                                                                                                                [  ]) ]) ]) ]))
=======
                                                                                                                           [ cse
                                                                                                                           , (constr 1
                                                                                                                                [ cse
                                                                                                                                , (constr 0
                                                                                                                                     [  ]) ]) ]) ])
                                                                                                                 , (constr 0
                                                                                                                      [  ]) ]))
>>>>>>> 13082a04
                                                                                                           (constr 0
                                                                                                              [ (constr 1
                                                                                                                   [  ])
                                                                                                              , (constr 1
<<<<<<< HEAD
                                                                                                                   [ cse!16
                                                                                                                   , cse!7 ]) ]))
                                                                                                        (constr 1
                                                                                                           [ (constr 0
                                                                                                                [ (constr 0
                                                                                                                     [  ])
                                                                                                                , cse!4 ])
                                                                                                           , (constr 0
                                                                                                                [  ]) ]))
                                                                                                     (constr 0
                                                                                                        [ (constr 1
                                                                                                             [  ])
                                                                                                        , (constr 1
                                                                                                             [ 0
                                                                                                             , (constr 1
                                                                                                                  [ 1000000
                                                                                                                  , (constr 0
                                                                                                                       [  ]) ]) ]) ]))
                                                                                                  (constr 1
                                                                                                     [ (constr 0
                                                                                                          [ (constr 2
                                                                                                               [  ])
                                                                                                          , cse!18 ])
                                                                                                     , (constr 0
                                                                                                          [  ]) ]))
=======
                                                                                                                   [ cse
                                                                                                                   , (constr 1
                                                                                                                        [ cse
                                                                                                                        , (constr 0
                                                                                                                             [  ]) ]) ]) ]))
                                                                                                        (constr 0
                                                                                                           [ (constr 1
                                                                                                                [  ])
                                                                                                           , (constr 1
                                                                                                                [ (cse
                                                                                                                     10)
                                                                                                                , cse ]) ]))
                                                                                                     (constr 1
                                                                                                        [ (constr 0
                                                                                                             [ (constr 0
                                                                                                                  [  ])
                                                                                                             , cse ])
                                                                                                        , (constr 0
                                                                                                             [  ]) ]))
                                                                                                  (constr 0
                                                                                                     [ (constr 1
                                                                                                          [  ])
                                                                                                     , (constr 1
                                                                                                          [ 0
                                                                                                          , (constr 1
                                                                                                               [ 1000000
                                                                                                               , (constr 0
                                                                                                                    [  ]) ]) ]) ]))
>>>>>>> 13082a04
                                                                                               (constr 1
                                                                                                  [ (constr 0
                                                                                                       [ (constr 0
                                                                                                            [  ])
<<<<<<< HEAD
                                                                                                       , (constr 1
                                                                                                            [ 500000000
                                                                                                            , (constr 0
                                                                                                                 [  ]) ]) ])
                                                                                                  , (constr 0
                                                                                                       [  ]) ]))
                                                                                            (constr 1
                                                                                               [ cse!10
=======
                                                                                                       , cse ])
                                                                                                  , (constr 0
                                                                                                       [  ]) ]))
                                                                                            (constr 1
                                                                                               [ (cse
                                                                                                    4)
>>>>>>> 13082a04
                                                                                               , (constr 0
                                                                                                    [  ]) ]))
                                                                                         (constr 1
                                                                                            [ cse!8
                                                                                            , (constr 0
                                                                                                 [  ]) ]))
                                                                                      (constr 1
<<<<<<< HEAD
                                                                                         [ (cse!16
                                                                                              1)
                                                                                         , (constr 0
                                                                                              [  ]) ]))
                                                                                   (constr 0
                                                                                      [ (constr 1
                                                                                           [  ])
                                                                                      , cse!13 ]))
                                                                                (cse!9
                                                                                   5))
                                                                             (cse!7
                                                                                2))
                                                                          (cse!8
                                                                             10))
                                                                       (constr 0
                                                                          [ (constr 1
                                                                               [  ])
                                                                          , (constr 1
                                                                               [ 1
                                                                               , (constr 0
                                                                                    [  ]) ]) ]))
                                                                    (cse!7 100))
                                                                 (cse!8 4))
                                                              (cse!2 1))
                                                           (cse!1 10))
                                                        (unsafeRatio!12 1))
                                                     (unsafeRatio!11 4))
                                                  (unsafeRatio!10 9))
                                               (unsafeRatio!9 51))
                                            (constr 1 [0, (constr 0 [])]))
                                         (unsafeRatio!7 3))
                                      (unsafeRatio!6 0))
                                   (fix1!10
                                      (\go!0 l!0 ->
=======
                                                                                         [ cse
                                                                                         , (constr 0
                                                                                              [  ]) ]))
                                                                                   (constr 1
                                                                                      [ cse
                                                                                      , (constr 0
                                                                                           [  ]) ]))
                                                                                (cse
                                                                                   100))
                                                                             (cse
                                                                                10))
                                                                          (cse
                                                                             1))
                                                                       (constr 0
                                                                          [ (constr 1
                                                                               [  ])
                                                                          , cse ]))
                                                                    (constr 0
                                                                       [ (constr 1
                                                                            [])
                                                                       , (constr 1
                                                                            [ 1
                                                                            , (constr 0
                                                                                 [  ]) ]) ]))
                                                                 (cse 2))
                                                              (cse 1))
                                                           (cse 5))
                                                        (unsafeRatio 0))
                                                     (unsafeRatio 3))
                                                  (unsafeRatio 9))
                                               (unsafeRatio 1))
                                            (unsafeRatio 51))
                                         (constr 1 [0, (constr 0 [])]))
                                      (unsafeRatio 4))
                                   (fix1
                                      (\go l ->
>>>>>>> 13082a04
                                         force (force chooseList)
                                           l
                                           (\ds -> constr 0 [])
                                           (\ds ->
                                              constr 1
                                                [ ((\p ->
                                                      constr 0
                                                        [ (force (force fstPair)
                                                             p)
                                                        , (force (force sndPair)
                                                             p) ])
                                                     (force headList l))
                                                , (go (force tailList l)) ])
                                           ())))
                                (fix1
                                   (\runRules ds cparams ->
                                      force
                                        ((\fail ->
                                            case
                                              ds
                                              [ (delay (fail ()))
                                              , (\ds cfgRest ->
                                                   delay
                                                     (case
                                                        ds
                                                        [ (\expectedPid
                                                            paramValue ->
                                                             force
                                                               (case
                                                                  cparams
                                                                  [ (delay
                                                                       (fail
                                                                          ()))
                                                                  , (\ds
                                                                      cparamsRest ->
                                                                       delay
                                                                         (case
                                                                            ds
                                                                            [ (\ds
                                                                                actualValueData ->
                                                                                 force
                                                                                   (case
                                                                                      (`$fOrdInteger_$ccompare`
                                                                                         (unIData
                                                                                            ds)
                                                                                         expectedPid)
                                                                                      [ (delay
                                                                                           (force
                                                                                              (case
                                                                                                 (validateParamValue
                                                                                                    paramValue
                                                                                                    actualValueData)
                                                                                                 [ (delay
                                                                                                      (runRules
                                                                                                         cfgRest
                                                                                                         cparamsRest))
                                                                                                 , (delay
                                                                                                      (constr 1
                                                                                                         [  ])) ])))
                                                                                      , (delay
                                                                                           (runRules
                                                                                              cfgRest
                                                                                              cparams))
                                                                                      , (delay
                                                                                           (constr 1
                                                                                              [  ])) ])) ])) ])) ])) ])
                                           (\ds ->
                                              force
                                                (case
                                                   cparams
                                                   [ (delay (constr 0 []))
                                                   , (\ipv ipv ->
                                                        delay
                                                          (constr 1 [])) ]))))))
                             (cse (\arg_0 arg_1 -> arg_1)))
                          (cse (\arg_0 arg_1 -> arg_0)))
                       (force
                          ((\s -> s s)
                             (\s h ->
                                delay
                                  (\fr ->
                                     (\k ->
                                        fr
                                          (\x -> k (\f_0 f_1 -> f_0 x))
                                          (\x -> k (\f_0 f_1 -> f_1 x)))
                                       (\fq -> force (s s h) (force h fq))))
                             (delay
                                (\choose
                                  validateParamValue
                                  validateParamValues ->
                                   choose
                                     (\eta eta ->
                                        force
                                          (case
                                             eta
                                             [ (delay (constr 0 []))
                                             , (\preds ->
                                                  delay
                                                    (validatePreds
                                                       (constr 0
                                                          [ (\x y ->
                                                               force ifThenElse
                                                                 (equalsInteger
                                                                    x
                                                                    y)
                                                                 (constr 0 [])
                                                                 (constr 1 []))
                                                          , `$fOrdInteger_$ccompare`
                                                          , (\x y ->
                                                               force ifThenElse
                                                                 (lessThanInteger
                                                                    x
                                                                    y)
                                                                 (constr 0 [])
                                                                 (constr 1 []))
                                                          , (\x y ->
                                                               force ifThenElse
                                                                 (lessThanEqualsInteger
                                                                    x
                                                                    y)
                                                                 (constr 0 [])
                                                                 (constr 1 []))
                                                          , (\x y ->
                                                               force ifThenElse
                                                                 (lessThanEqualsInteger
                                                                    x
                                                                    y)
                                                                 (constr 1 [])
                                                                 (constr 0 []))
                                                          , (\x y ->
                                                               force ifThenElse
                                                                 (lessThanInteger
                                                                    x
                                                                    y)
                                                                 (constr 1 [])
                                                                 (constr 0 []))
                                                          , (\x y ->
                                                               force
                                                                 (force
                                                                    (force
                                                                       ifThenElse
                                                                       (lessThanEqualsInteger
                                                                          x
                                                                          y)
                                                                       (delay
                                                                          (delay
                                                                             y))
                                                                       (delay
                                                                          (delay
                                                                             x)))))
                                                          , (\x y ->
                                                               force
                                                                 (force
                                                                    (force
                                                                       ifThenElse
                                                                       (lessThanEqualsInteger
                                                                          x
                                                                          y)
                                                                       (delay
                                                                          (delay
                                                                             x))
                                                                       (delay
                                                                          (delay
                                                                             y))))) ])
                                                       preds
                                                       (unIData eta)))
                                             , (\paramValues ->
                                                  delay
                                                    (validateParamValues
                                                       paramValues
                                                       (unListData eta)))
                                             , (\preds ->
                                                  delay
                                                    ((\cse ->
                                                        validatePreds
                                                          (constr 0
                                                             [ (\ds ds ->
                                                                  case
                                                                    ds
                                                                    [ (\n d ->
                                                                         case
                                                                           ds
                                                                           [ (\n'
                                                                               d' ->
                                                                                force
                                                                                  (force
                                                                                     (force
                                                                                        ifThenElse
                                                                                        (equalsInteger
                                                                                           n
                                                                                           n')
                                                                                        (delay
                                                                                           (delay
                                                                                              (force
                                                                                                 ifThenElse
                                                                                                 (equalsInteger
                                                                                                    d
                                                                                                    d')
                                                                                                 (constr 0
                                                                                                    [  ])
                                                                                                 (constr 1
                                                                                                    [  ]))))
                                                                                        (delay
                                                                                           (delay
                                                                                              (constr 1
                                                                                                 [  ])))))) ]) ])
                                                             , (\ds ds ->
                                                                  case
                                                                    ds
                                                                    [ (\n d ->
                                                                         case
                                                                           ds
                                                                           [ (\n'
                                                                               d' ->
                                                                                `$fOrdInteger_$ccompare`
                                                                                  (multiplyInteger
                                                                                     n
                                                                                     d')
                                                                                  (multiplyInteger
                                                                                     n'
                                                                                     d)) ]) ])
                                                             , (\ds ds ->
                                                                  case
                                                                    ds
                                                                    [ (\n d ->
                                                                         case
                                                                           ds
                                                                           [ (\n'
                                                                               d' ->
                                                                                force
                                                                                  ifThenElse
                                                                                  (lessThanInteger
                                                                                     (multiplyInteger
                                                                                        n
                                                                                        d')
                                                                                     (multiplyInteger
                                                                                        n'
                                                                                        d))
                                                                                  (constr 0
                                                                                     [  ])
                                                                                  (constr 1
                                                                                     [  ])) ]) ])
                                                             , `$fOrdRational0_$c<=`
                                                             , (\ds ds ->
                                                                  case
                                                                    ds
                                                                    [ (\n d ->
                                                                         case
                                                                           ds
                                                                           [ (\n'
                                                                               d' ->
                                                                                force
                                                                                  ifThenElse
                                                                                  (lessThanEqualsInteger
                                                                                     (multiplyInteger
                                                                                        n
                                                                                        d')
                                                                                     (multiplyInteger
                                                                                        n'
                                                                                        d))
                                                                                  (constr 1
                                                                                     [  ])
                                                                                  (constr 0
                                                                                     [  ])) ]) ])
                                                             , (\ds ds ->
                                                                  case
                                                                    ds
                                                                    [ (\n d ->
                                                                         case
                                                                           ds
                                                                           [ (\n'
                                                                               d' ->
                                                                                force
                                                                                  ifThenElse
                                                                                  (lessThanInteger
                                                                                     (multiplyInteger
                                                                                        n
                                                                                        d')
                                                                                     (multiplyInteger
                                                                                        n'
                                                                                        d))
                                                                                  (constr 1
                                                                                     [  ])
                                                                                  (constr 0
                                                                                     [  ])) ]) ])
                                                             , (\x y ->
                                                                  force
                                                                    (case
                                                                       (`$fOrdRational0_$c<=`
                                                                          x
                                                                          y)
                                                                       [ (delay
                                                                            y)
                                                                       , (delay
                                                                            x) ]))
                                                             , (\x y ->
                                                                  force
                                                                    (case
                                                                       (`$fOrdRational0_$c<=`
                                                                          x
                                                                          y)
                                                                       [ (delay
                                                                            x)
                                                                       , (delay
                                                                            y) ])) ])
                                                          preds
                                                          ((\cse ->
                                                              force ifThenElse
                                                                (force nullList
                                                                   (force
                                                                      tailList
                                                                      cse))
                                                                (\ds ->
                                                                   unsafeRatio
                                                                     (unIData
                                                                        (force
                                                                           headList
                                                                           cse))
                                                                     (unIData
                                                                        (force
                                                                           headList
                                                                           cse))))
                                                             (force tailList
                                                                cse)
                                                             (\ds -> error)
                                                             (constr 0 [])))
                                                       (unListData eta))) ]))
                                     (\ds ->
                                        case
                                          ds
                                          [ (\eta ->
                                               force ifThenElse
                                                 (force nullList eta)
                                                 (constr 0 [])
                                                 (constr 1 []))
                                          , (\paramValueHd
                                              paramValueTl
                                              actualValueData ->
                                               force
                                                 (case
                                                    (validateParamValue
                                                       paramValueHd
                                                       (force headList
                                                          actualValueData))
                                                    [ (delay
                                                         (validateParamValues
                                                            paramValueTl
                                                            (force tailList
                                                               actualValueData)))
                                                    , (delay
                                                         (constr 1
                                                            [])) ])) ]))))))
                    (fix1
                       (\unsafeRatio n d ->
                          force
                            (force
                               (force ifThenElse
                                  (equalsInteger 0 d)
                                  (delay (delay error))
                                  (delay
                                     (delay
                                        (force
                                           (force
                                              (force ifThenElse
                                                 (lessThanInteger d 0)
                                                 (delay
                                                    (delay
                                                       (unsafeRatio
                                                          (subtractInteger 0 n)
                                                          (subtractInteger
                                                             0
                                                             d))))
                                                 (delay
                                                    (delay
                                                       ((\gcd' ->
                                                           constr 0
                                                             [ (quotientInteger
                                                                  n
                                                                  gcd')
                                                             , (quotientInteger
                                                                  d
                                                                  gcd') ])
                                                          (euclid
                                                             n
                                                             d))))))))))))))
                 (fix1
                    (\euclid x y ->
                       force
                         (force
                            (force ifThenElse
                               (equalsInteger 0 y)
                               (delay (delay x))
                               (delay (delay (euclid y (modInteger x y)))))))))
              (\`$dOrd` ds ds ->
                 fix1
                   (\go ds ->
                      force
                        (case
                           ds
                           [ (delay (constr 0 []))
                           , (\x xs ->
                                delay
                                  (case
                                     x
                                     [ (\predKey expectedPredValues ->
                                          (\meaning ->
                                             fix1
                                               (\go ds ->
                                                  force
                                                    (case
                                                       ds
                                                       [ (delay (go xs))
                                                       , (\x xs ->
                                                            delay
                                                              (force
                                                                 (case
                                                                    (meaning
                                                                       x
                                                                       ds)
                                                                    [ (delay
                                                                         (go
                                                                            xs))
                                                                    , (delay
                                                                         (constr 1
                                                                            [  ])) ]))) ]))
                                               expectedPredValues)
                                            (force
                                               (case
                                                  predKey
                                                  [ (delay
                                                       (case
                                                          `$dOrd`
                                                          [ (\v v v v v v v v ->
                                                               v) ]))
                                                  , (delay
                                                       (case
                                                          `$dOrd`
                                                          [ (\v v v v v v v v ->
                                                               v) ]))
                                                  , (delay
                                                       (\x y ->
                                                          force
                                                            (case
                                                               (case
                                                                  `$dOrd`
                                                                  [ (\v
                                                                      v
                                                                      v
                                                                      v
                                                                      v
                                                                      v
                                                                      v
                                                                      v ->
                                                                       v) ]
                                                                  x
                                                                  y)
                                                               [ (delay
                                                                    (constr 1
                                                                       []))
                                                               , (delay
                                                                    (constr 0
                                                                       [  ])) ]))) ]))) ])) ]))
                   ds))
           (\eta eta ->
              force
                (force
                   (force ifThenElse
                      (equalsInteger eta eta)
                      (delay (delay (constr 0 [])))
                      (delay
                         (delay
                            (force
                               (force
                                  (force ifThenElse
                                     (lessThanEqualsInteger eta eta)
                                     (delay (delay (constr 2 [])))
                                     (delay (delay (constr 1 []))))))))))))
        (\ds ds ->
           case
             ds
             [ (\n d ->
                  case
                    ds
                    [ (\n' d' ->
                         force ifThenElse
                           (lessThanEqualsInteger
                              (multiplyInteger n d')
                              (multiplyInteger n' d))
                           (constr 0 [])
                           (constr 1 [])) ]) ]))
     (\f -> (\s -> s s) (\s -> f (\x -> s s x))))<|MERGE_RESOLUTION|>--- conflicted
+++ resolved
@@ -1,66 +1,5 @@
 program
   1.1.0
-<<<<<<< HEAD
-  ((\fix1!0 ->
-      (\`$fOrdRational0_$c<=`!0 ->
-         (\`$fOrdInteger_$ccompare`!0 ->
-            (\validatePreds!0 ->
-               (\euclid!0 ->
-                  (\unsafeRatio!0 ->
-                     (\cse!0 ->
-                        (\validateParamValue!0 ->
-                           (\validateParamValues!0 ->
-                              (\runRules!0 ->
-                                 (\go!0 ->
-                                    (\cse!0 ->
-                                       (\cse!0 ->
-                                          (\cse!0 ->
-                                             (\cse!0 ->
-                                                (\cse!0 ->
-                                                   (\cse!0 ->
-                                                      (\cse!0 ->
-                                                         (\cse!0 ->
-                                                            (\cse!0 ->
-                                                               (\cse!0 ->
-                                                                  (\cse!0 ->
-                                                                     (\cse!0 ->
-                                                                        (\cse!0 ->
-                                                                           (\cse!0 ->
-                                                                              (\cse!0 ->
-                                                                                 (\cse!0 ->
-                                                                                    (\cse!0 ->
-                                                                                       (\cse!0 ->
-                                                                                          (\cse!0 ->
-                                                                                             (\cse!0 ->
-                                                                                                (\cse!0 ->
-                                                                                                   (\cse!0 ->
-                                                                                                      (\cse!0 ->
-                                                                                                         (\cse!0 ->
-                                                                                                            (\cse!0 ->
-                                                                                                               (\cse!0 ->
-                                                                                                                  (\cse!0 ->
-                                                                                                                     (\cse!0 ->
-                                                                                                                        (\cse!0 ->
-                                                                                                                           (\cse!0 ->
-                                                                                                                              (\fun!0
-                                                                                                                                ds!0 ->
-                                                                                                                                 force
-                                                                                                                                   (case
-                                                                                                                                      ((\cse!0 ->
-                                                                                                                                          (\x!0 ->
-                                                                                                                                             force
-                                                                                                                                               (force
-                                                                                                                                                  (force
-                                                                                                                                                     ifThenElse
-                                                                                                                                                     (equalsInteger
-                                                                                                                                                        0
-                                                                                                                                                        x!1)
-                                                                                                                                                     (delay
-                                                                                                                                                        (delay
-                                                                                                                                                           (constr 0
-                                                                                                                                                              [ (go!35
-                                                                                                                                                                   (unMapData
-=======
   ((\fix1 ->
       (\`$fOrdRational0_$c<=` ->
          (\`$fOrdInteger_$ccompare` ->
@@ -101,58 +40,42 @@
                                                                                                                   (\cse ->
                                                                                                                      (\cse ->
                                                                                                                         (\cse ->
-                                                                                                                           (\fun
-                                                                                                                             ds ->
-                                                                                                                              force
-                                                                                                                                (case
-                                                                                                                                   ((\cse ->
-                                                                                                                                       (\x ->
-                                                                                                                                          force
-                                                                                                                                            (force
+                                                                                                                           (\cse ->
+                                                                                                                              (\fun
+                                                                                                                                ds ->
+                                                                                                                                 force
+                                                                                                                                   (case
+                                                                                                                                      ((\cse ->
+                                                                                                                                          (\x ->
+                                                                                                                                             force
                                                                                                                                                (force
-                                                                                                                                                  ifThenElse
-                                                                                                                                                  (equalsInteger
-                                                                                                                                                     0
-                                                                                                                                                     x)
-                                                                                                                                                  (delay
+                                                                                                                                                  (force
+                                                                                                                                                     ifThenElse
+                                                                                                                                                     (equalsInteger
+                                                                                                                                                        0
+                                                                                                                                                        x)
                                                                                                                                                      (delay
-                                                                                                                                                        (constr 0
-                                                                                                                                                           [ (go
-                                                                                                                                                                (unMapData
-                                                                                                                                                                   (force
-                                                                                                                                                                      headList
->>>>>>> 13082a04
+                                                                                                                                                        (delay
+                                                                                                                                                           (constr 0
+                                                                                                                                                              [ (go
+                                                                                                                                                                   (unMapData
                                                                                                                                                                       (force
                                                                                                                                                                          headList
                                                                                                                                                                          (force
                                                                                                                                                                             tailList
                                                                                                                                                                             (force
-<<<<<<< HEAD
                                                                                                                                                                                (force
                                                                                                                                                                                   sndPair)
-                                                                                                                                                                               cse!2))))) ])))
-=======
-                                                                                                                                                                               sndPair)
-                                                                                                                                                                            cse))))) ])))
-                                                                                                                                                  (delay
->>>>>>> 13082a04
+                                                                                                                                                                               cse))))) ])))
                                                                                                                                                      (delay
                                                                                                                                                         (delay
                                                                                                                                                            (force
                                                                                                                                                               (force
-<<<<<<< HEAD
                                                                                                                                                                  (force
                                                                                                                                                                     ifThenElse
                                                                                                                                                                     (equalsInteger
                                                                                                                                                                        2
-                                                                                                                                                                       x!1)
-=======
-                                                                                                                                                                 ifThenElse
-                                                                                                                                                                 (equalsInteger
-                                                                                                                                                                    2
-                                                                                                                                                                    x)
-                                                                                                                                                                 (delay
->>>>>>> 13082a04
+                                                                                                                                                                       x)
                                                                                                                                                                     (delay
                                                                                                                                                                        (delay
                                                                                                                                                                           (constr 1
@@ -161,18 +84,10 @@
                                                                                                                                                                        (delay
                                                                                                                                                                           error))))))))))
                                                                                                                                             (force
-<<<<<<< HEAD
                                                                                                                                                (force
                                                                                                                                                   fstPair)
-                                                                                                                                               cse!1))
+                                                                                                                                               cse))
                                                                                                                                          (unConstrData
-=======
-                                                                                                                                               fstPair)
-                                                                                                                                            cse))
-                                                                                                                                      (unConstrData
-                                                                                                                                         (force
-                                                                                                                                            headList
->>>>>>> 13082a04
                                                                                                                                             (force
                                                                                                                                                headList
                                                                                                                                                (force
@@ -180,34 +95,20 @@
                                                                                                                                                   (force
                                                                                                                                                      tailList
                                                                                                                                                      (force
-<<<<<<< HEAD
                                                                                                                                                         (force
                                                                                                                                                            sndPair)
                                                                                                                                                         (unConstrData
-                                                                                                                                                           ((\cse!0 ->
+                                                                                                                                                           ((\cse ->
                                                                                                                                                                force
-=======
-                                                                                                                                                        sndPair)
-                                                                                                                                                     (unConstrData
-                                                                                                                                                        ((\cse ->
-                                                                                                                                                            force
-                                                                                                                                                              (force
->>>>>>> 13082a04
                                                                                                                                                                  (force
                                                                                                                                                                     (force
                                                                                                                                                                        ifThenElse
                                                                                                                                                                        (equalsInteger
                                                                                                                                                                           5
                                                                                                                                                                           (force
-<<<<<<< HEAD
                                                                                                                                                                              (force
                                                                                                                                                                                 fstPair)
-                                                                                                                                                                             cse!1))
-=======
-                                                                                                                                                                             fstPair)
-                                                                                                                                                                          cse))
-                                                                                                                                                                    (delay
->>>>>>> 13082a04
+                                                                                                                                                                             cse))
                                                                                                                                                                        (delay
                                                                                                                                                                           (delay
                                                                                                                                                                              (force
@@ -215,15 +116,9 @@
                                                                                                                                                                                 (force
                                                                                                                                                                                    tailList
                                                                                                                                                                                    (force
-<<<<<<< HEAD
                                                                                                                                                                                       (force
                                                                                                                                                                                          sndPair)
-                                                                                                                                                                                      cse!1)))))
-=======
-                                                                                                                                                                                      sndPair)
-                                                                                                                                                                                   cse)))))
-                                                                                                                                                                    (delay
->>>>>>> 13082a04
+                                                                                                                                                                                      cse)))))
                                                                                                                                                                        (delay
                                                                                                                                                                           (delay
                                                                                                                                                                              error)))))
@@ -235,24 +130,23 @@
                                                                                                                                                                        (force
                                                                                                                                                                           tailList
                                                                                                                                                                           (force
-<<<<<<< HEAD
                                                                                                                                                                              (force
                                                                                                                                                                                 sndPair)
                                                                                                                                                                              (unConstrData
-                                                                                                                                                                                ds!1))))))))))))))
-                                                                                                                                      [ (\cparams!0 ->
+                                                                                                                                                                                ds))))))))))))))
+                                                                                                                                      [ (\cparams ->
                                                                                                                                            delay
                                                                                                                                              (force
                                                                                                                                                 (case
-                                                                                                                                                   (fun!3
-                                                                                                                                                      cparams!1)
+                                                                                                                                                   (fun
+                                                                                                                                                      cparams)
                                                                                                                                                    [ (delay
                                                                                                                                                         ())
                                                                                                                                                    , (delay
                                                                                                                                                         error) ])))
                                                                                                                                       , (delay
                                                                                                                                            ()) ]))
-                                                                                                                                (runRules!32
+                                                                                                                                (runRules
                                                                                                                                    (constr 1
                                                                                                                                       [ (constr 0
                                                                                                                                            [ 0
@@ -263,7 +157,7 @@
                                                                                                                                                                [  ])
                                                                                                                                                           , (constr 1
                                                                                                                                                                [ 30
-                                                                                                                                                               , cse!28 ]) ])
+                                                                                                                                                               , cse ]) ])
                                                                                                                                                      , (constr 1
                                                                                                                                                           [ (constr 0
                                                                                                                                                                [ (constr 0
@@ -284,7 +178,7 @@
                                                                                                                                                                     [  ])
                                                                                                                                                                , (constr 1
                                                                                                                                                                     [ 100000
-                                                                                                                                                                    , cse!28 ]) ])
+                                                                                                                                                                    , cse ]) ])
                                                                                                                                                           , (constr 1
                                                                                                                                                                [ (constr 0
                                                                                                                                                                     [ (constr 0
@@ -322,7 +216,7 @@
                                                                                                                                                           [ 3
                                                                                                                                                           , (constr 1
                                                                                                                                                                [ (constr 1
-                                                                                                                                                                    [ cse!15
+                                                                                                                                                                    [ cse
                                                                                                                                                                     , (constr 1
                                                                                                                                                                          [ (constr 0
                                                                                                                                                                               [ (constr 0
@@ -338,7 +232,7 @@
                                                                                                                                                                [ 4
                                                                                                                                                                , (constr 1
                                                                                                                                                                     [ (constr 1
-                                                                                                                                                                         [ cse!15
+                                                                                                                                                                         [ cse
                                                                                                                                                                          , (constr 1
                                                                                                                                                                               [ (constr 0
                                                                                                                                                                                    [ (constr 0
@@ -359,7 +253,7 @@
                                                                                                                                                                                         [  ])
                                                                                                                                                                                    , (constr 1
                                                                                                                                                                                         [ 1000000
-                                                                                                                                                                                        , cse!28 ]) ])
+                                                                                                                                                                                        , cse ]) ])
                                                                                                                                                                               , (constr 1
                                                                                                                                                                                    [ (constr 0
                                                                                                                                                                                         [ (constr 0
@@ -380,14 +274,14 @@
                                                                                                                                                                                              [  ])
                                                                                                                                                                                         , (constr 1
                                                                                                                                                                                              [ 250000000
-                                                                                                                                                                                             , cse!28 ]) ])
-                                                                                                                                                                                   , cse!11 ]) ]) ])
+                                                                                                                                                                                             , cse ]) ])
+                                                                                                                                                                                   , cse ]) ]) ])
                                                                                                                                                                     , (constr 1
                                                                                                                                                                          [ (constr 0
                                                                                                                                                                               [ 7
                                                                                                                                                                               , (constr 1
                                                                                                                                                                                    [ (constr 1
-                                                                                                                                                                                        [ cse!15
+                                                                                                                                                                                        [ cse
                                                                                                                                                                                         , (constr 0
                                                                                                                                                                                              [  ]) ]) ]) ])
                                                                                                                                                                          , (constr 1
@@ -400,7 +294,7 @@
                                                                                                                                                                                                        [  ])
                                                                                                                                                                                                   , (constr 1
                                                                                                                                                                                                        [ 250
-                                                                                                                                                                                                       , cse!28 ]) ])
+                                                                                                                                                                                                       , cse ]) ])
                                                                                                                                                                                              , (constr 1
                                                                                                                                                                                                   [ (constr 0
                                                                                                                                                                                                        [ (constr 0
@@ -409,14 +303,14 @@
                                                                                                                                                                                                             [ 2000
                                                                                                                                                                                                             , (constr 0
                                                                                                                                                                                                                  [  ]) ]) ])
-                                                                                                                                                                                                  , cse!10 ]) ]) ]) ])
+                                                                                                                                                                                                  , cse ]) ]) ]) ])
                                                                                                                                                                               , (constr 1
                                                                                                                                                                                    [ (constr 0
                                                                                                                                                                                         [ 9
                                                                                                                                                                                         , (constr 3
                                                                                                                                                                                              [ (constr 1
-                                                                                                                                                                                                  [ cse!7
-                                                                                                                                                                                                  , cse!8 ]) ]) ])
+                                                                                                                                                                                                  [ cse
+                                                                                                                                                                                                  , cse ]) ]) ])
                                                                                                                                                                                    , (constr 1
                                                                                                                                                                                         [ (constr 0
                                                                                                                                                                                              [ 10
@@ -426,15 +320,15 @@
                                                                                                                                                                                                             [ (constr 1
                                                                                                                                                                                                                  [  ])
                                                                                                                                                                                                             , (constr 1
-                                                                                                                                                                                                                 [ (cse!24
+                                                                                                                                                                                                                 [ (cse
                                                                                                                                                                                                                       1000)
-                                                                                                                                                                                                                 , cse!14 ]) ])
+                                                                                                                                                                                                                 , cse ]) ])
                                                                                                                                                                                                        , (constr 1
                                                                                                                                                                                                             [ (constr 0
                                                                                                                                                                                                                  [ (constr 0
                                                                                                                                                                                                                       [  ])
                                                                                                                                                                                                                  , (constr 1
-                                                                                                                                                                                                                      [ (cse!24
+                                                                                                                                                                                                                      [ (cse
                                                                                                                                                                                                                            200)
                                                                                                                                                                                                                       , (constr 0
                                                                                                                                                                                                                            [  ]) ]) ])
@@ -445,15 +339,15 @@
                                                                                                                                                                                                   [ 11
                                                                                                                                                                                                   , (constr 3
                                                                                                                                                                                                        [ (constr 1
-                                                                                                                                                                                                            [ cse!7
+                                                                                                                                                                                                            [ cse
                                                                                                                                                                                                             , (constr 1
                                                                                                                                                                                                                  [ (constr 0
                                                                                                                                                                                                                       [ (constr 0
                                                                                                                                                                                                                            [  ])
                                                                                                                                                                                                                       , (constr 1
-                                                                                                                                                                                                                           [ (cse!29
+                                                                                                                                                                                                                           [ (cse
                                                                                                                                                                                                                                 10)
-                                                                                                                                                                                                                           , cse!12 ]) ])
+                                                                                                                                                                                                                           , cse ]) ])
                                                                                                                                                                                                                  , (constr 0
                                                                                                                                                                                                                       [  ]) ]) ]) ]) ])
                                                                                                                                                                                              , (constr 1
@@ -461,8 +355,8 @@
                                                                                                                                                                                                        [ 16
                                                                                                                                                                                                        , (constr 1
                                                                                                                                                                                                             [ (constr 1
-                                                                                                                                                                                                                 [ cse!15
-                                                                                                                                                                                                                 , cse!11 ]) ]) ])
+                                                                                                                                                                                                                 [ cse
+                                                                                                                                                                                                                 , cse ]) ]) ])
                                                                                                                                                                                                   , (constr 1
                                                                                                                                                                                                        [ (constr 0
                                                                                                                                                                                                             [ 17
@@ -473,7 +367,7 @@
                                                                                                                                                                                                                                 [  ])
                                                                                                                                                                                                                            , (constr 1
                                                                                                                                                                                                                                 [ 3000
-                                                                                                                                                                                                                                , cse!28 ]) ])
+                                                                                                                                                                                                                                , cse ]) ])
                                                                                                                                                                                                                       , (constr 1
                                                                                                                                                                                                                            [ (constr 0
                                                                                                                                                                                                                                 [ (constr 0
@@ -482,7 +376,7 @@
                                                                                                                                                                                                                                      [ 6500
                                                                                                                                                                                                                                      , (constr 0
                                                                                                                                                                                                                                           [  ]) ]) ])
-                                                                                                                                                                                                                           , cse!10 ]) ]) ]) ])
+                                                                                                                                                                                                                           , cse ]) ]) ]) ])
                                                                                                                                                                                                        , (constr 1
                                                                                                                                                                                                             [ (constr 0
                                                                                                                                                                                                                  [ 18
@@ -499,7 +393,7 @@
                                                                                                                                                                                                                                                [ (constr 1
                                                                                                                                                                                                                                                     [  ])
                                                                                                                                                                                                                                                , (constr 1
-                                                                                                                                                                                                                                                    [ (cse!24
+                                                                                                                                                                                                                                                    [ (cse
                                                                                                                                                                                                                                                          25)
                                                                                                                                                                                                                                                     , (constr 0
                                                                                                                                                                                                                                                          [  ]) ]) ])
@@ -508,7 +402,7 @@
                                                                                                                                                                                                                                                     [ (constr 0
                                                                                                                                                                                                                                                          [  ])
                                                                                                                                                                                                                                                     , (constr 1
-                                                                                                                                                                                                                                                         [ (cse!24
+                                                                                                                                                                                                                                                         [ (cse
                                                                                                                                                                                                                                                               5)
                                                                                                                                                                                                                                                          , (constr 0
                                                                                                                                                                                                                                                               [  ]) ]) ])
@@ -521,7 +415,7 @@
                                                                                                                                                                                                                                                     [ (constr 1
                                                                                                                                                                                                                                                          [  ])
                                                                                                                                                                                                                                                     , (constr 1
-                                                                                                                                                                                                                                                         [ (cse!24
+                                                                                                                                                                                                                                                         [ (cse
                                                                                                                                                                                                                                                               20000)
                                                                                                                                                                                                                                                          , (constr 0
                                                                                                                                                                                                                                                               [  ]) ]) ])
@@ -530,7 +424,7 @@
                                                                                                                                                                                                                                                          [ (constr 0
                                                                                                                                                                                                                                                               [  ])
                                                                                                                                                                                                                                                          , (constr 1
-                                                                                                                                                                                                                                                              [ (cse!24
+                                                                                                                                                                                                                                                              [ (cse
                                                                                                                                                                                                                                                                    5000)
                                                                                                                                                                                                                                                               , (constr 0
                                                                                                                                                                                                                                                                    [  ]) ]) ])
@@ -545,7 +439,7 @@
                                                                                                                                                                                                                                 [ (constr 1
                                                                                                                                                                                                                                      [ (constr 1
                                                                                                                                                                                                                                           [ (constr 1
-                                                                                                                                                                                                                                               [ cse!15
+                                                                                                                                                                                                                                               [ cse
                                                                                                                                                                                                                                                , (constr 1
                                                                                                                                                                                                                                                     [ (constr 0
                                                                                                                                                                                                                                                          [ (constr 0
@@ -559,7 +453,7 @@
                                                                                                                                                                                                                                      , (constr 1
                                                                                                                                                                                                                                           [ (constr 1
                                                                                                                                                                                                                                                [ (constr 1
-                                                                                                                                                                                                                                                    [ cse!15
+                                                                                                                                                                                                                                                    [ cse
                                                                                                                                                                                                                                                     , (constr 1
                                                                                                                                                                                                                                                          [ (constr 0
                                                                                                                                                                                                                                                               [ (constr 0
@@ -579,7 +473,7 @@
                                                                                                                                                                                                                                      [ (constr 1
                                                                                                                                                                                                                                           [ (constr 1
                                                                                                                                                                                                                                                [ (constr 1
-                                                                                                                                                                                                                                                    [ cse!15
+                                                                                                                                                                                                                                                    [ cse
                                                                                                                                                                                                                                                     , (constr 1
                                                                                                                                                                                                                                                          [ (constr 0
                                                                                                                                                                                                                                                               [ (constr 0
@@ -593,7 +487,7 @@
                                                                                                                                                                                                                                           , (constr 1
                                                                                                                                                                                                                                                [ (constr 1
                                                                                                                                                                                                                                                     [ (constr 1
-                                                                                                                                                                                                                                                         [ cse!15
+                                                                                                                                                                                                                                                         [ cse
                                                                                                                                                                                                                                                          , (constr 1
                                                                                                                                                                                                                                                               [ (constr 0
                                                                                                                                                                                                                                                                    [ (constr 0
@@ -611,7 +505,7 @@
                                                                                                                                                                                                                                      [ 22
                                                                                                                                                                                                                                      , (constr 1
                                                                                                                                                                                                                                           [ (constr 1
-                                                                                                                                                                                                                                               [ cse!15
+                                                                                                                                                                                                                                               [ cse
                                                                                                                                                                                                                                                , (constr 1
                                                                                                                                                                                                                                                     [ (constr 0
                                                                                                                                                                                                                                                          [ (constr 0
@@ -632,7 +526,7 @@
                                                                                                                                                                                                                                                               [  ])
                                                                                                                                                                                                                                                          , (constr 1
                                                                                                                                                                                                                                                               [ 100
-                                                                                                                                                                                                                                                              , cse!28 ]) ])
+                                                                                                                                                                                                                                                              , cse ]) ])
                                                                                                                                                                                                                                                     , (constr 1
                                                                                                                                                                                                                                                          [ (constr 0
                                                                                                                                                                                                                                                               [ (constr 0
@@ -641,13 +535,13 @@
                                                                                                                                                                                                                                                                    [ 200
                                                                                                                                                                                                                                                                    , (constr 0
                                                                                                                                                                                                                                                                         [  ]) ]) ])
-                                                                                                                                                                                                                                                         , cse!10 ]) ]) ]) ])
+                                                                                                                                                                                                                                                         , cse ]) ]) ]) ])
                                                                                                                                                                                                                                      , (constr 1
                                                                                                                                                                                                                                           [ (constr 0
                                                                                                                                                                                                                                                [ 24
                                                                                                                                                                                                                                                , (constr 1
                                                                                                                                                                                                                                                     [ (constr 1
-                                                                                                                                                                                                                                                         [ cse!19
+                                                                                                                                                                                                                                                         [ cse
                                                                                                                                                                                                                                                          , (constr 0
                                                                                                                                                                                                                                                               [  ]) ]) ]) ])
                                                                                                                                                                                                                                           , (constr 1
@@ -655,24 +549,24 @@
                                                                                                                                                                                                                                                     [ 25
                                                                                                                                                                                                                                                     , (constr 2
                                                                                                                                                                                                                                                          [ (constr 1
-                                                                                                                                                                                                                                                              [ cse!1
+                                                                                                                                                                                                                                                              [ cse
                                                                                                                                                                                                                                                               , (constr 1
-                                                                                                                                                                                                                                                                   [ cse!3
+                                                                                                                                                                                                                                                                   [ cse
                                                                                                                                                                                                                                                                    , (constr 1
-                                                                                                                                                                                                                                                                        [ cse!3
+                                                                                                                                                                                                                                                                        [ cse
                                                                                                                                                                                                                                                                         , (constr 1
-                                                                                                                                                                                                                                                                             [ cse!2
-                                                                                                                                                                                                                                                                             , cse!4 ]) ]) ]) ]) ]) ])
+                                                                                                                                                                                                                                                                             [ cse
+                                                                                                                                                                                                                                                                             , cse ]) ]) ]) ]) ]) ])
                                                                                                                                                                                                                                                , (constr 1
                                                                                                                                                                                                                                                     [ (constr 0
                                                                                                                                                                                                                                                          [ 26
                                                                                                                                                                                                                                                          , (constr 2
                                                                                                                                                                                                                                                               [ (constr 1
-                                                                                                                                                                                                                                                                   [ cse!1
+                                                                                                                                                                                                                                                                   [ cse
                                                                                                                                                                                                                                                                    , (constr 1
-                                                                                                                                                                                                                                                                        [ cse!3
+                                                                                                                                                                                                                                                                        [ cse
                                                                                                                                                                                                                                                                         , (constr 1
-                                                                                                                                                                                                                                                                             [ cse!3
+                                                                                                                                                                                                                                                                             [ cse
                                                                                                                                                                                                                                                                              , (constr 1
                                                                                                                                                                                                                                                                                   [ (constr 3
                                                                                                                                                                                                                                                                                        [ (constr 1
@@ -680,22 +574,22 @@
                                                                                                                                                                                                                                                                                                  [ (constr 1
                                                                                                                                                                                                                                                                                                       [  ])
                                                                                                                                                                                                                                                                                                  , (constr 1
-                                                                                                                                                                                                                                                                                                      [ cse!17
+                                                                                                                                                                                                                                                                                                      [ cse
                                                                                                                                                                                                                                                                                                       , (constr 1
-                                                                                                                                                                                                                                                                                                           [ (unsafeRatio!36
+                                                                                                                                                                                                                                                                                                           [ (unsafeRatio
                                                                                                                                                                                                                                                                                                                 13
                                                                                                                                                                                                                                                                                                                 20)
                                                                                                                                                                                                                                                                                                            , (constr 0
                                                                                                                                                                                                                                                                                                                 [  ]) ]) ]) ])
-                                                                                                                                                                                                                                                                                            , cse!5 ]) ])
+                                                                                                                                                                                                                                                                                            , cse ]) ])
                                                                                                                                                                                                                                                                                   , (constr 1
-                                                                                                                                                                                                                                                                                       [ cse!2
+                                                                                                                                                                                                                                                                                       [ cse
                                                                                                                                                                                                                                                                                        , (constr 1
-                                                                                                                                                                                                                                                                                            [ cse!1
+                                                                                                                                                                                                                                                                                            [ cse
                                                                                                                                                                                                                                                                                             , (constr 1
-                                                                                                                                                                                                                                                                                                 [ cse!1
+                                                                                                                                                                                                                                                                                                 [ cse
                                                                                                                                                                                                                                                                                                  , (constr 1
-                                                                                                                                                                                                                                                                                                      [ cse!1
+                                                                                                                                                                                                                                                                                                      [ cse
                                                                                                                                                                                                                                                                                                       , (constr 1
                                                                                                                                                                                                                                                                                                            [ (constr 3
                                                                                                                                                                                                                                                                                                                 [ (constr 1
@@ -703,10 +597,10 @@
                                                                                                                                                                                                                                                                                                                           [ (constr 1
                                                                                                                                                                                                                                                                                                                                [  ])
                                                                                                                                                                                                                                                                                                                           , (constr 1
-                                                                                                                                                                                                                                                                                                                               [ cse!17
-                                                                                                                                                                                                                                                                                                                               , cse!13 ]) ])
-                                                                                                                                                                                                                                                                                                                     , cse!5 ]) ])
-                                                                                                                                                                                                                                                                                                           , cse!4 ]) ]) ]) ]) ]) ]) ]) ]) ]) ]) ])
+                                                                                                                                                                                                                                                                                                                               [ cse
+                                                                                                                                                                                                                                                                                                                               , cse ]) ])
+                                                                                                                                                                                                                                                                                                                     , cse ]) ])
+                                                                                                                                                                                                                                                                                                           , cse ]) ]) ]) ]) ]) ]) ]) ]) ]) ]) ])
                                                                                                                                                                                                                                                     , (constr 1
                                                                                                                                                                                                                                                          [ (constr 0
                                                                                                                                                                                                                                                               [ 27
@@ -753,13 +647,13 @@
                                                                                                                                                                                                                                                                                             [ 293
                                                                                                                                                                                                                                                                                             , (constr 0
                                                                                                                                                                                                                                                                                                  [  ]) ]) ])
-                                                                                                                                                                                                                                                                                  , cse!10 ]) ]) ]) ])
+                                                                                                                                                                                                                                                                                  , cse ]) ]) ]) ])
                                                                                                                                                                                                                                                               , (constr 1
                                                                                                                                                                                                                                                                    [ (constr 0
                                                                                                                                                                                                                                                                         [ 29
                                                                                                                                                                                                                                                                         , (constr 1
                                                                                                                                                                                                                                                                              [ (constr 1
-                                                                                                                                                                                                                                                                                  [ cse!19
+                                                                                                                                                                                                                                                                                  [ cse
                                                                                                                                                                                                                                                                                   , (constr 1
                                                                                                                                                                                                                                                                                        [ (constr 0
                                                                                                                                                                                                                                                                                             [ (constr 0
@@ -775,7 +669,7 @@
                                                                                                                                                                                                                                                                              [ 30
                                                                                                                                                                                                                                                                              , (constr 1
                                                                                                                                                                                                                                                                                   [ (constr 1
-                                                                                                                                                                                                                                                                                       [ cse!9
+                                                                                                                                                                                                                                                                                       [ cse
                                                                                                                                                                                                                                                                                        , (constr 1
                                                                                                                                                                                                                                                                                             [ (constr 0
                                                                                                                                                                                                                                                                                                  [ (constr 0
@@ -791,7 +685,7 @@
                                                                                                                                                                                                                                                                                   [ 31
                                                                                                                                                                                                                                                                                   , (constr 1
                                                                                                                                                                                                                                                                                        [ (constr 1
-                                                                                                                                                                                                                                                                                            [ cse!9
+                                                                                                                                                                                                                                                                                            [ cse
                                                                                                                                                                                                                                                                                             , (constr 1
                                                                                                                                                                                                                                                                                                  [ (constr 0
                                                                                                                                                                                                                                                                                                       [ (constr 0
@@ -812,7 +706,7 @@
                                                                                                                                                                                                                                                                                                            [  ])
                                                                                                                                                                                                                                                                                                       , (constr 1
                                                                                                                                                                                                                                                                                                            [ 13
-                                                                                                                                                                                                                                                                                                           , cse!28 ]) ])
+                                                                                                                                                                                                                                                                                                           , cse ]) ])
                                                                                                                                                                                                                                                                                                  , (constr 1
                                                                                                                                                                                                                                                                                                       [ (constr 0
                                                                                                                                                                                                                                                                                                            [ (constr 0
@@ -831,13 +725,13 @@
                                                                                                                                                                                                                                                                                                       [ (constr 0
                                                                                                                                                                                                                                                                                                            [ (constr 1
                                                                                                                                                                                                                                                                                                                 [  ])
-                                                                                                                                                                                                                                                                                                           , cse!14 ])
+                                                                                                                                                                                                                                                                                                           , cse ])
                                                                                                                                                                                                                                                                                                       , (constr 1
                                                                                                                                                                                                                                                                                                            [ (constr 0
                                                                                                                                                                                                                                                                                                                 [ (constr 0
                                                                                                                                                                                                                                                                                                                      [  ])
                                                                                                                                                                                                                                                                                                                 , (constr 1
-                                                                                                                                                                                                                                                                                                                     [ (unsafeRatio!36
+                                                                                                                                                                                                                                                                                                                     [ (unsafeRatio
                                                                                                                                                                                                                                                                                                                           1000
                                                                                                                                                                                                                                                                                                                           1)
                                                                                                                                                                                                                                                                                                                      , (constr 0
@@ -848,681 +742,46 @@
                                                                                                                                                                                                                                                                                             [  ]) ]) ]) ]) ]) ]) ]) ]) ]) ]) ]) ]) ]) ]) ]) ]) ]) ]) ]) ]) ]) ]) ]) ]) ]) ]) ]) ]) ]) ]) ])))
                                                                                                                              (constr 3
                                                                                                                                 [ (constr 1
-                                                                                                                                     [ cse!5
+                                                                                                                                     [ cse
                                                                                                                                      , (constr 1
                                                                                                                                           [ (constr 0
                                                                                                                                                [ (constr 0
                                                                                                                                                     [  ])
                                                                                                                                                , (constr 1
-                                                                                                                                                    [ cse!21
-                                                                                                                                                    , cse!12 ]) ])
+                                                                                                                                                    [ cse
+                                                                                                                                                    , cse ]) ])
                                                                                                                                           , (constr 0
                                                                                                                                                [  ]) ]) ]) ]))
                                                                                                                           (constr 3
                                                                                                                              [ (constr 1
-                                                                                                                                  [ cse!4
+                                                                                                                                  [ cse
                                                                                                                                   , (constr 1
                                                                                                                                        [ (constr 0
                                                                                                                                             [ (constr 0
                                                                                                                                                  [  ])
                                                                                                                                             , (constr 1
-                                                                                                                                                 [ cse!20
+                                                                                                                                                 [ cse
                                                                                                                                                  , (constr 1
-                                                                                                                                                      [ cse!14
+                                                                                                                                                      [ cse
                                                                                                                                                       , (constr 0
                                                                                                                                                            [  ]) ]) ]) ])
                                                                                                                                        , (constr 0
                                                                                                                                             [  ]) ]) ]) ]))
                                                                                                                        (constr 3
                                                                                                                           [ (constr 1
-                                                                                                                               [ cse!3
-                                                                                                                               , cse!2 ]) ]))
+                                                                                                                               [ cse
+                                                                                                                               , cse ]) ]))
                                                                                                                     (constr 1
                                                                                                                        [ (constr 3
                                                                                                                             [ (constr 1
-=======
-                                                                                                                                                                             sndPair)
-                                                                                                                                                                          (unConstrData
-                                                                                                                                                                             ds))))))))))))))
-                                                                                                                                   [ (\cparams ->
-                                                                                                                                        delay
-                                                                                                                                          (force
-                                                                                                                                             (case
-                                                                                                                                                (fun
-                                                                                                                                                   cparams)
-                                                                                                                                                [ (delay
-                                                                                                                                                     ())
-                                                                                                                                                , (delay
-                                                                                                                                                     error) ])))
-                                                                                                                                   , (delay
-                                                                                                                                        ()) ]))
-                                                                                                                             (runRules
-                                                                                                                                (constr 1
-                                                                                                                                   [ (constr 0
-                                                                                                                                        [ 0
-                                                                                                                                        , (constr 1
-                                                                                                                                             [ (constr 1
-                                                                                                                                                  [ (constr 0
-                                                                                                                                                       [ (constr 1
-                                                                                                                                                            [  ])
-                                                                                                                                                       , (constr 1
-                                                                                                                                                            [ 30
-                                                                                                                                                            , cse ]) ])
-                                                                                                                                                  , (constr 1
-                                                                                                                                                       [ (constr 0
-                                                                                                                                                            [ (constr 0
-                                                                                                                                                                 [  ])
-                                                                                                                                                            , (constr 1
-                                                                                                                                                                 [ 1000
-                                                                                                                                                                 , (constr 0
-                                                                                                                                                                      [  ]) ]) ])
-                                                                                                                                                       , (constr 0
-                                                                                                                                                            [  ]) ]) ]) ]) ])
-                                                                                                                                   , (constr 1
-                                                                                                                                        [ (constr 0
-                                                                                                                                             [ 1
-                                                                                                                                             , (constr 1
-                                                                                                                                                  [ (constr 1
-                                                                                                                                                       [ (constr 0
-                                                                                                                                                            [ (constr 1
-                                                                                                                                                                 [  ])
-                                                                                                                                                            , (constr 1
-                                                                                                                                                                 [ 100000
-                                                                                                                                                                 , cse ]) ])
-                                                                                                                                                       , (constr 1
-                                                                                                                                                            [ (constr 0
-                                                                                                                                                                 [ (constr 0
-                                                                                                                                                                      [  ])
-                                                                                                                                                                 , (constr 1
-                                                                                                                                                                      [ 10000000
-                                                                                                                                                                      , (constr 0
-                                                                                                                                                                           [  ]) ]) ])
-                                                                                                                                                            , (constr 0
-                                                                                                                                                                 [  ]) ]) ]) ]) ])
-                                                                                                                                        , (constr 1
-                                                                                                                                             [ (constr 0
-                                                                                                                                                  [ 2
-                                                                                                                                                  , (constr 1
-                                                                                                                                                       [ (constr 1
-                                                                                                                                                            [ (constr 0
-                                                                                                                                                                 [ (constr 1
-                                                                                                                                                                      [  ])
-                                                                                                                                                                 , (constr 1
-                                                                                                                                                                      [ 24576
-                                                                                                                                                                      , (constr 0
-                                                                                                                                                                           [  ]) ]) ])
-                                                                                                                                                            , (constr 1
-                                                                                                                                                                 [ (constr 0
-                                                                                                                                                                      [ (constr 0
-                                                                                                                                                                           [  ])
-                                                                                                                                                                      , (constr 1
-                                                                                                                                                                           [ 122880
-                                                                                                                                                                           , (constr 0
-                                                                                                                                                                                [  ]) ]) ])
-                                                                                                                                                                 , (constr 0
-                                                                                                                                                                      [  ]) ]) ]) ]) ])
-                                                                                                                                             , (constr 1
-                                                                                                                                                  [ (constr 0
-                                                                                                                                                       [ 3
-                                                                                                                                                       , (constr 1
-                                                                                                                                                            [ (constr 1
-                                                                                                                                                                 [ cse
-                                                                                                                                                                 , (constr 1
-                                                                                                                                                                      [ (constr 0
-                                                                                                                                                                           [ (constr 0
-                                                                                                                                                                                [  ])
-                                                                                                                                                                           , (constr 1
-                                                                                                                                                                                [ 32768
-                                                                                                                                                                                , (constr 0
-                                                                                                                                                                                     [  ]) ]) ])
-                                                                                                                                                                      , (constr 0
-                                                                                                                                                                           [  ]) ]) ]) ]) ])
-                                                                                                                                                  , (constr 1
-                                                                                                                                                       [ (constr 0
-                                                                                                                                                            [ 4
-                                                                                                                                                            , (constr 1
-                                                                                                                                                                 [ (constr 1
-                                                                                                                                                                      [ cse
-                                                                                                                                                                      , (constr 1
-                                                                                                                                                                           [ (constr 0
-                                                                                                                                                                                [ (constr 0
-                                                                                                                                                                                     [  ])
-                                                                                                                                                                                , (constr 1
-                                                                                                                                                                                     [ 5000
-                                                                                                                                                                                     , (constr 0
-                                                                                                                                                                                          [  ]) ]) ])
-                                                                                                                                                                           , (constr 0
-                                                                                                                                                                                [  ]) ]) ]) ]) ])
-                                                                                                                                                       , (constr 1
-                                                                                                                                                            [ (constr 0
-                                                                                                                                                                 [ 5
-                                                                                                                                                                 , (constr 1
-                                                                                                                                                                      [ (constr 1
-                                                                                                                                                                           [ (constr 0
-                                                                                                                                                                                [ (constr 1
-                                                                                                                                                                                     [  ])
-                                                                                                                                                                                , (constr 1
-                                                                                                                                                                                     [ 1000000
-                                                                                                                                                                                     , cse ]) ])
-                                                                                                                                                                           , (constr 1
-                                                                                                                                                                                [ (constr 0
-                                                                                                                                                                                     [ (constr 0
-                                                                                                                                                                                          [  ])
-                                                                                                                                                                                     , (constr 1
-                                                                                                                                                                                          [ 5000000
-                                                                                                                                                                                          , (constr 0
-                                                                                                                                                                                               [  ]) ]) ])
-                                                                                                                                                                                , (constr 0
-                                                                                                                                                                                     [  ]) ]) ]) ]) ])
-                                                                                                                                                            , (constr 1
-                                                                                                                                                                 [ (constr 0
-                                                                                                                                                                      [ 6
-                                                                                                                                                                      , (constr 1
-                                                                                                                                                                           [ (constr 1
-                                                                                                                                                                                [ (constr 0
-                                                                                                                                                                                     [ (constr 1
-                                                                                                                                                                                          [  ])
-                                                                                                                                                                                     , (constr 1
-                                                                                                                                                                                          [ 250000000
-                                                                                                                                                                                          , cse ]) ])
-                                                                                                                                                                                , cse ]) ]) ])
-                                                                                                                                                                 , (constr 1
-                                                                                                                                                                      [ (constr 0
-                                                                                                                                                                           [ 7
-                                                                                                                                                                           , (constr 1
-                                                                                                                                                                                [ (constr 1
-                                                                                                                                                                                     [ cse
-                                                                                                                                                                                     , (constr 0
-                                                                                                                                                                                          [  ]) ]) ]) ])
-                                                                                                                                                                      , (constr 1
-                                                                                                                                                                           [ (constr 0
-                                                                                                                                                                                [ 8
-                                                                                                                                                                                , (constr 1
-                                                                                                                                                                                     [ (constr 1
-                                                                                                                                                                                          [ (constr 0
-                                                                                                                                                                                               [ (constr 1
-                                                                                                                                                                                                    [  ])
-                                                                                                                                                                                               , (constr 1
-                                                                                                                                                                                                    [ 250
-                                                                                                                                                                                                    , cse ]) ])
-                                                                                                                                                                                          , (constr 1
-                                                                                                                                                                                               [ (constr 0
-                                                                                                                                                                                                    [ (constr 0
-                                                                                                                                                                                                         [  ])
-                                                                                                                                                                                                    , (constr 1
-                                                                                                                                                                                                         [ 2000
-                                                                                                                                                                                                         , (constr 0
-                                                                                                                                                                                                              [  ]) ]) ])
-                                                                                                                                                                                               , cse ]) ]) ]) ])
-                                                                                                                                                                           , (constr 1
-                                                                                                                                                                                [ (constr 0
-                                                                                                                                                                                     [ 9
-                                                                                                                                                                                     , (constr 3
-                                                                                                                                                                                          [ (constr 1
-                                                                                                                                                                                               [ cse
-                                                                                                                                                                                               , cse ]) ]) ])
-                                                                                                                                                                                , (constr 1
-                                                                                                                                                                                     [ (constr 0
-                                                                                                                                                                                          [ 10
-                                                                                                                                                                                          , (constr 3
-                                                                                                                                                                                               [ (constr 1
-                                                                                                                                                                                                    [ (constr 0
-                                                                                                                                                                                                         [ (constr 1
-                                                                                                                                                                                                              [  ])
-                                                                                                                                                                                                         , (constr 1
-                                                                                                                                                                                                              [ (cse
-                                                                                                                                                                                                                   1000)
-                                                                                                                                                                                                              , cse ]) ])
-                                                                                                                                                                                                    , (constr 1
-                                                                                                                                                                                                         [ (constr 0
-                                                                                                                                                                                                              [ (constr 0
-                                                                                                                                                                                                                   [  ])
-                                                                                                                                                                                                              , (constr 1
-                                                                                                                                                                                                                   [ (cse
-                                                                                                                                                                                                                        200)
-                                                                                                                                                                                                                   , (constr 0
-                                                                                                                                                                                                                        [  ]) ]) ])
-                                                                                                                                                                                                         , (constr 0
-                                                                                                                                                                                                              [  ]) ]) ]) ]) ])
-                                                                                                                                                                                     , (constr 1
-                                                                                                                                                                                          [ (constr 0
-                                                                                                                                                                                               [ 11
-                                                                                                                                                                                               , (constr 3
-                                                                                                                                                                                                    [ (constr 1
-                                                                                                                                                                                                         [ cse
-                                                                                                                                                                                                         , (constr 1
-                                                                                                                                                                                                              [ (constr 0
-                                                                                                                                                                                                                   [ (constr 0
-                                                                                                                                                                                                                        [  ])
-                                                                                                                                                                                                                   , (constr 1
-                                                                                                                                                                                                                        [ (cse
-                                                                                                                                                                                                                             10)
-                                                                                                                                                                                                                        , cse ]) ])
-                                                                                                                                                                                                              , (constr 0
-                                                                                                                                                                                                                   [  ]) ]) ]) ]) ])
-                                                                                                                                                                                          , (constr 1
-                                                                                                                                                                                               [ (constr 0
-                                                                                                                                                                                                    [ 16
-                                                                                                                                                                                                    , (constr 1
-                                                                                                                                                                                                         [ (constr 1
-                                                                                                                                                                                                              [ cse
-                                                                                                                                                                                                              , cse ]) ]) ])
-                                                                                                                                                                                               , (constr 1
-                                                                                                                                                                                                    [ (constr 0
-                                                                                                                                                                                                         [ 17
-                                                                                                                                                                                                         , (constr 1
-                                                                                                                                                                                                              [ (constr 1
-                                                                                                                                                                                                                   [ (constr 0
-                                                                                                                                                                                                                        [ (constr 1
-                                                                                                                                                                                                                             [  ])
-                                                                                                                                                                                                                        , (constr 1
-                                                                                                                                                                                                                             [ 3000
-                                                                                                                                                                                                                             , cse ]) ])
-                                                                                                                                                                                                                   , (constr 1
-                                                                                                                                                                                                                        [ (constr 0
-                                                                                                                                                                                                                             [ (constr 0
-                                                                                                                                                                                                                                  [  ])
-                                                                                                                                                                                                                             , (constr 1
-                                                                                                                                                                                                                                  [ 6500
-                                                                                                                                                                                                                                  , (constr 0
-                                                                                                                                                                                                                                       [  ]) ]) ])
-                                                                                                                                                                                                                        , cse ]) ]) ]) ])
-                                                                                                                                                                                                    , (constr 1
-                                                                                                                                                                                                         [ (constr 0
-                                                                                                                                                                                                              [ 18
-                                                                                                                                                                                                              , (constr 0
-                                                                                                                                                                                                                   [  ]) ])
-                                                                                                                                                                                                         , (constr 1
-                                                                                                                                                                                                              [ (constr 0
-                                                                                                                                                                                                                   [ 19
-                                                                                                                                                                                                                   , (constr 2
-                                                                                                                                                                                                                        [ (constr 1
-                                                                                                                                                                                                                             [ (constr 3
-                                                                                                                                                                                                                                  [ (constr 1
-                                                                                                                                                                                                                                       [ (constr 0
-                                                                                                                                                                                                                                            [ (constr 1
-                                                                                                                                                                                                                                                 [  ])
-                                                                                                                                                                                                                                            , (constr 1
-                                                                                                                                                                                                                                                 [ (cse
-                                                                                                                                                                                                                                                      25)
-                                                                                                                                                                                                                                                 , (constr 0
-                                                                                                                                                                                                                                                      [  ]) ]) ])
-                                                                                                                                                                                                                                       , (constr 1
-                                                                                                                                                                                                                                            [ (constr 0
-                                                                                                                                                                                                                                                 [ (constr 0
-                                                                                                                                                                                                                                                      [  ])
-                                                                                                                                                                                                                                                 , (constr 1
-                                                                                                                                                                                                                                                      [ (cse
-                                                                                                                                                                                                                                                           5)
-                                                                                                                                                                                                                                                      , (constr 0
-                                                                                                                                                                                                                                                           [  ]) ]) ])
-                                                                                                                                                                                                                                            , (constr 0
-                                                                                                                                                                                                                                                 [  ]) ]) ]) ])
-                                                                                                                                                                                                                             , (constr 1
-                                                                                                                                                                                                                                  [ (constr 3
-                                                                                                                                                                                                                                       [ (constr 1
-                                                                                                                                                                                                                                            [ (constr 0
-                                                                                                                                                                                                                                                 [ (constr 1
-                                                                                                                                                                                                                                                      [  ])
-                                                                                                                                                                                                                                                 , (constr 1
-                                                                                                                                                                                                                                                      [ (cse
-                                                                                                                                                                                                                                                           20000)
-                                                                                                                                                                                                                                                      , (constr 0
-                                                                                                                                                                                                                                                           [  ]) ]) ])
-                                                                                                                                                                                                                                            , (constr 1
-                                                                                                                                                                                                                                                 [ (constr 0
-                                                                                                                                                                                                                                                      [ (constr 0
-                                                                                                                                                                                                                                                           [  ])
-                                                                                                                                                                                                                                                      , (constr 1
-                                                                                                                                                                                                                                                           [ (cse
-                                                                                                                                                                                                                                                                5000)
-                                                                                                                                                                                                                                                           , (constr 0
-                                                                                                                                                                                                                                                                [  ]) ]) ])
-                                                                                                                                                                                                                                                 , (constr 0
-                                                                                                                                                                                                                                                      [  ]) ]) ]) ])
-                                                                                                                                                                                                                                  , (constr 0
-                                                                                                                                                                                                                                       [  ]) ]) ]) ]) ])
-                                                                                                                                                                                                              , (constr 1
-                                                                                                                                                                                                                   [ (constr 0
-                                                                                                                                                                                                                        [ 20
-                                                                                                                                                                                                                        , (constr 2
-                                                                                                                                                                                                                             [ (constr 1
-                                                                                                                                                                                                                                  [ (constr 1
-                                                                                                                                                                                                                                       [ (constr 1
-                                                                                                                                                                                                                                            [ cse
-                                                                                                                                                                                                                                            , (constr 1
-                                                                                                                                                                                                                                                 [ (constr 0
-                                                                                                                                                                                                                                                      [ (constr 0
-                                                                                                                                                                                                                                                           [  ])
-                                                                                                                                                                                                                                                      , (constr 1
-                                                                                                                                                                                                                                                           [ 40000000
-                                                                                                                                                                                                                                                           , (constr 0
-                                                                                                                                                                                                                                                                [  ]) ]) ])
-                                                                                                                                                                                                                                                 , (constr 0
-                                                                                                                                                                                                                                                      [  ]) ]) ]) ])
-                                                                                                                                                                                                                                  , (constr 1
-                                                                                                                                                                                                                                       [ (constr 1
-                                                                                                                                                                                                                                            [ (constr 1
-                                                                                                                                                                                                                                                 [ cse
-                                                                                                                                                                                                                                                 , (constr 1
-                                                                                                                                                                                                                                                      [ (constr 0
-                                                                                                                                                                                                                                                           [ (constr 0
-                                                                                                                                                                                                                                                                [  ])
-                                                                                                                                                                                                                                                           , (constr 1
-                                                                                                                                                                                                                                                                [ 15000000000
-                                                                                                                                                                                                                                                                , (constr 0
-                                                                                                                                                                                                                                                                     [  ]) ]) ])
-                                                                                                                                                                                                                                                      , (constr 0
-                                                                                                                                                                                                                                                           [  ]) ]) ]) ])
-                                                                                                                                                                                                                                       , (constr 0
-                                                                                                                                                                                                                                            [  ]) ]) ]) ]) ])
-                                                                                                                                                                                                                   , (constr 1
-                                                                                                                                                                                                                        [ (constr 0
-                                                                                                                                                                                                                             [ 21
-                                                                                                                                                                                                                             , (constr 2
-                                                                                                                                                                                                                                  [ (constr 1
-                                                                                                                                                                                                                                       [ (constr 1
-                                                                                                                                                                                                                                            [ (constr 1
-                                                                                                                                                                                                                                                 [ cse
-                                                                                                                                                                                                                                                 , (constr 1
-                                                                                                                                                                                                                                                      [ (constr 0
-                                                                                                                                                                                                                                                           [ (constr 0
-                                                                                                                                                                                                                                                                [  ])
-                                                                                                                                                                                                                                                           , (constr 1
-                                                                                                                                                                                                                                                                [ 120000000
-                                                                                                                                                                                                                                                                , (constr 0
-                                                                                                                                                                                                                                                                     [  ]) ]) ])
-                                                                                                                                                                                                                                                      , (constr 0
-                                                                                                                                                                                                                                                           [  ]) ]) ]) ])
-                                                                                                                                                                                                                                       , (constr 1
-                                                                                                                                                                                                                                            [ (constr 1
-                                                                                                                                                                                                                                                 [ (constr 1
-                                                                                                                                                                                                                                                      [ cse
-                                                                                                                                                                                                                                                      , (constr 1
-                                                                                                                                                                                                                                                           [ (constr 0
-                                                                                                                                                                                                                                                                [ (constr 0
-                                                                                                                                                                                                                                                                     [  ])
-                                                                                                                                                                                                                                                                , (constr 1
-                                                                                                                                                                                                                                                                     [ 40000000000
-                                                                                                                                                                                                                                                                     , (constr 0
-                                                                                                                                                                                                                                                                          [  ]) ]) ])
-                                                                                                                                                                                                                                                           , (constr 0
-                                                                                                                                                                                                                                                                [  ]) ]) ]) ])
-                                                                                                                                                                                                                                            , (constr 0
-                                                                                                                                                                                                                                                 [  ]) ]) ]) ]) ])
-                                                                                                                                                                                                                        , (constr 1
-                                                                                                                                                                                                                             [ (constr 0
-                                                                                                                                                                                                                                  [ 22
-                                                                                                                                                                                                                                  , (constr 1
-                                                                                                                                                                                                                                       [ (constr 1
-                                                                                                                                                                                                                                            [ cse
-                                                                                                                                                                                                                                            , (constr 1
-                                                                                                                                                                                                                                                 [ (constr 0
-                                                                                                                                                                                                                                                      [ (constr 0
-                                                                                                                                                                                                                                                           [  ])
-                                                                                                                                                                                                                                                      , (constr 1
-                                                                                                                                                                                                                                                           [ 12288
-                                                                                                                                                                                                                                                           , (constr 0
-                                                                                                                                                                                                                                                                [  ]) ]) ])
-                                                                                                                                                                                                                                                 , (constr 0
-                                                                                                                                                                                                                                                      [  ]) ]) ]) ]) ])
-                                                                                                                                                                                                                             , (constr 1
-                                                                                                                                                                                                                                  [ (constr 0
-                                                                                                                                                                                                                                       [ 23
-                                                                                                                                                                                                                                       , (constr 1
-                                                                                                                                                                                                                                            [ (constr 1
-                                                                                                                                                                                                                                                 [ (constr 0
-                                                                                                                                                                                                                                                      [ (constr 1
-                                                                                                                                                                                                                                                           [  ])
-                                                                                                                                                                                                                                                      , (constr 1
-                                                                                                                                                                                                                                                           [ 100
-                                                                                                                                                                                                                                                           , cse ]) ])
-                                                                                                                                                                                                                                                 , (constr 1
-                                                                                                                                                                                                                                                      [ (constr 0
-                                                                                                                                                                                                                                                           [ (constr 0
-                                                                                                                                                                                                                                                                [  ])
-                                                                                                                                                                                                                                                           , (constr 1
-                                                                                                                                                                                                                                                                [ 200
-                                                                                                                                                                                                                                                                , (constr 0
-                                                                                                                                                                                                                                                                     [  ]) ]) ])
-                                                                                                                                                                                                                                                      , cse ]) ]) ]) ])
-                                                                                                                                                                                                                                  , (constr 1
-                                                                                                                                                                                                                                       [ (constr 0
-                                                                                                                                                                                                                                            [ 24
-                                                                                                                                                                                                                                            , (constr 1
-                                                                                                                                                                                                                                                 [ (constr 1
-                                                                                                                                                                                                                                                      [ cse
-                                                                                                                                                                                                                                                      , (constr 0
-                                                                                                                                                                                                                                                           [  ]) ]) ]) ])
-                                                                                                                                                                                                                                       , (constr 1
-                                                                                                                                                                                                                                            [ (constr 0
-                                                                                                                                                                                                                                                 [ 25
-                                                                                                                                                                                                                                                 , (constr 2
-                                                                                                                                                                                                                                                      [ (constr 1
-                                                                                                                                                                                                                                                           [ cse
-                                                                                                                                                                                                                                                           , (constr 1
-                                                                                                                                                                                                                                                                [ cse
-                                                                                                                                                                                                                                                                , (constr 1
-                                                                                                                                                                                                                                                                     [ cse
-                                                                                                                                                                                                                                                                     , (constr 1
-                                                                                                                                                                                                                                                                          [ cse
-                                                                                                                                                                                                                                                                          , cse ]) ]) ]) ]) ]) ])
-                                                                                                                                                                                                                                            , (constr 1
-                                                                                                                                                                                                                                                 [ (constr 0
-                                                                                                                                                                                                                                                      [ 26
-                                                                                                                                                                                                                                                      , (constr 2
-                                                                                                                                                                                                                                                           [ (constr 1
-                                                                                                                                                                                                                                                                [ cse
-                                                                                                                                                                                                                                                                , (constr 1
-                                                                                                                                                                                                                                                                     [ cse
-                                                                                                                                                                                                                                                                     , (constr 1
-                                                                                                                                                                                                                                                                          [ cse
-                                                                                                                                                                                                                                                                          , (constr 1
-                                                                                                                                                                                                                                                                               [ (constr 3
-                                                                                                                                                                                                                                                                                    [ (constr 1
-                                                                                                                                                                                                                                                                                         [ (constr 0
-                                                                                                                                                                                                                                                                                              [ (constr 1
-                                                                                                                                                                                                                                                                                                   [  ])
-                                                                                                                                                                                                                                                                                              , (constr 1
-                                                                                                                                                                                                                                                                                                   [ cse
-                                                                                                                                                                                                                                                                                                   , (constr 1
-                                                                                                                                                                                                                                                                                                        [ (unsafeRatio
-                                                                                                                                                                                                                                                                                                             13
-                                                                                                                                                                                                                                                                                                             20)
-                                                                                                                                                                                                                                                                                                        , (constr 0
-                                                                                                                                                                                                                                                                                                             [  ]) ]) ]) ])
-                                                                                                                                                                                                                                                                                         , cse ]) ])
-                                                                                                                                                                                                                                                                               , (constr 1
-                                                                                                                                                                                                                                                                                    [ cse
-                                                                                                                                                                                                                                                                                    , (constr 1
-                                                                                                                                                                                                                                                                                         [ cse
-                                                                                                                                                                                                                                                                                         , (constr 1
-                                                                                                                                                                                                                                                                                              [ cse
-                                                                                                                                                                                                                                                                                              , (constr 1
-                                                                                                                                                                                                                                                                                                   [ cse
-                                                                                                                                                                                                                                                                                                   , (constr 1
-                                                                                                                                                                                                                                                                                                        [ (constr 3
-                                                                                                                                                                                                                                                                                                             [ (constr 1
-                                                                                                                                                                                                                                                                                                                  [ (constr 0
-                                                                                                                                                                                                                                                                                                                       [ (constr 1
-                                                                                                                                                                                                                                                                                                                            [  ])
-                                                                                                                                                                                                                                                                                                                       , (constr 1
-                                                                                                                                                                                                                                                                                                                            [ cse
-                                                                                                                                                                                                                                                                                                                            , cse ]) ])
-                                                                                                                                                                                                                                                                                                                  , cse ]) ])
-                                                                                                                                                                                                                                                                                                        , cse ]) ]) ]) ]) ]) ]) ]) ]) ]) ]) ])
-                                                                                                                                                                                                                                                 , (constr 1
-                                                                                                                                                                                                                                                      [ (constr 0
-                                                                                                                                                                                                                                                           [ 27
-                                                                                                                                                                                                                                                           , (constr 1
-                                                                                                                                                                                                                                                                [ (constr 1
-                                                                                                                                                                                                                                                                     [ (constr 0
-                                                                                                                                                                                                                                                                          [ (constr 1
-                                                                                                                                                                                                                                                                               [  ])
-                                                                                                                                                                                                                                                                          , (constr 1
-                                                                                                                                                                                                                                                                               [ 0
-                                                                                                                                                                                                                                                                               , (constr 1
-                                                                                                                                                                                                                                                                                    [ 3
-                                                                                                                                                                                                                                                                                    , (constr 0
-                                                                                                                                                                                                                                                                                         [  ]) ]) ]) ])
-                                                                                                                                                                                                                                                                     , (constr 1
-                                                                                                                                                                                                                                                                          [ (constr 0
-                                                                                                                                                                                                                                                                               [ (constr 0
-                                                                                                                                                                                                                                                                                    [  ])
-                                                                                                                                                                                                                                                                               , (constr 1
-                                                                                                                                                                                                                                                                                    [ 10
-                                                                                                                                                                                                                                                                                    , (constr 0
-                                                                                                                                                                                                                                                                                         [  ]) ]) ])
-                                                                                                                                                                                                                                                                          , (constr 0
-                                                                                                                                                                                                                                                                               [  ]) ]) ]) ]) ])
-                                                                                                                                                                                                                                                      , (constr 1
-                                                                                                                                                                                                                                                           [ (constr 0
-                                                                                                                                                                                                                                                                [ 28
-                                                                                                                                                                                                                                                                , (constr 1
-                                                                                                                                                                                                                                                                     [ (constr 1
-                                                                                                                                                                                                                                                                          [ (constr 0
-                                                                                                                                                                                                                                                                               [ (constr 1
-                                                                                                                                                                                                                                                                                    [  ])
-                                                                                                                                                                                                                                                                               , (constr 1
-                                                                                                                                                                                                                                                                                    [ 0
-                                                                                                                                                                                                                                                                                    , (constr 1
-                                                                                                                                                                                                                                                                                         [ 18
-                                                                                                                                                                                                                                                                                         , (constr 0
-                                                                                                                                                                                                                                                                                              [  ]) ]) ]) ])
-                                                                                                                                                                                                                                                                          , (constr 1
-                                                                                                                                                                                                                                                                               [ (constr 0
-                                                                                                                                                                                                                                                                                    [ (constr 0
-                                                                                                                                                                                                                                                                                         [  ])
-                                                                                                                                                                                                                                                                                    , (constr 1
-                                                                                                                                                                                                                                                                                         [ 293
-                                                                                                                                                                                                                                                                                         , (constr 0
-                                                                                                                                                                                                                                                                                              [  ]) ]) ])
-                                                                                                                                                                                                                                                                               , cse ]) ]) ]) ])
-                                                                                                                                                                                                                                                           , (constr 1
-                                                                                                                                                                                                                                                                [ (constr 0
-                                                                                                                                                                                                                                                                     [ 29
-                                                                                                                                                                                                                                                                     , (constr 1
-                                                                                                                                                                                                                                                                          [ (constr 1
-                                                                                                                                                                                                                                                                               [ cse
-                                                                                                                                                                                                                                                                               , (constr 1
-                                                                                                                                                                                                                                                                                    [ (constr 0
-                                                                                                                                                                                                                                                                                         [ (constr 0
-                                                                                                                                                                                                                                                                                              [  ])
-                                                                                                                                                                                                                                                                                         , (constr 1
-                                                                                                                                                                                                                                                                                              [ 15
-                                                                                                                                                                                                                                                                                              , (constr 0
-                                                                                                                                                                                                                                                                                                   [  ]) ]) ])
-                                                                                                                                                                                                                                                                                    , (constr 0
-                                                                                                                                                                                                                                                                                         [  ]) ]) ]) ]) ])
-                                                                                                                                                                                                                                                                , (constr 1
-                                                                                                                                                                                                                                                                     [ (constr 0
-                                                                                                                                                                                                                                                                          [ 30
-                                                                                                                                                                                                                                                                          , (constr 1
-                                                                                                                                                                                                                                                                               [ (constr 1
-                                                                                                                                                                                                                                                                                    [ cse
-                                                                                                                                                                                                                                                                                    , (constr 1
-                                                                                                                                                                                                                                                                                         [ (constr 0
-                                                                                                                                                                                                                                                                                              [ (constr 0
-                                                                                                                                                                                                                                                                                                   [  ])
-                                                                                                                                                                                                                                                                                              , (constr 1
-                                                                                                                                                                                                                                                                                                   [ 10000000000000
-                                                                                                                                                                                                                                                                                                   , (constr 0
-                                                                                                                                                                                                                                                                                                        [  ]) ]) ])
-                                                                                                                                                                                                                                                                                         , (constr 0
-                                                                                                                                                                                                                                                                                              [  ]) ]) ]) ]) ])
-                                                                                                                                                                                                                                                                     , (constr 1
-                                                                                                                                                                                                                                                                          [ (constr 0
-                                                                                                                                                                                                                                                                               [ 31
-                                                                                                                                                                                                                                                                               , (constr 1
-                                                                                                                                                                                                                                                                                    [ (constr 1
-                                                                                                                                                                                                                                                                                         [ cse
-                                                                                                                                                                                                                                                                                         , (constr 1
-                                                                                                                                                                                                                                                                                              [ (constr 0
-                                                                                                                                                                                                                                                                                                   [ (constr 0
-                                                                                                                                                                                                                                                                                                        [  ])
-                                                                                                                                                                                                                                                                                                   , (constr 1
-                                                                                                                                                                                                                                                                                                        [ 100000000000
-                                                                                                                                                                                                                                                                                                        , (constr 0
-                                                                                                                                                                                                                                                                                                             [  ]) ]) ])
-                                                                                                                                                                                                                                                                                              , (constr 0
-                                                                                                                                                                                                                                                                                                   [  ]) ]) ]) ]) ])
-                                                                                                                                                                                                                                                                          , (constr 1
-                                                                                                                                                                                                                                                                               [ (constr 0
-                                                                                                                                                                                                                                                                                    [ 32
-                                                                                                                                                                                                                                                                                    , (constr 1
-                                                                                                                                                                                                                                                                                         [ (constr 1
-                                                                                                                                                                                                                                                                                              [ (constr 0
-                                                                                                                                                                                                                                                                                                   [ (constr 1
-                                                                                                                                                                                                                                                                                                        [  ])
-                                                                                                                                                                                                                                                                                                   , (constr 1
-                                                                                                                                                                                                                                                                                                        [ 13
-                                                                                                                                                                                                                                                                                                        , cse ]) ])
-                                                                                                                                                                                                                                                                                              , (constr 1
-                                                                                                                                                                                                                                                                                                   [ (constr 0
-                                                                                                                                                                                                                                                                                                        [ (constr 0
-                                                                                                                                                                                                                                                                                                             [  ])
-                                                                                                                                                                                                                                                                                                        , (constr 1
-                                                                                                                                                                                                                                                                                                             [ 37
-                                                                                                                                                                                                                                                                                                             , (constr 0
-                                                                                                                                                                                                                                                                                                                  [  ]) ]) ])
-                                                                                                                                                                                                                                                                                                   , (constr 0
-                                                                                                                                                                                                                                                                                                        [  ]) ]) ]) ]) ])
-                                                                                                                                                                                                                                                                               , (constr 1
-                                                                                                                                                                                                                                                                                    [ (constr 0
-                                                                                                                                                                                                                                                                                         [ 33
-                                                                                                                                                                                                                                                                                         , (constr 3
-                                                                                                                                                                                                                                                                                              [ (constr 1
-                                                                                                                                                                                                                                                                                                   [ (constr 0
-                                                                                                                                                                                                                                                                                                        [ (constr 1
-                                                                                                                                                                                                                                                                                                             [  ])
-                                                                                                                                                                                                                                                                                                        , cse ])
-                                                                                                                                                                                                                                                                                                   , (constr 1
-                                                                                                                                                                                                                                                                                                        [ (constr 0
-                                                                                                                                                                                                                                                                                                             [ (constr 0
-                                                                                                                                                                                                                                                                                                                  [  ])
-                                                                                                                                                                                                                                                                                                             , (constr 1
-                                                                                                                                                                                                                                                                                                                  [ (unsafeRatio
-                                                                                                                                                                                                                                                                                                                       1000
-                                                                                                                                                                                                                                                                                                                       1)
-                                                                                                                                                                                                                                                                                                                  , (constr 0
-                                                                                                                                                                                                                                                                                                                       [  ]) ]) ])
-                                                                                                                                                                                                                                                                                                        , (constr 0
-                                                                                                                                                                                                                                                                                                             [  ]) ]) ]) ]) ])
-                                                                                                                                                                                                                                                                                    , (constr 0
-                                                                                                                                                                                                                                                                                         [  ]) ]) ]) ]) ]) ]) ]) ]) ]) ]) ]) ]) ]) ]) ]) ]) ]) ]) ]) ]) ]) ]) ]) ]) ]) ]) ]) ]) ]) ]) ])))
-                                                                                                                          (constr 3
-                                                                                                                             [ (constr 1
-                                                                                                                                  [ cse
-                                                                                                                                  , cse ]) ]))
-                                                                                                                       (constr 3
-                                                                                                                          [ (constr 1
-                                                                                                                               [ cse
-                                                                                                                               , (constr 1
-                                                                                                                                    [ (constr 0
-                                                                                                                                         [ (constr 0
-                                                                                                                                              [  ])
-                                                                                                                                         , (constr 1
-                                                                                                                                              [ cse
-                                                                                                                                              , (constr 1
-                                                                                                                                                   [ cse
-                                                                                                                                                   , (constr 0
-                                                                                                                                                        [  ]) ]) ]) ])
-                                                                                                                                    , (constr 0
-                                                                                                                                         [  ]) ]) ]) ]))
-                                                                                                                    (constr 3
-                                                                                                                       [ (constr 1
-                                                                                                                            [ cse
-                                                                                                                            , (constr 1
->>>>>>> 13082a04
                                                                                                                                  [ (constr 0
                                                                                                                                       [ (constr 1
                                                                                                                                            [  ])
                                                                                                                                       , (constr 1
-<<<<<<< HEAD
-                                                                                                                                           [ cse!13
+                                                                                                                                           [ cse
                                                                                                                                            , (constr 0
                                                                                                                                                 [  ]) ]) ])
-                                                                                                                                 , cse!4 ]) ])
+                                                                                                                                 , cse ]) ])
                                                                                                                        , (constr 0
                                                                                                                             [  ]) ]))
                                                                                                                  (constr 1
@@ -1530,61 +789,33 @@
                                                                                                                          [ (constr 0
                                                                                                                               [  ])
                                                                                                                          , (constr 1
-                                                                                                                              [ cse!17
+                                                                                                                              [ cse
                                                                                                                               , (constr 1
-                                                                                                                                   [ cse!13
+                                                                                                                                   [ cse
                                                                                                                                    , (constr 0
                                                                                                                                         [  ]) ]) ]) ])
-=======
-                                                                                                                                           [ cse
-                                                                                                                                           , cse ]) ])
-                                                                                                                                 , (constr 0
-                                                                                                                                      [  ]) ]) ]) ]))
-                                                                                                                 (constr 1
-                                                                                                                    [ (constr 3
-                                                                                                                         [ (constr 1
-                                                                                                                              [ (constr 0
-                                                                                                                                   [ (constr 1
-                                                                                                                                        [  ])
-                                                                                                                                   , (constr 1
-                                                                                                                                        [ cse
-                                                                                                                                        , (constr 0
-                                                                                                                                             [  ]) ]) ])
-                                                                                                                              , cse ]) ])
->>>>>>> 13082a04
                                                                                                                     , (constr 0
                                                                                                                          [  ]) ]))
                                                                                                               (constr 0
                                                                                                                  [ (constr 1
                                                                                                                       [  ])
                                                                                                                  , (constr 1
-                                                                                                                      [ cse!11
+                                                                                                                      [ cse
                                                                                                                       , (constr 1
-<<<<<<< HEAD
-                                                                                                                           [ cse!14
+                                                                                                                           [ cse
                                                                                                                            , (constr 0
                                                                                                                                 [  ]) ]) ]) ]))
-=======
-                                                                                                                           [ cse
-                                                                                                                           , (constr 1
-                                                                                                                                [ cse
-                                                                                                                                , (constr 0
-                                                                                                                                     [  ]) ]) ]) ])
-                                                                                                                 , (constr 0
-                                                                                                                      [  ]) ]))
->>>>>>> 13082a04
                                                                                                            (constr 0
                                                                                                               [ (constr 1
                                                                                                                    [  ])
                                                                                                               , (constr 1
-<<<<<<< HEAD
-                                                                                                                   [ cse!16
-                                                                                                                   , cse!7 ]) ]))
+                                                                                                                   [ cse
+                                                                                                                   , cse ]) ]))
                                                                                                         (constr 1
                                                                                                            [ (constr 0
                                                                                                                 [ (constr 0
                                                                                                                      [  ])
-                                                                                                                , cse!4 ])
+                                                                                                                , cse ])
                                                                                                            , (constr 0
                                                                                                                 [  ]) ]))
                                                                                                      (constr 0
@@ -1600,44 +831,13 @@
                                                                                                      [ (constr 0
                                                                                                           [ (constr 2
                                                                                                                [  ])
-                                                                                                          , cse!18 ])
+                                                                                                          , cse ])
                                                                                                      , (constr 0
                                                                                                           [  ]) ]))
-=======
-                                                                                                                   [ cse
-                                                                                                                   , (constr 1
-                                                                                                                        [ cse
-                                                                                                                        , (constr 0
-                                                                                                                             [  ]) ]) ]) ]))
-                                                                                                        (constr 0
-                                                                                                           [ (constr 1
-                                                                                                                [  ])
-                                                                                                           , (constr 1
-                                                                                                                [ (cse
-                                                                                                                     10)
-                                                                                                                , cse ]) ]))
-                                                                                                     (constr 1
-                                                                                                        [ (constr 0
-                                                                                                             [ (constr 0
-                                                                                                                  [  ])
-                                                                                                             , cse ])
-                                                                                                        , (constr 0
-                                                                                                             [  ]) ]))
-                                                                                                  (constr 0
-                                                                                                     [ (constr 1
-                                                                                                          [  ])
-                                                                                                     , (constr 1
-                                                                                                          [ 0
-                                                                                                          , (constr 1
-                                                                                                               [ 1000000
-                                                                                                               , (constr 0
-                                                                                                                    [  ]) ]) ]) ]))
->>>>>>> 13082a04
                                                                                                (constr 1
                                                                                                   [ (constr 0
                                                                                                        [ (constr 0
                                                                                                             [  ])
-<<<<<<< HEAD
                                                                                                        , (constr 1
                                                                                                             [ 500000000
                                                                                                             , (constr 0
@@ -1645,36 +845,27 @@
                                                                                                   , (constr 0
                                                                                                        [  ]) ]))
                                                                                             (constr 1
-                                                                                               [ cse!10
-=======
-                                                                                                       , cse ])
-                                                                                                  , (constr 0
-                                                                                                       [  ]) ]))
-                                                                                            (constr 1
-                                                                                               [ (cse
-                                                                                                    4)
->>>>>>> 13082a04
+                                                                                               [ cse
                                                                                                , (constr 0
                                                                                                     [  ]) ]))
                                                                                          (constr 1
-                                                                                            [ cse!8
+                                                                                            [ cse
                                                                                             , (constr 0
                                                                                                  [  ]) ]))
                                                                                       (constr 1
-<<<<<<< HEAD
-                                                                                         [ (cse!16
+                                                                                         [ (cse
                                                                                               1)
                                                                                          , (constr 0
                                                                                               [  ]) ]))
                                                                                    (constr 0
                                                                                       [ (constr 1
                                                                                            [  ])
-                                                                                      , cse!13 ]))
-                                                                                (cse!9
+                                                                                      , cse ]))
+                                                                                (cse
                                                                                    5))
-                                                                             (cse!7
+                                                                             (cse
                                                                                 2))
-                                                                          (cse!8
+                                                                          (cse
                                                                              10))
                                                                        (constr 0
                                                                           [ (constr 1
@@ -1683,57 +874,19 @@
                                                                                [ 1
                                                                                , (constr 0
                                                                                     [  ]) ]) ]))
-                                                                    (cse!7 100))
-                                                                 (cse!8 4))
-                                                              (cse!2 1))
-                                                           (cse!1 10))
-                                                        (unsafeRatio!12 1))
-                                                     (unsafeRatio!11 4))
-                                                  (unsafeRatio!10 9))
-                                               (unsafeRatio!9 51))
+                                                                    (cse 100))
+                                                                 (cse 4))
+                                                              (cse 1))
+                                                           (cse 10))
+                                                        (unsafeRatio 1))
+                                                     (unsafeRatio 4))
+                                                  (unsafeRatio 9))
+                                               (unsafeRatio 51))
                                             (constr 1 [0, (constr 0 [])]))
-                                         (unsafeRatio!7 3))
-                                      (unsafeRatio!6 0))
-                                   (fix1!10
-                                      (\go!0 l!0 ->
-=======
-                                                                                         [ cse
-                                                                                         , (constr 0
-                                                                                              [  ]) ]))
-                                                                                   (constr 1
-                                                                                      [ cse
-                                                                                      , (constr 0
-                                                                                           [  ]) ]))
-                                                                                (cse
-                                                                                   100))
-                                                                             (cse
-                                                                                10))
-                                                                          (cse
-                                                                             1))
-                                                                       (constr 0
-                                                                          [ (constr 1
-                                                                               [  ])
-                                                                          , cse ]))
-                                                                    (constr 0
-                                                                       [ (constr 1
-                                                                            [])
-                                                                       , (constr 1
-                                                                            [ 1
-                                                                            , (constr 0
-                                                                                 [  ]) ]) ]))
-                                                                 (cse 2))
-                                                              (cse 1))
-                                                           (cse 5))
-                                                        (unsafeRatio 0))
-                                                     (unsafeRatio 3))
-                                                  (unsafeRatio 9))
-                                               (unsafeRatio 1))
-                                            (unsafeRatio 51))
-                                         (constr 1 [0, (constr 0 [])]))
-                                      (unsafeRatio 4))
+                                         (unsafeRatio 3))
+                                      (unsafeRatio 0))
                                    (fix1
                                       (\go l ->
->>>>>>> 13082a04
                                          force (force chooseList)
                                            l
                                            (\ds -> constr 0 [])
