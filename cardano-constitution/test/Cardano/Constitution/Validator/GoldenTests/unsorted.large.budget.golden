<<<<<<< HEAD
ExBudget {exBudgetCPU = ExCPU 600771564, exBudgetMemory = ExMemory 3033315}
=======
ExBudget {exBudgetCPU = ExCPU 582936360, exBudgetMemory = ExMemory 2975603}
>>>>>>> 65c6e4d7
<|MERGE_RESOLUTION|>--- conflicted
+++ resolved
@@ -1,5 +1 @@
-<<<<<<< HEAD
-ExBudget {exBudgetCPU = ExCPU 600771564, exBudgetMemory = ExMemory 3033315}
-=======
-ExBudget {exBudgetCPU = ExCPU 582936360, exBudgetMemory = ExMemory 2975603}
->>>>>>> 65c6e4d7
+ExBudget {exBudgetCPU = ExCPU 582984360, exBudgetMemory = ExMemory 2975903}