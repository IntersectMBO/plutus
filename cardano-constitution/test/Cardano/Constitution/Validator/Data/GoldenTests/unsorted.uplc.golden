program
  1.1.0
  ((\validatePreds ->
      (\euclid ->
         (\unsafeRatio ->
            (\cse ->
               (\validateParamValue ->
                  (\validateParamValues ->
                     (\matchData_go ->
                        (\cse ->
                           (\cse ->
                              (\cse ->
                                 (\cse ->
                                    (\cse ->
                                       (\cse ->
                                          (\cse ->
                                             (\cse ->
                                                (\cse ->
                                                   (\cse ->
                                                      (\cse ->
                                                         (\cse ->
                                                            (\cse ->
                                                               (\cse ->
                                                                  (\cse ->
                                                                     (\cse ->
                                                                        (\cse ->
                                                                           (\cse ->
                                                                              (\cse ->
                                                                                 (\cse ->
                                                                                    (\cse ->
                                                                                       (\cse ->
                                                                                          (\cse ->
                                                                                             (\cse ->
                                                                                                (\cse ->
                                                                                                   (\cse ->
                                                                                                      (\cse ->
                                                                                                         (\cse ->
                                                                                                            (\cse ->
                                                                                                               (\cfg ->
                                                                                                                  (\fun
                                                                                                                    ds ->
                                                                                                                     case
                                                                                                                       ((\cse ->
                                                                                                                           (\cse ->
                                                                                                                              case
                                                                                                                                (equalsInteger
                                                                                                                                   0
                                                                                                                                   cse)
                                                                                                                                [ (case
                                                                                                                                     (equalsInteger
                                                                                                                                        2
                                                                                                                                        cse)
                                                                                                                                     [ error
                                                                                                                                     , ((\l ->
                                                                                                                                           constr 1
                                                                                                                                             [  ])
                                                                                                                                          (force
                                                                                                                                             (force
                                                                                                                                                sndPair)
                                                                                                                                             cse)) ])
                                                                                                                                , (constr 0
                                                                                                                                     [ (force
                                                                                                                                          matchData_go
                                                                                                                                          (unMapData
                                                                                                                                             (force
                                                                                                                                                headList
                                                                                                                                                (force
                                                                                                                                                   tailList
                                                                                                                                                   (force
                                                                                                                                                      (force
                                                                                                                                                         sndPair)
                                                                                                                                                      cse))))) ]) ])
                                                                                                                             (force
                                                                                                                                (force
                                                                                                                                   fstPair)
                                                                                                                                cse))
                                                                                                                          (unConstrData
                                                                                                                             (force
                                                                                                                                headList
                                                                                                                                (force
                                                                                                                                   tailList
                                                                                                                                   (force
                                                                                                                                      tailList
                                                                                                                                      (force
                                                                                                                                         (force
                                                                                                                                            sndPair)
                                                                                                                                         (unConstrData
                                                                                                                                            ((\tup ->
                                                                                                                                                case
                                                                                                                                                  (equalsInteger
                                                                                                                                                     5
                                                                                                                                                     (force
                                                                                                                                                        (force
                                                                                                                                                           fstPair)
                                                                                                                                                        tup))
                                                                                                                                                  [ error
                                                                                                                                                  , (force
                                                                                                                                                       headList
                                                                                                                                                       (force
                                                                                                                                                          tailList
                                                                                                                                                          (force
                                                                                                                                                             (force
                                                                                                                                                                sndPair)
                                                                                                                                                             tup))) ])
                                                                                                                                               (unConstrData
                                                                                                                                                  (force
                                                                                                                                                     headList
                                                                                                                                                     (force
                                                                                                                                                        tailList
                                                                                                                                                        (force
                                                                                                                                                           tailList
                                                                                                                                                           (force
                                                                                                                                                              (force
                                                                                                                                                                 sndPair)
                                                                                                                                                              (unConstrData
                                                                                                                                                                 ds))))))))))))))
                                                                                                                       [ (\cparams ->
                                                                                                                            case
                                                                                                                              (fun
                                                                                                                                 cparams)
                                                                                                                              [ error
                                                                                                                              , () ])
                                                                                                                       , () ])
                                                                                                                    ((\go
                                                                                                                       eta ->
                                                                                                                        go
                                                                                                                          eta)
                                                                                                                       ((\s ->
                                                                                                                           s
                                                                                                                             s)
                                                                                                                          (\s
                                                                                                                            ds ->
                                                                                                                             case
                                                                                                                               ds
                                                                                                                               [ True
                                                                                                                               , (\x
                                                                                                                                   xs ->
                                                                                                                                    case
                                                                                                                                      (case
                                                                                                                                         x
                                                                                                                                         [ (\ds
                                                                                                                                             actualValueData ->
                                                                                                                                              validateParamValue
                                                                                                                                                ((\k ->
                                                                                                                                                    (\s ->
                                                                                                                                                       s
                                                                                                                                                         s)
                                                                                                                                                      (\s
                                                                                                                                                        ds ->
                                                                                                                                                         case
                                                                                                                                                           ds
                                                                                                                                                           [ error
                                                                                                                                                           , (\ds
                                                                                                                                                               xs' ->
                                                                                                                                                                case
                                                                                                                                                                  ds
                                                                                                                                                                  [ (\k'
                                                                                                                                                                      i ->
                                                                                                                                                                       case
                                                                                                                                                                         (equalsInteger
                                                                                                                                                                            k
                                                                                                                                                                            k')
                                                                                                                                                                         [ (s
                                                                                                                                                                              s
                                                                                                                                                                              xs')
                                                                                                                                                                         , i ]) ]) ]))
                                                                                                                                                   (unIData
                                                                                                                                                      ds)
                                                                                                                                                   cfg)
                                                                                                                                                actualValueData) ])
                                                                                                                                      [ False
                                                                                                                                      , (s
                                                                                                                                           s
                                                                                                                                           xs) ]) ]))))
                                                                                                                 (constr 1
                                                                                                                    [ (constr 0
                                                                                                                         [ 0
                                                                                                                         , (constr 1
                                                                                                                              [ (constr 1
                                                                                                                                   [ (constr 0
                                                                                                                                        [ (constr 1
                                                                                                                                             [  ])
                                                                                                                                        , (constr 1
                                                                                                                                             [ 30
                                                                                                                                             , cse ]) ])
                                                                                                                                   , (constr 1
                                                                                                                                        [ (constr 0
                                                                                                                                             [ (constr 0
                                                                                                                                                  [  ])
                                                                                                                                             , (constr 1
                                                                                                                                                  [ 1000
                                                                                                                                                  , (constr 0
                                                                                                                                                       [  ]) ]) ])
                                                                                                                                        , (constr 0
                                                                                                                                             [  ]) ]) ]) ]) ])
                                                                                                                    , (constr 1
                                                                                                                         [ (constr 0
                                                                                                                              [ 1
                                                                                                                              , (constr 1
                                                                                                                                   [ (constr 1
                                                                                                                                        [ (constr 0
                                                                                                                                             [ (constr 1
                                                                                                                                                  [  ])
                                                                                                                                             , (constr 1
                                                                                                                                                  [ 100000
                                                                                                                                                  , cse ]) ])
                                                                                                                                        , (constr 1
                                                                                                                                             [ (constr 0
                                                                                                                                                  [ (constr 0
                                                                                                                                                       [  ])
                                                                                                                                                  , (constr 1
                                                                                                                                                       [ 10000000
                                                                                                                                                       , (constr 0
                                                                                                                                                            [  ]) ]) ])
                                                                                                                                             , (constr 0
                                                                                                                                                  [  ]) ]) ]) ]) ])
                                                                                                                         , (constr 1
                                                                                                                              [ (constr 0
                                                                                                                                   [ 2
                                                                                                                                   , (constr 1
                                                                                                                                        [ (constr 1
                                                                                                                                             [ (constr 0
                                                                                                                                                  [ (constr 1
                                                                                                                                                       [  ])
                                                                                                                                                  , (constr 1
                                                                                                                                                       [ 24576
                                                                                                                                                       , (constr 0
                                                                                                                                                            [  ]) ]) ])
                                                                                                                                             , (constr 1
                                                                                                                                                  [ (constr 0
                                                                                                                                                       [ (constr 0
                                                                                                                                                            [  ])
                                                                                                                                                       , (constr 1
                                                                                                                                                            [ 122880
                                                                                                                                                            , (constr 0
                                                                                                                                                                 [  ]) ]) ])
                                                                                                                                                  , (constr 0
                                                                                                                                                       [  ]) ]) ]) ]) ])
                                                                                                                              , (constr 1
                                                                                                                                   [ (constr 0
                                                                                                                                        [ 3
                                                                                                                                        , (constr 1
                                                                                                                                             [ (constr 1
                                                                                                                                                  [ cse
                                                                                                                                                  , (constr 1
                                                                                                                                                       [ (constr 0
                                                                                                                                                            [ (constr 0
                                                                                                                                                                 [  ])
                                                                                                                                                            , (constr 1
                                                                                                                                                                 [ 32768
                                                                                                                                                                 , (constr 0
                                                                                                                                                                      [  ]) ]) ])
                                                                                                                                                       , (constr 0
                                                                                                                                                            [  ]) ]) ]) ]) ])
                                                                                                                                   , (constr 1
                                                                                                                                        [ (constr 0
                                                                                                                                             [ 4
                                                                                                                                             , (constr 1
                                                                                                                                                  [ (constr 1
                                                                                                                                                       [ cse
                                                                                                                                                       , (constr 1
                                                                                                                                                            [ (constr 0
                                                                                                                                                                 [ (constr 0
                                                                                                                                                                      [  ])
                                                                                                                                                                 , (constr 1
                                                                                                                                                                      [ 5000
                                                                                                                                                                      , (constr 0
                                                                                                                                                                           [  ]) ]) ])
                                                                                                                                                            , (constr 0
                                                                                                                                                                 [  ]) ]) ]) ]) ])
                                                                                                                                        , (constr 1
                                                                                                                                             [ (constr 0
                                                                                                                                                  [ 5
                                                                                                                                                  , (constr 1
                                                                                                                                                       [ (constr 1
                                                                                                                                                            [ (constr 0
                                                                                                                                                                 [ (constr 1
                                                                                                                                                                      [  ])
                                                                                                                                                                 , (constr 1
                                                                                                                                                                      [ 1000000
                                                                                                                                                                      , cse ]) ])
                                                                                                                                                            , (constr 1
                                                                                                                                                                 [ (constr 0
                                                                                                                                                                      [ (constr 0
                                                                                                                                                                           [  ])
                                                                                                                                                                      , (constr 1
                                                                                                                                                                           [ 5000000
                                                                                                                                                                           , (constr 0
                                                                                                                                                                                [  ]) ]) ])
                                                                                                                                                                 , (constr 0
                                                                                                                                                                      [  ]) ]) ]) ]) ])
                                                                                                                                             , (constr 1
                                                                                                                                                  [ (constr 0
                                                                                                                                                       [ 6
                                                                                                                                                       , (constr 1
                                                                                                                                                            [ (constr 1
                                                                                                                                                                 [ (constr 0
                                                                                                                                                                      [ (constr 1
                                                                                                                                                                           [  ])
                                                                                                                                                                      , (constr 1
                                                                                                                                                                           [ 250000000
                                                                                                                                                                           , cse ]) ])
                                                                                                                                                                 , cse ]) ]) ])
                                                                                                                                                  , (constr 1
                                                                                                                                                       [ (constr 0
                                                                                                                                                            [ 7
                                                                                                                                                            , (constr 1
                                                                                                                                                                 [ (constr 1
                                                                                                                                                                      [ cse
                                                                                                                                                                      , (constr 0
                                                                                                                                                                           [  ]) ]) ]) ])
                                                                                                                                                       , (constr 1
                                                                                                                                                            [ (constr 0
                                                                                                                                                                 [ 8
                                                                                                                                                                 , (constr 1
                                                                                                                                                                      [ (constr 1
                                                                                                                                                                           [ (constr 0
                                                                                                                                                                                [ (constr 1
                                                                                                                                                                                     [  ])
                                                                                                                                                                                , (constr 1
                                                                                                                                                                                     [ 250
                                                                                                                                                                                     , cse ]) ])
                                                                                                                                                                           , (constr 1
                                                                                                                                                                                [ (constr 0
                                                                                                                                                                                     [ (constr 0
                                                                                                                                                                                          [  ])
                                                                                                                                                                                     , (constr 1
                                                                                                                                                                                          [ 2000
                                                                                                                                                                                          , (constr 0
                                                                                                                                                                                               [  ]) ]) ])
                                                                                                                                                                                , cse ]) ]) ]) ])
                                                                                                                                                            , (constr 1
                                                                                                                                                                 [ (constr 0
                                                                                                                                                                      [ 9
                                                                                                                                                                      , (constr 3
                                                                                                                                                                           [ (constr 1
                                                                                                                                                                                [ cse
                                                                                                                                                                                , cse ]) ]) ])
                                                                                                                                                                 , (constr 1
                                                                                                                                                                      [ (constr 0
                                                                                                                                                                           [ 10
                                                                                                                                                                           , (constr 3
                                                                                                                                                                                [ (constr 1
                                                                                                                                                                                     [ (constr 0
                                                                                                                                                                                          [ (constr 1
                                                                                                                                                                                               [  ])
                                                                                                                                                                                          , (constr 1
                                                                                                                                                                                               [ (cse
                                                                                                                                                                                                    1000)
                                                                                                                                                                                               , cse ]) ])
                                                                                                                                                                                     , (constr 1
                                                                                                                                                                                          [ (constr 0
                                                                                                                                                                                               [ (constr 0
                                                                                                                                                                                                    [  ])
                                                                                                                                                                                               , (constr 1
                                                                                                                                                                                                    [ (cse
                                                                                                                                                                                                         200)
                                                                                                                                                                                                    , (constr 0
                                                                                                                                                                                                         [  ]) ]) ])
                                                                                                                                                                                          , (constr 0
                                                                                                                                                                                               [  ]) ]) ]) ]) ])
                                                                                                                                                                      , (constr 1
                                                                                                                                                                           [ (constr 0
                                                                                                                                                                                [ 11
                                                                                                                                                                                , (constr 3
                                                                                                                                                                                     [ (constr 1
                                                                                                                                                                                          [ cse
                                                                                                                                                                                          , (constr 1
                                                                                                                                                                                               [ (constr 0
                                                                                                                                                                                                    [ (constr 0
                                                                                                                                                                                                         [  ])
                                                                                                                                                                                                    , (constr 1
                                                                                                                                                                                                         [ (cse
                                                                                                                                                                                                              10)
                                                                                                                                                                                                         , cse ]) ])
                                                                                                                                                                                               , (constr 0
                                                                                                                                                                                                    [  ]) ]) ]) ]) ])
                                                                                                                                                                           , (constr 1
                                                                                                                                                                                [ (constr 0
                                                                                                                                                                                     [ 16
                                                                                                                                                                                     , (constr 1
                                                                                                                                                                                          [ (constr 1
                                                                                                                                                                                               [ cse
                                                                                                                                                                                               , cse ]) ]) ])
                                                                                                                                                                                , (constr 1
                                                                                                                                                                                     [ (constr 0
                                                                                                                                                                                          [ 17
                                                                                                                                                                                          , (constr 1
                                                                                                                                                                                               [ (constr 1
                                                                                                                                                                                                    [ (constr 0
                                                                                                                                                                                                         [ (constr 1
                                                                                                                                                                                                              [  ])
                                                                                                                                                                                                         , (constr 1
                                                                                                                                                                                                              [ 3000
                                                                                                                                                                                                              , cse ]) ])
                                                                                                                                                                                                    , (constr 1
                                                                                                                                                                                                         [ (constr 0
                                                                                                                                                                                                              [ (constr 0
                                                                                                                                                                                                                   [  ])
                                                                                                                                                                                                              , (constr 1
                                                                                                                                                                                                                   [ 6500
                                                                                                                                                                                                                   , (constr 0
                                                                                                                                                                                                                        [  ]) ]) ])
                                                                                                                                                                                                         , cse ]) ]) ]) ])
                                                                                                                                                                                     , (constr 1
                                                                                                                                                                                          [ (constr 0
                                                                                                                                                                                               [ 18
                                                                                                                                                                                               , (constr 0
                                                                                                                                                                                                    [  ]) ])
                                                                                                                                                                                          , (constr 1
                                                                                                                                                                                               [ (constr 0
                                                                                                                                                                                                    [ 19
                                                                                                                                                                                                    , (constr 2
                                                                                                                                                                                                         [ (constr 1
                                                                                                                                                                                                              [ (constr 3
                                                                                                                                                                                                                   [ (constr 1
                                                                                                                                                                                                                        [ (constr 0
                                                                                                                                                                                                                             [ (constr 1
                                                                                                                                                                                                                                  [  ])
                                                                                                                                                                                                                             , (constr 1
                                                                                                                                                                                                                                  [ (cse
                                                                                                                                                                                                                                       25)
                                                                                                                                                                                                                                  , (constr 0
                                                                                                                                                                                                                                       [  ]) ]) ])
                                                                                                                                                                                                                        , (constr 1
                                                                                                                                                                                                                             [ (constr 0
                                                                                                                                                                                                                                  [ (constr 0
                                                                                                                                                                                                                                       [  ])
                                                                                                                                                                                                                                  , (constr 1
                                                                                                                                                                                                                                       [ (cse
                                                                                                                                                                                                                                            5)
                                                                                                                                                                                                                                       , (constr 0
                                                                                                                                                                                                                                            [  ]) ]) ])
                                                                                                                                                                                                                             , (constr 0
                                                                                                                                                                                                                                  [  ]) ]) ]) ])
                                                                                                                                                                                                              , (constr 1
                                                                                                                                                                                                                   [ (constr 3
                                                                                                                                                                                                                        [ (constr 1
                                                                                                                                                                                                                             [ (constr 0
                                                                                                                                                                                                                                  [ (constr 1
                                                                                                                                                                                                                                       [  ])
                                                                                                                                                                                                                                  , (constr 1
                                                                                                                                                                                                                                       [ (cse
                                                                                                                                                                                                                                            20000)
                                                                                                                                                                                                                                       , (constr 0
                                                                                                                                                                                                                                            [  ]) ]) ])
                                                                                                                                                                                                                             , (constr 1
                                                                                                                                                                                                                                  [ (constr 0
                                                                                                                                                                                                                                       [ (constr 0
                                                                                                                                                                                                                                            [  ])
                                                                                                                                                                                                                                       , (constr 1
                                                                                                                                                                                                                                            [ (cse
                                                                                                                                                                                                                                                 5000)
                                                                                                                                                                                                                                            , (constr 0
                                                                                                                                                                                                                                                 [  ]) ]) ])
                                                                                                                                                                                                                                  , (constr 0
                                                                                                                                                                                                                                       [  ]) ]) ]) ])
                                                                                                                                                                                                                   , (constr 0
                                                                                                                                                                                                                        [  ]) ]) ]) ]) ])
                                                                                                                                                                                               , (constr 1
                                                                                                                                                                                                    [ (constr 0
                                                                                                                                                                                                         [ 20
                                                                                                                                                                                                         , (constr 2
                                                                                                                                                                                                              [ (constr 1
                                                                                                                                                                                                                   [ (constr 1
                                                                                                                                                                                                                        [ (constr 1
                                                                                                                                                                                                                             [ cse
                                                                                                                                                                                                                             , (constr 1
                                                                                                                                                                                                                                  [ (constr 0
                                                                                                                                                                                                                                       [ (constr 0
                                                                                                                                                                                                                                            [  ])
                                                                                                                                                                                                                                       , (constr 1
                                                                                                                                                                                                                                            [ 40000000
                                                                                                                                                                                                                                            , (constr 0
                                                                                                                                                                                                                                                 [  ]) ]) ])
                                                                                                                                                                                                                                  , (constr 0
                                                                                                                                                                                                                                       [  ]) ]) ]) ])
                                                                                                                                                                                                                   , (constr 1
                                                                                                                                                                                                                        [ (constr 1
                                                                                                                                                                                                                             [ (constr 1
                                                                                                                                                                                                                                  [ cse
                                                                                                                                                                                                                                  , (constr 1
                                                                                                                                                                                                                                       [ (constr 0
                                                                                                                                                                                                                                            [ (constr 0
                                                                                                                                                                                                                                                 [  ])
                                                                                                                                                                                                                                            , (constr 1
                                                                                                                                                                                                                                                 [ 15000000000
                                                                                                                                                                                                                                                 , (constr 0
                                                                                                                                                                                                                                                      [  ]) ]) ])
                                                                                                                                                                                                                                       , (constr 0
                                                                                                                                                                                                                                            [  ]) ]) ]) ])
                                                                                                                                                                                                                        , (constr 0
                                                                                                                                                                                                                             [  ]) ]) ]) ]) ])
                                                                                                                                                                                                    , (constr 1
                                                                                                                                                                                                         [ (constr 0
                                                                                                                                                                                                              [ 21
                                                                                                                                                                                                              , (constr 2
                                                                                                                                                                                                                   [ (constr 1
                                                                                                                                                                                                                        [ (constr 1
                                                                                                                                                                                                                             [ (constr 1
                                                                                                                                                                                                                                  [ cse
                                                                                                                                                                                                                                  , (constr 1
                                                                                                                                                                                                                                       [ (constr 0
                                                                                                                                                                                                                                            [ (constr 0
                                                                                                                                                                                                                                                 [  ])
                                                                                                                                                                                                                                            , (constr 1
                                                                                                                                                                                                                                                 [ 120000000
                                                                                                                                                                                                                                                 , (constr 0
                                                                                                                                                                                                                                                      [  ]) ]) ])
                                                                                                                                                                                                                                       , (constr 0
                                                                                                                                                                                                                                            [  ]) ]) ]) ])
                                                                                                                                                                                                                        , (constr 1
                                                                                                                                                                                                                             [ (constr 1
                                                                                                                                                                                                                                  [ (constr 1
                                                                                                                                                                                                                                       [ cse
                                                                                                                                                                                                                                       , (constr 1
                                                                                                                                                                                                                                            [ (constr 0
                                                                                                                                                                                                                                                 [ (constr 0
                                                                                                                                                                                                                                                      [  ])
                                                                                                                                                                                                                                                 , (constr 1
                                                                                                                                                                                                                                                      [ 40000000000
                                                                                                                                                                                                                                                      , (constr 0
                                                                                                                                                                                                                                                           [  ]) ]) ])
                                                                                                                                                                                                                                            , (constr 0
                                                                                                                                                                                                                                                 [  ]) ]) ]) ])
                                                                                                                                                                                                                             , (constr 0
                                                                                                                                                                                                                                  [  ]) ]) ]) ]) ])
                                                                                                                                                                                                         , (constr 1
                                                                                                                                                                                                              [ (constr 0
                                                                                                                                                                                                                   [ 22
                                                                                                                                                                                                                   , (constr 1
                                                                                                                                                                                                                        [ (constr 1
                                                                                                                                                                                                                             [ cse
                                                                                                                                                                                                                             , (constr 1
                                                                                                                                                                                                                                  [ (constr 0
                                                                                                                                                                                                                                       [ (constr 0
                                                                                                                                                                                                                                            [  ])
                                                                                                                                                                                                                                       , (constr 1
                                                                                                                                                                                                                                            [ 12288
                                                                                                                                                                                                                                            , (constr 0
                                                                                                                                                                                                                                                 [  ]) ]) ])
                                                                                                                                                                                                                                  , (constr 0
                                                                                                                                                                                                                                       [  ]) ]) ]) ]) ])
                                                                                                                                                                                                              , (constr 1
                                                                                                                                                                                                                   [ (constr 0
                                                                                                                                                                                                                        [ 23
                                                                                                                                                                                                                        , (constr 1
                                                                                                                                                                                                                             [ (constr 1
                                                                                                                                                                                                                                  [ (constr 0
                                                                                                                                                                                                                                       [ (constr 1
                                                                                                                                                                                                                                            [  ])
                                                                                                                                                                                                                                       , (constr 1
                                                                                                                                                                                                                                            [ 100
                                                                                                                                                                                                                                            , cse ]) ])
                                                                                                                                                                                                                                  , (constr 1
                                                                                                                                                                                                                                       [ (constr 0
                                                                                                                                                                                                                                            [ (constr 0
                                                                                                                                                                                                                                                 [  ])
                                                                                                                                                                                                                                            , (constr 1
                                                                                                                                                                                                                                                 [ 200
                                                                                                                                                                                                                                                 , (constr 0
                                                                                                                                                                                                                                                      [  ]) ]) ])
                                                                                                                                                                                                                                       , cse ]) ]) ]) ])
                                                                                                                                                                                                                   , (constr 1
                                                                                                                                                                                                                        [ (constr 0
                                                                                                                                                                                                                             [ 24
                                                                                                                                                                                                                             , (constr 1
                                                                                                                                                                                                                                  [ (constr 1
                                                                                                                                                                                                                                       [ cse
                                                                                                                                                                                                                                       , (constr 0
                                                                                                                                                                                                                                            [  ]) ]) ]) ])
                                                                                                                                                                                                                        , (constr 1
                                                                                                                                                                                                                             [ (constr 0
                                                                                                                                                                                                                                  [ 25
                                                                                                                                                                                                                                  , (constr 2
                                                                                                                                                                                                                                       [ (constr 1
                                                                                                                                                                                                                                            [ cse
                                                                                                                                                                                                                                            , (constr 1
                                                                                                                                                                                                                                                 [ cse
                                                                                                                                                                                                                                                 , (constr 1
                                                                                                                                                                                                                                                      [ cse
                                                                                                                                                                                                                                                      , (constr 1
                                                                                                                                                                                                                                                           [ cse
                                                                                                                                                                                                                                                           , cse ]) ]) ]) ]) ]) ])
                                                                                                                                                                                                                             , (constr 1
                                                                                                                                                                                                                                  [ (constr 0
                                                                                                                                                                                                                                       [ 26
                                                                                                                                                                                                                                       , (constr 2
                                                                                                                                                                                                                                            [ (constr 1
                                                                                                                                                                                                                                                 [ cse
                                                                                                                                                                                                                                                 , (constr 1
                                                                                                                                                                                                                                                      [ cse
                                                                                                                                                                                                                                                      , (constr 1
                                                                                                                                                                                                                                                           [ cse
                                                                                                                                                                                                                                                           , (constr 1
                                                                                                                                                                                                                                                                [ (constr 3
                                                                                                                                                                                                                                                                     [ (constr 1
                                                                                                                                                                                                                                                                          [ (constr 0
                                                                                                                                                                                                                                                                               [ (constr 1
                                                                                                                                                                                                                                                                                    [  ])
                                                                                                                                                                                                                                                                               , (constr 1
                                                                                                                                                                                                                                                                                    [ cse
                                                                                                                                                                                                                                                                                    , (constr 1
                                                                                                                                                                                                                                                                                         [ (unsafeRatio
                                                                                                                                                                                                                                                                                              13
                                                                                                                                                                                                                                                                                              20)
                                                                                                                                                                                                                                                                                         , (constr 0
                                                                                                                                                                                                                                                                                              [  ]) ]) ]) ])
                                                                                                                                                                                                                                                                          , cse ]) ])
                                                                                                                                                                                                                                                                , (constr 1
                                                                                                                                                                                                                                                                     [ cse
                                                                                                                                                                                                                                                                     , (constr 1
                                                                                                                                                                                                                                                                          [ cse
                                                                                                                                                                                                                                                                          , (constr 1
                                                                                                                                                                                                                                                                               [ cse
                                                                                                                                                                                                                                                                               , (constr 1
                                                                                                                                                                                                                                                                                    [ cse
                                                                                                                                                                                                                                                                                    , (constr 1
                                                                                                                                                                                                                                                                                         [ (constr 3
                                                                                                                                                                                                                                                                                              [ (constr 1
                                                                                                                                                                                                                                                                                                   [ (constr 0
                                                                                                                                                                                                                                                                                                        [ (constr 1
                                                                                                                                                                                                                                                                                                             [  ])
                                                                                                                                                                                                                                                                                                        , (constr 1
                                                                                                                                                                                                                                                                                                             [ cse
                                                                                                                                                                                                                                                                                                             , cse ]) ])
                                                                                                                                                                                                                                                                                                   , cse ]) ])
                                                                                                                                                                                                                                                                                         , cse ]) ]) ]) ]) ]) ]) ]) ]) ]) ]) ])
                                                                                                                                                                                                                                  , (constr 1
                                                                                                                                                                                                                                       [ (constr 0
                                                                                                                                                                                                                                            [ 27
                                                                                                                                                                                                                                            , (constr 1
                                                                                                                                                                                                                                                 [ (constr 1
                                                                                                                                                                                                                                                      [ (constr 0
                                                                                                                                                                                                                                                           [ (constr 1
                                                                                                                                                                                                                                                                [  ])
                                                                                                                                                                                                                                                           , (constr 1
                                                                                                                                                                                                                                                                [ 0
                                                                                                                                                                                                                                                                , (constr 1
                                                                                                                                                                                                                                                                     [ 3
                                                                                                                                                                                                                                                                     , (constr 0
                                                                                                                                                                                                                                                                          [  ]) ]) ]) ])
                                                                                                                                                                                                                                                      , (constr 1
                                                                                                                                                                                                                                                           [ (constr 0
                                                                                                                                                                                                                                                                [ (constr 0
                                                                                                                                                                                                                                                                     [  ])
                                                                                                                                                                                                                                                                , (constr 1
                                                                                                                                                                                                                                                                     [ 10
                                                                                                                                                                                                                                                                     , (constr 0
                                                                                                                                                                                                                                                                          [  ]) ]) ])
                                                                                                                                                                                                                                                           , (constr 0
                                                                                                                                                                                                                                                                [  ]) ]) ]) ]) ])
                                                                                                                                                                                                                                       , (constr 1
                                                                                                                                                                                                                                            [ (constr 0
                                                                                                                                                                                                                                                 [ 28
                                                                                                                                                                                                                                                 , (constr 1
                                                                                                                                                                                                                                                      [ (constr 1
                                                                                                                                                                                                                                                           [ (constr 0
                                                                                                                                                                                                                                                                [ (constr 1
                                                                                                                                                                                                                                                                     [  ])
                                                                                                                                                                                                                                                                , (constr 1
                                                                                                                                                                                                                                                                     [ 0
                                                                                                                                                                                                                                                                     , (constr 1
                                                                                                                                                                                                                                                                          [ 18
                                                                                                                                                                                                                                                                          , (constr 0
                                                                                                                                                                                                                                                                               [  ]) ]) ]) ])
                                                                                                                                                                                                                                                           , (constr 1
                                                                                                                                                                                                                                                                [ (constr 0
                                                                                                                                                                                                                                                                     [ (constr 0
                                                                                                                                                                                                                                                                          [  ])
                                                                                                                                                                                                                                                                     , (constr 1
                                                                                                                                                                                                                                                                          [ 293
                                                                                                                                                                                                                                                                          , (constr 0
                                                                                                                                                                                                                                                                               [  ]) ]) ])
                                                                                                                                                                                                                                                                , cse ]) ]) ]) ])
                                                                                                                                                                                                                                            , (constr 1
                                                                                                                                                                                                                                                 [ (constr 0
                                                                                                                                                                                                                                                      [ 29
                                                                                                                                                                                                                                                      , (constr 1
                                                                                                                                                                                                                                                           [ (constr 1
                                                                                                                                                                                                                                                                [ cse
                                                                                                                                                                                                                                                                , (constr 1
                                                                                                                                                                                                                                                                     [ (constr 0
                                                                                                                                                                                                                                                                          [ (constr 0
                                                                                                                                                                                                                                                                               [  ])
                                                                                                                                                                                                                                                                          , (constr 1
                                                                                                                                                                                                                                                                               [ 15
                                                                                                                                                                                                                                                                               , (constr 0
                                                                                                                                                                                                                                                                                    [  ]) ]) ])
                                                                                                                                                                                                                                                                     , (constr 0
                                                                                                                                                                                                                                                                          [  ]) ]) ]) ]) ])
                                                                                                                                                                                                                                                 , (constr 1
                                                                                                                                                                                                                                                      [ (constr 0
                                                                                                                                                                                                                                                           [ 30
                                                                                                                                                                                                                                                           , (constr 1
                                                                                                                                                                                                                                                                [ (constr 1
                                                                                                                                                                                                                                                                     [ cse
                                                                                                                                                                                                                                                                     , (constr 1
                                                                                                                                                                                                                                                                          [ (constr 0
                                                                                                                                                                                                                                                                               [ (constr 0
                                                                                                                                                                                                                                                                                    [  ])
                                                                                                                                                                                                                                                                               , (constr 1
                                                                                                                                                                                                                                                                                    [ 10000000000000
                                                                                                                                                                                                                                                                                    , (constr 0
                                                                                                                                                                                                                                                                                         [  ]) ]) ])
                                                                                                                                                                                                                                                                          , (constr 0
                                                                                                                                                                                                                                                                               [  ]) ]) ]) ]) ])
                                                                                                                                                                                                                                                      , (constr 1
                                                                                                                                                                                                                                                           [ (constr 0
                                                                                                                                                                                                                                                                [ 31
                                                                                                                                                                                                                                                                , (constr 1
                                                                                                                                                                                                                                                                     [ (constr 1
                                                                                                                                                                                                                                                                          [ cse
                                                                                                                                                                                                                                                                          , (constr 1
                                                                                                                                                                                                                                                                               [ (constr 0
                                                                                                                                                                                                                                                                                    [ (constr 0
                                                                                                                                                                                                                                                                                         [  ])
                                                                                                                                                                                                                                                                                    , (constr 1
                                                                                                                                                                                                                                                                                         [ 100000000000
                                                                                                                                                                                                                                                                                         , (constr 0
                                                                                                                                                                                                                                                                                              [  ]) ]) ])
                                                                                                                                                                                                                                                                               , (constr 0
                                                                                                                                                                                                                                                                                    [  ]) ]) ]) ]) ])
                                                                                                                                                                                                                                                           , (constr 1
                                                                                                                                                                                                                                                                [ (constr 0
                                                                                                                                                                                                                                                                     [ 32
                                                                                                                                                                                                                                                                     , (constr 1
                                                                                                                                                                                                                                                                          [ (constr 1
                                                                                                                                                                                                                                                                               [ (constr 0
                                                                                                                                                                                                                                                                                    [ (constr 1
                                                                                                                                                                                                                                                                                         [  ])
                                                                                                                                                                                                                                                                                    , (constr 1
                                                                                                                                                                                                                                                                                         [ 13
                                                                                                                                                                                                                                                                                         , cse ]) ])
                                                                                                                                                                                                                                                                               , (constr 1
                                                                                                                                                                                                                                                                                    [ (constr 0
                                                                                                                                                                                                                                                                                         [ (constr 0
                                                                                                                                                                                                                                                                                              [  ])
                                                                                                                                                                                                                                                                                         , (constr 1
                                                                                                                                                                                                                                                                                              [ 37
                                                                                                                                                                                                                                                                                              , (constr 0
                                                                                                                                                                                                                                                                                                   [  ]) ]) ])
                                                                                                                                                                                                                                                                                    , (constr 0
                                                                                                                                                                                                                                                                                         [  ]) ]) ]) ]) ])
                                                                                                                                                                                                                                                                , (constr 1
                                                                                                                                                                                                                                                                     [ (constr 0
                                                                                                                                                                                                                                                                          [ 33
                                                                                                                                                                                                                                                                          , (constr 3
                                                                                                                                                                                                                                                                               [ (constr 1
                                                                                                                                                                                                                                                                                    [ (constr 0
                                                                                                                                                                                                                                                                                         [ (constr 1
                                                                                                                                                                                                                                                                                              [  ])
                                                                                                                                                                                                                                                                                         , cse ])
                                                                                                                                                                                                                                                                                    , (constr 1
                                                                                                                                                                                                                                                                                         [ (constr 0
                                                                                                                                                                                                                                                                                              [ (constr 0
                                                                                                                                                                                                                                                                                                   [  ])
                                                                                                                                                                                                                                                                                              , (constr 1
                                                                                                                                                                                                                                                                                                   [ (unsafeRatio
                                                                                                                                                                                                                                                                                                        1000
                                                                                                                                                                                                                                                                                                        1)
                                                                                                                                                                                                                                                                                                   , (constr 0
                                                                                                                                                                                                                                                                                                        [  ]) ]) ])
                                                                                                                                                                                                                                                                                         , (constr 0
                                                                                                                                                                                                                                                                                              [  ]) ]) ]) ]) ])
                                                                                                                                                                                                                                                                     , (constr 0
                                                                                                                                                                                                                                                                          [  ]) ]) ]) ]) ]) ]) ]) ]) ]) ]) ]) ]) ]) ]) ]) ]) ]) ]) ]) ]) ]) ]) ]) ]) ]) ]) ]) ]) ]) ]) ]))
                                                                                                              (constr 3
                                                                                                                 [ (constr 1
                                                                                                                      [ cse
                                                                                                                      , (constr 1
                                                                                                                           [ (constr 0
                                                                                                                                [ (constr 0
                                                                                                                                     [  ])
                                                                                                                                , (constr 1
                                                                                                                                     [ cse
                                                                                                                                     , (constr 1
                                                                                                                                          [ cse
                                                                                                                                          , (constr 0
                                                                                                                                               [  ]) ]) ]) ])
                                                                                                                           , (constr 0
                                                                                                                                [  ]) ]) ]) ]))
                                                                                                           (constr 3
                                                                                                              [ (constr 1
                                                                                                                   [ cse
                                                                                                                   , cse ]) ]))
                                                                                                        (constr 3
                                                                                                           [ (constr 1
                                                                                                                [ cse
                                                                                                                , (constr 1
                                                                                                                     [ (constr 0
                                                                                                                          [ (constr 0
                                                                                                                               [  ])
                                                                                                                          , (constr 1
                                                                                                                               [ cse
                                                                                                                               , cse ]) ])
                                                                                                                     , (constr 0
                                                                                                                          [  ]) ]) ]) ]))
                                                                                                     (constr 1
                                                                                                        [ (constr 3
                                                                                                             [ (constr 1
                                                                                                                  [ (constr 0
                                                                                                                       [ (constr 1
                                                                                                                            [  ])
                                                                                                                       , (constr 1
                                                                                                                            [ cse
                                                                                                                            , (constr 0
                                                                                                                                 [  ]) ]) ])
                                                                                                                  , cse ]) ])
                                                                                                        , (constr 0
                                                                                                             [  ]) ]))
                                                                                                  (constr 1
                                                                                                     [ (constr 0
                                                                                                          [ (constr 0
                                                                                                               [  ])
                                                                                                          , (constr 1
                                                                                                               [ cse
                                                                                                               , (constr 1
                                                                                                                    [ cse
                                                                                                                    , (constr 0
                                                                                                                         [  ]) ]) ]) ])
                                                                                                     , (constr 0
                                                                                                          [  ]) ]))
                                                                                               (constr 0
                                                                                                  [ (constr 1
                                                                                                       [  ])
                                                                                                  , (constr 1
                                                                                                       [ (cse
                                                                                                            10)
                                                                                                       , cse ]) ]))
                                                                                            (constr 0
                                                                                               [ (constr 1
                                                                                                    [  ])
                                                                                               , (constr 1
                                                                                                    [ cse
                                                                                                    , (constr 1
                                                                                                         [ (cse
                                                                                                              100)
                                                                                                         , (constr 0
                                                                                                              [  ]) ]) ]) ]))
                                                                                         (constr 1
                                                                                            [ (constr 0
                                                                                                 [ (constr 0
                                                                                                      [  ])
                                                                                                 , cse ])
                                                                                            , (constr 0
                                                                                                 [  ]) ]))
                                                                                      (constr 0
                                                                                         [ (constr 1
                                                                                              [  ])
                                                                                         , (constr 1
                                                                                              [ 0
                                                                                              , (constr 1
                                                                                                   [ 1000000
                                                                                                   , (constr 0
                                                                                                        [  ]) ]) ]) ]))
                                                                                   (constr 1
                                                                                      [ (constr 0
                                                                                           [ (constr 2
                                                                                                [  ])
                                                                                           , cse ])
                                                                                      , (constr 0
                                                                                           [  ]) ]))
                                                                                (constr 1
                                                                                   [ (constr 0
                                                                                        [ (constr 0
                                                                                             [  ])
                                                                                        , (constr 1
                                                                                             [ 500000000
                                                                                             , (constr 0
                                                                                                  [  ]) ]) ])
                                                                                   , (constr 0
                                                                                        [  ]) ]))
                                                                             (constr 1
                                                                                [ cse
                                                                                , (constr 0
                                                                                     [  ]) ]))
                                                                          (constr 1
                                                                             [ cse
                                                                             , (constr 0
                                                                                  [  ]) ]))
                                                                       (constr 1
                                                                          [ cse
                                                                          , (constr 0
                                                                               [  ]) ]))
                                                                    (constr 0
                                                                       [ (constr 1
                                                                            [])
                                                                       , cse ]))
                                                                 (cse 2))
                                                              (cse 5))
                                                           (cse 1))
                                                        (constr 0
                                                           [ (constr 1 [])
                                                           , (constr 1
                                                                [ 1
                                                                , (constr 0
                                                                     []) ]) ]))
                                                     (cse 1))
                                                  (cse 10))
                                               (cse 4))
                                            (unsafeRatio 0))
                                         (unsafeRatio 9))
                                      (unsafeRatio 4))
                                   (constr 1 [0, (constr 0 [])]))
<<<<<<< HEAD
                                (unsafeRatio 0))
                             ((\s -> s s)
                                (\s arg ->
                                   delay
                                     (\xs ->
                                        case
                                          xs
                                          [ (\x xs ->
                                               constr 1
                                                 [ (constr 0
                                                      [ (force (force fstPair)
                                                           x)
                                                      , (force (force sndPair)
                                                           x) ])
                                                 , (force
                                                      (s s (delay (\x -> x)))
                                                      xs) ])
                                          , (constr 0 []) ]))
                                (delay (\x -> x))))
                          (cse (\arg_0 arg_1 -> arg_1)))
                       (cse (\arg_0 arg_1 -> arg_0)))
                    (force
=======
                                (unsafeRatio 1))
                             (unsafeRatio 3))
                          (unsafeRatio 51))
>>>>>>> 3a8805dd
                       ((\s -> s s)
                          (\s arg ->
                             delay
                               (\xs ->
                                  case
                                    xs
                                    [ (constr 0 [])
                                    , (\x xs ->
                                         constr 1
                                           [ (constr 0
                                                [ (force (force fstPair) x)
                                                , (force (force sndPair) x) ])
                                           , (force (s s (delay (\x -> x)))
                                                xs) ]) ]))
                          (delay (\x -> x))))
                    (cse (\arg_0 arg_1 -> arg_1)))
                 (cse (\arg_0 arg_1 -> arg_0)))
              (force
                 ((\s -> s s)
                    (\s h ->
                       delay
                         (\fr ->
                            (\k ->
                               fr
                                 (\x -> k (\f_0 f_1 -> f_0 x))
                                 (\x -> k (\f_0 f_1 -> f_1 x)))
                              (\fq -> force (s s h) (force h fq))))
                    (delay
                       (\choose validateParamValue validateParamValues ->
                          choose
                            (\eta eta ->
                               case
                                 eta
                                 [ True
                                 , (\preds ->
                                      validatePreds
                                        (constr 0
                                           [ (\x y -> equalsInteger x y)
                                           , (\eta eta ->
                                                case
                                                  (equalsInteger eta eta)
                                                  [ (case
                                                       (lessThanEqualsInteger
                                                          eta
                                                          eta)
                                                       [ (constr 1 [])
                                                       , (constr 2 []) ])
                                                  , (constr 0 []) ])
                                           , (\x y -> lessThanInteger x y)
                                           , (\x y -> lessThanEqualsInteger x y)
                                           , (\x y ->
                                                case
                                                  (lessThanEqualsInteger x y)
                                                  [True, False])
                                           , (\x y ->
                                                case
                                                  (lessThanInteger x y)
                                                  [True, False])
                                           , (\x y ->
                                                case
                                                  (lessThanEqualsInteger x y)
                                                  [x, y])
                                           , (\x y ->
                                                case
                                                  (lessThanEqualsInteger x y)
                                                  [y, x]) ])
                                        preds
                                        (unIData eta))
                                 , (\paramValues ->
                                      validateParamValues
                                        paramValues
                                        (unListData eta))
                                 , (\preds ->
                                      validatePreds
                                        (constr 0
                                           [ (\ds ds ->
                                                case
                                                  ds
                                                  [ (\n d ->
                                                       case
                                                         ds
                                                         [ (\n' d' ->
                                                              case
                                                                (equalsInteger
                                                                   n
                                                                   n')
                                                                [ False
                                                                , (equalsInteger
                                                                     d
                                                                     d') ]) ]) ])
                                           , (\ds ds ->
                                                case
                                                  ds
                                                  [ (\n d ->
                                                       case
                                                         ds
                                                         [ (\n' d' ->
                                                              (\x ->
                                                                 (\y ->
                                                                    case
                                                                      (equalsInteger
                                                                         x
                                                                         y)
                                                                      [ (case
                                                                           (lessThanEqualsInteger
                                                                              x
                                                                              y)
                                                                           [ (constr 1
                                                                                [  ])
                                                                           , (constr 2
                                                                                [  ]) ])
                                                                      , (constr 0
                                                                           [  ]) ])
                                                                   (multiplyInteger
                                                                      n'
                                                                      d))
                                                                (multiplyInteger
                                                                   n
                                                                   d')) ]) ])
                                           , (\ds ds ->
                                                case
                                                  ds
                                                  [ (\n d ->
                                                       case
                                                         ds
                                                         [ (\n' d' ->
                                                              lessThanInteger
                                                                (multiplyInteger
                                                                   n
                                                                   d')
                                                                (multiplyInteger
                                                                   n'
                                                                   d)) ]) ])
                                           , (\ds ds ->
                                                case
                                                  ds
                                                  [ (\n d ->
                                                       case
                                                         ds
                                                         [ (\n' d' ->
                                                              lessThanEqualsInteger
                                                                (multiplyInteger
                                                                   n
                                                                   d')
                                                                (multiplyInteger
                                                                   n'
                                                                   d)) ]) ])
                                           , (\ds ds ->
                                                case
                                                  ds
                                                  [ (\n d ->
                                                       case
                                                         ds
                                                         [ (\n' d' ->
                                                              case
                                                                (lessThanEqualsInteger
                                                                   (multiplyInteger
                                                                      n
                                                                      d')
                                                                   (multiplyInteger
                                                                      n'
                                                                      d))
                                                                [ True
                                                                , False ]) ]) ])
                                           , (\ds ds ->
                                                case
                                                  ds
                                                  [ (\n d ->
                                                       case
                                                         ds
                                                         [ (\n' d' ->
                                                              case
                                                                (lessThanInteger
                                                                   (multiplyInteger
                                                                      n
                                                                      d')
                                                                   (multiplyInteger
                                                                      n'
                                                                      d))
                                                                [ True
                                                                , False ]) ]) ])
                                           , (\x y ->
                                                case
                                                  x
                                                  [ (\ipv ipv ->
                                                       case
                                                         y
                                                         [ (\ipv ipv ->
                                                              case
                                                                (lessThanEqualsInteger
                                                                   (multiplyInteger
                                                                      ipv
                                                                      ipv)
                                                                   (multiplyInteger
                                                                      ipv
                                                                      ipv))
                                                                [x, y]) ]) ])
                                           , (\x y ->
                                                case
                                                  x
                                                  [ (\ipv ipv ->
                                                       case
                                                         y
                                                         [ (\ipv ipv ->
                                                              case
                                                                (lessThanEqualsInteger
                                                                   (multiplyInteger
                                                                      ipv
                                                                      ipv)
                                                                   (multiplyInteger
                                                                      ipv
                                                                      ipv))
                                                                [y, x]) ]) ]) ])
                                        preds
                                        ((\bl ->
                                            (\bl' ->
                                               case
                                                 (force nullList
                                                    (force tailList bl'))
                                                 [ (\ds -> error)
                                                 , (\ds ->
                                                      unsafeRatio
                                                        (unIData
                                                           (force headList bl))
                                                        (unIData
                                                           (force headList
                                                              bl'))) ]
                                                 (constr 0 []))
                                              (force tailList bl))
                                           (unListData eta))) ])
                            (\ds ->
                               case
                                 ds
                                 [ (\eta -> force nullList eta)
                                 , (\paramValueHd
                                     paramValueTl
                                     actualValueData ->
                                      case
                                        (validateParamValue
                                           paramValueHd
                                           (force headList actualValueData))
                                        [ False
                                        , (validateParamValues
                                             paramValueTl
                                             (force tailList
                                                actualValueData)) ]) ]))))))
           ((\s -> s s)
              (\s n d ->
                 case
                   (equalsInteger 0 d)
                   [ (case
                        (lessThanInteger d 0)
                        [ ((\gcd' ->
                              constr 0
                                [ (quotientInteger n gcd')
                                , (quotientInteger d gcd') ])
                             (euclid n d))
                        , ((\x -> s s x)
                             (subtractInteger 0 n)
                             (subtractInteger 0 d)) ])
                   , error ])))
        ((\s -> s s)
           (\s x y -> case (equalsInteger 0 y) [(s s y (modInteger x y)), x])))
     (\`$dOrd` ds ds ->
        (\s -> s s)
          (\s ds ->
             case
               ds
               [ True
               , (\x xs ->
                    case
                      x
                      [ (\predKey expectedPredValues ->
                           (\meaning ->
                              (\s -> s s)
                                (\s ds ->
                                   case
                                     ds
                                     [ (s s xs)
                                     , (\x xs ->
                                          case
                                            (meaning x ds)
                                            [False, (s s xs)]) ])
                                expectedPredValues)
                             (case
                                predKey
                                [ (case `$dOrd` [(\v v v v v v v v -> v)])
                                , (case `$dOrd` [(\v v v v v v v v -> v)])
                                , (\x y ->
                                     case
                                       (case `$dOrd` [(\v v v v v v v v -> v)]
                                          x
                                          y)
                                       [True, False]) ])) ]) ])
          ds))<|MERGE_RESOLUTION|>--- conflicted
+++ resolved
@@ -903,34 +903,9 @@
                                          (unsafeRatio 9))
                                       (unsafeRatio 4))
                                    (constr 1 [0, (constr 0 [])]))
-<<<<<<< HEAD
-                                (unsafeRatio 0))
-                             ((\s -> s s)
-                                (\s arg ->
-                                   delay
-                                     (\xs ->
-                                        case
-                                          xs
-                                          [ (\x xs ->
-                                               constr 1
-                                                 [ (constr 0
-                                                      [ (force (force fstPair)
-                                                           x)
-                                                      , (force (force sndPair)
-                                                           x) ])
-                                                 , (force
-                                                      (s s (delay (\x -> x)))
-                                                      xs) ])
-                                          , (constr 0 []) ]))
-                                (delay (\x -> x))))
-                          (cse (\arg_0 arg_1 -> arg_1)))
-                       (cse (\arg_0 arg_1 -> arg_0)))
-                    (force
-=======
                                 (unsafeRatio 1))
                              (unsafeRatio 3))
                           (unsafeRatio 51))
->>>>>>> 3a8805dd
                        ((\s -> s s)
                           (\s arg ->
                              delay
