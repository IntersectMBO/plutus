--- conflicted
+++ resolved
@@ -728,28 +728,28 @@
                                                                                                                                                     [  ])
                                                                                                                                                , (constr 1
                                                                                                                                                     [ cse
-                                                                                                                                                    , cse ]) ])
+                                                                                                                                                    , (constr 1
+                                                                                                                                                         [ cse
+                                                                                                                                                         , (constr 0
+                                                                                                                                                              [  ]) ]) ]) ])
                                                                                                                                           , (constr 0
                                                                                                                                                [  ]) ]) ]) ]))
                                                                                                                           (constr 3
                                                                                                                              [ (constr 1
                                                                                                                                   [ cse
-                                                                                                                                  , cse ]) ]))
+                                                                                                                                  , (constr 1
+                                                                                                                                       [ (constr 0
+                                                                                                                                            [ (constr 0
+                                                                                                                                                 [  ])
+                                                                                                                                            , (constr 1
+                                                                                                                                                 [ cse
+                                                                                                                                                 , cse ]) ])
+                                                                                                                                       , (constr 0
+                                                                                                                                            [  ]) ]) ]) ]))
                                                                                                                        (constr 3
                                                                                                                           [ (constr 1
                                                                                                                                [ cse
-                                                                                                                               , (constr 1
-                                                                                                                                    [ (constr 0
-                                                                                                                                         [ (constr 0
-                                                                                                                                              [  ])
-                                                                                                                                         , (constr 1
-                                                                                                                                              [ cse
-                                                                                                                                              , (constr 1
-                                                                                                                                                   [ cse
-                                                                                                                                                   , (constr 0
-                                                                                                                                                        [  ]) ]) ]) ])
-                                                                                                                                    , (constr 0
-                                                                                                                                         [  ]) ]) ]) ]))
+                                                                                                                               , cse ]) ]))
                                                                                                                     (constr 1
                                                                                                                        [ (constr 3
                                                                                                                             [ (constr 1
@@ -758,7 +758,6 @@
                                                                                                                                            [  ])
                                                                                                                                       , (constr 1
                                                                                                                                            [ cse
-<<<<<<< HEAD
                                                                                                                                            , (constr 0
                                                                                                                                                 [  ]) ]) ])
                                                                                                                                  , cse ]) ])
@@ -798,71 +797,13 @@
                                                                                                                 , cse ])
                                                                                                            , (constr 0
                                                                                                                 [  ]) ]))
-=======
-                                                                                                                                           , (constr 1
-                                                                                                                                                [ (cse
-                                                                                                                                                     5)
-                                                                                                                                                , (constr 0
-                                                                                                                                                     [  ]) ]) ]) ])
-                                                                                                                                 , (constr 0
-                                                                                                                                      [  ]) ]) ]) ]))
-                                                                                                                 (constr 3
-                                                                                                                    [ (constr 1
-                                                                                                                         [ cse
-                                                                                                                         , (constr 1
-                                                                                                                              [ (constr 0
-                                                                                                                                   [ (constr 0
-                                                                                                                                        [  ])
-                                                                                                                                   , (constr 1
-                                                                                                                                        [ cse
-                                                                                                                                        , cse ]) ])
-                                                                                                                              , (constr 0
-                                                                                                                                   [  ]) ]) ]) ]))
-                                                                                                              (constr 1
-                                                                                                                 [ (constr 3
-                                                                                                                      [ (constr 1
-                                                                                                                           [ (constr 0
-                                                                                                                                [ (constr 1
-                                                                                                                                     [  ])
-                                                                                                                                , (constr 1
-                                                                                                                                     [ cse
-                                                                                                                                     , (constr 0
-                                                                                                                                          [  ]) ]) ])
-                                                                                                                           , cse ]) ])
-                                                                                                                 , (constr 0
-                                                                                                                      [  ]) ]))
-                                                                                                           (constr 1
-                                                                                                              [ (constr 0
-                                                                                                                   [ (constr 0
-                                                                                                                        [  ])
-                                                                                                                   , (constr 1
-                                                                                                                        [ cse
-                                                                                                                        , (constr 1
-                                                                                                                             [ cse
-                                                                                                                             , (constr 0
-                                                                                                                                  [  ]) ]) ]) ])
-                                                                                                              , (constr 0
-                                                                                                                   [  ]) ]))
-                                                                                                        (constr 0
-                                                                                                           [ (constr 1
-                                                                                                                [  ])
-                                                                                                           , (constr 1
-                                                                                                                [ cse
-                                                                                                                , cse ]) ]))
->>>>>>> 65c6e4d7
                                                                                                      (constr 0
                                                                                                         [ (constr 1
                                                                                                              [  ])
                                                                                                         , (constr 1
-<<<<<<< HEAD
                                                                                                              [ 0
                                                                                                              , (constr 1
                                                                                                                   [ 1000000
-=======
-                                                                                                             [ cse
-                                                                                                             , (constr 1
-                                                                                                                  [ cse
->>>>>>> 65c6e4d7
                                                                                                                   , (constr 0
                                                                                                                        [  ]) ]) ]) ]))
                                                                                                   (constr 1
@@ -873,85 +814,39 @@
                                                                                                      , (constr 0
                                                                                                           [  ]) ]))
                                                                                                (constr 1
-                                                                                                  [ (constr 0
-                                                                                                       [ (constr 0
-                                                                                                            [  ])
-                                                                                                       , (constr 1
-                                                                                                            [ 500000000
-                                                                                                            , (constr 0
-                                                                                                                 [  ]) ]) ])
+                                                                                                  [ cse
                                                                                                   , (constr 0
                                                                                                        [  ]) ]))
                                                                                             (constr 1
-                                                                                               [ cse
+                                                                                               [ (constr 0
+                                                                                                    [ (constr 0
+                                                                                                         [  ])
+                                                                                                    , (constr 1
+                                                                                                         [ 500000000
+                                                                                                         , (constr 0
+                                                                                                              [  ]) ]) ])
                                                                                                , (constr 0
                                                                                                     [  ]) ]))
                                                                                          (constr 1
-                                                                                            [ (constr 0
-                                                                                                 [ (constr 0
-                                                                                                      [  ])
-                                                                                                 , (constr 1
-                                                                                                      [ 500000000
-                                                                                                      , (constr 0
-                                                                                                           [  ]) ]) ])
+                                                                                            [ cse
                                                                                             , (constr 0
                                                                                                  [  ]) ]))
                                                                                       (constr 1
-<<<<<<< HEAD
                                                                                          [ cse
                                                                                          , (constr 0
                                                                                               [  ]) ]))
                                                                                    (cse
-                                                                                      1))
+                                                                                      2))
                                                                                 (cse
                                                                                    4))
-=======
-                                                                                         [ (cse
-                                                                                              4)
-                                                                                         , (constr 0
-                                                                                              [  ]) ]))
-                                                                                   (constr 1
-                                                                                      [ cse
-                                                                                      , (constr 0
-                                                                                           [  ]) ]))
-                                                                                (constr 1
-                                                                                   [ cse
-                                                                                   , (constr 0
-                                                                                        [  ]) ]))
->>>>>>> 65c6e4d7
                                                                              (cse
                                                                                 1))
-                                                                          (cse
-<<<<<<< HEAD
-                                                                             2))
+                                                                          (constr 0
+                                                                             [ (constr 1
+                                                                                  [  ])
+                                                                             , cse ]))
                                                                        (cse 1))
-                                                                    (cse 100))
-                                                                 (constr 0
-                                                                    [ (constr 1
-                                                                         [])
-                                                                    , cse ]))
-                                                              (cse 10))
-                                                           (constr 0
-                                                              [ (constr 1 [])
-                                                              , (constr 1
-                                                                   [ 1
-                                                                   , (constr 0
-                                                                        [  ]) ]) ]))
-                                                        (cse 5))
-                                                     (unsafeRatio 1))
-                                                  (unsafeRatio 51))
-                                               (unsafeRatio 4))
-                                            (unsafeRatio 0))
-                                         (constr 1 [0, (constr 0 [])]))
-                                      (unsafeRatio 3))
-                                   (unsafeRatio 9))
-=======
-                                                                             10))
-                                                                       (constr 0
-                                                                          [ (constr 1
-                                                                               [  ])
-                                                                          , cse ]))
-                                                                    (cse 2))
+                                                                    (cse 10))
                                                                  (constr 0
                                                                     [ (constr 1
                                                                          [])
@@ -959,17 +854,16 @@
                                                                          [ 1
                                                                          , (constr 0
                                                                               [  ]) ]) ]))
-                                                              (cse 10))
-                                                           (cse 100))
-                                                        (cse 1))
-                                                     (unsafeRatio 1))
-                                                  (unsafeRatio 3))
-                                               (unsafeRatio 0))
-                                            (unsafeRatio 4))
-                                         (constr 1 [0, (constr 0 [])]))
-                                      (unsafeRatio 9))
-                                   (unsafeRatio 51))
->>>>>>> 65c6e4d7
+                                                              (cse 5))
+                                                           (cse 10))
+                                                        (cse 100))
+                                                     (unsafeRatio 9))
+                                                  (unsafeRatio 0))
+                                               (unsafeRatio 51))
+                                            (constr 1 [0, (constr 0 [])]))
+                                         (unsafeRatio 4))
+                                      (unsafeRatio 1))
+                                   (unsafeRatio 3))
                                 ((\s -> s s)
                                    (\s arg ->
                                       delay
