--- conflicted
+++ resolved
@@ -55,26 +55,5 @@
   build-depends:
     , base               ^>=4.18
     , containers
-<<<<<<< HEAD
     , plutus-ledger-api  ^>=1.40
     , plutus-tx          ^>=1.40
-=======
-    , plutus-ledger-api  ^>=1.39
-    , plutus-tx          ^>=1.39
-
-executable quickstart
-  import:           lang, ghc-version-support, os-support
-  main-is:          QuickStart.hs
-  hs-source-dirs:   static/code
-  default-language: Haskell2010
-  other-modules:    AuctionValidator
-  build-depends:
-    , base               >=4.9   && <5
-    , base16-bytestring
-    , bytestring
-    , plutus-ledger-api  ^>=1.39
-    , plutus-tx          ^>=1.39
-
-  if !(impl(ghcjs) || os(ghcjs))
-    build-depends: plutus-tx-plugin ^>=1.39
->>>>>>> c82046f6
