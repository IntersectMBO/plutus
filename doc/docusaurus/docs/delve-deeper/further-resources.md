---
sidebar_position: 40
---

# Further Resources

1. [Formal Specification of
the Plutus Core Language](https://plutus.cardano.intersectmbo.org/resources/plutus-core-spec.pdf).

2. Manuel M. T. Chakravarty, James Chapman, Kenneth MacKenzie, Orestis Melkonian, Jann Müller, Michael Peyton Jones, Polina Vinogradova, Philip Wadler, and Joachim Zahnentferner. UTXOma: [UTXOma:UTXO with Multi-Asset Support](https://iohk.io/en/research/library/papers/utxomautxo-with-multi-asset-support/). In *International Symposium on Leveraging Applications of Formal Methods.* Springer, 2020.

<<<<<<< HEAD
3. Manuel M. T. Chakravarty, Sandro Coretti, Matthias Fitzi, Peter Gazi, Philipp Kant, Aggelos Kiayias, and Alexander Russell. [Hydra: Fast Isomorphic State Channels](https://eprint.iacr.org/2020/299). Technical Report, Cryptology ePrint Archive, Report 2020/299, 2020.
=======
3. Manuel M. T. Chakravarty, James Chapman, Kenneth MacKenzie, Orestis Melkonian, Michael Peyton Jones, and Philip Wadler. [The Extended UTXO Model](https://iohk.io/en/research/library/papers/the-extended-utxo-model/). In *Proceedings of Trusted Smart Contracts (WTSC)*, volume 12063 of LNCS. Springer, 2020.
>>>>>>> c7f27609

4. Manuel M. T. Chakravarty, Sandro Coretti, Matthias Fitzi, Peter Gazi, Philipp Kant, Aggelos Kiayias, and Alexander Russell. [Hydra: Fast Isomorphic State Channels](https://eprint.iacr.org/2020/299). Technical Report, Cryptology ePrint Archive, Report 2020/299, 2020.

5. Manuel MT Chakravarty, James Chapman, Kenneth MacKenzie, Orestis Melkonian, Jann Müller, Michael Peyton Jones, Polina Vinogradova, and Philip Wadler. [Native Custom Tokens in the Extended UTXO Model](https://iohk.io/en/research/library/papers/native-custom-tokens-in-the-extended-utxo-model/). In *International Symposium on Leveraging Applications of Formal Methods*, 89–111. Springer, 2020.

6. James Chapman, Roman Kireev, Chad Nester, and Philip Wadler. [System F in Agda, for fun and profit](https://iohk.io/en/research/library/papers/system-f-in-agda-for-fun-and-profit/). In *Mathematics of Program Construction*, 2019.

7. Michael Peyton Jones, Vasilis Gkoumas, Roman Kireev, Kenneth MacKenzie, Chad Nester, and Philip Wadler. [Unraveling recursion: compiling an IR with recursion to System F](https://iohk.io/en/research/library/papers/unraveling-recursion-compiling-an-ir-with-recursion-to-system-f/). In *Mathematics of Program Construction*, 2019.

<<<<<<< HEAD
8. Michael Peyton Jones and Jann Müller. [The plutus platform](https://www.youtube.com/watch?v=usMPt8KpBeI).
=======
8. Jacco O.G. Krijnen, Manuel M.T. Chakravarty, Gabriele Keller, and Wouter Swierstra. [Translation certification for smart contracts](https://webspace.science.uu.nl/~swier004/publications/2024-scp.pdf). In *Science of Computer Programming*, 2024.

9. Polina Vinogradova and Orestis Melkonian. [Message-passing in the Extended UTxO Ledger Model](https://iohk.io/en/research/library/papers/message-passing-in-the-extended-utxo-ledger-model/). In *8th Workshop on Trusted Smart Contracts (WTSC)*, 2024.

10. Polina Vinogradova, Orestis Melkonian, Philip Wadler, Manuel Chakravarty, Jacco Krijnen Michael Peyton Jones, James Chapman, and Tudor Ferariu. [Structured Contracts in the EUTxO Ledger Model](https://iohk.io/en/research/library/papers/structured-contracts-in-the-eutxo-ledger-model/). In *5th International Workshop on Formal Methods for Blockchains (FMBC)*, 2024.

11. Manuel MT Chakravarty, Simon Thompson, and Philip Wadler. [Functional smart contracts on cardano](https://www.youtube.com/watch?v=MpWeg6Fg0t8).
>>>>>>> c7f27609
<|MERGE_RESOLUTION|>--- conflicted
+++ resolved
@@ -9,11 +9,7 @@
 
 2. Manuel M. T. Chakravarty, James Chapman, Kenneth MacKenzie, Orestis Melkonian, Jann Müller, Michael Peyton Jones, Polina Vinogradova, Philip Wadler, and Joachim Zahnentferner. UTXOma: [UTXOma:UTXO with Multi-Asset Support](https://iohk.io/en/research/library/papers/utxomautxo-with-multi-asset-support/). In *International Symposium on Leveraging Applications of Formal Methods.* Springer, 2020.
 
-<<<<<<< HEAD
-3. Manuel M. T. Chakravarty, Sandro Coretti, Matthias Fitzi, Peter Gazi, Philipp Kant, Aggelos Kiayias, and Alexander Russell. [Hydra: Fast Isomorphic State Channels](https://eprint.iacr.org/2020/299). Technical Report, Cryptology ePrint Archive, Report 2020/299, 2020.
-=======
 3. Manuel M. T. Chakravarty, James Chapman, Kenneth MacKenzie, Orestis Melkonian, Michael Peyton Jones, and Philip Wadler. [The Extended UTXO Model](https://iohk.io/en/research/library/papers/the-extended-utxo-model/). In *Proceedings of Trusted Smart Contracts (WTSC)*, volume 12063 of LNCS. Springer, 2020.
->>>>>>> c7f27609
 
 4. Manuel M. T. Chakravarty, Sandro Coretti, Matthias Fitzi, Peter Gazi, Philipp Kant, Aggelos Kiayias, and Alexander Russell. [Hydra: Fast Isomorphic State Channels](https://eprint.iacr.org/2020/299). Technical Report, Cryptology ePrint Archive, Report 2020/299, 2020.
 
@@ -23,14 +19,10 @@
 
 7. Michael Peyton Jones, Vasilis Gkoumas, Roman Kireev, Kenneth MacKenzie, Chad Nester, and Philip Wadler. [Unraveling recursion: compiling an IR with recursion to System F](https://iohk.io/en/research/library/papers/unraveling-recursion-compiling-an-ir-with-recursion-to-system-f/). In *Mathematics of Program Construction*, 2019.
 
-<<<<<<< HEAD
-8. Michael Peyton Jones and Jann Müller. [The plutus platform](https://www.youtube.com/watch?v=usMPt8KpBeI).
-=======
 8. Jacco O.G. Krijnen, Manuel M.T. Chakravarty, Gabriele Keller, and Wouter Swierstra. [Translation certification for smart contracts](https://webspace.science.uu.nl/~swier004/publications/2024-scp.pdf). In *Science of Computer Programming*, 2024.
 
 9. Polina Vinogradova and Orestis Melkonian. [Message-passing in the Extended UTxO Ledger Model](https://iohk.io/en/research/library/papers/message-passing-in-the-extended-utxo-ledger-model/). In *8th Workshop on Trusted Smart Contracts (WTSC)*, 2024.
 
 10. Polina Vinogradova, Orestis Melkonian, Philip Wadler, Manuel Chakravarty, Jacco Krijnen Michael Peyton Jones, James Chapman, and Tudor Ferariu. [Structured Contracts in the EUTxO Ledger Model](https://iohk.io/en/research/library/papers/structured-contracts-in-the-eutxo-ledger-model/). In *5th International Workshop on Formal Methods for Blockchains (FMBC)*, 2024.
 
-11. Manuel MT Chakravarty, Simon Thompson, and Philip Wadler. [Functional smart contracts on cardano](https://www.youtube.com/watch?v=MpWeg6Fg0t8).
->>>>>>> c7f27609
+11. Manuel MT Chakravarty, Simon Thompson, and Philip Wadler. [Functional smart contracts on cardano](https://www.youtube.com/watch?v=MpWeg6Fg0t8).