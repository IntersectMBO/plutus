\chapter{Serialising Plutus Core Terms and Programs Using the \texttt{flat} Format}
\label{appendix:flat-serialisation}
We use the \texttt{flat} format \cite{flat} to serialise Plutus Core
terms, and we regard this format as being the definitive concrete representation
of Plutus Core programs. For compactness we generally (and \textit{always} for
scripts on the blockchain) replace names with de Bruijn indices (see
Section~\ref{sec:grammar-notes}) in serialised programs.

We use bytestrings for serialisation, but it is convenient to define the
serialisation and deserialisation process in terms of strings of bits. Some
extra bits of padding are added at the end of the encoding of a program to
ensure that the number of bits in the output is a multiple of 8, and this allows
us to regard serialised programs as bytestrings in the obvious way.

See Section~\ref{sec:cardano-issues} for some restrictions on serialisation
specific to the Cardano blockchain.

\paragraph{Note: \texttt{flat} versus CBOR.}
Much of the Cardano codebase uses the CBOR format for serialisation; however, it
is important that serialised scripts not be too large. CBOR pays a price for
being a self-describing format. The size of the serialised terms is consistently
larger than a format that is not self-describing: benchmarks show that
\texttt{flat} encodings of Plutus Core scripts are smaller than CBOR encodings
by about 35\% (without using compression).



\section{Encoding and decoding}
Firstly recall some notation from Section~\ref{sec:notation}.  The set of all
finite sequences of bits is denoted by $\Bits = \{\bits{0},\bits{1}\}^*$.  For
brevity we write a sequence of bits in the form $b_{n-1} \cdots b_0$ instead of
$[b_{n-1}, \ldots, b_0]$: thus $\bits{011001}$ instead of $[\bits{0},
  \bits{1},\bits{1},\bits{0},\bits{0},\bits{1}])$.  We denote the empty sequence
by $\epsilon$, and use $\length(s)$ to denote the length of a sequence of bits,
and $\cdot$ to denote concatenation (or prepending or appending a single bit to
a sequence of bits).% \nomenclature[As]{$\Bits$}{The set of strings of bits}

\medskip
\noindent Similarly to the CBOR encoding for \texttt{data} described in
Appendix~\ref{appendix:data-cbor-encoding}, we will describe the flat encoding
by defining families of encoding functions (or \textit{encoders})
$$
\E_X : \Bits \times X \rightarrow \Bits
$$%
\nomenclature[IF]{$\E_X$}{Flat encoder}
and (partial) decoding functions (or \textit{decoders})
$$
\D_X : \Bits \rightharpoonup \Bits \times X
$$%
\nomenclature[IF]{$\D_X$}{Flat decoder}

\noindent for various sets $X$, such as the set $\Z$ of integers and the set of
all Plutus Core terms.  The encoding function $\E_X$ takes a sequence $s \in
\Bits$ and an element $x \in X$ and produces a new sequence of bits by appending
the encoding of $x$ to $s$, and the decoding function $\D_X$ takes a sequence of
bits, decodes some initial prefix of $s$ to a value $x \in X$, and returns the
remainder of $s$ together with $x$.


Encoding functions basically operate by decomposing an object into subobjects
and concatenating the encodings of the subobject; however it is sometimes
necessary to add some padding between subobjects in order to make sure that
parts of the output are aligned on byte boundaries, and for this reason (unlike
the CBOR encoding for \texttt{data}) all of our encoding functions have a first
argument containing all of the previous output, so that it can be examined to
determine how much alignment is required.

As in the case of CBOR, decoding functions are partial: they can fail if, for
instance, there is insufficient input, or if a decoded value is outside some
specified range.  To simplify notation we will mention any preconditions
separately, with the assumption that the decoder will fail if the preconditions
are not met; we also make a blanket assumption that all decoders fail if there
is not enough input for them to proceed.  Many of the definitions of decoders
construct objects by calling other decoders to obtain subobjects which are then
composed, and these are often introduced by a condition of the form ``if
$\D_X(s) = x$''.  Conditions like this should be read as implicitly saying that
if the decoder $\D_X$ fails then the whole decoding process fails.

\subsection{Padding}
The encoding functions mentioned above produce sequences of \textit{bits}, but
we sometimes need sequences of \textit{bytes}.  To this end we introduce a
functions $\pad: \Bits \rightarrow \Bits$ which adds a sequence of $\bits{0}$s
followed by a $\bits{1}$ to a sequence $s$ to get a sequence whose length is a
multiple of 8; if $s$ is a sequence such that $\length(s)$ is already a multiple of 8
then $\pad$ still adds an extra byte of padding; $\pad$ is used both for
internal alignment (for example, to make sure that the contents of a bytestring
are aligned on byte boundaries) and at the end of a complete encoding of a
Plutus Core program to to make the length a multiple of 8 bits.
Symbolically,
$$
\pad(s)  = s \cdot \pp{k} \quad \text{if $\length(s) = 8n+k$ with $n,k \in \N$ and $0 \leq k \leq 7$}
$$
where
\begin{align*}
 \pp{0} &= \bits{00000001} \\
 \pp{1} &= \bits{0000001}  \\
 \pp{2} &= \bits{000001}   \\
 \pp{3} &= \bits{00001}    \\
 \pp{4} &= \bits{0001}     \\
 \pp{5} &= \bits{001}      \\
 \pp{6} &= \bits{01}       \\
 \pp{7} &= \bits{1}.
 \end{align*}

\noindent We also define a (partial) inverse function $\unpad: \Bits \rightharpoonup
\Bits$ which discards padding:
$$
  \unpad(q \cdot s) = s \quad \text{if $q = \pp{i}$ for some $i \in \{0,1,2,3,4,5,6,7\} $}.
$$

\noindent This can fail if the padding is not of the expected form or if the input is
the empty sequence $\epsilon$.

\section{Basic \texttt{flat} encodings}
\label{sec:basic-flat-encodings}
\subsection{Fixed-width natural numbers}
We often wish to encode and decode natural numbers which fit into some fixed
number of bits, and we do this simply by encoding them as their binary expansion
(most significant bit first), adding leading zeros if necessary.  More precisely
for $n \geq 1$ we define an encoder
$$
\E_n : \Bits \times \Nab{0}{2^{n-1}-1} \rightarrow \Bits
$$
by
$$
\E_n(s, \sum^{n-1}_{i=0}b_i2^i) = s \cdot b_{n-1} \cdots b_0 \quad \text{($b_i \in \{0,1\}$)}
$$
and a decoder
$$
\D_n : \Bits \rightharpoonup \Bits \times \Nab{0}{2^{n-1}-1}
$$
by
$$
\D_n(b_{n-1}\cdots{b_0} \cdot s)= (s,\sum^{n-1}_{i=0}b_i2^i).
$$ As in Appendix~\ref{appendix:data-cbor-encoding}, $\Nab{a}{b}$
denotes the closed interval of integers $\{n \in \Z : a \leq n \leq b\}$.  Note
that $n$ here is a variable (not a fixed label) so we are defining whole
families of encoders $\E_1, \E_2, \E_3, \ldots$ and and decoders $\D_1, \D_2,
\D_3\ldots$.


\subsection{Lists}
Suppose that we have a set $X$ for which we have defined an encoder $\E_X$ and a
decoder $\D_X$; we define an encoder $\Elist_X$ which encodes lists of elements
of $X$ by emitting the encodings of the elements of the list, each preceded by a
$\bits{1}$ bit, then emitting a $\bits{0}$ bit to mark the end of the list.
\begin{align*}
  \Elist_X(s,[]) &= s \cdot \bits{0} \\
  \Elist_X(s,[x_1, \ldots, x_n]) &= \Elist_X (s \cdot \bits{1} \cdot \E_X(x_1), [x_2, \ldots, x_n]).
\end{align*}

\noindent The corresponding decoder is given by
\begin{align*}
\Dlist_X(\bits{0} \cdot s) &= (s,[])\\
\Dlist_X(\bits{1} \cdot s) &= (s'', x \cdot l) \quad \text{if $D_X(s) = (s', x)$ and $\Dlist_X(s') = (s'', l).$}
\end{align*}

\subsection{Natural numbers}
We encode natural numbers by splitting their binary representations into
sequences of 7-bit blocks, then emitting these as a list with the \textbf{least
  significant block first}:

$$
\E_{\N} (s, \sum_{i=0}^{n-1}k_i2^{7i}) = \Elist_7(s, [k_0, \ldots, k_{n-1}])
$$
\noindent(where $k_i \in \Z$ and $0 \leq k_i \leq 127$).
\noindent The decoder is
$$
\D_{\N}(s) = (s', \sum_{i=0}^{n-1}k_i2^{7i}) \quad \text{if $\Dlist_7(s) = (s', [k_0, \ldots, k_{n-1}])$}.
$$

\subsection{Integers}
Signed integers are encoded by converting them to natural numbers using the
zigzag encoding ($0 \mapsto 0, -1 \mapsto 1, 1 \mapsto 2, -2 \mapsto 3, 2
\mapsto 4, \ldots$) and then encoding the result using $\E_{\N}$:
$$
\E_{\Z} (s, n) =
\begin{cases}
  \E_{\N}(s, 2n) & \text{if $n \geq 0$}\\
  \E_{\N}(s, -2n-1) & \text{if $n < 0$}.
\end{cases}
$$
The decoder is
$$
\D_{\Z}(s) =
\begin{cases}
  (s', \frac{n}{2}) & \text{if $n \equiv 0 \pmod 2$}\\
  (s', -\frac{n+1}{2}) & \text{if $n \equiv 1 \pmod 2$}
\end{cases} \quad\text{if $\D_{\N}(s) = (s', n)$}.
$$

\subsection{Bytestrings}  Bytestrings are encoded by dividing them into
nonempty blocks of up to 255 bytes and emitting each block in sequence.  Each
block is preceded by a single unsigned byte containing its length, and the end
of the encoding is marked by a zero-length block (so the empty bytestring is
encoded just as a zero-length block).  Before emitting a bytestring, the
preceding output is padded so that its length (in bits) is a multiple of 8; if
this is already the case a single padding byte is still added; this ensures that
contents of the bytestring are aligned to byte boundaries in the output.

Recall that $\B$ denotes the set of 8-bit bytes, $\{0,1, \ldots, 255\}$. For
specification purposes we may identify the set of bytestrings with the set
$\B^*$ of (possibly empty) lists of elements of $\B$.  We denote by $C$ the set
of \textit{bytestring chunks} of \textbf{nonempty} bytestrings of length at most
255: $C = \{[b_1, \ldots, b_n]: b_i \in \B, 1 \leq n \leq 255\}$, and define a
function $E_C: C \rightarrow \Bits$ by
$$
E_C ([b_1, \ldots, b_n]) = \E_8(n) \cdot \E_8(b_1) \cdot \cdots \cdot \E_8(b_n).
$$

\noindent
We define an encoder $\E_{C^*}$ for lists of chunks by
$$
\E_{C^*} (s, [c_1, \ldots, c_n]) = s \cdot E_C(c_1) \cdot \cdots \cdot E_C(c_n) \cdot \bits{00000000}.
$$
\noindent Note that each $c_i$ is required to be nonempty but that we allow the
case $n = 0$, so that an empty list of chunks encodes as $\bits{00000000}$.

\medskip
\noindent To encode a bytestring we decompose it into a list $L$ of chunks and
then apply $\E_{C^*}$ to $L$.  However, there will usually be many ways to
decompose a given bytestring $a$ into chunks. For definiteness we recommend (but
do not demand) that $a$ is decomposed into a sequence of chunks of length 255
possibly followed by a smaller chunk.  Formally, suppose that $a = [a_1, \ldots,
  a_{255k+r}] \in \B^*\backslash\{\epsilon\}$ where $k \geq 0$ and $0 \leq r
\leq 254$.  We define the \textit{canonical 256-byte decomposition} $\tilde{a}$ of $a$ to
be
$$
\tilde{a} = [[a_1, \ldots, a_{255}],
  [a_{256}, \ldots, a_{510}],\ldots
  [a_{255(k-1)+1}, \ldots, a_{255k}]] \in C^*
$$
\noindent if $r=0$ and
$$
\tilde{a} = [[a_1, \ldots, a_{255}],
  [a_{256}, \ldots, a_{510}],\ldots
  [a_{255(k-1)+1}, \ldots, a_{255k}], [a_{255k+1}, \ldots, a_{255k+r}]] \in C^*
$$
\noindent if $r>0$.

\smallskip
\noindent For the empty bytestring we define
$$
\tilde{\epsilon} = [].
$$

\medskip
\noindent Given all of the above, we define the canonical encoding function
$\E_{\B^*}$ for bytestrings to be
$$
\E_{\B^*}(s, a) = E_{C^*}(\pad(s), \tilde{a}).
$$
\noindent Non-canonical encodings can be obtained by replacing $\tilde{a}$ with any
other decomposition of $a$ into nonempty chunks, and the decoder below will
accept these as well.

\bigskip

\noindent To define a decoder for bytestrings we first define a decoder
$\D_{C}$ for bytestring chunks:

$$
\D_{C}(s) = \D_C^{(n)}(s',[]) \quad \text{if $\D_8(s) = (s', n)$}
$$
where
$$
\D^{(n)}_C (s, l) =
\begin{cases}
  (s, l) & \text{if $n=0$}\\
  \D^{(n-1)}_C (s',l\cdot x)  & \text{if $n > 0$ and $\D_8(s) = (s',x)$.}
\end{cases}
$$
Now we define
$$
\D_{C^*}(s) =
\begin{cases}
  (s', []) & \text{if $D_C(s) = (s', [])$}\\
  (s'', x \cdot l) & \text{if $\D_C(s) = (s', x)$ with $x \ne []$ and $\D_{C^*}(s') = (s'', l)$}.
\end{cases}
$$
\noindent The notation is slightly misleading here: $\D_{C^*}$ does not
decode to a list of bytestring chunks, but to a single bytestring.  We
could alternatively decode to a list of bytestrings and then concatenate them
later, but this would have the same overall effect.

\medskip
\noindent Finally, we define the decoder for bytestrings by
$$
\D_{\B^*} (s) = \D_{C^*}(\unpad(s)).
$$

\subsection{Strings}
We have defined values of the \texttt{string} type to be sequences of Unicode
characters.  As mentioned earlier we do not specify any particular internal
representation of Unicode characters, but for serialisation we use the UTF-8
representation to convert between strings and bytestrings and then use the
bytestring encoder and decoder:

$$
\E_{\U^*}(s,u) = \E_{\B^*}(s,\utfeight(u))
$$

$$
\D_{\U^*}(s) = (s', \unutfeight(a)) \quad \text{if $\D_{\B^*}(s) = (s', a)$}
$$

\noindent
where $\utfeight$ and $\unutfeight$ are the UTF8 encoding and decoding functions
mentioned in Section~\ref{sec:default-builtins-1}. Recall that $\unutfeight$
is partial (not all bytestrings represent valid Unicode sequences), so
$\D_{\U^*}$ may fail if the input is invalid.


\section{Encoding and decoding Plutus Core}

\subsection{Programs}
A program is encoded by encoding the three components of the version number in
sequence then encoding the body, and possibly adding some padding to ensure that
the total number of bits in the output is a multiple of 8 (and hence the output
can be viewed as a bytestring).
$$
\Eprogram(\Prog{a}{b}{c}{t}) =
\pad(\Eterm(\E_{\N}(\E_{\N}(\E_{\N}(\epsilon, a), b), c), t)).
$$

\noindent The decoding process is the inverse of the encoding process: three
natural numbers are read to obtain the version number and then the body is
decoded.  After this we discard any padding in the remaining input and check
that all of the input has been consumed.
$$
\Dprogram(s) = \Prog{a}{b}{c}{t} \quad
\begin{cases}
  \text{ if }  &\D_{\N}(s) = (s', a)\\
  \text{ and } &\D_{\N}(s') = (s'', b)\\
  \text{ and } &\D_{\N}(s'') = (s''', c)\\
  \text{ and } &\Dterm(s''') = (r, t)\\
  \text{ and } &\unpad(r) = \epsilon.
\end{cases}
$$

\noindent

\subsection{Terms}
Plutus Core terms are encoded by emitting a 4-bit tag identifying the type of
the term (see Table~\ref{table:term-tags}; recall that \texttt{[]} denotes
application) then emitting the encodings for any subterms.  We currently only
use ten of the sixteen available tags: the remainder are reserved for potential
future expansion.
\begin{table}[H]
\centering
\begin{tabular}{|l|c|c|}
  \hline
  \Strut
  Term type & Binary & Decimal\\
  \hline
  \Strut
  Variable         & $\bits{0000}$  & 0 \\
  \texttt{delay}   & $\bits{0001}$  & 1 \\
  \texttt{lam}     & $\bits{0010}$ & 2 \\
  \texttt{[]}      & $\bits{0011}$  & 3 \\
  \texttt{const}   & $\bits{0100}$  & 4 \\
  \texttt{force}   & $\bits{0101}$   & 5 \\
  \texttt{error}   & $\bits{0110}$  & 6 \\
  \texttt{builtin} & $\bits{0111}$  & 7 \\
  \texttt{constr}  & $\bits{1000}$  & 8 \\
  \texttt{case}    & $\bits{1001}$  & 9 \\
  \hline
\end{tabular}
\caption{Term tags}
\label{table:term-tags}
\end{table}


\noindent The encoder for terms is given below: it refers to other encoders (for
names, types, and constants) which will be defined later.

\begin{alignat*}{2}
&  \Eterm(s,x)                 &&= \Ename(s \cdot \bits{0000},x) \\
&  \Eterm(s, \Delay{t})        &&=\Eterm(s \cdot \bits{0001}, t) \\
&  \Eterm(s, \Lam{x}{t})       &&= \Eterm(\Ebinder(s \cdot \bits{0010}, x), t) \\
&  \Eterm(s, \Apply{t_1}{t_2}) &&= \Eterm(\Eterm(s \cdot \bits{0011}, t_1), t_2)\\
&  \Eterm(s, \Const{tn}{c})    &&= \Econstant{tn}(\Etype(s \cdot \bits{0100}, \tn), c) \\
&  \Eterm(s, \Force{t})        &&= \Eterm(s \cdot \bits{0101}, t) \\
&  \Eterm(s, \Error)           &&= s \cdot \bits{0110} \\
&  \Eterm(s, \Builtin{b})      &&= \Ebuiltin(s \cdot \bits{0111}, b) \\
&  \Eterm(s, \Constr{i}{l})      &&= \Elist_{\mathsf{term}}(\E_{64}(s \cdot \bits{1000}, i), l) \\
&  \Eterm(s, \Kase{u}{l})      &&= \Elist_{\mathsf{term}}(\Eterm(s \cdot \bits{1001}, u), l)
\end{alignat*}

\noindent The decoder for terms is given below.  To simplify the definition we
use some pattern-matching syntax for inputs to decoders: for example the
argument $\bits{0101} \cdot s$ indicates that when the input is a string
beginning with $\bits{0101}$ the definition after the $=$ sign should be used
(and the remainder of the input is available in $s$ there).  If the input is not
long enough to permit the indicated decomposition then the decoder fails.  The
decoder also fails if the input begins with a prefix which is not listed; that
does not happen here, but does in some later decoders.

\begin{alignat*}{5}
  \Dterm(\bits{0000} \cdot s)  &= (s', x) &&\quad \text{if } \Dname(s) = (s', x) \\
  \Dterm(\bits{0001} \cdot s)  &= (s', \Delay{t})  &&\quad \text{if}\ \Dterm(s) = (s', t) \\
  \Dterm(\bits{0010} \cdot s)  &= (s'', \Lam{x}{t})  &&\quad \text{if}\ \Dbinder(s) = (s', x)
                                                           &&\ \text{and}\ \Dterm(s') = (s'', t) \\
  \Dterm(\bits{0011} \cdot s)  &= (s'', \Apply{t_1}{t_2}) &&\quad \text{if}\ \Dterm(s) = (s', t_1)
                                                  &&\ \text{and}\ \Dterm(s') = (s'', t_2) \\
  \Dterm(\bits{0100} \cdot s)  &= (s'', \Const{tn}{c}) &&\quad \text{if}\ \Dtype(s) = (s', \tn)
                                                           &&\ \text{and}\ \dConstant{\tn}(s') =(s'', c) \\
  \Dterm(\bits{0101} \cdot s)  &= (s', \Force{t})  &&\quad \text{if}\ \Dterm(s) = (s', t) \\
  \Dterm(\bits{0110} \cdot s)  &= (s, \Error)  && \\
  \Dterm(\bits{0111} \cdot s)  &= (s', b) &&\quad \text{if } \Dbuiltin(s) = (s', b) \\
  \Dterm(\bits{1000} \cdot s)  &= (s', \Constr{i}{l}) &&\quad \text{if } \D_{64}(s) = (s', i) &&\ \text{and}\ \Dlist_{\mathsf{term}}(s') = (s'', l)\\
  \Dterm(\bits{1001} \cdot s)  &= (s', \Kase{u}{l}) &&\quad \text{if } \Dterm(s) = (s', u) &&\ \text{and}\ \Dlist_{\mathsf{term}}(s') = (s'', l)
\end{alignat*}

\paragraph{NOTE.} The decoder $\Dterm$ should fail if we are decoding a program
with a version less than 1.1.0 and an input of the form $\bits{1000} \cdot s$ or
$\bits{1001} \cdot s$ is encountered.

\subsection{Built-in types}
Constants from built-in types are essentially encoded by emitting a sequence of
4-bit tags representing the constant's type and then emitting the encoding of
the constant itself.  However the encoding of types is somewhat complex because
it has to be able to deal with type operators such as $\ty{list}$ and
$\ty{pair}$.  The tags are given in Table~\ref{table:type-tags}: they include
tags for the basic types together with a tag for a type application operator.

\begin{table}[H]
\centering
\begin{tabular}{|l|c|c|}
  \hline
  \Strut
  Type & Binary  & Decimal \\
  \hline
  $\ty{integer}$                 & $\bits{0000}$ & 0  \\
  $\ty{bytestring}$              & $\bits{0001}$ & 1  \\
  $\ty{string}$                  & $\bits{0010}$ & 2  \\
  $\ty{unit}$                    & $\bits{0011}$ & 3  \\
  $\ty{bool}$                    & $\bits{0100}$ & 4  \\
  $\ty{list}$                    & $\bits{0101}$ & 5  \\
  $\ty{pair}$                    & $\bits{0110}$ & 6  \\
  (type application)             & $\bits{0111}$ & 7  \\
  $\ty{data}$                    & $\bits{1000}$ & 8  \\
  $\ty{bls12\_381\_G1\_element}$ & $\bits{1001}$ & 9  \\
  $\ty{bls12\_381\_G2\_element}$ & $\bits{1010}$ & 10 \\
  $\ty{bls12\_381\_MlResult}$    & $\bits{1011}$ & 11 \\
  \hline
\end{tabular}
\caption{Type tags}
\label{table:type-tags}
\end{table}


\newcommand\etype{\mathsf{e}_{\mathsf{type}}}
\newcommand\dtype{\mathsf{d}_{\mathsf{type}}}

\noindent We define auxiliary functions $\etype: \Uni \rightarrow \N^*$ and
$\dtype: \N^* \rightharpoonup \N^* \times \Uni$ ($\dtype$ is partial and $\Uni$
denotes the universe of types defined in Sections~\ref{sec:default-builtins-1},
\ref{sec:default-builtins-2}, and~\ref{sec:default-builtins-3}).

\begin{alignat*}{2}
  &\etype(\ty{integer})      &&= [0]  \\
  &\etype(\ty{bytestring})   &&= [1]  \\
  &\etype(\ty{string})       &&= [2]  \\
  &\etype(\ty{unit})         &&= [3]  \\
  &\etype(\ty{bool})         &&= [4]  \\
  &\etype(\listOf{t})        &&= [7,5] \cdot \etype(t) \\
  &\etype(\pairOf{t_1}{t_2}) &&= [7,7,6] \cdot \etype(t_1) \cdot \etype(t_2)\\
  &\etype(\ty{data})         &&= [8].
\end{alignat*}

\begin{alignat*}{3}
 &\dtype(0 \cdot l) &&= (l, \ty{integer})    \\
 &\dtype(1 \cdot l) &&= (l, \ty{bytestring}) \\
 &\dtype(2 \cdot l) &&= (l, \ty{string}))    \\
 &\dtype(3 \cdot l) &&= (l, \ty{unit})       \\
 &\dtype(4 \cdot l) &&= (l, \ty{bool})       \\
 &\dtype([7,5] \cdot l) &&= (l', \listOf{t}) &&\quad \text{if $\dtype(l) = (l', t)$}\\
 &\dtype([7,7,6] \cdot l) &&= (l'', \pairOf{t_1}{t_2})
  &&\ \begin{cases}
      \text{if} & \dtype(l) = (l', t_1)\\
      \text{and} & \dtype(l') = (l'', t_2)
    \end{cases}\\
  &\dtype(8 \cdot l) &&= (l, \ty{data}).
\end{alignat*}

\noindent The encoder and decoder for types is obtained by combining $\etype$
and $\dtype$ with $\Elist_4$ and $\Dlist_4$, the encoder and decoder for lists
of four-bit integers (see Section~\ref{sec:basic-flat-encodings}).

$$
\Etype(s,t) = \Elist_4 (s, \etype(t))
$$

$$
\Dtype(s) = (s', t) \quad \text{if $\Dlist_4(s) = (s', l)$ and $\dtype(l) = ([], t)$}.
$$

\subsection{Constants}
\label{sec:flat-constants}
Values of built-in types can mostly be encoded quite simply by using encoders
already defined.  Note that the unit value \texttt{(con unit ())} does not have
an explicit encoding: the type has only one possible value, so there is no need
to use any space to serialise it.

The $\ty{data}$ type is encoded by converting to a bytestring using the CBOR
encoder $\eData$ described in Appendix~\ref{appendix:data-cbor-encoding} and
then using $\E_{\B^*}$.  The decoding process is the opposite of this: a
bytestring is obtained using $\D_{\B^*}$ and this is then decoded from CBOR
using $\dData$ to obtain a $\ty{data}$ object.

We do not provide serialisation and deserialisation for constants of type
$\ty{bls12\_381\_G1\_element}$, $\ty{bls12\_381\_G2\_element}$, or
$\ty{bls12\_381\_mlresult}$.  We have specified tags for these types, but if one
of these tags is encountered during deserialisation then deserialisation fails
and any subsequent input is ignored.  Note however that constants of the first
two types can be serialised by using the compression functions defined in
Section~\ref{sec:bls-builtins-4} and serialising the resulting bytestrings.
Decoding can similarly be performed indirectly by using
\texttt{bls12\_381\_G1\_uncompress} and \texttt{bls12\_381\_G2\_uncompress} on
bytestring constants during program execution.

\begin{alignat*}{2}
  & \Econstant{\ty{integer}}(s,n)                  &&= \E_{\Z}(s, n) \\
  & \Econstant{\ty{bytestring}}(s,a)               &&= \E_{\B^*}(s, a) \\
  & \Econstant{\ty{string}}(s,t)                   &&= \E_{\U^*}(s, t) \\
  & \Econstant{\ty{unit}}(s,c)                     &&= s  \\
  & \Econstant{\ty{bool}}(s, \texttt{False})       &&= s \cdot \bits{0}\\
  & \Econstant{\ty{bool}}(s, \texttt{True})        &&= s \cdot \bits{1}\\
  & \Econstant{\listOf{\tn}}(s,l)                  &&= \Elist^{\tn}_{\mathsf{constant}}(s, l) \\
  & \Econstant{\pairOf{\tn_1}{\tn_2}}(s,(c_1,c_2))  &&= \Econstant{\tn_2}(\Econstant{\tn_1}(s, c_1), c_2)\\
  & \Econstant{\ty{data}}(s,d)                     &&= \E_{\B^*}(s, \eData(d))
\end{alignat*}

\begin{alignat*}{3}
  &\dConstant{\ty{integer}}(s)              &&= \D_{\Z}(s) \\
  &\dConstant{\ty{bytestring}}(s)           &&= \D_{\B^*}(s) \\
  &\dConstant{\ty{string}}(s)               &&= \D_{\U^*}(s) \\
  &\dConstant{\ty{unit}}(s)                 &&= s  \\
  &\dConstant{\ty{bool}}(\bits{0} \cdot s)  &&= (s, \texttt{False}) \\
  &\dConstant{\ty{bool}}(\bits{1} \cdot s)  &&= (s, \texttt{True}) \\
  &\dConstant{\listOf{\tn}}(s)              &&= \Dlist^{\tn}_{\mathsf{constant}}(s, l) \\
  &\dConstant{\pairOf{\tn_1}{\tn_2}}(s)     &&= (s'', (c_1, c_2))
  && \begin{cases}
       \text{if}  & \dConstant{\tn_1}(s) = (s', c_1) \\
       \text{and} & \dConstant{\tn_2}(s') = (s'', c_2)
     \end{cases}\\
  &\dConstant{\ty{data}}(s)                  &&= (s', d) &&
                                           \text{if $\D_{\B*}(s) = (s', t)$
                                            and $\dData(t) = (t', d)$ for some $t'$}
\end{alignat*}

\subsection{Built-in functions}
Built-in functions are represented by seven-bit integer tags and encoded and
decoded using $\E_7$ and $\D_7$.  The tags are specified in
<<<<<<< HEAD
Tables~\ref{table:builtin-tags-batch1}, \ref{table:builtin-tags-batch2}, \ref{table:builtin-tags-batch3}, \ref{table:builtin-tags-batch4}, and~\ref{table:builtin-tags-batchX}.  We
=======
Tables~\ref{table:builtin-tags-batch-1}--\ref{table:builtin-tags-batch-5}.  We
>>>>>>> 4cce897b
assume that there are (partial) functions $\Tag$ and $\unTag$ which convert back
and forth between builtin names and their tags.

\begin{alignat*}{2}
  & \Ebuiltin(s,b) &&= \E_7(s, \Tag(b))\\
  & \Dbuiltin(s)   &&= (s', \unTag(n)) \quad \text{if $\D_7(s) = (s', n)$}.\\
\end{alignat*}

\begin{table}[H]
\centering
\begin{tabular}{|l|c|c||l|c|c|}
  \hline
  \Strut
  Builtin & Binary & Decimal & Builtin & Binary & Decimal \\
  \hline
   \TT{addInteger}               &    $\bits{0000000}$  &   0    &        \TT{ifThenElse}               &    $\bits{0011010}$  &  26 \\
   \TT{subtractInteger}          &    $\bits{0000001}$  &   1    &        \TT{chooseUnit}               &    $\bits{0011011}$  &  27 \\
   \TT{multiplyInteger}          &    $\bits{0000010}$  &   2    &        \TT{trace}                    &    $\bits{0011100}$  &  28 \\
   \TT{divideInteger}            &    $\bits{0000011}$  &   3    &        \TT{fstPair}                  &    $\bits{0011101}$  &  29 \\
   \TT{quotientInteger}          &    $\bits{0000100}$  &   4    &        \TT{sndPair}                  &    $\bits{0011110}$  &  30 \\
   \TT{remainderInteger}         &    $\bits{0000101}$  &   5    &        \TT{chooseList}               &    $\bits{0011111}$  &  31 \\
   \TT{modInteger}               &    $\bits{0000110}$  &   6    &        \TT{mkCons}                   &    $\bits{0100000}$  &  32 \\
   \TT{equalsInteger}            &    $\bits{0000111}$  &   7    &        \TT{headList}                 &    $\bits{0100001}$  &  33 \\
   \TT{lessThanInteger}          &    $\bits{0001000}$  &   8    &        \TT{tailList}                 &    $\bits{0100010}$  &  34 \\
   \TT{lessThanEqualsInteger}    &    $\bits{0001001}$  &   9    &        \TT{nullList}                 &    $\bits{0100011}$  &  35 \\
   \TT{appendByteString}         &    $\bits{0001010}$  &  10    &        \TT{chooseData}               &    $\bits{0100100}$  &  36 \\
   \TT{consByteString}           &    $\bits{0001011}$  &  11    &        \TT{constrData}               &    $\bits{0100101}$  &  37 \\
   \TT{sliceByteString}          &    $\bits{0001100}$  &  12    &        \TT{mapData}                  &    $\bits{0100110}$  &  38 \\
   \TT{lengthOfByteString}       &    $\bits{0001101}$  &  13    &        \TT{listData}                 &    $\bits{0100111}$  &  39 \\
   \TT{indexByteString}          &    $\bits{0001110}$  &  14    &        \TT{iData}                    &    $\bits{0101000}$  &  40 \\
   \TT{equalsByteString}         &    $\bits{0001111}$  &  15    &        \TT{bData}                    &    $\bits{0101001}$  &  41 \\
   \TT{lessThanByteString}       &    $\bits{0010000}$  &  16    &        \TT{unConstrData}             &    $\bits{0101010}$  &  42 \\
   \TT{lessThanEqualsByteString} &    $\bits{0010001}$  &  17    &        \TT{unMapData}                &    $\bits{0101011}$  &  43 \\
   \TT{sha2\_256}                &    $\bits{0010010}$  &  18    &        \TT{unListData}               &    $\bits{0101100}$  &  44 \\
   \TT{sha3\_256}                &    $\bits{0010011}$  &  19    &        \TT{unIData}                  &    $\bits{0101101}$  &  45 \\
   \TT{blake2b\_256}             &    $\bits{0010100}$  &  20    &        \TT{unBData}                  &    $\bits{0101110}$  &  46 \\
   \TT{verifyEd25519Signature}   &    $\bits{0010101}$  &  21    &        \TT{equalsData}               &    $\bits{0101111}$  &  47 \\
   \TT{appendString}             &    $\bits{0010110}$  &  22    &        \TT{mkPairData}               &    $\bits{0110000}$  &  48 \\
   \TT{equalsString}             &    $\bits{0010111}$  &  23    &        \TT{mkNilData}                &    $\bits{0110001}$  &  49 \\
   \TT{encodeUtf8}               &    $\bits{0011000}$  &  24    &        \TT{mkNilPairData}            &    $\bits{0110010}$  &  50 \\
   \TT{decodeUtf8}               &    $\bits{0011001}$  &  25    & & & \\
\hline
\end{tabular}
<<<<<<< HEAD
\caption{Tags for Batch 1 builtins}
\label{table:builtin-tags-batch1}
=======
\caption{Tags for built-in functions (batch 1)}
\label{table:builtin-tags-batch-1}
>>>>>>> 4cce897b
\end{table}

\begin{table}[H]
\centering
\begin{tabular}{|l|c|c|}
  \hline
  \Strut
  Builtin & Binary & Decimal\\
  \hline
 \TT{serialiseData}                   & $\bits{0110011}$  & 51 \\
\hline
\end{tabular}
\caption{Tags for built-in functions (batch 2)}
\label{table:builtin-tags-batch-2}
\end{table}

\begin{table}[H]
\centering
\begin{tabular}{|l|c|c|}
  \hline
  \Strut
  Builtin & Binary & Decimal\\
  \hline
 \TT{verifyEcdsaSecp256k1Signature}   & $\bits{0110100}$  & 52 \\
 \TT{verifySchnorrSecp256k1Signature} & $\bits{0110101}$  & 53 \\
\hline
\end{tabular}
<<<<<<< HEAD
\caption{Extra tags for Batch 2 builtins}
\label{table:builtin-tags-batch2}
\end{table}

\begin{table}[H]
\centering
\begin{tabular}{|l|c|c|}
  \hline
  \Strut
  Builtin & Binary & Decimal\\
  \hline
 \TT{verifyEcdsaSecp256k1Signature}   & $\bits{0110100}$  & 52 \\
 \TT{verifySchnorrSecp256k1Signature} & $\bits{0110101}$  & 53 \\
\hline
\end{tabular}
\caption{Extra tags for Batch 3 builtins}
\label{table:builtin-tags-batch3}
=======
\caption{Tags for built-in functions (batch 3)}
>>>>>>> 4cce897b
\end{table}

\begin{table}[H]
\centering
\begin{tabular}{|l|c|c|}
  \hline
  \Strut
  Builtin & Binary & Decimal\\
  \hline
    \TT{bls12\_381\_G1\_add}         & $\bits{0110110}$  & 54 \\
    \TT{bls12\_381\_G1\_neg}         & $\bits{0110111}$  & 55 \\
    \TT{bls12\_381\_G1\_scalarMul}   & $\bits{0111000}$  & 56 \\
    \TT{bls12\_381\_G1\_equal}       & $\bits{0111001}$  & 57 \\
    \TT{bls12\_381\_G1\_hashToGroup} & $\bits{0111010}$  & 58 \\
    \TT{bls12\_381\_G1\_compress}    & $\bits{0111011}$  & 59 \\
    \TT{bls12\_381\_G1\_uncompress}  & $\bits{0111100}$  & 60 \\
    \TT{bls12\_381\_G2\_add}         & $\bits{0111101}$  & 61 \\
    \TT{bls12\_381\_G2\_neg}         & $\bits{0111110}$  & 62 \\
    \TT{bls12\_381\_G2\_scalarMul}   & $\bits{0111111}$  & 63 \\
    \TT{bls12\_381\_G2\_equal}       & $\bits{1000000}$  & 64 \\
    \TT{bls12\_381\_G2\_hashToGroup} & $\bits{1000001}$  & 65 \\
    \TT{bls12\_381\_G2\_compress}    & $\bits{1000010}$  & 66 \\
    \TT{bls12\_381\_G2\_uncompress}  & $\bits{1000011}$  & 67 \\
    \TT{bls12\_381\_millerLoop}      & $\bits{1000100}$  & 68 \\
    \TT{bls12\_381\_mulMlResult}     & $\bits{1000101}$  & 69 \\
    \TT{bls12\_381\_finalVerify}     & $\bits{1000110}$  & 70 \\
    \TT{keccak\_256}                 & $\bits{1000111}$  & 71 \\
    \TT{blake2b\_224}                & $\bits{1001000}$  & 72 \\
<<<<<<< HEAD
    \TT{integerToBytestring}         & $\bits{1001001}$  & 73 \\
    \TT{bytestringToInteger}         & $\bits{1001010}$  & 74 \\
\hline
\end{tabular}
\caption{Extra tags for Batch 4 builtins}
\label{table:builtin-tags-batch4}
\end{table}

=======
    \TT{integerToByteString}         & $\bits{1001000}$  & 73 \\
    \TT{byteStringToInteger}         & $\bits{1001000}$  & 74 \\
\hline
\end{tabular}
\caption{Tags for built-in functions (batch 4)}
\label{table:builtin-tags-batch-4}
\end{table}


>>>>>>> 4cce897b
\begin{table}[H]
\centering
\begin{tabular}{|l|c|c|}
  \hline
  \Strut
  Builtin & Binary & Decimal\\
  \hline
<<<<<<< HEAD
 \TT{expModInteger}   & $\bits{1010111}$  & 87 \\
\hline
\end{tabular}
\caption{Extra tags for Batch X builtins}
\label{table:builtin-tags-batchX}
=======
    \TT{andByteString}               & $\bits{1001011}$  & 75 \\
    \TT{orByteString}                & $\bits{1001100}$  & 76 \\
    \TT{xorByteString}               & $\bits{1001101}$  & 77 \\
    \TT{complementByteString}        & $\bits{1001110}$  & 78 \\
    \TT{readBit}                     & $\bits{1001111}$  & 79 \\
    \TT{writeBits}                   & $\bits{1010000}$  & 80 \\
    \TT{replicateByte}               & $\bits{1010001}$  & 81 \\
    \TT{shiftByteString}             & $\bits{1010010}$  & 82 \\
    \TT{rotateByteString}            & $\bits{1010011}$  & 83 \\
    \TT{countSetBits}                & $\bits{1010100}$  & 84 \\
    \TT{findFirstSetBit}             & $\bits{1010101}$  & 85 \\
    \TT{ripemd\_160}                 & $\bits{1010110}$  & 86 \\
\hline
\end{tabular}
\caption{Tags for built-in functions (batch 5)}
\label{table:builtin-tags-batch-5}
>>>>>>> 4cce897b
\end{table}

\subsection{Variable names}
Variable names are encoded and decoded using the $\Ename$ and $\Dname$
functions, and variables bound in \texttt{lam} expressions are encoded and
decoded by the $\Ebinder$ and $\Dbinder$ functions.

\paragraph{De Bruijn indices.}
We use serialised de Bruijn-indexed terms for script transmission because
this makes serialised scripts significantly smaller.  Recall from
Section~\ref{sec:grammar-notes} that when we want to use our syntax with de
Bruijn indices we replace names with natural numbers and the bound variable in a
\texttt{lam} expression with 0.  During serialisation the zero is ignored, and
during deserialisation no input is consumed and the index 0 is always returned:

$$
\Ebinder(s, n) = s
$$
$$
\Dbinder(s) = 0.
$$

\noindent For variables we always use indices which are greater than zero, and our
encoder and decoder for names are given by
$$
\Ename = \E_{\N}
$$
and
$$
\Dname (s) = (s', n) \quad \text{if $\D_{\N} = (s', n)$ and $n>0$}.
$$


\paragraph{Other types of name.}
One can serialise code involving other types of name by providing suitable
encoders and decoders for name.  For example, for textual names one could use
$\Ebinder = \Ename = \E_{\U^*}$ and $\Dbinder = \Dname = \D_{\U^*}$.  Depending
on the method used to represent variable names it may also be necessary to check
during deserialisation the more general requirement that variables are
well-scoped, but this problem will not arise if de Bruijn indices are used.

\section{Cardano-specific serialisation issues}
\label{sec:cardano-issues}
\subsection{Scope checking}
To execute a Plutus Core program on the blockchain it will be necessary to
deserialise it to some in-memory representation, and during or immediately after
deserialisation it should be checked that the body of the program is a closed
term (see the requirement in Section~\ref{sec:grammar-notes}); if this is not
the case then evaluation should fail immediately.

\subsection{CBOR wrapping}
Plutus Core programs are not stored on the Cardano chain directly as
\texttt{flat} bytestrings; for consistency with other objects used on the chain,
the \texttt{flat} bytestrings are in fact wrapped in a CBOR encoding.  This
should not concern most users, but we mention it here to avoid possible
confusion.


%% We could accept bytestrings split into blocks where the initial ones are all
%% exactly 64 bytes long: then the data would be interrupted by 0x40 ('@') every
%% 64 bytes.

\section{Example}
Consider the program
\begin{verbatim}
(program 5.0.2
 [
  [(builtin indexByteString)(con bytestring #1a5f783625ee8c)]
  (con integer 54321)
 ])
\end{verbatim}

\noindent Suppose this is stored in \texttt{index.uplc}.  We can convert it to
\texttt{flat} by running
\begin{verbatim}
$ cabal run exec uplc convert -- -i index.uplc --of flat -o index.flat
\end{verbatim}

\noindent The serialised program looks like this:

{\small
\begin{verbatim}
$ xxd -b index.flat
00000000: 00000101 00000000 00000010 00110011 01110001 11001001  ...3q.
00000006: 00010001 00000111 00011010 01011111 01111000 00110110  ..._x6
0000000c: 00100101 11101110 10001100 00000000 01001000 00111000  %...H8
00000012: 10110100 00000001 10000001
\end{verbatim}
}

\noindent Figure~\ref{fig:index-bytestring-example} shows how this encodes the
original program.  Sequences of bits are followed by explanatory comments and
lines beginning with \texttt{\#} provide further commentary on preceding bit
sequences.

\newcommand{\arrow}{$\rightarrow$}

% The \small below is just to make everything fit onto one page.  We could maybe
% remove it if the page breaks change.
\begin{figure}[H]
  \centering
  {\small
        \begin{Verbatim}[commandchars=\\\{\}]
             00000101 : \textrm{Final integer chunk: \texttt{0000101} \arrow 5}
             00000000 : \textrm{Final integer chunk: \texttt{0000000} \arrow 0}
             00000010 : \textrm{Final integer chunk: \texttt{0000000} \arrow 2}
                      \# \textrm{Version: 5.0.2}
             0011     : \textrm{Term tag 3: apply}
             0011     : \textrm{Term tag 3: apply}
             0111     : \textrm{Term tag 7: builtin}
             0001110  : \textrm{Builtin tag 14}
                      \# builtin indexByteString
             0100     : \textrm{Term tag 4: constant}
             1        : \textrm{Start of type tag list}
             0001     : \textrm{Type tag 1}
             0        : \textrm{End of list}
                      \# \textrm{Type tags: [1] \arrow \texttt{bytestring}}
             001      : \textrm{Padding before bytestring}
             00000111 : \textrm{Bytestring chunk size: 7}
             00011010 : 0x1a
             01011111 : 0x5f
             01111000 : 0x78
             00110110 : 0x36
             00100101 : 0x25
             11101110 : 0xee
             10001100 : 0x8c
             00000000 : \textrm{Bytestring chunk size: 0 (end of list of chunks)}
                      \# con bytestring \#1a5f783625ee8c
             0100     : \textrm{Term tag 4: constant}
             1        : \textrm{Start of type tag list}
             0000     : \textrm{Type tag 0}
             0        : \textrm{End of list}
                      \# \textrm{Type tags: [0] \arrow \texttt{integer}}
             11100010 : \textrm{Integer chunk \texttt{1100010} (least significant)}
             11010000 : \textrm{Integer chunk \texttt{1010000}}
             00000110 : \textrm{Final integer chunk \texttt{0000110} (most significant)}
                      \# 0000110 \(\cons\) 1010000 \(\cons\) 1100010 \textrm{\arrow 108642 decimal}
                      \# \textrm{Zigzag encoding: 108642/2 \arrow +54321}
                      \# con integer 54321
             000001   : \textrm{Padding}
        \end{Verbatim}
        }
      \caption{\texttt{flat} encoding of \texttt{index.uplc}}
      \label{fig:index-bytestring-example}
  \end{figure}<|MERGE_RESOLUTION|>--- conflicted
+++ resolved
@@ -553,11 +553,7 @@
 \subsection{Built-in functions}
 Built-in functions are represented by seven-bit integer tags and encoded and
 decoded using $\E_7$ and $\D_7$.  The tags are specified in
-<<<<<<< HEAD
-Tables~\ref{table:builtin-tags-batch1}, \ref{table:builtin-tags-batch2}, \ref{table:builtin-tags-batch3}, \ref{table:builtin-tags-batch4}, and~\ref{table:builtin-tags-batchX}.  We
-=======
 Tables~\ref{table:builtin-tags-batch-1}--\ref{table:builtin-tags-batch-5}.  We
->>>>>>> 4cce897b
 assume that there are (partial) functions $\Tag$ and $\unTag$ which convert back
 and forth between builtin names and their tags.
 
@@ -601,13 +597,8 @@
    \TT{decodeUtf8}               &    $\bits{0011001}$  &  25    & & & \\
 \hline
 \end{tabular}
-<<<<<<< HEAD
-\caption{Tags for Batch 1 builtins}
-\label{table:builtin-tags-batch1}
-=======
 \caption{Tags for built-in functions (batch 1)}
 \label{table:builtin-tags-batch-1}
->>>>>>> 4cce897b
 \end{table}
 
 \begin{table}[H]
@@ -635,27 +626,7 @@
  \TT{verifySchnorrSecp256k1Signature} & $\bits{0110101}$  & 53 \\
 \hline
 \end{tabular}
-<<<<<<< HEAD
-\caption{Extra tags for Batch 2 builtins}
-\label{table:builtin-tags-batch2}
-\end{table}
-
-\begin{table}[H]
-\centering
-\begin{tabular}{|l|c|c|}
-  \hline
-  \Strut
-  Builtin & Binary & Decimal\\
-  \hline
- \TT{verifyEcdsaSecp256k1Signature}   & $\bits{0110100}$  & 52 \\
- \TT{verifySchnorrSecp256k1Signature} & $\bits{0110101}$  & 53 \\
-\hline
-\end{tabular}
-\caption{Extra tags for Batch 3 builtins}
-\label{table:builtin-tags-batch3}
-=======
 \caption{Tags for built-in functions (batch 3)}
->>>>>>> 4cce897b
 \end{table}
 
 \begin{table}[H]
@@ -684,16 +655,6 @@
     \TT{bls12\_381\_finalVerify}     & $\bits{1000110}$  & 70 \\
     \TT{keccak\_256}                 & $\bits{1000111}$  & 71 \\
     \TT{blake2b\_224}                & $\bits{1001000}$  & 72 \\
-<<<<<<< HEAD
-    \TT{integerToBytestring}         & $\bits{1001001}$  & 73 \\
-    \TT{bytestringToInteger}         & $\bits{1001010}$  & 74 \\
-\hline
-\end{tabular}
-\caption{Extra tags for Batch 4 builtins}
-\label{table:builtin-tags-batch4}
-\end{table}
-
-=======
     \TT{integerToByteString}         & $\bits{1001000}$  & 73 \\
     \TT{byteStringToInteger}         & $\bits{1001000}$  & 74 \\
 \hline
@@ -702,8 +663,6 @@
 \label{table:builtin-tags-batch-4}
 \end{table}
 
-
->>>>>>> 4cce897b
 \begin{table}[H]
 \centering
 \begin{tabular}{|l|c|c|}
@@ -711,13 +670,6 @@
   \Strut
   Builtin & Binary & Decimal\\
   \hline
-<<<<<<< HEAD
- \TT{expModInteger}   & $\bits{1010111}$  & 87 \\
-\hline
-\end{tabular}
-\caption{Extra tags for Batch X builtins}
-\label{table:builtin-tags-batchX}
-=======
     \TT{andByteString}               & $\bits{1001011}$  & 75 \\
     \TT{orByteString}                & $\bits{1001100}$  & 76 \\
     \TT{xorByteString}               & $\bits{1001101}$  & 77 \\
@@ -734,8 +686,20 @@
 \end{tabular}
 \caption{Tags for built-in functions (batch 5)}
 \label{table:builtin-tags-batch-5}
->>>>>>> 4cce897b
 \end{table}
+
+\begin{table}[H]
+\centering
+\begin{tabular}{|l|c|c|}
+  \hline
+  \Strut
+  Builtin & Binary & Decimal\\
+  \hline
+ \TT{expModInteger}   & $\bits{1010111}$  & 87 \\
+\hline
+\end{tabular}
+\caption{Tags for built-in functions (batch 6)}
+\label{table:builtin-tags-batch-6}
 
 \subsection{Variable names}
 Variable names are encoded and decoded using the $\Ename$ and $\Dname$
