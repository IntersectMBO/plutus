--- conflicted
+++ resolved
@@ -569,14 +569,6 @@
 bytestring is obtained using $\D_{\B^*}$ and this is then decoded from CBOR
 using $\dData$ to obtain a $\ty{data}$ object.
 
-<<<<<<< HEAD
-\paragraph{Arrays.} Arrays use the same encoders and decoders as lists: given a
-set $X$ for which we have defined an encoder $\E_X$ and a decoder $\D_X$, arrays
-of elements of $X$ are encoded using $\Elist_X$ and decoded using $\Dlist_X$.
-In practice the run-time implementations of lists and arrays may differ and some
-extra work may be required to convert arrays to lists before encoding and lists
-to arrays after decoding.
-=======
 \paragraph{Arrays.} Arrays use the same encoders and decoders as lists (see
 Section~\ref{sec:flat:lists}): given a set $X$ for which we have defined an
 encoder $\E_X$ and a decoder $\D_X$, arrays of elements of $X$ are encoded using
@@ -584,7 +576,6 @@
 implementations of lists and arrays may differ and some extra work may be
 required to convert arrays to lists before encoding and lists to arrays after
 decoding.
->>>>>>> 564ac9a7
 
 \paragraph{BLS12-381 elements.}
 We do not provide serialisation and deserialisation methods for constants of type
@@ -744,12 +735,14 @@
   \Strut
   Builtin & Binary & Decimal\\
   \hline
- \TT{expModInteger}   & $\bits{1010111}$  & 87 \\
- \TT{dropList}        & $\bits{1011000}$  & 88 \\
- \TT{lengthOfArray}   & $\bits{1011001}$  & 89 \\
- \TT{listToArray}     & $\bits{1011010}$  & 90 \\
- \TT{indexArray}      & $\bits{1011011}$  & 91 \\
-\hline
+  \TT{expModInteger}                  & $\bits{1010111}$  & 87 \\
+  \TT{dropList}                       & $\bits{1011000}$  & 88 \\
+  \TT{lengthOfArray}                  & $\bits{1011001}$  & 89 \\
+  \TT{listToArray}                    & $\bits{1011010}$  & 90 \\
+  \TT{indexArray}                     & $\bits{1011011}$  & 91 \\
+  \TT{bls12\_381\_G1\_multiScalarMul} & $\bits{1011100}$  & 92 \\
+  \TT{bls12\_381\_G2\_multiScalarMul} & $\bits{1011101}$  & 93 \\
+  \hline
 \end{tabular}
 \caption{Tags for built-in functions (Batch 6)}
 \label{table:builtin-tags-batch-6}
