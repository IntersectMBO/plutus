
\documentclass[a4paper]{report}

\title{Formal Specification of\\the Plutus Core Language\\
  \vspace{5mm}
  \LARGE{\red{\textsf{DRAFT}}}
}

<<<<<<< HEAD
\date{24th September 2024}
=======
\date{10th September 2024}
>>>>>>> 4cce897b
\author{Plutus Core Team}

\input{header.tex}

\begin{document}
\maketitle

\begin{abstract}
  This is intended to be a reference guide for developers who want to utilise
  the Plutus Core infrastructure.  We lay out the grammar and syntax of untyped
  Plutus Core terms, and their semantics and evaluation rules.  We also describe
  the built-in types and functions.  The Appendices include a list of supported
  builtins in each era and some aspects of Plutus Core which have been
  mechanically formalised.
  
  This document only describes untyped Plutus Core: a subsequent version will also
  include the syntax and semantics of Typed Plutus Core and describe its relation to
  untyped Plutus Core.
\end{abstract}

\newpage
\tableofcontents
\newpage


\kwxm{This could still do with some tidying up.  We use a mixture of syntactic
  BNF-style notation, set-theoretic notation, and type theory, and that could
  maybe be rationalised a bit.}

% We are using Title Case for Chapters, and Sentence Case for everything below that
\chapter{Preliminaries}
\input{introduction.tex}
\input{notation.tex}
\chapter{Untyped Plutus Core}
\input{untyped-grammar.tex}
\input{builtins.tex}
\input{untyped-reduction.tex}  % Also inputs untyped-values.tex
\input{untyped-cek-machine.tex}
\section{Cost accounting for Untyped Plutus Core}
To follow.
\chapter{Typed Plutus Core}
To follow.
\input{cardano/cardano.tex}
\begin{appendices}
\input{formal-verification.tex}
\input{data-cbor.tex}
\input{flat-serialisation.tex}
\end{appendices}

\newpage
% \addcontentsline{toc}{section}{Bibliography}
\bibliographystyle{plain} %% ... or whatever
\bibliography{plutus-core-specification}

\newpage
\printnomenclature[2cm]  % Adjust horizontal space between notation and description

\end{document}<|MERGE_RESOLUTION|>--- conflicted
+++ resolved
@@ -6,11 +6,7 @@
   \LARGE{\red{\textsf{DRAFT}}}
 }
 
-<<<<<<< HEAD
-\date{24th September 2024}
-=======
-\date{10th September 2024}
->>>>>>> 4cce897b
+\date{29th October 2024}
 \author{Plutus Core Team}
 
 \input{header.tex}
