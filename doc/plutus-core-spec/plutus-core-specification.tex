\documentclass[a4paper]{report}

\title{Formal Specification of\\the Plutus Core Language\\
  \vspace{5mm}
  \LARGE{\red{\textsf{DRAFT}}}
}

<<<<<<< HEAD
\date{5th September 2025}
=======
\date{15th September 2025}
>>>>>>> 564ac9a7
\author{Plutus Core Team}

\input{header.tex}

\begin{document}
\maketitle

\begin{abstract}
  This is intended to be a reference guide for developers who want to utilise
  the Plutus Core infrastructure.  We lay out the grammar and syntax of untyped
  Plutus Core terms, and their semantics and evaluation rules.  We also describe
  the built-in types and functions.  The Appendices include a list of supported
  builtins in each era and some aspects of Plutus Core which have been
  mechanically formalised.

  This document only describes untyped Plutus Core: a subsequent version will also
  include the syntax and semantics of Typed Plutus Core and describe its relation to
  untyped Plutus Core.
\end{abstract}

\newpage
\tableofcontents
\newpage


\kwxm{This could still do with some tidying up.  We use a mixture of syntactic
  BNF-style notation, set-theoretic notation, and type theory, and that could
  maybe be rationalised a bit.}

% We are using Title Case for Chapters, and Sentence Case for everything below that
\chapter{Preliminaries}
\input{introduction.tex}
\input{notation.tex}
\chapter{Untyped Plutus Core}
\input{untyped-grammar.tex}
\input{builtins.tex}
\input{untyped-reduction.tex}  % Also inputs untyped-values.tex
\input{untyped-cek-machine.tex}
\section{Cost accounting for Untyped Plutus Core}
To follow.
\chapter{Typed Plutus Core}
To follow.
\input{cardano/cardano.tex}
\begin{appendices}
\input{formal-verification.tex}
\input{data-cbor.tex}
\input{flat-serialisation.tex}
\end{appendices}

\newpage
% \addcontentsline{toc}{section}{Bibliography}
\bibliographystyle{plain} %% ... or whatever
\bibliography{plutus-core-specification}

\newpage
\printnomenclature[2cm]  % Adjust horizontal space between notation and description

\end{document}<|MERGE_RESOLUTION|>--- conflicted
+++ resolved
@@ -5,11 +5,7 @@
   \LARGE{\red{\textsf{DRAFT}}}
 }
 
-<<<<<<< HEAD
-\date{5th September 2025}
-=======
-\date{15th September 2025}
->>>>>>> 564ac9a7
+\date{17th September 2025}
 \author{Plutus Core Team}
 
 \input{header.tex}
