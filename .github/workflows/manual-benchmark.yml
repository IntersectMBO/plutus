# This workflows checks for comments in PRs. If the comment has this format: 
# /benchmark NAME
# Then this action will run the benchmark with the given NAME, first against 
# the current branch and then comparing the results against the master branch.

name: "🚀 Manual Benchmark"

on:
  issue_comment:
    types: [created]

jobs:
  run:
    name: Run
    runs-on: [self-hosted, plutus-benchmark]
    permissions:
      pull-requests: write
  
    if: | 
      startsWith(github.event.comment.body, '/benchmark') && 
      github.event.issue.pull_request 

    steps:
      - name: Checkout
        uses: actions/checkout@main
        with:
          # We need at least one commit before master to compare against
          fetch-depth: 5

      - name: React With Rocket 
        uses: actions/github-script@main
        with:
          script: |
            github.rest.reactions.createForIssueComment({
              owner: context.issue.owner,
              repo: context.issue.repo,
              comment_id: context.payload.comment.id,
              content: "rocket"
            });  

      - name: Extract Benchmark Name
        id: extract-benchmark
        uses: actions/github-script@main
        with:
          script: |
<<<<<<< HEAD
            const regex = /^\/benchmark\s*([^\s]*)\s*(cap=([0-9]+))?$/;
            const comment = context.payload.comment.body;
            const match = comment.match(regex)
            if (match !== null && match.length == 4 && match[1] !== '') {
              core.setOutput('benchmark', match[1]);
              core.setOutput('capability_num', match[3] || "");
=======
            const regex = /^\/benchmark\s*([^\s]*)\s*$/;
            const comment = context.payload.comment.body;
            const match = comment.match(regex)
            if (match !== null && match.length == 2 && match[1] !== '') {
              core.setOutput('benchmark', match[1]);
>>>>>>> 30c3db40
            } else {
              core.setFailed(`Unable to extract benchmark name from comment '${comment}'`);
            }

      - name: Extract Branch Name
        id: extract-branch
        uses: actions/github-script@main
        with:
          script: | 
            async function isPullRequest() {
              const result = await github.rest.issues.get({
                owner: context.issue.owner,
                repo: context.issue.repo,
                issue_number: context.issue.number
              });
              return !!result.data.pull_request;
            }

            async function getCommentHeadRef() {
              const query = `
                query pullRequestDetails($repo:String!, $owner:String!, $number:Int!) {
                  repository(name: $repo, owner: $owner) {
                    pullRequest(number: $number) {
                      headRef {
                        name
                      }
                    }
                  }
                }`;

              const result = await github.graphql(query, {
                owner: context.issue.owner,
                repo: context.issue.repo,
                number: context.issue.number
              });

              return result.repository.pullRequest.headRef.name;
            }

            try {
              if (!await isPullRequest()) {
                core.setFailed("Comment is not on a pull request");
              } else {  
                core.setOutput("head_ref", await getCommentHeadRef());
              }
            } catch (error) {
              core.setFailed(`Error: ${error}`);
            } 

      - name: Publish GH Action Link
        uses: actions/github-script@main
        with:
          script: | 
            async function getJobUrl() {
              return `https://github.com/${context.issue.owner}/${context.issue.repo}/actions/runs/${context.runId}`;
            }

            await github.rest.issues.createComment({
              owner: context.issue.owner,
              repo: context.issue.repo,
              issue_number: context.issue.number,
              body: `Click [here](${await getJobUrl()}) to check the status of your benchmark.`
            });

      - name: Run Benchmark
        run: |
          nix develop --no-warn-dirty --accept-flake-config --command bash ./scripts/ci-plutus-benchmark.sh 
        env:
          BENCHMARK_NAME: ${{ steps.extract-benchmark.outputs.benchmark }}
          CAPABILITY_NUM: ${{ steps.extract-benchmark.outputs.capability_num }}
          PR_NUMBER: ${{ github.event.issue.number }}
          PR_BRANCH: ${{ steps.extract-branch.outputs.head_ref }}


      - name: Publish Results
        uses: actions/github-script@main
        with:
          script: | 
            const fs = require("fs");

            await github.rest.issues.createComment({
              owner: context.issue.owner,
              repo: context.issue.repo,
              issue_number: context.issue.number,
              // bench-compare-result.log is generated by ci-plutus-benchmark.sh
              body: fs.readFileSync("bench-compare-result.log", "utf-8").toString()
            });<|MERGE_RESOLUTION|>--- conflicted
+++ resolved
@@ -1,6 +1,6 @@
-# This workflows checks for comments in PRs. If the comment has this format: 
+# This workflows checks for comments in PRs. If the comment has this format:
 # /benchmark NAME
-# Then this action will run the benchmark with the given NAME, first against 
+# Then this action will run the benchmark with the given NAME, first against
 # the current branch and then comparing the results against the master branch.
 
 name: "🚀 Manual Benchmark"
@@ -15,10 +15,10 @@
     runs-on: [self-hosted, plutus-benchmark]
     permissions:
       pull-requests: write
-  
-    if: | 
-      startsWith(github.event.comment.body, '/benchmark') && 
-      github.event.issue.pull_request 
+
+    if: |
+      startsWith(github.event.comment.body, '/benchmark') &&
+      github.event.issue.pull_request
 
     steps:
       - name: Checkout
@@ -27,7 +27,7 @@
           # We need at least one commit before master to compare against
           fetch-depth: 5
 
-      - name: React With Rocket 
+      - name: React With Rocket
         uses: actions/github-script@main
         with:
           script: |
@@ -36,27 +36,18 @@
               repo: context.issue.repo,
               comment_id: context.payload.comment.id,
               content: "rocket"
-            });  
+            });
 
       - name: Extract Benchmark Name
         id: extract-benchmark
         uses: actions/github-script@main
         with:
           script: |
-<<<<<<< HEAD
-            const regex = /^\/benchmark\s*([^\s]*)\s*(cap=([0-9]+))?$/;
-            const comment = context.payload.comment.body;
-            const match = comment.match(regex)
-            if (match !== null && match.length == 4 && match[1] !== '') {
-              core.setOutput('benchmark', match[1]);
-              core.setOutput('capability_num', match[3] || "");
-=======
             const regex = /^\/benchmark\s*([^\s]*)\s*$/;
             const comment = context.payload.comment.body;
             const match = comment.match(regex)
             if (match !== null && match.length == 2 && match[1] !== '') {
               core.setOutput('benchmark', match[1]);
->>>>>>> 30c3db40
             } else {
               core.setFailed(`Unable to extract benchmark name from comment '${comment}'`);
             }
@@ -65,7 +56,7 @@
         id: extract-branch
         uses: actions/github-script@main
         with:
-          script: | 
+          script: |
             async function isPullRequest() {
               const result = await github.rest.issues.get({
                 owner: context.issue.owner,
@@ -99,17 +90,17 @@
             try {
               if (!await isPullRequest()) {
                 core.setFailed("Comment is not on a pull request");
-              } else {  
+              } else {
                 core.setOutput("head_ref", await getCommentHeadRef());
               }
             } catch (error) {
               core.setFailed(`Error: ${error}`);
-            } 
+            }
 
       - name: Publish GH Action Link
         uses: actions/github-script@main
         with:
-          script: | 
+          script: |
             async function getJobUrl() {
               return `https://github.com/${context.issue.owner}/${context.issue.repo}/actions/runs/${context.runId}`;
             }
@@ -123,7 +114,7 @@
 
       - name: Run Benchmark
         run: |
-          nix develop --no-warn-dirty --accept-flake-config --command bash ./scripts/ci-plutus-benchmark.sh 
+          nix develop --no-warn-dirty --accept-flake-config --command bash ./scripts/ci-plutus-benchmark.sh
         env:
           BENCHMARK_NAME: ${{ steps.extract-benchmark.outputs.benchmark }}
           CAPABILITY_NUM: ${{ steps.extract-benchmark.outputs.capability_num }}
@@ -134,7 +125,7 @@
       - name: Publish Results
         uses: actions/github-script@main
         with:
-          script: | 
+          script: |
             const fs = require("fs");
 
             await github.rest.issues.createComment({
