--- conflicted
+++ resolved
@@ -13,10 +13,7 @@
       - name: Checkout
         uses: actions/checkout@v3.3.0
 
-<<<<<<< HEAD
 
-=======
->>>>>>> e5ae5d3f
       #
       # We need a custom fork that uses node16 in order to work around 
       # https://github.com/NixOS/nixpkgs/issues/189104
