--- conflicted
+++ resolved
@@ -20,11 +20,7 @@
           version: '3.4'
 
       - name: Quick Install Nix
-<<<<<<< HEAD
-        uses: nixbuild/nix-quick-install-action@v21
-=======
         uses: nixbuild/nix-quick-install-action@v22 
->>>>>>> e714ddab
         with: 
           nix_conf: |
             experimental-features = nix-command flakes
