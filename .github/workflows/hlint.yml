name: HLint
on:
  push:
    branches:
      - master
  pull_request:
    types:
      - opened
      - synchronize
jobs:
  hlint:
    runs-on: ubuntu-latest
    steps:
      - name: Checkout 
        uses: actions/checkout@v3

      - name: Setup HLint
        uses: haskell/actions/hlint-setup@v2
        with:
          version: '3.4'
<<<<<<< HEAD
      - uses: nixbuild/nix-quick-install-action@v21 
=======

      - name: Quick Install Nix
        uses: nixbuild/nix-quick-install-action@v21 
>>>>>>> 436a7ece
        with: 
          nix_conf: |
            experimental-features = nix-command flakes
            accept-flake-config = true 

      - name: Build
        run: nix build .#hlint 

      - name: Run 
        uses: haskell/actions/hlint-run@v1
        with:
          hlint-bin: "./result/bin/hlint --hint=./.github/.hlint.yaml"
          fail-on: status
          path: .
<|MERGE_RESOLUTION|>--- conflicted
+++ resolved
@@ -18,13 +18,9 @@
         uses: haskell/actions/hlint-setup@v2
         with:
           version: '3.4'
-<<<<<<< HEAD
-      - uses: nixbuild/nix-quick-install-action@v21 
-=======
 
       - name: Quick Install Nix
-        uses: nixbuild/nix-quick-install-action@v21 
->>>>>>> 436a7ece
+        uses: nixbuild/nix-quick-install-action@v21
         with: 
           nix_conf: |
             experimental-features = nix-command flakes
