---
title: Untyped syntax
layout: page
---

```
module Untyped where
```

## Imports

```
open import Utils as U using (Maybe;nothing;just;Either;inj₁;inj₂;Monad;DATA;List;[];_∷_)
open Monad {{...}}

open import Scoped using (ScopeError;deBError)
open import Builtin using (Builtin;equals;decBuiltin)
open Builtin.Builtin

open import Agda.Builtin.String using (primStringFromList; primStringAppend; primStringEquality)
open import Data.Nat using (ℕ;suc;zero)
open import Data.Bool using (Bool;true;false;_∧_)
open import Data.Integer using (_<?_;_+_;_-_;∣_∣;_≤?_;_≟_;ℤ) renaming (_*_ to _**_)
open import Relation.Nullary using (yes;no)
open import Data.Integer.Show using (show)
open import Data.String using (String;_++_)
open import Data.Empty using (⊥)
open import Utils using (_×_;_,_)
open import RawU using (TagCon;Tag;decTagCon;TmCon;TyTag;Untyped;tmCon;tmCon2TagCon;tagCon2TmCon)
open TyTag
open Untyped
```

## Well-scoped Syntax

```
data _⊢ (X : Set) : Set where
  `   : X → X ⊢
  ƛ   : Maybe X ⊢ → X ⊢
  _·_ : X ⊢ → X ⊢ → X ⊢
  force : X ⊢ → X ⊢
  delay : X ⊢ → X ⊢
  con : TmCon → X ⊢
  builtin : (b : Builtin) → X ⊢
  error : X ⊢
```

```
variable
  t t' u u' : ∀{X} → X ⊢
```

## Debug printing

```
<<<<<<< HEAD
uglyTermCon : TermCon → String
uglyTermCon (integer x) = "(integer " ++ show x ++ ")"
uglyTermCon (bytestring x) = "bytestring"
uglyTermCon unit = "()"
uglyTermCon (string s) = "(string " ++ s ++ ")"
uglyTermCon (bool false) = "(bool " ++ "false" ++ ")"
uglyTermCon (bool true) = "(bool " ++ "true" ++ ")"
uglyTermCon (pdata d) = "(DATA)"
uglyTermCon (bls12-381-g1-element e) = "(bls12-381-g1-element)"
uglyTermCon (bls12-381-g2-element e) = "(bls12-381-g2-element)"
uglyTermCon (bls12-381-mlresult r) = "(bls12-381-mlresult)"
=======
uglyDATA : DATA → String
uglyDATA d = "(DATA)"

uglyTmCon : TmCon → String
uglyTmCon (tmCon integer x) = "(integer " ++ show x ++ ")"
uglyTmCon (tmCon bytestring x) = "bytestring"
uglyTmCon (tmCon unit _)  = "()"
uglyTmCon (tmCon string s) = "(string " ++ s ++ ")"
uglyTmCon (tmCon bool false) = "(bool " ++ "false" ++ ")"
uglyTmCon (tmCon bool true) = "(bool " ++ "true" ++ ")"
uglyTmCon (tmCon pdata d) = uglyDATA d
uglyTmCon (tmCon (pair t u) (x , y)) = "(pair " ++ uglyTmCon (tmCon t x) ++ " " ++ uglyTmCon (tmCon u y) ++ ")"
uglyTmCon (tmCon (list t) xs) = "(list [ something ])"


>>>>>>> daad7f7a

{-# FOREIGN GHC import qualified Data.Text as T #-}

postulate showNat : ℕ → String

{-# FOREIGN GHC import qualified Data.Text as T #-}
{-# COMPILE GHC showNat = T.pack . show #-}

uglyBuiltin : Builtin → String
uglyBuiltin addInteger = "addInteger"
uglyBuiltin _ = "other"

ugly : ∀{X} → X ⊢ → String
ugly (` x) = "(` var )"
ugly (ƛ t) = "(ƛ " ++ ugly t ++ ")"
ugly (t · u) = "( " ++ ugly t ++ " · " ++ ugly u ++ ")"
ugly (con c) = "(con " ++ uglyTmCon c ++ ")"
ugly (force t) = "(force " ++ ugly t ++ ")"
ugly (delay t) = "(delay " ++ ugly t ++ ")"
ugly (builtin b) = "(builtin " ++ uglyBuiltin b ++ ")"
ugly error = "error"
```

## Scope checking and scope extrication

```
extG : {X : Set} → (X → ℕ) → Maybe X → ℕ
extG g (just x) = suc (g x)
extG g nothing  = 0

extricateU : {X : Set} → (X → ℕ) → X ⊢ → Untyped
extricateU g (` x)       = UVar (g x)
extricateU g (ƛ t)       = ULambda (extricateU (extG g) t)
extricateU g (t · u)     = UApp (extricateU g t) (extricateU g u)
extricateU g (force t)   = UForce (extricateU g t)
extricateU g (delay t)   = UDelay (extricateU g t)
extricateU g (con c)     = UCon (tmCon2TagCon c)
extricateU g (builtin b) = UBuiltin b
extricateU g error       = UError

extricateU0 : ⊥  ⊢ → Untyped
extricateU0 t = extricateU (λ()) t

extG' : {X : Set} → (ℕ → Either ScopeError X) → ℕ → Either ScopeError (Maybe X)
extG' g zero    = return nothing
extG' g (suc n) = fmap just (g n)

scopeCheckU : {X : Set}
            → (ℕ → Either ScopeError X) → Untyped → Either ScopeError (X ⊢)
scopeCheckU g (UVar x)     = fmap ` (g x)
scopeCheckU g (ULambda t)  = fmap ƛ (scopeCheckU (extG' g) t)
scopeCheckU g (UApp t u)   = do
  t ← scopeCheckU g t
  u ← scopeCheckU g u
  return (t · u)
scopeCheckU g (UCon c)     = return (con (tagCon2TmCon c))
scopeCheckU g UError       = return error
scopeCheckU g (UBuiltin b) = return (builtin b)
scopeCheckU g (UDelay t)   = fmap delay (scopeCheckU g t)
scopeCheckU g (UForce t)   = fmap force (scopeCheckU g t)

scopeCheckU0 : Untyped → Either ScopeError (⊥ ⊢)
scopeCheckU0 t = scopeCheckU (λ _ → inj₁ deBError) t
```

## Equality checking for raw terms

Used to compare outputs in testing

```
decUTm : (t t' : Untyped) → Bool
decUTm (UVar x) (UVar x') with x Data.Nat.≟ x
... | yes p = true
... | no ¬p = false
decUTm (ULambda t) (ULambda t') = decUTm t t'
decUTm (UApp t u) (UApp t' u') = decUTm t t' ∧ decUTm u u'
decUTm (UCon c) (UCon c') = decTagCon c c'
decUTm UError UError = true
decUTm (UBuiltin b) (UBuiltin b') = decBuiltin b b'
decUTm (UDelay t) (UDelay t') = decUTm t t'
decUTm (UForce t) (UForce t') = decUTm t t'
decUTm _ _ = false
```<|MERGE_RESOLUTION|>--- conflicted
+++ resolved
@@ -53,19 +53,6 @@
 ## Debug printing
 
 ```
-<<<<<<< HEAD
-uglyTermCon : TermCon → String
-uglyTermCon (integer x) = "(integer " ++ show x ++ ")"
-uglyTermCon (bytestring x) = "bytestring"
-uglyTermCon unit = "()"
-uglyTermCon (string s) = "(string " ++ s ++ ")"
-uglyTermCon (bool false) = "(bool " ++ "false" ++ ")"
-uglyTermCon (bool true) = "(bool " ++ "true" ++ ")"
-uglyTermCon (pdata d) = "(DATA)"
-uglyTermCon (bls12-381-g1-element e) = "(bls12-381-g1-element)"
-uglyTermCon (bls12-381-g2-element e) = "(bls12-381-g2-element)"
-uglyTermCon (bls12-381-mlresult r) = "(bls12-381-mlresult)"
-=======
 uglyDATA : DATA → String
 uglyDATA d = "(DATA)"
 
@@ -76,12 +63,12 @@
 uglyTmCon (tmCon string s) = "(string " ++ s ++ ")"
 uglyTmCon (tmCon bool false) = "(bool " ++ "false" ++ ")"
 uglyTmCon (tmCon bool true) = "(bool " ++ "true" ++ ")"
+uglyTmCon (tmBls12-381-g1-element e) = "(bls12-381-g1-element " ++ show e ++ ")"
+uglyTmCon (tmBls12-381-g2-element e) = "(bls12-381-g2-element " ++ show e ++ ")"
+uglyTmCon (tmBls12-381-mlresult r) = "(bls12-381-mlresult " ++ show r ++ ")"
 uglyTmCon (tmCon pdata d) = uglyDATA d
 uglyTmCon (tmCon (pair t u) (x , y)) = "(pair " ++ uglyTmCon (tmCon t x) ++ " " ++ uglyTmCon (tmCon u y) ++ ")"
 uglyTmCon (tmCon (list t) xs) = "(list [ something ])"
-
-
->>>>>>> daad7f7a
 
 {-# FOREIGN GHC import qualified Data.Text as T #-}
 
