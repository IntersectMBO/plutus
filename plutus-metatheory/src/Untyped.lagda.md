--- conflicted
+++ resolved
@@ -58,20 +58,6 @@
 uglyDATA d = "(DATA)"
 
 uglyTmCon : TmCon → String
-<<<<<<< HEAD
-uglyTmCon (tmCon integer x) = "(integer " ++ show x ++ ")"
-uglyTmCon (tmCon bytestring x) = "bytestring"
-uglyTmCon (tmCon unit _)  = "()"
-uglyTmCon (tmCon string s) = "(string " ++ s ++ ")"
-uglyTmCon (tmCon bool false) = "(bool " ++ "false" ++ ")"
-uglyTmCon (tmCon bool true) = "(bool " ++ "true" ++ ")"
-uglyTmCon (tmCon pdata d) = uglyDATA d
-uglyTmCon (tmCon (pair t u) (x , y)) = "(pair " ++ uglyTmCon (tmCon t x) ++ " " ++ uglyTmCon (tmCon u y) ++ ")"
-uglyTmCon (tmCon (list t) xs) = "(list [ something ])"
-uglyTmCon (tmCon bls12-381-g1-element e) = "(bls12-381-g1-element ???)"  -- FIXME
-uglyTmCon (tmCon bls12-381-g2-element e) = "(bls12-381-g2-element ???)"  -- FIXME
-uglyTmCon (tmCon bls12-381-mlresult r) = "(bls12-381-mlresult ???)"      -- FIXME
-=======
 uglyTmCon (tmCon (con integer) x) = "(integer " ++ show x ++ ")"
 uglyTmCon (tmCon (con bytestring) x) = "bytestring"
 uglyTmCon (tmCon (con unit) _)  = "()"
@@ -81,9 +67,9 @@
 uglyTmCon (tmCon (con pdata) d) = uglyDATA d
 uglyTmCon (tmCon (con (pair t u)) (x , y)) = "(pair " ++ uglyTmCon (tmCon t x) ++ " " ++ uglyTmCon (tmCon u y) ++ ")"
 uglyTmCon (tmCon (con (list t)) xs) = "(list [ something ])"
-
-
->>>>>>> 84d46e88
+uglyTmCon (tmCon (con bls12-381-g1-element e)) = "(bls12-381-g1-element ???)"  -- FIXME
+uglyTmCon (tmCon (con bls12-381-g2-element e)) = "(bls12-381-g2-element ???)"  -- FIXME
+uglyTmCon (tmCon (con bls12-381-mlresult r)) = "(bls12-381-mlresult ???)"      -- FIXME
 
 {-# FOREIGN GHC import qualified Data.Text as T #-}
 
