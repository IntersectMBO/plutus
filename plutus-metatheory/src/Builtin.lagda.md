--- conflicted
+++ resolved
@@ -156,14 +156,11 @@
   ripemd-160                      : Builtin
   -- Modular Exponentiation
   expModInteger                   : Builtin
-<<<<<<< HEAD
+  -- DropList
+  dropList                        : Builtin
   -- Hydra Extras
   sha2-512                        : Builtin
   sha3-512                        : Builtin
-=======
-  -- DropList
-  dropList                        : Builtin
->>>>>>> 76baf688
 ```
 
 ## Signatures
