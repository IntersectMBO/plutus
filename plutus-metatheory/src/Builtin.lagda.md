---
title: Builtins
layout: page
---

This module contains an enumeration of builtins.

```
module Builtin where

open import Data.Nat
open import Data.Bool
open import Agda.Builtin.Int
open import Utils

data Builtin : Set where
  addInteger               : Builtin
  subtractInteger          : Builtin
  multiplyInteger          : Builtin
  divideInteger            : Builtin
  quotientInteger          : Builtin
  remainderInteger         : Builtin
  modInteger               : Builtin
  lessThanInteger          : Builtin
  lessThanEqualsInteger    : Builtin
  equalsInteger            : Builtin
  appendByteString         : Builtin
  lessThanByteString       : Builtin
  lessThanEqualsByteString : Builtin
  sha2-256                 : Builtin
  sha3-256                 : Builtin
  verifySignature          : Builtin
  equalsByteString         : Builtin
  ifThenElse               : Builtin
<<<<<<< HEAD
  charToString             : Builtin
  append                   : Builtin
  equalsString             : Builtin
  encodeUtf8               : Builtin
  decodeUtf8               : Builtin  
=======
  appendString             : Builtin
>>>>>>> 229eba89
  trace                    : Builtin
  -- polymorphic lists and pairs are not supported currently
  fstPair                  : Builtin
  sndPair                  : Builtin
  nullList                 : Builtin
  headList                 : Builtin
  tailList                 : Builtin
  chooseList               : Builtin
  -- builtin data can only be parsed and run through the untyped simplifier
  constrData    : Builtin
  mapData       : Builtin
  listData      : Builtin
  iData         : Builtin
  bData         : Builtin
  unconstrData  : Builtin
  unMapData     : Builtin
  unListData    : Builtin
  unIData       : Builtin
  unBData       : Builtin
  equalsData    : Builtin
  chooseData    : Builtin
  chooseUnit    : Builtin
  mkPairData    : Builtin
  mkNilData     : Builtin
  mkNilPairData : Builtin
  mkConsData    : Builtin


{-# FOREIGN GHC import PlutusCore.Default #-}
{-# COMPILE GHC Builtin = data DefaultFun (AddInteger
                                          | SubtractInteger
                                          | MultiplyInteger
                                          | DivideInteger
                                          | QuotientInteger
                                          | RemainderInteger
                                          | ModInteger
                                          | LessThanInteger
                                          | LessThanEqualsInteger
                                          | EqualsInteger
                                          | AppendByteString
                                          | LessThanByteString
                                          | LessThanEqualsByteString
                                          | Sha2_256
                                          | Sha3_256
                                          | VerifySignature
                                          | EqualsByteString
                                          | IfThenElse
<<<<<<< HEAD
                                          | CharToString
                                          | Append
                                          | EqualsString
                                          | EncodeUtf8
                                          | DecodeUtf8
=======
                                          | AppendString
>>>>>>> 229eba89
                                          | Trace
                                          | FstPair
                                          | SndPair
                                          | NullList
                                          | HeadList
                                          | TailList
                                          | ChooseList
                                          | ConstrData
                                          | MapData
                                          | ListData
                                          | IData
                                          | BData
                                          | UnConstrData
                                          | UnMapData
                                          | UnListData
                                          | UnIData
                                          | UnBData
                                          | EqualsData
                                          | ChooseData
                                          | ChooseUnit
                                          | MkPairData
                                          | MkNilData
                                          | MkNilPairData
                                          | MkCons
                                          ) #-}
```

## Abstract semantics of builtins

```
postulate
  ByteString : Set
  length     : ByteString → ℕ

  div            : Int → Int → Int
  quot           : Int → Int → Int
  rem            : Int → Int → Int
  mod            : Int → Int → Int

  concat    : ByteString → ByteString → ByteString
  take      : Int → ByteString → ByteString
  drop      : Int → ByteString → ByteString
  B<        : ByteString -> ByteString -> Bool
  B>        : ByteString -> ByteString -> Bool
  SHA2-256  : ByteString → ByteString
  SHA3-256  : ByteString → ByteString
  verifySig : ByteString → ByteString → ByteString → Maybe Bool
  equals    : ByteString → ByteString → Bool

  empty : ByteString
```

# What builtin operations should be compiled to if we compile to Haskell

```
{-# FOREIGN GHC {-# LANGUAGE TypeApplications #-} #-}
{-# FOREIGN GHC import qualified Data.ByteString as BS #-}
{-# FOREIGN GHC import qualified Data.ByteArray as B #-}
{-# FOREIGN GHC import Debug.Trace (trace) #-}
{-# FOREIGN GHC import Crypto.Hash (SHA256, SHA3_256, hash) #-}
{-# COMPILE GHC ByteString = type BS.ByteString #-}
{-# COMPILE GHC length = toInteger . BS.length #-}

-- no binding needed for addition
-- no binding needed for subtract
-- no binding needed for multiply

{-# COMPILE GHC div  = div  #-}
{-# COMPILE GHC quot = quot #-}
{-# COMPILE GHC rem  = rem  #-}
{-# COMPILE GHC mod  = mod  #-}

-- no binding needed for lessthan
-- no binding needed for lessthaneq
-- no binding needed for equals

{-# COMPILE GHC concat = BS.append #-}
{-# COMPILE GHC take = BS.take . fromIntegral #-}
{-# COMPILE GHC drop = BS.drop . fromIntegral #-}
{-# COMPILE GHC SHA2-256 = B.convert . hash @BS.ByteString @SHA256 #-}
{-# COMPILE GHC SHA3-256 = B.convert . hash @BS.ByteString @SHA3_256 #-}
{-# COMPILE GHC equals = (==) #-}
{-# COMPILE GHC B< = (<) #-}
{-# COMPILE GHC B> = (>) #-}

{-# FOREIGN GHC import Crypto #-}
{-# COMPILE GHC verifySig = verifySignature #-}

-- no binding needed for equalsByteString
{-# COMPILE GHC empty = BS.empty #-}

-- no binding needed for appendStr
-- no binding needed for traceStr

```<|MERGE_RESOLUTION|>--- conflicted
+++ resolved
@@ -32,42 +32,34 @@
   verifySignature          : Builtin
   equalsByteString         : Builtin
   ifThenElse               : Builtin
-<<<<<<< HEAD
-  charToString             : Builtin
-  append                   : Builtin
   equalsString             : Builtin
   encodeUtf8               : Builtin
   decodeUtf8               : Builtin  
-=======
   appendString             : Builtin
->>>>>>> 229eba89
   trace                    : Builtin
-  -- polymorphic lists and pairs are not supported currently
   fstPair                  : Builtin
   sndPair                  : Builtin
   nullList                 : Builtin
   headList                 : Builtin
   tailList                 : Builtin
   chooseList               : Builtin
-  -- builtin data can only be parsed and run through the untyped simplifier
-  constrData    : Builtin
-  mapData       : Builtin
-  listData      : Builtin
-  iData         : Builtin
-  bData         : Builtin
-  unconstrData  : Builtin
-  unMapData     : Builtin
-  unListData    : Builtin
-  unIData       : Builtin
-  unBData       : Builtin
-  equalsData    : Builtin
-  chooseData    : Builtin
-  chooseUnit    : Builtin
-  mkPairData    : Builtin
-  mkNilData     : Builtin
-  mkNilPairData : Builtin
-  mkConsData    : Builtin
-
+  constrData               : Builtin
+  mapData                  : Builtin
+  listData                 : Builtin
+  iData                    : Builtin
+  bData                    : Builtin
+  unconstrData             : Builtin
+  unMapData                : Builtin
+  unListData               : Builtin
+  unIData                  : Builtin
+  unBData                  : Builtin
+  equalsData               : Builtin
+  chooseData               : Builtin
+  chooseUnit               : Builtin
+  mkPairData               : Builtin
+  mkNilData                : Builtin
+  mkNilPairData            : Builtin
+  mkConsData               : Builtin
 
 {-# FOREIGN GHC import PlutusCore.Default #-}
 {-# COMPILE GHC Builtin = data DefaultFun (AddInteger
@@ -88,15 +80,11 @@
                                           | VerifySignature
                                           | EqualsByteString
                                           | IfThenElse
-<<<<<<< HEAD
-                                          | CharToString
-                                          | Append
+                                          | AppendByteString
                                           | EqualsString
                                           | EncodeUtf8
                                           | DecodeUtf8
-=======
                                           | AppendString
->>>>>>> 229eba89
                                           | Trace
                                           | FstPair
                                           | SndPair
