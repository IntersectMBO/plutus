--- conflicted
+++ resolved
@@ -21,14 +21,9 @@
 open import Data.Bool using (Bool)
 open import Agda.Builtin.Int using (Int)
 open import Agda.Builtin.String using (String)
-<<<<<<< HEAD
 open import Utils using (ByteString;Maybe;DATA;Bls12-381-G1-Element;Bls12-381-G2-Element;Bls12-381-MlResult)
-open import Builtin.Signature using (Sig;sig;_⊢♯;con;`;Args)
-=======
-open import Utils using (ByteString;Maybe;DATA)
 import Utils as U
 open import Builtin.Signature using (Sig;sig;_⊢♯;con;`;Args) 
->>>>>>> daad7f7a
 import Builtin.Constant.Type ℕ (_⊢♯) as T
 ```
 
@@ -112,7 +107,7 @@
   bls12-381-G1-hashToGroup        : Builtin
   bls12-381-G1-compress           : Builtin
   bls12-381-G1-uncompress         : Builtin
- --  G2
+  -- G2
   bls12-381-G2-add                : Builtin
   bls12-381-G2-neg                : Builtin
   bls12-381-G2-scalarMul          : Builtin
@@ -363,7 +358,7 @@
 ### Abstract semantics of builtins
 
 We need to postulate the Agda type of built-in functions
-whose semantics are provided by a Haskell funciton.
+whose semantics are provided by a Haskell function.
 
 ```
 postulate
@@ -391,23 +386,6 @@
   ENCODEUTF8 : String → ByteString
   DECODEUTF8 : ByteString → Maybe String
   serialiseDATA : DATA → ByteString
-  BLS12-381-G1-add         : Bls12-381-G1-Element → Bls12-381-G1-Element → Bls12-381-G1-Element
-  BLS12-381-G1-neg         : Bls12-381-G1-Element → Bls12-381-G1-Element
-  BLS12-381-G1-scalarMul   : Int → Bls12-381-G1-Element → Bls12-381-G1-Element
-  BLS12-381-G1-equal       : Bls12-381-G1-Element → Bls12-381-G1-Element → Bool
-  BLS12-381-G1-hashToGroup : ByteString → Bls12-381-G1-Element
-  BLS12-381-G1-compress    : Bls12-381-G1-Element → ByteString
-  BLS12-381-G1-uncompress  : ByteString → Bls12-381-G1-Element
-  BLS12-381-G2-add         : Bls12-381-G2-Element → Bls12-381-G2-Element → Bls12-381-G2-Element
-  BLS12-381-G2-neg         : Bls12-381-G2-Element → Bls12-381-G2-Element
-  BLS12-381-G2-scalarMul   : Int → Bls12-381-G2-Element → Bls12-381-G2-Element
-  BLS12-381-G2-equal       : Bls12-381-G2-Element → Bls12-381-G2-Element → Bool
-  BLS12-381-G2-hashToGroup : ByteString → Bls12-381-G2-Element
-  BLS12-381-G2-compress    : Bls12-381-G2-Element → ByteString
-  BLS12-381-G2-uncompress  : ByteString → Bls12-381-G2-Element
-  BLS12-381-millerLoop     : Bls12-381-G1-Element → Bls12-381-G2-Element → Bls12-381-MlResult
-  BLS12-381-mulMlResult    : Bls12-381-MlResult → Bls12-381-MlResult → Bls12-381-MlResult
-  BLS12-381-finalVerify    : Bls12-381-MlResult → Bls12-381-MlResult → Bool
 ```
 
 ### What builtin operations should be compiled to if we compile to Haskell
@@ -475,11 +453,10 @@
 
 -- no binding needed for appendStr
 -- no binding needed for traceStr
-<<<<<<< HEAD
-```
-=======
-```
-
+
+-- FIXME: no bindings needed for bls12-381 functions?
+
+```
 The following function is used for testing.
 For now it only works for some of the builtins, but it will be
 completed when it is replaced by one defined using reflection.
@@ -505,8 +482,21 @@
 decBuiltin equalsByteString equalsByteString = true
 decBuiltin appendString appendString = true
 decBuiltin trace trace = true
-decBuiltin _ _ = false
-
-```
- 
->>>>>>> daad7f7a
+decBuiltin bls12-381-G1-add bls12-381-G1-add = true
+decBuiltin bls12-381-G1-neg bls12-381-G1-neg = true
+decBuiltin bls12-381-G1-scalarMul bls12-381-G1-scalarMul = true
+decBuiltin bls12-381-G1-equal bls12-381-G1-equal = true
+decBuiltin bls12-381-G1-hashToGroup bls12-381-G1-hashToGroup = true
+decBuiltin bls12-381-G1-compress bls12-381-G1-compress = true
+decBuiltin bls12-381-G1-uncompress bls12-381-G1-uncompress = true
+decBuiltin bls12-381-G2-add bls12-381-G2-add = true
+decBuiltin bls12-381-G2-neg bls12-381-G2-neg = true
+decBuiltin bls12-381-G2-scalarMul bls12-381-G2-scalarMul = true
+decBuiltin bls12-381-G2-equal bls12-381-G2-equal = true
+decBuiltin bls12-381-G2-hashToGroup bls12-381-G2-hashToGroup = true
+decBuiltin bls12-381-G2-compress bls12-381-G2-compress = true
+decBuiltin bls12-381-G2-uncompress bls12-381-G2-uncompress = true
+decBuiltin bls12-381-millerLoop bls12-381-millerLoop = true
+decBuiltin bls12-381-mulMlResult bls12-381-mulMlResult = true
+decBuiltin bls12-381-finalVerify bls12-381-finalVerify = true
+decBuiltin _ _ = false