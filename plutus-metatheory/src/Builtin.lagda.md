---
title: Builtins
layout: page
---

This module contains the formalisation of builtins.

```
module Builtin where
```

## Imports

```
open import Data.Bool using (Bool;true;false)
open import Data.Nat using (ℕ;suc)
open import Data.Fin using (Fin) renaming (zero to Z; suc to S)
open import Data.List.NonEmpty using (List⁺;_∷⁺_;[_];reverse)
open import Data.Product using (Σ;proj₁;proj₂)
open import Relation.Binary using (DecidableEquality)

open import Data.Bool using (Bool)
open import Agda.Builtin.Int using (Int)
open import Agda.Builtin.String using (String)
open import Utils using (ByteString;Maybe;DATA;Bls12-381-G1-Element;Bls12-381-G2-Element;Bls12-381-MlResult;♯)
import Utils as U
open import Builtin.Signature using (Sig;sig;_⊢♯;_/_⊢⋆;Args)
                 using (integer;string;bytestring;unit;bool;pdata;bls12-381-g1-element;bls12-381-g2-element;bls12-381-mlresult)
open _⊢♯ renaming (pair to bpair; list to blist)
open _/_⊢⋆
open import Builtin.Constant.AtomicType 

open import Utils.Reflection using (defDec)
```

## Built-in functions

The type `Builtin` contains an enumeration of the built-in functions.

```
data Builtin : Set where
  -- Integers
  addInteger                      : Builtin
  subtractInteger                 : Builtin
  multiplyInteger                 : Builtin
  divideInteger                   : Builtin
  quotientInteger                 : Builtin
  remainderInteger                : Builtin
  modInteger                      : Builtin
  equalsInteger                   : Builtin
  lessThanInteger                 : Builtin
  lessThanEqualsInteger           : Builtin
  -- Bytestrings
  appendByteString                : Builtin
  consByteString                  : Builtin
  sliceByteString                 : Builtin
  lengthOfByteString              : Builtin
  indexByteString                 : Builtin
  equalsByteString                : Builtin
  lessThanByteString              : Builtin
  lessThanEqualsByteString        : Builtin
  -- Cryptography and hashes
  sha2-256                        : Builtin
  sha3-256                        : Builtin
  blake2b-256                     : Builtin
  verifyEd25519Signature          : Builtin
  verifyEcdsaSecp256k1Signature   : Builtin
  verifySchnorrSecp256k1Signature : Builtin
  -- String
  appendString                    : Builtin
  equalsString                    : Builtin
  encodeUtf8                      : Builtin
  decodeUtf8                      : Builtin
  -- Bool
  ifThenElse                      : Builtin
  -- Unit
  chooseUnit                      : Builtin
  -- Tracing
  trace                           : Builtin
  -- Pairs
  fstPair                         : Builtin
  sndPair                         : Builtin
  -- Lists
  chooseList                      : Builtin
  mkCons                          : Builtin
  headList                        : Builtin
  tailList                        : Builtin
  nullList                        : Builtin
  -- Data
  chooseData                      : Builtin
  constrData                      : Builtin
  mapData                         : Builtin
  listData                        : Builtin
  iData                           : Builtin
  bData                           : Builtin
  unConstrData                    : Builtin
  unMapData                       : Builtin
  unListData                      : Builtin
  unIData                         : Builtin
  unBData                         : Builtin
  equalsData                      : Builtin
  serialiseData                   : Builtin
  -- Misc constructors
  mkPairData                      : Builtin
  mkNilData                       : Builtin
  mkNilPairData                   : Builtin
  -- BLS12_381
  -- G1
  bls12-381-G1-add                : Builtin
  bls12-381-G1-neg                : Builtin
  bls12-381-G1-scalarMul          : Builtin
  bls12-381-G1-equal              : Builtin
  bls12-381-G1-hashToGroup        : Builtin
  bls12-381-G1-compress           : Builtin
  bls12-381-G1-uncompress         : Builtin
  -- G2
  bls12-381-G2-add                : Builtin
  bls12-381-G2-neg                : Builtin
  bls12-381-G2-scalarMul          : Builtin
  bls12-381-G2-equal              : Builtin
  bls12-381-G2-hashToGroup        : Builtin
  bls12-381-G2-compress           : Builtin
  bls12-381-G2-uncompress         : Builtin
  -- Pairing
  bls12-381-millerLoop            : Builtin
  bls12-381-mulMlResult           : Builtin
  bls12-381-finalVerify           : Builtin
  -- Keccak-256, Blake2b-224
  keccak-256                      : Builtin
  blake2b-224                     : Builtin
```

## Signatures

The following module defines a `signature` function assigning to each builtin an abstract type.

```
private module SugaredSignature where
```
Syntactic sugar for writing the signature of built-ins.
This is defined in its own module so that these definitions are not exported.

Signature types can have two kinds of polymorphic variables: variables that 
range over arbitrary types (of kind *) and variables that range over builtin 
types (of kind ♯). In order to distinguish them in the sugares syntax we write
with an uppercase variables of kind *, and with lowercase variables of kind ♯.

The arguments of signature types (argument types) are of type `n⋆ / n♯ ⊢⋆`, for 
n⋆ free variables of kind *, and n♯ free variables of kind ♯. However, 
shorthands for types, such  as `integer`, `bool`, etc are of type `n♯ ⊢♯`, and
hence need to be embedded into `n⋆ / n♯ ⊢⋆` using the postfix constructor `↑`.

```
    open import Data.Product using (_×_) renaming (_,_ to _,,_)

    -- number of different type variables
    ∙ ∀a ∀b,a ∀A ∀A,a : ℕ × ℕ
    ∙    = (0 ,, 0)
    ∀a   = (0 ,, 1)
    ∀b,a = (0 ,, 2)
    ∀A   = (1 ,, 0)
    ∀A,a = (1 ,, 1)

    -- names for type variables of kind ⋆
    A :  ∀{n⋆ n♯} → suc n⋆ / n♯ ⊢⋆
    A = ` Z

    B :  ∀{n⋆ n♯} → suc (suc n⋆) / n♯ ⊢⋆
    B = ` (S Z)

    -- names for type variables of kind ♯
    a : ∀{n♯} → suc n♯ ⊢♯
    a = ` Z

    b : ∀{n♯} → suc (suc n♯) ⊢♯
    b = ` (S Z)

    pair : ∀{n⋆ n♯} → n♯ ⊢♯ → n♯ ⊢♯ → n⋆ / n♯ ⊢⋆
    pair a b = (bpair a b) ↑
    
    list :  ∀{n⋆ n♯} → n♯ ⊢♯ → n⋆ / n♯ ⊢⋆
    list a = (blist a) ↑
    ```
    
    ###Operators for constructing signatures
   
    The following operators are used to express signatures in a familiar way,
    but ultimately, they construct a Sig 

    An expression 
      n⋆×n♯ [ t₁ , t₂ , t₃ ]⟶ tᵣ
    
    is actually parsed as
      (((n⋆×n♯ [ t₁) , t₂) , t₃) ]⟶ tᵣ
    
    and constructs a signature

    sig n⋆ n♯ (t₃ ∷ t₂ ∷ t₁) tᵣ

    ```
    ArgSet : Set
    ArgSet = Σ (ℕ × ℕ) (λ { (n⋆ ,, n♯) → Args n⋆ n♯}) 

    ArgTy : ArgSet → Set
    ArgTy ((n⋆ ,, n♯) ,, _) = n⋆ / n♯ ⊢⋆ 

    infix 12 _[_
    _[_ : (nn : ℕ × ℕ)  → proj₁ nn / proj₂ nn ⊢⋆ → ArgSet
    _[_ (n⋆ ,, n♯) x = (n⋆ ,, n♯) ,, [ x ]  

    infixl 10 _,_
    _,_ : (p : ArgSet) → ArgTy p → ArgSet
    _,_ ((n⋆ ,, n♯) ,, args) arg = (n⋆ ,, n♯) ,, arg  ∷⁺ args

    infix 8 _]⟶_
    _]⟶_ : (p : ArgSet) → ArgTy p → Sig
    _]⟶_ ((n⋆ ,, n♯) ,, as) res = sig n⋆ n♯ as res
    ```

    The signature of each builtin

    ```
    signature : Builtin → Sig
    signature addInteger                      = ∙ [ integer ↑ , integer ↑ ]⟶ integer ↑ 
    signature subtractInteger                 = ∙ [ integer ↑ , integer ↑ ]⟶ integer ↑
    signature multiplyInteger                 = ∙ [ integer ↑ , integer ↑ ]⟶ integer ↑
    signature divideInteger                   = ∙ [ integer ↑ , integer ↑ ]⟶ integer ↑
    signature quotientInteger                 = ∙ [ integer ↑ , integer ↑ ]⟶ integer ↑
    signature remainderInteger                = ∙ [ integer ↑ , integer ↑ ]⟶ integer ↑
    signature modInteger                      = ∙ [ integer ↑ , integer ↑ ]⟶ integer ↑
    signature equalsInteger                   = ∙ [ integer ↑ , integer ↑ ]⟶ bool ↑
    signature lessThanInteger                 = ∙ [ integer ↑ , integer ↑ ]⟶ bool ↑
    signature lessThanEqualsInteger           = ∙ [ integer ↑ , integer ↑ ]⟶ bool ↑
    signature appendByteString                = ∙ [ bytestring ↑ , bytestring ↑ ]⟶ bytestring ↑
    signature consByteString                  = ∙ [ integer ↑ , bytestring ↑ ]⟶ bytestring ↑
    signature sliceByteString                 = ∙ [ integer ↑ , integer ↑ , bytestring ↑ ]⟶ bytestring ↑
    signature lengthOfByteString              = ∙ [ bytestring ↑ ]⟶ integer ↑
    signature indexByteString                 = ∙ [ bytestring ↑ , integer ↑ ]⟶ integer ↑
    signature equalsByteString                = ∙ [ bytestring ↑ , bytestring ↑ ]⟶ bool ↑
    signature lessThanByteString              = ∙ [ bytestring ↑ , bytestring ↑ ]⟶ bool ↑
    signature lessThanEqualsByteString        = ∙ [ bytestring ↑ , bytestring ↑ ]⟶ bool ↑
    signature sha2-256                        = ∙ [ bytestring ↑ ]⟶ bytestring ↑
    signature sha3-256                        = ∙ [ bytestring ↑ ]⟶ bytestring ↑
    signature blake2b-256                     = ∙ [ bytestring ↑ ]⟶ bytestring ↑
    signature verifyEd25519Signature          = ∙ [ bytestring ↑ , bytestring ↑ , bytestring ↑ ]⟶ bool ↑
    signature verifyEcdsaSecp256k1Signature   = ∙ [ bytestring ↑ , bytestring ↑ , bytestring ↑ ]⟶ bool ↑
    signature verifySchnorrSecp256k1Signature = ∙ [ bytestring ↑ , bytestring ↑ , bytestring ↑ ]⟶ bool ↑
    signature appendString                    = ∙ [ string ↑ , string ↑ ]⟶ string ↑
    signature equalsString                    = ∙ [ string ↑ , string ↑ ]⟶ bool ↑
    signature encodeUtf8                      = ∙ [ string ↑ ]⟶ bytestring ↑
    signature decodeUtf8                      = ∙ [ bytestring ↑ ]⟶ string ↑
    signature ifThenElse                      = ∀A [ bool ↑ , A , A ]⟶ A
    signature chooseUnit                      = ∀A [ A , unit ↑ ]⟶ A
    signature trace                           = ∀A [ string ↑ , A ]⟶ A
    signature fstPair                         = ∀b,a [ pair b a ]⟶ b ↑
    signature sndPair                         = ∀b,a [ pair b a ]⟶ a ↑
    signature chooseList                      = ∀A,a [ list a , A , A ]⟶ A
    signature mkCons                          = ∀a [ a ↑ , list a ]⟶ list a
    signature headList                        = ∀a [ list a ]⟶ a ↑
    signature tailList                        = ∀a [ list a ]⟶ list a
<<<<<<< HEAD
    signature nullList                        = ∀a [ list a ]⟶ bool
    signature chooseData                      = ∀a [ pdata , a , a , a , a , a ]⟶ a
    signature constrData                      = ∙ [ integer , list pdata ]⟶ pdata
    signature mapData                         = ∙ [ list (pair pdata pdata) ]⟶ pdata
    signature listData                        = ∙ [ list pdata ]⟶ pdata
    signature iData                           = ∙ [ integer ]⟶ pdata
    signature bData                           = ∙ [ bytestring ]⟶ pdata
    signature unConstrData                    = ∙ [ pdata ]⟶ pair integer (list pdata)
    signature unMapData                       = ∙ [ pdata ]⟶ list (pair pdata pdata)
    signature unListData                      = ∙ [ pdata ]⟶ list pdata
    signature unIData                         = ∙ [ pdata ]⟶ integer
    signature unBData                         = ∙ [ pdata ]⟶ bytestring
    signature equalsData                      = ∙ [ pdata , pdata ]⟶ bool
    signature serialiseData                   = ∙ [ pdata ]⟶ bytestring
    signature mkPairData                      = ∙ [ pdata , pdata ]⟶ pair pdata pdata
    signature mkNilData                       = ∙ [ unit ]⟶ list pdata
    signature mkNilPairData                   = ∙ [ unit ]⟶ list (pair pdata pdata)
    signature bls12-381-G1-add                = ∙ [ bls12-381-g1-element , bls12-381-g1-element ]⟶ bls12-381-g1-element
    signature bls12-381-G1-neg                = ∙ [ bls12-381-g1-element ]⟶ bls12-381-g1-element
    signature bls12-381-G1-scalarMul          = ∙ [ integer , bls12-381-g1-element ]⟶ bls12-381-g1-element
    signature bls12-381-G1-equal              = ∙ [ bls12-381-g1-element , bls12-381-g1-element ]⟶ bool
    signature bls12-381-G1-hashToGroup        = ∙ [ bytestring , bytestring ]⟶ bls12-381-g1-element
    signature bls12-381-G1-compress           = ∙ [ bls12-381-g1-element ]⟶ bytestring
    signature bls12-381-G1-uncompress         = ∙ [ bytestring ]⟶ bls12-381-g1-element
    signature bls12-381-G2-add                = ∙ [ bls12-381-g2-element , bls12-381-g2-element ]⟶ bls12-381-g2-element
    signature bls12-381-G2-neg                = ∙ [ bls12-381-g2-element ]⟶ bls12-381-g2-element
    signature bls12-381-G2-scalarMul          = ∙ [ integer , bls12-381-g2-element ]⟶ bls12-381-g2-element
    signature bls12-381-G2-equal              = ∙ [ bls12-381-g2-element , bls12-381-g2-element ]⟶ bool
    signature bls12-381-G2-hashToGroup        = ∙ [ bytestring , bytestring ]⟶ bls12-381-g2-element
    signature bls12-381-G2-compress           = ∙ [ bls12-381-g2-element ]⟶ bytestring
    signature bls12-381-G2-uncompress         = ∙ [ bytestring ]⟶ bls12-381-g2-element
    signature bls12-381-millerLoop            = ∙ [ bls12-381-g1-element , bls12-381-g2-element ]⟶ bls12-381-mlresult
    signature bls12-381-mulMlResult           = ∙ [ bls12-381-mlresult , bls12-381-mlresult ]⟶ bls12-381-mlresult
    signature bls12-381-finalVerify           = ∙ [ bls12-381-mlresult , bls12-381-mlresult ]⟶ bool
    signature keccak-256                      = ∙ [ bytestring ]⟶ bytestring
    signature blake2b-224                     = ∙ [ bytestring ]⟶ bytestring
=======
    signature nullList                        = ∀a [ list a ]⟶ bool ↑
    signature chooseData                      = ∀A [ pdata ↑ , A , A , A , A , A ]⟶ A
    signature constrData                      = ∙ [ integer ↑ , list pdata ]⟶ pdata ↑
    signature mapData                         = ∙ [ list (bpair pdata pdata) ]⟶ pdata ↑
    signature listData                        = ∙ [ list pdata ]⟶ pdata ↑
    signature iData                           = ∙ [ integer ↑ ]⟶ pdata ↑
    signature bData                           = ∙ [ bytestring ↑ ]⟶ pdata ↑
    signature unConstrData                    = ∙ [ pdata ↑ ]⟶ pair integer (blist pdata)
    signature unMapData                       = ∙ [ pdata ↑ ]⟶ list (bpair pdata pdata)
    signature unListData                      = ∙ [ pdata ↑ ]⟶ list pdata 
    signature unIData                         = ∙ [ pdata ↑ ]⟶ integer ↑
    signature unBData                         = ∙ [ pdata ↑ ]⟶ bytestring ↑
    signature equalsData                      = ∙ [ pdata ↑ , pdata ↑ ]⟶ bool ↑
    signature serialiseData                   = ∙ [ pdata ↑ ]⟶ bytestring ↑
    signature mkPairData                      = ∙ [ pdata ↑ , pdata ↑ ]⟶ pair pdata pdata
    signature mkNilData                       = ∙ [ unit ↑ ]⟶ list pdata
    signature mkNilPairData                   = ∙ [ unit ↑ ]⟶ list (bpair pdata pdata)
    signature bls12-381-G1-add                = ∙ [ bls12-381-g1-element ↑ , bls12-381-g1-element ↑ ]⟶ bls12-381-g1-element ↑
    signature bls12-381-G1-neg                = ∙ [ bls12-381-g1-element ↑ ]⟶ bls12-381-g1-element ↑
    signature bls12-381-G1-scalarMul          = ∙ [ integer ↑ , bls12-381-g1-element ↑ ]⟶ bls12-381-g1-element ↑
    signature bls12-381-G1-equal              = ∙ [ bls12-381-g1-element ↑ , bls12-381-g1-element ↑ ]⟶ bool ↑
    signature bls12-381-G1-hashToGroup        = ∙ [ bytestring ↑ , bytestring ↑ ]⟶ bls12-381-g1-element ↑
    signature bls12-381-G1-compress           = ∙ [ bls12-381-g1-element ↑ ]⟶ bytestring ↑
    signature bls12-381-G1-uncompress         = ∙ [ bytestring ↑ ]⟶ bls12-381-g1-element ↑
    signature bls12-381-G2-add                = ∙ [ bls12-381-g2-element ↑ , bls12-381-g2-element ↑ ]⟶ bls12-381-g2-element ↑
    signature bls12-381-G2-neg                = ∙ [ bls12-381-g2-element ↑ ]⟶ bls12-381-g2-element ↑
    signature bls12-381-G2-scalarMul          = ∙ [ integer ↑ , bls12-381-g2-element ↑ ]⟶ bls12-381-g2-element ↑
    signature bls12-381-G2-equal              = ∙ [ bls12-381-g2-element ↑ , bls12-381-g2-element ↑ ]⟶ bool ↑
    signature bls12-381-G2-hashToGroup        = ∙ [ bytestring ↑ , bytestring ↑ ]⟶ bls12-381-g2-element ↑
    signature bls12-381-G2-compress           = ∙ [ bls12-381-g2-element ↑ ]⟶ bytestring ↑
    signature bls12-381-G2-uncompress         = ∙ [ bytestring ↑ ]⟶ bls12-381-g2-element ↑
    signature bls12-381-millerLoop            = ∙ [ bls12-381-g1-element ↑ , bls12-381-g2-element ↑ ]⟶ bls12-381-mlresult ↑
    signature bls12-381-mulMlResult           = ∙ [ bls12-381-mlresult ↑ , bls12-381-mlresult ↑ ]⟶ bls12-381-mlresult ↑
    signature bls12-381-finalVerify           = ∙ [ bls12-381-mlresult ↑ , bls12-381-mlresult ↑ ]⟶ bool ↑
>>>>>>> 3c175bc5

open SugaredSignature using (signature) public

```

## GHC Mappings

Each Agda built-in name must be mapped to a Haskell name.

```
{-# FOREIGN GHC import PlutusCore.Default #-}
{-# COMPILE GHC Builtin = data DefaultFun ( AddInteger
                                          | SubtractInteger
                                          | MultiplyInteger
                                          | DivideInteger
                                          | QuotientInteger
                                          | RemainderInteger
                                          | ModInteger
                                          | EqualsInteger
                                          | LessThanInteger
                                          | LessThanEqualsInteger
                                          | AppendByteString
                                          | ConsByteString
                                          | SliceByteString
                                          | LengthOfByteString
                                          | IndexByteString
                                          | EqualsByteString
                                          | LessThanByteString
                                          | LessThanEqualsByteString
                                          | Sha2_256
                                          | Sha3_256
                                          | Blake2b_256
                                          | VerifyEd25519Signature
                                          | VerifyEcdsaSecp256k1Signature
                                          | VerifySchnorrSecp256k1Signature
                                          | AppendString
                                          | EqualsString
                                          | EncodeUtf8
                                          | DecodeUtf8
                                          | IfThenElse
                                          | ChooseUnit
                                          | Trace
                                          | FstPair
                                          | SndPair
                                          | ChooseList
                                          | MkCons
                                          | HeadList
                                          | TailList
                                          | NullList
                                          | ChooseData
                                          | ConstrData
                                          | MapData
                                          | ListData
                                          | IData
                                          | BData
                                          | UnConstrData
                                          | UnMapData
                                          | UnListData
                                          | UnIData
                                          | UnBData
                                          | EqualsData
                                          | SerialiseData
                                          | MkPairData
                                          | MkNilData
                                          | MkNilPairData
                                          | Bls12_381_G1_add
                                          | Bls12_381_G1_neg
                                          | Bls12_381_G1_scalarMul
                                          | Bls12_381_G1_equal
                                          | Bls12_381_G1_hashToGroup
                                          | Bls12_381_G1_compress
                                          | Bls12_381_G1_uncompress
                                          | Bls12_381_G2_add
                                          | Bls12_381_G2_neg
                                          | Bls12_381_G2_scalarMul
                                          | Bls12_381_G2_equal
                                          | Bls12_381_G2_hashToGroup
                                          | Bls12_381_G2_compress
                                          | Bls12_381_G2_uncompress
                                          | Bls12_381_millerLoop
                                          | Bls12_381_mulMlResult
                                          | Bls12_381_finalVerify
                                          | Keccak_256
                                          | Blake2b_224
                                          ) #-}
```

### Abstract semantics of builtins

We need to postulate the Agda type of built-in functions
whose semantics are provided by a Haskell function.

```
postulate
  length                    : ByteString → Int
  index                     : ByteString → Int → Int
  div                       : Int → Int → Int
  quot                      : Int → Int → Int
  rem                       : Int → Int → Int
  mod                       : Int → Int → Int

  TRACE                     : {a : Set} → String → a → a

  concat                    : ByteString → ByteString → ByteString
  cons                      : Int → ByteString → Maybe ByteString
  slice                     : Int → Int → ByteString → ByteString
  B<                        : ByteString → ByteString → Bool
  B<=                       : ByteString → ByteString → Bool
  SHA2-256                  : ByteString → ByteString
  SHA3-256                  : ByteString → ByteString
  BLAKE2B-256               : ByteString → ByteString
  verifyEd25519Sig          : ByteString → ByteString → ByteString → Maybe Bool
  verifyEcdsaSecp256k1Sig   : ByteString → ByteString → ByteString → Maybe Bool
  verifySchnorrSecp256k1Sig : ByteString → ByteString → ByteString → Maybe Bool
  equals                    : ByteString → ByteString → Bool
  ENCODEUTF8                : String → ByteString
  DECODEUTF8                : ByteString → Maybe String
  serialiseDATA             : DATA → ByteString
  BLS12-381-G1-add          : Bls12-381-G1-Element → Bls12-381-G1-Element → Bls12-381-G1-Element
  BLS12-381-G1-neg          : Bls12-381-G1-Element → Bls12-381-G1-Element
  BLS12-381-G1-scalarMul    : Int → Bls12-381-G1-Element → Bls12-381-G1-Element
  BLS12-381-G1-equal        : Bls12-381-G1-Element → Bls12-381-G1-Element → Bool
  BLS12-381-G1-hashToGroup  : ByteString → ByteString → Maybe Bls12-381-G1-Element
  BLS12-381-G1-compress     : Bls12-381-G1-Element → ByteString
  BLS12-381-G1-uncompress   : ByteString → Maybe Bls12-381-G1-Element -- FIXME: this really returns Either BLSTError Element
  BLS12-381-G2-add          : Bls12-381-G2-Element → Bls12-381-G2-Element → Bls12-381-G2-Element
  BLS12-381-G2-neg          : Bls12-381-G2-Element → Bls12-381-G2-Element
  BLS12-381-G2-scalarMul    : Int → Bls12-381-G2-Element → Bls12-381-G2-Element
  BLS12-381-G2-equal        : Bls12-381-G2-Element → Bls12-381-G2-Element → Bool
  BLS12-381-G2-hashToGroup  : ByteString → ByteString → Maybe Bls12-381-G2-Element
  BLS12-381-G2-compress     : Bls12-381-G2-Element → ByteString
  BLS12-381-G2-uncompress   : ByteString → Maybe Bls12-381-G2-Element -- FIXME: this really returns Either BLSTError Element
  BLS12-381-millerLoop      : Bls12-381-G1-Element → Bls12-381-G2-Element → Bls12-381-MlResult
  BLS12-381-mulMlResult     : Bls12-381-MlResult → Bls12-381-MlResult → Bls12-381-MlResult
  BLS12-381-finalVerify     : Bls12-381-MlResult → Bls12-381-MlResult → Bool
  KECCAK-256                : ByteString → ByteString
  BLAKE2B-224               : ByteString → ByteString
```

### What builtin operations should be compiled to if we compile to Haskell

```
{-# FOREIGN GHC {-# LANGUAGE TypeApplications #-} #-}
{-# FOREIGN GHC import Control.Composition ((.*)) #-}
{-# FOREIGN GHC import qualified Data.ByteString as BS #-}
{-# FOREIGN GHC import qualified Data.ByteArray as B #-}
{-# FOREIGN GHC import Debug.Trace (trace) #-}
{-# FOREIGN GHC import PlutusCore.Crypto.Hash as Hash #-}
{-# FOREIGN GHC import Data.Text.Encoding #-}
{-# FOREIGN GHC import qualified Data.Text as Text #-}
{-# FOREIGN GHC import Data.Either.Extra (eitherToMaybe) #-}
{-# FOREIGN GHC import Data.Word (Word8) #-}
{-# FOREIGN GHC import Data.Bits (toIntegralSized) #-}
{-# COMPILE GHC length = toInteger . BS.length #-}

-- no binding needed for addition
-- no binding needed for subtract
-- no binding needed for multiply

{-# COMPILE GHC div  = div  #-}
{-# COMPILE GHC quot = quot #-}
{-# COMPILE GHC rem  = rem  #-}
{-# COMPILE GHC mod  = mod  #-}

-- no binding needed for lessthan
-- no binding needed for lessthaneq
-- no binding needed for equals


{-# COMPILE GHC TRACE = \_ s -> trace (Text.unpack s) #-}
{-# COMPILE GHC concat = BS.append #-}
{-# COMPILE GHC SHA2-256 = B.convert . Hash.sha2_256 #-}
{-# COMPILE GHC SHA3-256 = B.convert . Hash.sha3_256 #-}
{-# COMPILE GHC BLAKE2B-256 = B.convert . Hash.blake2b_256 #-}
{-# COMPILE GHC equals = (==) #-}
{-# COMPILE GHC B< = (<) #-}
{-# COMPILE GHC B<= = (<=) #-}
-- V1 of consByteString
-- {-# COMPILE GHC cons = \n xs -> BS.cons (fromIntegral @Integer n) xs #-}
-- Other versions of consByteString
{-# COMPILE GHC cons = \n xs -> fmap (\w8 -> BS.cons w8 xs) (toIntegralSized n) #-}
{-# COMPILE GHC slice = \start n xs -> BS.take (fromIntegral n) (BS.drop (fromIntegral start) xs) #-}
{-# COMPILE GHC index = \xs n -> fromIntegral (BS.index xs (fromIntegral n)) #-}
{-# FOREIGN GHC import PlutusCore.Crypto.Ed25519 #-}
{-# FOREIGN GHC import PlutusCore.Crypto.Secp256k1 #-}

-- The Vasil verification functions return results wrapped in Emitters, which
-- may perform a side-effect such as writing some text to a log.  The code below
-- provides an adaptor function which turns an Emitter (EvaluationResult r) into
-- Just r, where r is the real return type of the builtin.
-- TODO: deal directly with emitters in Agda?

{-# FOREIGN GHC import PlutusCore.Builtin (runEmitter) #-}
{-# FOREIGN GHC import PlutusCore.Evaluation.Result (EvaluationResult (EvaluationSuccess, EvaluationFailure)) #-}
{-# FOREIGN GHC emitterResultToMaybe = \e -> case fst e of {EvaluationSuccess r -> Just r; EvaluationFailure -> Nothing} #-}

{-# COMPILE GHC verifyEd25519Sig = \k m s -> emitterResultToMaybe . runEmitter $ verifyEd25519Signature_V2 k m s #-}
{-# COMPILE GHC verifyEcdsaSecp256k1Sig = \k m s -> emitterResultToMaybe . runEmitter $ verifyEcdsaSecp256k1Signature k m s #-}
{-# COMPILE GHC verifySchnorrSecp256k1Sig = \k m s -> emitterResultToMaybe . runEmitter $ verifySchnorrSecp256k1Signature k m s #-}

{-# COMPILE GHC ENCODEUTF8 = encodeUtf8 #-}
{-# COMPILE GHC DECODEUTF8 = eitherToMaybe . decodeUtf8' #-}

{-# FOREIGN GHC import PlutusCore.Crypto.BLS12_381.G1 qualified as G1 #-}
{-# COMPILE GHC BLS12-381-G1-add = G1.add #-}
{-# COMPILE GHC BLS12-381-G1-neg = G1.neg #-}
{-# COMPILE GHC BLS12-381-G1-scalarMul = G1.scalarMul #-}
{-# COMPILE GHC BLS12-381-G1-equal = (==) #-}
{-# COMPILE GHC BLS12-381-G1-hashToGroup = eitherToMaybe .* G1.hashToGroup #-}
{-# COMPILE GHC BLS12-381-G1-compress = G1.compress #-}
{-# COMPILE GHC BLS12-381-G1-uncompress = eitherToMaybe . G1.uncompress #-}
{-# FOREIGN GHC import PlutusCore.Crypto.BLS12_381.G2 qualified as G2 #-}
{-# COMPILE GHC BLS12-381-G2-add = G2.add #-}
{-# COMPILE GHC BLS12-381-G2-neg = G2.neg #-}
{-# COMPILE GHC BLS12-381-G2-scalarMul = G2.scalarMul #-}
{-# COMPILE GHC BLS12-381-G2-equal = (==) #-}
{-# COMPILE GHC BLS12-381-G2-hashToGroup = eitherToMaybe .* G2.hashToGroup #-}
{-# COMPILE GHC BLS12-381-G2-compress = G2.compress #-}
{-# COMPILE GHC BLS12-381-G2-uncompress = eitherToMaybe . G2.uncompress #-}
{-# FOREIGN GHC import PlutusCore.Crypto.BLS12_381.Pairing qualified as Pairing #-}
{-# COMPILE GHC BLS12-381-millerLoop = Pairing.millerLoop #-}
{-# COMPILE GHC BLS12-381-mulMlResult = Pairing.mulMlResult #-}
{-# COMPILE GHC BLS12-381-finalVerify = Pairing.finalVerify #-}

{-# COMPILE GHC KECCAK-256 = B.convert . Hash.keccak_256 #-}
{-# COMPILE GHC BLAKE2B-224 = B.convert . Hash.blake2b_224 #-}

-- no binding needed for appendStr
-- no binding needed for traceStr
```

Equality of Builtins is decidable.
The following function is used for testing, when
comparing expected with actual results.

```
decBuiltin : DecidableEquality Builtin
unquoteDef decBuiltin = defDec (quote Builtin) decBuiltin
```<|MERGE_RESOLUTION|>--- conflicted
+++ resolved
@@ -241,7 +241,9 @@
     signature lessThanEqualsByteString        = ∙ [ bytestring ↑ , bytestring ↑ ]⟶ bool ↑
     signature sha2-256                        = ∙ [ bytestring ↑ ]⟶ bytestring ↑
     signature sha3-256                        = ∙ [ bytestring ↑ ]⟶ bytestring ↑
+    signature blake2b-224                     = ∙ [ bytestring ↑ ]⟶ bytestring ↑
     signature blake2b-256                     = ∙ [ bytestring ↑ ]⟶ bytestring ↑
+    signature keccak-256                      = ∙ [ bytestring ↑ ]⟶ bytestring ↑
     signature verifyEd25519Signature          = ∙ [ bytestring ↑ , bytestring ↑ , bytestring ↑ ]⟶ bool ↑
     signature verifyEcdsaSecp256k1Signature   = ∙ [ bytestring ↑ , bytestring ↑ , bytestring ↑ ]⟶ bool ↑
     signature verifySchnorrSecp256k1Signature = ∙ [ bytestring ↑ , bytestring ↑ , bytestring ↑ ]⟶ bool ↑
@@ -258,44 +260,6 @@
     signature mkCons                          = ∀a [ a ↑ , list a ]⟶ list a
     signature headList                        = ∀a [ list a ]⟶ a ↑
     signature tailList                        = ∀a [ list a ]⟶ list a
-<<<<<<< HEAD
-    signature nullList                        = ∀a [ list a ]⟶ bool
-    signature chooseData                      = ∀a [ pdata , a , a , a , a , a ]⟶ a
-    signature constrData                      = ∙ [ integer , list pdata ]⟶ pdata
-    signature mapData                         = ∙ [ list (pair pdata pdata) ]⟶ pdata
-    signature listData                        = ∙ [ list pdata ]⟶ pdata
-    signature iData                           = ∙ [ integer ]⟶ pdata
-    signature bData                           = ∙ [ bytestring ]⟶ pdata
-    signature unConstrData                    = ∙ [ pdata ]⟶ pair integer (list pdata)
-    signature unMapData                       = ∙ [ pdata ]⟶ list (pair pdata pdata)
-    signature unListData                      = ∙ [ pdata ]⟶ list pdata
-    signature unIData                         = ∙ [ pdata ]⟶ integer
-    signature unBData                         = ∙ [ pdata ]⟶ bytestring
-    signature equalsData                      = ∙ [ pdata , pdata ]⟶ bool
-    signature serialiseData                   = ∙ [ pdata ]⟶ bytestring
-    signature mkPairData                      = ∙ [ pdata , pdata ]⟶ pair pdata pdata
-    signature mkNilData                       = ∙ [ unit ]⟶ list pdata
-    signature mkNilPairData                   = ∙ [ unit ]⟶ list (pair pdata pdata)
-    signature bls12-381-G1-add                = ∙ [ bls12-381-g1-element , bls12-381-g1-element ]⟶ bls12-381-g1-element
-    signature bls12-381-G1-neg                = ∙ [ bls12-381-g1-element ]⟶ bls12-381-g1-element
-    signature bls12-381-G1-scalarMul          = ∙ [ integer , bls12-381-g1-element ]⟶ bls12-381-g1-element
-    signature bls12-381-G1-equal              = ∙ [ bls12-381-g1-element , bls12-381-g1-element ]⟶ bool
-    signature bls12-381-G1-hashToGroup        = ∙ [ bytestring , bytestring ]⟶ bls12-381-g1-element
-    signature bls12-381-G1-compress           = ∙ [ bls12-381-g1-element ]⟶ bytestring
-    signature bls12-381-G1-uncompress         = ∙ [ bytestring ]⟶ bls12-381-g1-element
-    signature bls12-381-G2-add                = ∙ [ bls12-381-g2-element , bls12-381-g2-element ]⟶ bls12-381-g2-element
-    signature bls12-381-G2-neg                = ∙ [ bls12-381-g2-element ]⟶ bls12-381-g2-element
-    signature bls12-381-G2-scalarMul          = ∙ [ integer , bls12-381-g2-element ]⟶ bls12-381-g2-element
-    signature bls12-381-G2-equal              = ∙ [ bls12-381-g2-element , bls12-381-g2-element ]⟶ bool
-    signature bls12-381-G2-hashToGroup        = ∙ [ bytestring , bytestring ]⟶ bls12-381-g2-element
-    signature bls12-381-G2-compress           = ∙ [ bls12-381-g2-element ]⟶ bytestring
-    signature bls12-381-G2-uncompress         = ∙ [ bytestring ]⟶ bls12-381-g2-element
-    signature bls12-381-millerLoop            = ∙ [ bls12-381-g1-element , bls12-381-g2-element ]⟶ bls12-381-mlresult
-    signature bls12-381-mulMlResult           = ∙ [ bls12-381-mlresult , bls12-381-mlresult ]⟶ bls12-381-mlresult
-    signature bls12-381-finalVerify           = ∙ [ bls12-381-mlresult , bls12-381-mlresult ]⟶ bool
-    signature keccak-256                      = ∙ [ bytestring ]⟶ bytestring
-    signature blake2b-224                     = ∙ [ bytestring ]⟶ bytestring
-=======
     signature nullList                        = ∀a [ list a ]⟶ bool ↑
     signature chooseData                      = ∀A [ pdata ↑ , A , A , A , A , A ]⟶ A
     signature constrData                      = ∙ [ integer ↑ , list pdata ]⟶ pdata ↑
@@ -330,7 +294,6 @@
     signature bls12-381-millerLoop            = ∙ [ bls12-381-g1-element ↑ , bls12-381-g2-element ↑ ]⟶ bls12-381-mlresult ↑
     signature bls12-381-mulMlResult           = ∙ [ bls12-381-mlresult ↑ , bls12-381-mlresult ↑ ]⟶ bls12-381-mlresult ↑
     signature bls12-381-finalVerify           = ∙ [ bls12-381-mlresult ↑ , bls12-381-mlresult ↑ ]⟶ bool ↑
->>>>>>> 3c175bc5
 
 open SugaredSignature using (signature) public
 
