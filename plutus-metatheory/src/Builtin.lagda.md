---
title: Builtins
layout: page
---

This module contains the formalisation of builtins.

```
module Builtin where
```

## Imports

```
open import Data.Bool using (Bool;true;false)
open import Data.Nat using (ℕ;suc)
open import Data.Fin using (Fin) renaming (zero to Z; suc to S)
open import Data.List.NonEmpty using (List⁺;_∷⁺_;[_];reverse)
open import Data.Product using (Σ;proj₁)
open import Relation.Binary using (DecidableEquality)

open import Data.Bool using (Bool)
open import Agda.Builtin.Int using (Int)
open import Agda.Builtin.String using (String)
open import Utils using (ByteString;Maybe;DATA;Bls12-381-G1-Element;Bls12-381-G2-Element;Bls12-381-MlResult)
import Utils as U
open import Builtin.Signature using (Sig;sig;_⊢♯;con;`;Args) 
import Builtin.Constant.Type ℕ (_⊢♯) as T

open import Utils.Reflection using (defDec)
```

## Built-in functions

The type `Builtin` contains an enumeration of the built-in functions.

```
data Builtin : Set where
  -- Integers
  addInteger                      : Builtin
  subtractInteger                 : Builtin
  multiplyInteger                 : Builtin
  divideInteger                   : Builtin
  quotientInteger                 : Builtin
  remainderInteger                : Builtin
  modInteger                      : Builtin
  equalsInteger                   : Builtin
  lessThanInteger                 : Builtin
  lessThanEqualsInteger           : Builtin
  -- Bytestrings
  appendByteString                : Builtin
  consByteString                  : Builtin
  sliceByteString                 : Builtin
  lengthOfByteString              : Builtin
  indexByteString                 : Builtin
  equalsByteString                : Builtin
  lessThanByteString              : Builtin
  lessThanEqualsByteString        : Builtin
  -- Cryptography and hashes
  sha2-256                        : Builtin
  sha3-256                        : Builtin
  blake2b-256                     : Builtin
  verifyEd25519Signature          : Builtin
  verifyEcdsaSecp256k1Signature   : Builtin
  verifySchnorrSecp256k1Signature : Builtin
  -- String
  appendString                    : Builtin
  equalsString                    : Builtin
  encodeUtf8                      : Builtin
  decodeUtf8                      : Builtin
  -- Bool
  ifThenElse                      : Builtin
  -- Unit
  chooseUnit                      : Builtin
  -- Tracing
  trace                           : Builtin
  -- Pairs
  fstPair                         : Builtin
  sndPair                         : Builtin
  -- Lists
  chooseList                      : Builtin
  mkCons                          : Builtin
  headList                        : Builtin
  tailList                        : Builtin
  nullList                        : Builtin
  -- Data
  chooseData                      : Builtin
  constrData                      : Builtin
  mapData                         : Builtin
  listData                        : Builtin
  iData                           : Builtin
  bData                           : Builtin
  unConstrData                    : Builtin
  unMapData                       : Builtin
  unListData                      : Builtin
  unIData                         : Builtin
  unBData                         : Builtin
  equalsData                      : Builtin
  serialiseData                   : Builtin
  -- Misc constructors
  mkPairData                      : Builtin
  mkNilData                       : Builtin
  mkNilPairData                   : Builtin
  -- BLS12_381
  -- G1
  bls12-381-G1-add                : Builtin
  bls12-381-G1-neg                : Builtin
  bls12-381-G1-scalarMul          : Builtin
  bls12-381-G1-equal              : Builtin
  bls12-381-G1-hashToGroup        : Builtin
  bls12-381-G1-compress           : Builtin
  bls12-381-G1-uncompress         : Builtin
  -- G2
  bls12-381-G2-add                : Builtin
  bls12-381-G2-neg                : Builtin
  bls12-381-G2-scalarMul          : Builtin
  bls12-381-G2-equal              : Builtin
  bls12-381-G2-hashToGroup        : Builtin
  bls12-381-G2-compress           : Builtin
  bls12-381-G2-uncompress         : Builtin
  -- Pairing
  bls12-381-millerLoop            : Builtin
  bls12-381-mulMlResult           : Builtin
  bls12-381-finalVerify           : Builtin

```

## Signatures

The following module defines a `signature` function assigning to each builtin an abstract type.

```
private module SugaredSignature where
```
Syntactic sugar for writing the signature of built-ins.
This is defined in its own module so that these definitions are not exported.

```
    open import Data.Product using (_×_) renaming (_,_ to _,,_)

    -- number of different type variables
    ∙ = 0
    ∀a = 1
    ∀b,a = 2

    -- shortened names for type constants and type constructors
    integer bool bytestring string unit pdata bls12-381-g1-element bls12-381-g2-element bls12-381-mlresult : ∀{n} → n ⊢♯
    integer = con T.integer
    bool = con T.bool
    bytestring = con T.bytestring
    string = con T.string
    unit = con T.unit
    pdata = con T.pdata
    bls12-381-g1-element = con T.bls12-381-g1-element
    bls12-381-g2-element = con T.bls12-381-g2-element
    bls12-381-mlresult = con T.bls12-381-mlresult

    pair : ∀{n} → n ⊢♯ → n ⊢♯ → n ⊢♯
    pair x y = con (T.pair x y)

    list : ∀{n} → n ⊢♯ → n ⊢♯
    list x = con (T.list x)

    -- names for type variables
    a : ∀{n} → suc n ⊢♯
    a = ` Z

    b : ∀{n} → suc (suc n) ⊢♯
    b = ` (S Z)
    ```
    
    ###Operators for constructing signatures
   
    The following operators are used to express signatures in a familiar way,
    but ultimately, they construct a Sig 

    An expression 
      n [ t₁ , t₂ , t₃ ]⟶ tᵣ
    
    is actually parsed as
      (((n [ t₁) , t₂) , t₃) ]⟶ tᵣ
    
    and constructs a signature

    sig n (t₃ ∷ t₂ ∷ t₁) tᵣ

    ```
    infix 12 _[_
    _[_ : (n : ℕ) → n ⊢♯ → Σ ℕ (λ n → Args n) 
    _[_ n x = n ,, [ x ]  

    infixl 10 _,_
    _,_ : (p : Σ ℕ (λ n → Args n)) → proj₁ p ⊢♯ → Σ ℕ (λ n → Args n)
    _,_ (n ,, args) arg = n ,, arg  ∷⁺ args

    infix 8 _]⟶_
    _]⟶_ : (p : Σ ℕ (λ n → Args n)) → proj₁ p ⊢♯ → Sig
    _]⟶_ (n ,, as) res = sig n as res
    ```

    The signature of each builtin

    ```
    signature : Builtin → Sig
    signature addInteger                      = ∙ [ integer , integer ]⟶ integer
    signature subtractInteger                 = ∙ [ integer , integer ]⟶ integer
    signature multiplyInteger                 = ∙ [ integer , integer ]⟶ integer
    signature divideInteger                   = ∙ [ integer , integer ]⟶ integer
    signature quotientInteger                 = ∙ [ integer , integer ]⟶ integer
    signature remainderInteger                = ∙ [ integer , integer ]⟶ integer
    signature modInteger                      = ∙ [ integer , integer ]⟶ integer
    signature equalsInteger                   = ∙ [ integer , integer ]⟶ bool
    signature lessThanInteger                 = ∙ [ integer , integer ]⟶ bool
    signature lessThanEqualsInteger           = ∙ [ integer , integer ]⟶ bool
    signature appendByteString                = ∙ [ bytestring , bytestring ]⟶ bytestring
    signature consByteString                  = ∙ [ integer , bytestring ]⟶ bytestring
    signature sliceByteString                 = ∙ [ integer , integer , bytestring ]⟶ bytestring
    signature lengthOfByteString              = ∙ [ bytestring ]⟶ integer
    signature indexByteString                 = ∙ [ bytestring , integer ]⟶ integer
    signature equalsByteString                = ∙ [ bytestring , bytestring ]⟶ bool
    signature lessThanByteString              = ∙ [ bytestring , bytestring ]⟶ bool
    signature lessThanEqualsByteString        = ∙ [ bytestring , bytestring ]⟶ bool
    signature sha2-256                        = ∙ [ bytestring ]⟶ bytestring
    signature sha3-256                        = ∙ [ bytestring ]⟶ bytestring
    signature blake2b-256                     = ∙ [ bytestring ]⟶ bytestring
    signature verifyEd25519Signature          = ∙ [ bytestring , bytestring , bytestring ]⟶ bool
    signature verifyEcdsaSecp256k1Signature   = ∙ [ bytestring , bytestring , bytestring ]⟶ bool
    signature verifySchnorrSecp256k1Signature = ∙ [ bytestring , bytestring , bytestring ]⟶ bool
    signature appendString                    = ∙ [ string , string ]⟶ string
    signature equalsString                    = ∙ [ string , string ]⟶ bool
    signature encodeUtf8                      = ∙ [ string ]⟶ bytestring
    signature decodeUtf8                      = ∙ [ bytestring ]⟶ string
    signature ifThenElse                      = ∀a [ bool , a , a ]⟶ a
    signature chooseUnit                      = ∀a [ a , unit ]⟶ a
    signature trace                           = ∀a [ string , a ]⟶ a
    signature fstPair                         = ∀b,a [ pair b a ]⟶ b
    signature sndPair                         = ∀b,a [ pair b a ]⟶ a
    signature chooseList                      = ∀b,a [ list b , a , a ]⟶ a
    signature mkCons                          = ∀a [ a , list a ]⟶ list a
    signature headList                        = ∀a [ list a ]⟶ a
    signature tailList                        = ∀a [ list a ]⟶ list a
    signature nullList                        = ∀a [ list a ]⟶ bool
    signature chooseData                      = ∀a [ pdata , a , a , a , a , a ]⟶ a
    signature constrData                      = ∙ [ integer , list pdata ]⟶ pdata
    signature mapData                         = ∙ [ list (pair pdata pdata) ]⟶ pdata
    signature listData                        = ∙ [ list pdata ]⟶ pdata
    signature iData                           = ∙ [ integer ]⟶ pdata
    signature bData                           = ∙ [ bytestring ]⟶ pdata
    signature unConstrData                    = ∙ [ pdata ]⟶ pair integer (list pdata)
    signature unMapData                       = ∙ [ pdata ]⟶ list (pair pdata pdata)
    signature unListData                      = ∙ [ pdata ]⟶ list pdata
    signature unIData                         = ∙ [ pdata ]⟶ integer
    signature unBData                         = ∙ [ pdata ]⟶ bytestring
    signature equalsData                      = ∙ [ pdata , pdata ]⟶ bool
    signature serialiseData                   = ∙ [ pdata ]⟶ bytestring
    signature mkPairData                      = ∙ [ pdata , pdata ]⟶ pair pdata pdata
    signature mkNilData                       = ∙ [ unit ]⟶ list pdata
    signature mkNilPairData                   = ∙ [ unit ]⟶ list (pair pdata pdata)
    signature bls12-381-G1-add                = ∙ [ bls12-381-g1-element , bls12-381-g1-element ]⟶ bls12-381-g1-element
    signature bls12-381-G1-neg                = ∙ [ bls12-381-g1-element ]⟶ bls12-381-g1-element
    signature bls12-381-G1-scalarMul          = ∙ [ integer , bls12-381-g1-element ]⟶ bls12-381-g1-element
    signature bls12-381-G1-equal              = ∙ [ bls12-381-g1-element , bls12-381-g1-element ]⟶ bool
    signature bls12-381-G1-hashToGroup        = ∙ [ bytestring ]⟶ bls12-381-g1-element
    signature bls12-381-G1-compress           = ∙ [ bls12-381-g1-element ]⟶ bytestring
    signature bls12-381-G1-uncompress         = ∙ [ bytestring ]⟶ bls12-381-g1-element
    signature bls12-381-G2-add                = ∙ [ bls12-381-g2-element , bls12-381-g2-element ]⟶ bls12-381-g2-element
    signature bls12-381-G2-neg                = ∙ [ bls12-381-g2-element ]⟶ bls12-381-g2-element
    signature bls12-381-G2-scalarMul          = ∙ [ integer , bls12-381-g2-element ]⟶ bls12-381-g2-element
    signature bls12-381-G2-equal              = ∙ [ bls12-381-g2-element , bls12-381-g2-element ]⟶ bool
    signature bls12-381-G2-hashToGroup        = ∙ [ bytestring ]⟶ bls12-381-g2-element
    signature bls12-381-G2-compress           = ∙ [ bls12-381-g2-element ]⟶ bytestring
    signature bls12-381-G2-uncompress         = ∙ [ bytestring ]⟶ bls12-381-g2-element
    signature bls12-381-millerLoop            = ∙ [ bls12-381-g1-element , bls12-381-g2-element ]⟶ bls12-381-mlresult
    signature bls12-381-mulMlResult           = ∙ [ bls12-381-mlresult , bls12-381-mlresult ]⟶ bls12-381-mlresult
    signature bls12-381-finalVerify           = ∙ [ bls12-381-mlresult , bls12-381-mlresult ]⟶ bool

open SugaredSignature using (signature) public
```

## GHC Mappings

Each Agda built-in name must be mapped to a Haskell name.

```
{-# FOREIGN GHC import PlutusCore.Default #-}
{-# COMPILE GHC Builtin = data DefaultFun ( AddInteger
                                          | SubtractInteger
                                          | MultiplyInteger
                                          | DivideInteger
                                          | QuotientInteger
                                          | RemainderInteger
                                          | ModInteger
                                          | EqualsInteger
                                          | LessThanInteger
                                          | LessThanEqualsInteger
                                          | AppendByteString
                                          | ConsByteString
                                          | SliceByteString
                                          | LengthOfByteString
                                          | IndexByteString
                                          | EqualsByteString
                                          | LessThanByteString
                                          | LessThanEqualsByteString
                                          | Sha2_256
                                          | Sha3_256
                                          | Blake2b_256
                                          | VerifyEd25519Signature
                                          | VerifyEcdsaSecp256k1Signature
                                          | VerifySchnorrSecp256k1Signature
                                          | AppendString
                                          | EqualsString
                                          | EncodeUtf8
                                          | DecodeUtf8
                                          | IfThenElse
                                          | ChooseUnit
                                          | Trace
                                          | FstPair
                                          | SndPair
                                          | ChooseList
                                          | MkCons
                                          | HeadList
                                          | TailList
                                          | NullList
                                          | ChooseData
                                          | ConstrData
                                          | MapData
                                          | ListData
                                          | IData
                                          | BData
                                          | UnConstrData
                                          | UnMapData
                                          | UnListData
                                          | UnIData
                                          | UnBData
                                          | EqualsData
                                          | SerialiseData
                                          | MkPairData
                                          | MkNilData
                                          | MkNilPairData
                                          | Bls12_381_G1_add
                                          | Bls12_381_G1_neg
                                          | Bls12_381_G1_scalarMul
                                          | Bls12_381_G1_equal
                                          | Bls12_381_G1_hashToGroup
                                          | Bls12_381_G1_compress
                                          | Bls12_381_G1_uncompress
                                          | Bls12_381_G2_add
                                          | Bls12_381_G2_neg
                                          | Bls12_381_G2_scalarMul
                                          | Bls12_381_G2_equal
                                          | Bls12_381_G2_hashToGroup
                                          | Bls12_381_G2_compress
                                          | Bls12_381_G2_uncompress
                                          | Bls12_381_millerLoop
                                          | Bls12_381_mulMlResult
                                          | Bls12_381_finalVerify
                                          ) #-}
```

### Abstract semantics of builtins

We need to postulate the Agda type of built-in functions
whose semantics are provided by a Haskell function.

```
postulate
  length     : ByteString → Int
  index      : ByteString → Int → Int
  div        : Int → Int → Int
  quot       : Int → Int → Int
  rem        : Int → Int → Int
  mod        : Int → Int → Int

  TRACE      : {a : Set} → String → a → a

  concat     : ByteString → ByteString → ByteString
  cons       : Int → ByteString → Maybe ByteString
  slice      : Int → Int → ByteString → ByteString
  B<         : ByteString → ByteString → Bool
  B<=        : ByteString → ByteString → Bool
  SHA2-256   : ByteString → ByteString
  SHA3-256   : ByteString → ByteString
  BLAKE2B-256  : ByteString → ByteString
  verifyEd25519Sig : ByteString → ByteString → ByteString → Maybe Bool
  verifyEcdsaSecp256k1Sig : ByteString → ByteString → ByteString → Maybe Bool
  verifySchnorrSecp256k1Sig : ByteString → ByteString → ByteString → Maybe Bool
  equals        : ByteString → ByteString → Bool
  ENCODEUTF8    : String → ByteString
  DECODEUTF8    : ByteString → Maybe String
  serialiseDATA : DATA → ByteString
  BLS12-381-G1-add                : Bls12-381-G1-Element → Bls12-381-G1-Element → Bls12-381-G1-Element
  BLS12-381-G1-neg                : Bls12-381-G1-Element → Bls12-381-G1-Element
  BLS12-381-G1-scalarMul          : Int → Bls12-381-G1-Element → Bls12-381-G1-Element
  BLS12-381-G1-equal              : Bls12-381-G1-Element → Bls12-381-G1-Element → Bool
  BLS12-381-G1-hashToGroup        : ByteString → Bls12-381-G1-Element
  BLS12-381-G1-compress           : Bls12-381-G1-Element → ByteString
  BLS12-381-G1-uncompress         : ByteString → Maybe Bls12-381-G1-Element -- FIXME: this really returns Either BLSTError Element
  BLS12-381-G2-add                : Bls12-381-G2-Element → Bls12-381-G2-Element → Bls12-381-G2-Element
  BLS12-381-G2-neg                : Bls12-381-G2-Element → Bls12-381-G2-Element
  BLS12-381-G2-scalarMul          : Int → Bls12-381-G2-Element → Bls12-381-G2-Element
  BLS12-381-G2-equal              : Bls12-381-G2-Element → Bls12-381-G2-Element → Bool
  BLS12-381-G2-hashToGroup        : ByteString → Bls12-381-G2-Element
  BLS12-381-G2-compress           : Bls12-381-G2-Element → ByteString
  BLS12-381-G2-uncompress         : ByteString → Maybe Bls12-381-G2-Element -- FIXME: this really returns Either BLSTError Element
  BLS12-381-millerLoop            : Bls12-381-G1-Element → Bls12-381-G2-Element → Bls12-381-MlResult
  BLS12-381-mulMlResult           : Bls12-381-MlResult → Bls12-381-MlResult → Bls12-381-MlResult
  BLS12-381-finalVerify           : Bls12-381-MlResult → Bls12-381-MlResult → Bool
```

### What builtin operations should be compiled to if we compile to Haskell

```
{-# FOREIGN GHC {-# LANGUAGE TypeApplications #-} #-}
{-# FOREIGN GHC import qualified Data.ByteString as BS #-}
{-# FOREIGN GHC import qualified Data.ByteArray as B #-}
{-# FOREIGN GHC import Debug.Trace (trace) #-}
{-# FOREIGN GHC import Data.ByteString.Hash as Hash #-}
{-# FOREIGN GHC import Data.Text.Encoding #-}
{-# FOREIGN GHC import qualified Data.Text as Text #-}
{-# FOREIGN GHC import Data.Either.Extra #-}
{-# FOREIGN GHC import Data.Word (Word8) #-}
{-# FOREIGN GHC import Data.Bits (toIntegralSized) #-}
{-# COMPILE GHC length = toInteger . BS.length #-}

-- no binding needed for addition
-- no binding needed for subtract
-- no binding needed for multiply

{-# COMPILE GHC div  = div  #-}
{-# COMPILE GHC quot = quot #-}
{-# COMPILE GHC rem  = rem  #-}
{-# COMPILE GHC mod  = mod  #-}

-- no binding needed for lessthan
-- no binding needed for lessthaneq
-- no binding needed for equals


{-# COMPILE GHC TRACE = \_ s -> trace (Text.unpack s) #-}
{-# COMPILE GHC concat = BS.append #-}
{-# COMPILE GHC SHA2-256 = B.convert . Hash.sha2_256 #-}
{-# COMPILE GHC SHA3-256 = B.convert . Hash.sha3_256 #-}
{-# COMPILE GHC BLAKE2B-256 = B.convert . Hash.blake2b_256 #-}
{-# COMPILE GHC equals = (==) #-}
{-# COMPILE GHC B< = (<) #-}
{-# COMPILE GHC B<= = (<=) #-}
-- V1 of consByteString
-- {-# COMPILE GHC cons = \n xs -> BS.cons (fromIntegral @Integer n) xs #-}
-- Other versions of consByteString
{-# COMPILE GHC cons = \n xs -> fmap (\w8 -> BS.cons w8 xs) (toIntegralSized n) #-}
{-# COMPILE GHC slice = \start n xs -> BS.take (fromIntegral n) (BS.drop (fromIntegral start) xs) #-}
{-# COMPILE GHC index = \xs n -> fromIntegral (BS.index xs (fromIntegral n)) #-}
{-# FOREIGN GHC import PlutusCore.Crypto.Ed25519 #-}
{-# FOREIGN GHC import PlutusCore.Crypto.Secp256k1 #-}

-- The Vasil verification functions return results wrapped in Emitters, which
-- may perform a side-effect such as writing some text to a log.  The code below
-- provides an adaptor function which turns an Emitter (EvaluationResult r) into
-- Just r, where r is the real return type of the builtin.
-- TODO: deal directly with emitters in Agda?

{-# FOREIGN GHC import PlutusCore.Builtin (runEmitter) #-}
{-# FOREIGN GHC import PlutusCore.Evaluation.Result (EvaluationResult (EvaluationSuccess, EvaluationFailure)) #-}
{-# FOREIGN GHC emitterResultToMaybe = \e -> case fst e of {EvaluationSuccess r -> Just r; EvaluationFailure -> Nothing} #-}

{-# COMPILE GHC verifyEd25519Sig = \k m s -> emitterResultToMaybe . runEmitter $ verifyEd25519Signature_V2 k m s #-}
{-# COMPILE GHC verifyEcdsaSecp256k1Sig = \k m s -> emitterResultToMaybe . runEmitter $ verifyEcdsaSecp256k1Signature k m s #-}
{-# COMPILE GHC verifySchnorrSecp256k1Sig = \k m s -> emitterResultToMaybe . runEmitter $ verifySchnorrSecp256k1Signature k m s #-}

{-# COMPILE GHC ENCODEUTF8 = encodeUtf8 #-}
{-# COMPILE GHC DECODEUTF8 = eitherToMaybe . decodeUtf8' #-}

{-# FOREIGN GHC import PlutusCore.Crypto.BLS12_381.G1 qualified as G1 #-}
{-# COMPILE GHC BLS12-381-G1-add = G1.add #-}
{-# COMPILE GHC BLS12-381-G1-neg = G1.neg #-}
{-# COMPILE GHC BLS12-381-G1-scalarMul = G1.scalarMul #-}
{-# COMPILE GHC BLS12-381-G1-equal = (==) #-}
{-# COMPILE GHC BLS12-381-G1-hashToGroup = G1.hashToGroup #-}
{-# COMPILE GHC BLS12-381-G1-compress = G1.compress #-}
{-# COMPILE GHC BLS12-381-G1-uncompress = eitherToMaybe . G1.uncompress #-}
{-# FOREIGN GHC import PlutusCore.Crypto.BLS12_381.G2 qualified as G2 #-}
{-# COMPILE GHC BLS12-381-G2-add = G2.add #-}
{-# COMPILE GHC BLS12-381-G2-neg = G2.neg #-}
{-# COMPILE GHC BLS12-381-G2-scalarMul = G2.scalarMul #-}
{-# COMPILE GHC BLS12-381-G2-equal = (==) #-}
{-# COMPILE GHC BLS12-381-G2-hashToGroup = G2.hashToGroup #-}
{-# COMPILE GHC BLS12-381-G2-compress = G2.compress #-}
{-# COMPILE GHC BLS12-381-G2-uncompress = eitherToMaybe . G2.uncompress #-}
{-# FOREIGN GHC import PlutusCore.Crypto.BLS12_381.Pairing qualified as Pairing #-}
{-# COMPILE GHC BLS12-381-millerLoop = Pairing.millerLoop #-}
{-# COMPILE GHC BLS12-381-mulMlResult = Pairing.mulMlResult #-}
{-# COMPILE GHC BLS12-381-finalVerify = Pairing.finalVerify #-}


-- no binding needed for appendStr
-- no binding needed for traceStr

<<<<<<< HEAD
```
The following function is used for testing.
For now it only works for some of the builtins, but it will be
completed when it is replaced by one defined using reflection.

```
decBuiltin : (b b' : Builtin) → Bool
decBuiltin addInteger addInteger = true
decBuiltin subtractInteger subtractInteger = true
decBuiltin multiplyInteger multiplyInteger = true
decBuiltin divideInteger divideInteger = true
decBuiltin quotientInteger quotientInteger = true
decBuiltin remainderInteger remainderInteger = true
decBuiltin modInteger modInteger = true
decBuiltin lessThanInteger lessThanInteger = true
decBuiltin lessThanEqualsInteger lessThanEqualsInteger = true
decBuiltin equalsInteger equalsInteger = true
decBuiltin appendByteString appendByteString = true
decBuiltin sha2-256 sha2-256 = true
decBuiltin sha3-256 sha3-256 = true
decBuiltin verifyEd25519Signature verifyEd25519Signature = true
decBuiltin verifyEcdsaSecp256k1Signature verifyEcdsaSecp256k1Signature = true
decBuiltin verifySchnorrSecp256k1Signature verifySchnorrSecp256k1Signature = true
decBuiltin equalsByteString equalsByteString = true
decBuiltin appendString appendString = true
decBuiltin trace trace = true
decBuiltin bls12-381-G1-add bls12-381-G1-add = true
decBuiltin bls12-381-G1-neg bls12-381-G1-neg = true
decBuiltin bls12-381-G1-scalarMul bls12-381-G1-scalarMul = true
decBuiltin bls12-381-G1-equal bls12-381-G1-equal = true
decBuiltin bls12-381-G1-hashToGroup bls12-381-G1-hashToGroup = true
decBuiltin bls12-381-G1-compress bls12-381-G1-compress = true
decBuiltin bls12-381-G1-uncompress bls12-381-G1-uncompress = true
decBuiltin bls12-381-G2-add bls12-381-G2-add = true
decBuiltin bls12-381-G2-neg bls12-381-G2-neg = true
decBuiltin bls12-381-G2-scalarMul bls12-381-G2-scalarMul = true
decBuiltin bls12-381-G2-equal bls12-381-G2-equal = true
decBuiltin bls12-381-G2-hashToGroup bls12-381-G2-hashToGroup = true
decBuiltin bls12-381-G2-compress bls12-381-G2-compress = true
decBuiltin bls12-381-G2-uncompress bls12-381-G2-uncompress = true
decBuiltin bls12-381-millerLoop bls12-381-millerLoop = true
decBuiltin bls12-381-mulMlResult bls12-381-mulMlResult = true
decBuiltin bls12-381-finalVerify bls12-381-finalVerify = true
decBuiltin _ _ = false
=======
Equality of Builtins is decidable.
The following function is used for testing, when
comparing expected with actual results.

```
decBuiltin : DecidableEquality Builtin
unquoteDef decBuiltin = defDec (quote Builtin) decBuiltin
```
 
>>>>>>> 84d46e88
<|MERGE_RESOLUTION|>--- conflicted
+++ resolved
@@ -495,52 +495,6 @@
 -- no binding needed for appendStr
 -- no binding needed for traceStr
 
-<<<<<<< HEAD
-```
-The following function is used for testing.
-For now it only works for some of the builtins, but it will be
-completed when it is replaced by one defined using reflection.
-
-```
-decBuiltin : (b b' : Builtin) → Bool
-decBuiltin addInteger addInteger = true
-decBuiltin subtractInteger subtractInteger = true
-decBuiltin multiplyInteger multiplyInteger = true
-decBuiltin divideInteger divideInteger = true
-decBuiltin quotientInteger quotientInteger = true
-decBuiltin remainderInteger remainderInteger = true
-decBuiltin modInteger modInteger = true
-decBuiltin lessThanInteger lessThanInteger = true
-decBuiltin lessThanEqualsInteger lessThanEqualsInteger = true
-decBuiltin equalsInteger equalsInteger = true
-decBuiltin appendByteString appendByteString = true
-decBuiltin sha2-256 sha2-256 = true
-decBuiltin sha3-256 sha3-256 = true
-decBuiltin verifyEd25519Signature verifyEd25519Signature = true
-decBuiltin verifyEcdsaSecp256k1Signature verifyEcdsaSecp256k1Signature = true
-decBuiltin verifySchnorrSecp256k1Signature verifySchnorrSecp256k1Signature = true
-decBuiltin equalsByteString equalsByteString = true
-decBuiltin appendString appendString = true
-decBuiltin trace trace = true
-decBuiltin bls12-381-G1-add bls12-381-G1-add = true
-decBuiltin bls12-381-G1-neg bls12-381-G1-neg = true
-decBuiltin bls12-381-G1-scalarMul bls12-381-G1-scalarMul = true
-decBuiltin bls12-381-G1-equal bls12-381-G1-equal = true
-decBuiltin bls12-381-G1-hashToGroup bls12-381-G1-hashToGroup = true
-decBuiltin bls12-381-G1-compress bls12-381-G1-compress = true
-decBuiltin bls12-381-G1-uncompress bls12-381-G1-uncompress = true
-decBuiltin bls12-381-G2-add bls12-381-G2-add = true
-decBuiltin bls12-381-G2-neg bls12-381-G2-neg = true
-decBuiltin bls12-381-G2-scalarMul bls12-381-G2-scalarMul = true
-decBuiltin bls12-381-G2-equal bls12-381-G2-equal = true
-decBuiltin bls12-381-G2-hashToGroup bls12-381-G2-hashToGroup = true
-decBuiltin bls12-381-G2-compress bls12-381-G2-compress = true
-decBuiltin bls12-381-G2-uncompress bls12-381-G2-uncompress = true
-decBuiltin bls12-381-millerLoop bls12-381-millerLoop = true
-decBuiltin bls12-381-mulMlResult bls12-381-mulMlResult = true
-decBuiltin bls12-381-finalVerify bls12-381-finalVerify = true
-decBuiltin _ _ = false
-=======
 Equality of Builtins is decidable.
 The following function is used for testing, when
 comparing expected with actual results.
@@ -548,6 +502,4 @@
 ```
 decBuiltin : DecidableEquality Builtin
 unquoteDef decBuiltin = defDec (quote Builtin) decBuiltin
-```
- 
->>>>>>> 84d46e88
+```