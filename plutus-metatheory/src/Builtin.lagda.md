---
title: Builtins
layout: page
---

This module contains the formalisation of builtins.

```
module Builtin where
```

## Imports

```
open import Data.Bool using (Bool;true;false)
open import Data.List using (List)
open import Data.Nat using (ℕ;suc)
open import Data.Fin using (Fin) renaming (zero to Z; suc to S)
open import Data.List.NonEmpty using (List⁺;_∷⁺_;[_];reverse;length)
open import Data.Product using (Σ;proj₁;proj₂)
open import Relation.Binary using (DecidableEquality)

open import Data.Bool using (Bool)
open import Agda.Builtin.Int using (Int)
open import Agda.Builtin.String using (String)
open import Utils using (ByteString;Maybe;DATA;Bls12-381-G1-Element;Bls12-381-G2-Element;Bls12-381-MlResult;♯)
import Utils as U
open import Builtin.Signature using (Sig;sig;_⊢♯;_/_⊢⋆;Args)
                 using (integer;string;bytestring;unit;bool;pdata;bls12-381-g1-element;bls12-381-g2-element;bls12-381-mlresult)
open _⊢♯ renaming (pair to bpair; list to blist)
open _/_⊢⋆
open import Builtin.Constant.AtomicType

open import Utils.Reflection using (defDec;defShow;defListConstructors)
```

## Built-in functions

The type `Builtin` contains an enumeration of the built-in functions.

```
data Builtin : Set where
  -- Integers
  addInteger                      : Builtin
  subtractInteger                 : Builtin
  multiplyInteger                 : Builtin
  divideInteger                   : Builtin
  quotientInteger                 : Builtin
  remainderInteger                : Builtin
  modInteger                      : Builtin
  equalsInteger                   : Builtin
  lessThanInteger                 : Builtin
  lessThanEqualsInteger           : Builtin
  -- Bytestrings
  appendByteString                : Builtin
  consByteString                  : Builtin
  sliceByteString                 : Builtin
  lengthOfByteString              : Builtin
  indexByteString                 : Builtin
  equalsByteString                : Builtin
  lessThanByteString              : Builtin
  lessThanEqualsByteString        : Builtin
  -- Cryptography and hashes
  sha2-256                        : Builtin
  sha3-256                        : Builtin
  blake2b-256                     : Builtin
  verifyEd25519Signature          : Builtin
  verifyEcdsaSecp256k1Signature   : Builtin
  verifySchnorrSecp256k1Signature : Builtin
  -- String
  appendString                    : Builtin
  equalsString                    : Builtin
  encodeUtf8                      : Builtin
  decodeUtf8                      : Builtin
  -- Bool
  ifThenElse                      : Builtin
  -- Unit
  chooseUnit                      : Builtin
  -- Tracing
  trace                           : Builtin
  -- Pairs
  fstPair                         : Builtin
  sndPair                         : Builtin
  -- Lists
  chooseList                      : Builtin
  mkCons                          : Builtin
  headList                        : Builtin
  tailList                        : Builtin
  nullList                        : Builtin
  -- Data
  chooseData                      : Builtin
  constrData                      : Builtin
  mapData                         : Builtin
  listData                        : Builtin
  iData                           : Builtin
  bData                           : Builtin
  unConstrData                    : Builtin
  unMapData                       : Builtin
  unListData                      : Builtin
  unIData                         : Builtin
  unBData                         : Builtin
  equalsData                      : Builtin
  serialiseData                   : Builtin
  -- Misc constructors
  mkPairData                      : Builtin
  mkNilData                       : Builtin
  mkNilPairData                   : Builtin
  -- BLS12_381
  -- G1
  bls12-381-G1-add                : Builtin
  bls12-381-G1-neg                : Builtin
  bls12-381-G1-scalarMul          : Builtin
  bls12-381-G1-equal              : Builtin
  bls12-381-G1-hashToGroup        : Builtin
  bls12-381-G1-compress           : Builtin
  bls12-381-G1-uncompress         : Builtin
  -- G2
  bls12-381-G2-add                : Builtin
  bls12-381-G2-neg                : Builtin
  bls12-381-G2-scalarMul          : Builtin
  bls12-381-G2-equal              : Builtin
  bls12-381-G2-hashToGroup        : Builtin
  bls12-381-G2-compress           : Builtin
  bls12-381-G2-uncompress         : Builtin
  -- Pairing
  bls12-381-millerLoop            : Builtin
  bls12-381-mulMlResult           : Builtin
  bls12-381-finalVerify           : Builtin
  -- Keccak-256, Blake2b-224
  keccak-256                      : Builtin
  blake2b-224                     : Builtin
  -- Bitwise operations
  byteStringToInteger             : Builtin
  integerToByteString             : Builtin
  andByteString                   : Builtin
  orByteString                    : Builtin
  xorByteString                   : Builtin
  complementByteString            : Builtin
  readBit                         : Builtin
  writeBits                       : Builtin
  replicateByte                   : Builtin
  shiftByteString                 : Builtin
  rotateByteString                : Builtin
  countSetBits                    : Builtin
  findFirstSetBit                 : Builtin
```

## Signatures

The following module defines a `signature` function assigning to each builtin an abstract type.

```
private module SugaredSignature where
```
Syntactic sugar for writing the signature of built-ins.
This is defined in its own module so that these definitions are not exported.

Signature types can have two kinds of polymorphic variables: variables that
range over arbitrary types (of kind *) and variables that range over builtin
types (of kind ♯). In order to distinguish them in the sugares syntax we write
with an uppercase variables of kind *, and with lowercase variables of kind ♯.

The arguments of signature types (argument types) are of type `n⋆ / n♯ ⊢⋆`, for
n⋆ free variables of kind *, and n♯ free variables of kind ♯. However,
shorthands for types, such  as `integer`, `bool`, etc are of type `n♯ ⊢♯`, and
hence need to be embedded into `n⋆ / n♯ ⊢⋆` using the postfix constructor `↑`.

```
    open import Data.Product using (_×_) renaming (_,_ to _,,_)

    -- number of different type variables
    ∙ ∀a ∀b,a ∀A ∀A,a : ℕ × ℕ
    ∙    = (0 ,, 0)
    ∀a   = (0 ,, 1)
    ∀b,a = (0 ,, 2)
    ∀A   = (1 ,, 0)
    ∀A,a = (1 ,, 1)

    -- names for type variables of kind ⋆
    A :  ∀{n⋆ n♯} → suc n⋆ / n♯ ⊢⋆
    A = ` Z

    B :  ∀{n⋆ n♯} → suc (suc n⋆) / n♯ ⊢⋆
    B = ` (S Z)

    -- names for type variables of kind ♯
    a : ∀{n♯} → suc n♯ ⊢♯
    a = ` Z

    b : ∀{n♯} → suc (suc n♯) ⊢♯
    b = ` (S Z)

    pair : ∀{n⋆ n♯} → n♯ ⊢♯ → n♯ ⊢♯ → n⋆ / n♯ ⊢⋆
    pair a b = (bpair a b) ↑

    list :  ∀{n⋆ n♯} → n♯ ⊢♯ → n⋆ / n♯ ⊢⋆
    list a = (blist a) ↑
```

### Operators for constructing signatures

The following operators are used to express signatures in a familiar way,
but ultimately, they construct a Sig

An expression
  n⋆×n♯ [ t₁ , t₂ , t₃ ]⟶ tᵣ

is actually parsed as
  (((n⋆×n♯ [ t₁) , t₂) , t₃) ]⟶ tᵣ

and constructs a signature

sig n⋆ n♯ (t₃ ∷ t₂ ∷ t₁) tᵣ

```
    ArgSet : Set
    ArgSet = Σ (ℕ × ℕ) (λ { (n⋆ ,, n♯) → Args n⋆ n♯})

    ArgTy : ArgSet → Set
    ArgTy ((n⋆ ,, n♯) ,, _) = n⋆ / n♯ ⊢⋆

    infix 12 _[_
    _[_ : (nn : ℕ × ℕ)  → proj₁ nn / proj₂ nn ⊢⋆ → ArgSet
    _[_ (n⋆ ,, n♯) x = (n⋆ ,, n♯) ,, [ x ]

    infixl 10 _,_
    _,_ : (p : ArgSet) → ArgTy p → ArgSet
    _,_ ((n⋆ ,, n♯) ,, args) arg = (n⋆ ,, n♯) ,, arg  ∷⁺ args

    infix 8 _]⟶_
    _]⟶_ : (p : ArgSet) → ArgTy p → Sig
    _]⟶_ ((n⋆ ,, n♯) ,, as) res = sig n⋆ n♯ as res
```

    The signature of each builtin

```
    signature : Builtin → Sig
    signature addInteger                      = ∙ [ integer ↑ , integer ↑ ]⟶ integer ↑
    signature subtractInteger                 = ∙ [ integer ↑ , integer ↑ ]⟶ integer ↑
    signature multiplyInteger                 = ∙ [ integer ↑ , integer ↑ ]⟶ integer ↑
    signature divideInteger                   = ∙ [ integer ↑ , integer ↑ ]⟶ integer ↑
    signature quotientInteger                 = ∙ [ integer ↑ , integer ↑ ]⟶ integer ↑
    signature remainderInteger                = ∙ [ integer ↑ , integer ↑ ]⟶ integer ↑
    signature modInteger                      = ∙ [ integer ↑ , integer ↑ ]⟶ integer ↑
    signature equalsInteger                   = ∙ [ integer ↑ , integer ↑ ]⟶ bool ↑
    signature lessThanInteger                 = ∙ [ integer ↑ , integer ↑ ]⟶ bool ↑
    signature lessThanEqualsInteger           = ∙ [ integer ↑ , integer ↑ ]⟶ bool ↑
    signature appendByteString                = ∙ [ bytestring ↑ , bytestring ↑ ]⟶ bytestring ↑
    signature consByteString                  = ∙ [ integer ↑ , bytestring ↑ ]⟶ bytestring ↑
    signature sliceByteString                 = ∙ [ integer ↑ , integer ↑ , bytestring ↑ ]⟶ bytestring ↑
    signature lengthOfByteString              = ∙ [ bytestring ↑ ]⟶ integer ↑
    signature indexByteString                 = ∙ [ bytestring ↑ , integer ↑ ]⟶ integer ↑
    signature equalsByteString                = ∙ [ bytestring ↑ , bytestring ↑ ]⟶ bool ↑
    signature lessThanByteString              = ∙ [ bytestring ↑ , bytestring ↑ ]⟶ bool ↑
    signature lessThanEqualsByteString        = ∙ [ bytestring ↑ , bytestring ↑ ]⟶ bool ↑
    signature sha2-256                        = ∙ [ bytestring ↑ ]⟶ bytestring ↑
    signature sha3-256                        = ∙ [ bytestring ↑ ]⟶ bytestring ↑
    signature blake2b-224                     = ∙ [ bytestring ↑ ]⟶ bytestring ↑
    signature blake2b-256                     = ∙ [ bytestring ↑ ]⟶ bytestring ↑
    signature keccak-256                      = ∙ [ bytestring ↑ ]⟶ bytestring ↑
    signature verifyEd25519Signature          = ∙ [ bytestring ↑ , bytestring ↑ , bytestring ↑ ]⟶ bool ↑
    signature verifyEcdsaSecp256k1Signature   = ∙ [ bytestring ↑ , bytestring ↑ , bytestring ↑ ]⟶ bool ↑
    signature verifySchnorrSecp256k1Signature = ∙ [ bytestring ↑ , bytestring ↑ , bytestring ↑ ]⟶ bool ↑
    signature appendString                    = ∙ [ string ↑ , string ↑ ]⟶ string ↑
    signature equalsString                    = ∙ [ string ↑ , string ↑ ]⟶ bool ↑
    signature encodeUtf8                      = ∙ [ string ↑ ]⟶ bytestring ↑
    signature decodeUtf8                      = ∙ [ bytestring ↑ ]⟶ string ↑
    signature ifThenElse                      = ∀A [ bool ↑ , A , A ]⟶ A
    signature chooseUnit                      = ∀A [ A , unit ↑ ]⟶ A
    signature trace                           = ∀A [ string ↑ , A ]⟶ A
    signature fstPair                         = ∀b,a [ pair b a ]⟶ b ↑
    signature sndPair                         = ∀b,a [ pair b a ]⟶ a ↑
    signature chooseList                      = ∀A,a [ list a , A , A ]⟶ A
    signature mkCons                          = ∀a [ a ↑ , list a ]⟶ list a
    signature headList                        = ∀a [ list a ]⟶ a ↑
    signature tailList                        = ∀a [ list a ]⟶ list a
    signature nullList                        = ∀a [ list a ]⟶ bool ↑
    signature chooseData                      = ∀A [ pdata ↑ , A , A , A , A , A ]⟶ A
    signature constrData                      = ∙ [ integer ↑ , list pdata ]⟶ pdata ↑
    signature mapData                         = ∙ [ list (bpair pdata pdata) ]⟶ pdata ↑
    signature listData                        = ∙ [ list pdata ]⟶ pdata ↑
    signature iData                           = ∙ [ integer ↑ ]⟶ pdata ↑
    signature bData                           = ∙ [ bytestring ↑ ]⟶ pdata ↑
    signature unConstrData                    = ∙ [ pdata ↑ ]⟶ pair integer (blist pdata)
    signature unMapData                       = ∙ [ pdata ↑ ]⟶ list (bpair pdata pdata)
    signature unListData                      = ∙ [ pdata ↑ ]⟶ list pdata
    signature unIData                         = ∙ [ pdata ↑ ]⟶ integer ↑
    signature unBData                         = ∙ [ pdata ↑ ]⟶ bytestring ↑
    signature equalsData                      = ∙ [ pdata ↑ , pdata ↑ ]⟶ bool ↑
    signature serialiseData                   = ∙ [ pdata ↑ ]⟶ bytestring ↑
    signature mkPairData                      = ∙ [ pdata ↑ , pdata ↑ ]⟶ pair pdata pdata
    signature mkNilData                       = ∙ [ unit ↑ ]⟶ list pdata
    signature mkNilPairData                   = ∙ [ unit ↑ ]⟶ list (bpair pdata pdata)
    signature bls12-381-G1-add                = ∙ [ bls12-381-g1-element ↑ , bls12-381-g1-element ↑ ]⟶ bls12-381-g1-element ↑
    signature bls12-381-G1-neg                = ∙ [ bls12-381-g1-element ↑ ]⟶ bls12-381-g1-element ↑
    signature bls12-381-G1-scalarMul          = ∙ [ integer ↑ , bls12-381-g1-element ↑ ]⟶ bls12-381-g1-element ↑
    signature bls12-381-G1-equal              = ∙ [ bls12-381-g1-element ↑ , bls12-381-g1-element ↑ ]⟶ bool ↑
    signature bls12-381-G1-hashToGroup        = ∙ [ bytestring ↑ , bytestring ↑ ]⟶ bls12-381-g1-element ↑
    signature bls12-381-G1-compress           = ∙ [ bls12-381-g1-element ↑ ]⟶ bytestring ↑
    signature bls12-381-G1-uncompress         = ∙ [ bytestring ↑ ]⟶ bls12-381-g1-element ↑
    signature bls12-381-G2-add                = ∙ [ bls12-381-g2-element ↑ , bls12-381-g2-element ↑ ]⟶ bls12-381-g2-element ↑
    signature bls12-381-G2-neg                = ∙ [ bls12-381-g2-element ↑ ]⟶ bls12-381-g2-element ↑
    signature bls12-381-G2-scalarMul          = ∙ [ integer ↑ , bls12-381-g2-element ↑ ]⟶ bls12-381-g2-element ↑
    signature bls12-381-G2-equal              = ∙ [ bls12-381-g2-element ↑ , bls12-381-g2-element ↑ ]⟶ bool ↑
    signature bls12-381-G2-hashToGroup        = ∙ [ bytestring ↑ , bytestring ↑ ]⟶ bls12-381-g2-element ↑
    signature bls12-381-G2-compress           = ∙ [ bls12-381-g2-element ↑ ]⟶ bytestring ↑
    signature bls12-381-G2-uncompress         = ∙ [ bytestring ↑ ]⟶ bls12-381-g2-element ↑
    signature bls12-381-millerLoop            = ∙ [ bls12-381-g1-element ↑ , bls12-381-g2-element ↑ ]⟶ bls12-381-mlresult ↑
    signature bls12-381-mulMlResult           = ∙ [ bls12-381-mlresult ↑ , bls12-381-mlresult ↑ ]⟶ bls12-381-mlresult ↑
    signature bls12-381-finalVerify           = ∙ [ bls12-381-mlresult ↑ , bls12-381-mlresult ↑ ]⟶ bool ↑
    signature byteStringToInteger             = ∙ [ bool ↑ , bytestring ↑ ]⟶ integer ↑
    signature integerToByteString             = ∙ [ bool ↑ , integer ↑ , integer ↑ ]⟶  bytestring ↑
    signature andByteString                   = ∙ [ bool ↑ , bytestring ↑ , bytestring ↑ ]⟶  bytestring ↑
    signature orByteString                    = ∙ [ bool ↑ , bytestring ↑ , bytestring ↑ ]⟶  bytestring ↑
    signature xorByteString                   = ∙ [ bool ↑ , bytestring ↑ , bytestring ↑ ]⟶  bytestring ↑
    signature complementByteString            = ∙ [ bytestring ↑ ]⟶  bytestring ↑
    signature readBit                         = ∙ [ bytestring ↑ , integer ↑ ]⟶  bool ↑
    signature writeBits                       = ∙ [ bytestring ↑ , list integer , list bool ]⟶  bytestring ↑
    signature replicateByte                   = ∙ [ integer ↑ , integer ↑ ]⟶  bytestring ↑
    signature shiftByteString                 = ∙ [ bytestring ↑ , integer ↑ ]⟶  bytestring ↑
    signature rotateByteString                = ∙ [ bytestring ↑ , integer ↑ ]⟶  bytestring ↑
    signature countSetBits                    = ∙ [ bytestring ↑ ]⟶  integer ↑
    signature findFirstSetBit                 = ∙ [ bytestring ↑ ]⟶  integer ↑

open SugaredSignature using (signature) public

-- The arity of a builtin, according to its signature.
arity : Builtin → ℕ
arity b = length (Sig.args (signature b))

```

## GHC Mappings

Each Agda built-in name must be mapped to a Haskell name.

```
{-# FOREIGN GHC import PlutusCore.Default #-}
{-# COMPILE GHC Builtin = data DefaultFun ( AddInteger
                                          | SubtractInteger
                                          | MultiplyInteger
                                          | DivideInteger
                                          | QuotientInteger
                                          | RemainderInteger
                                          | ModInteger
                                          | EqualsInteger
                                          | LessThanInteger
                                          | LessThanEqualsInteger
                                          | AppendByteString
                                          | ConsByteString
                                          | SliceByteString
                                          | LengthOfByteString
                                          | IndexByteString
                                          | EqualsByteString
                                          | LessThanByteString
                                          | LessThanEqualsByteString
                                          | Sha2_256
                                          | Sha3_256
                                          | Blake2b_256
                                          | VerifyEd25519Signature
                                          | VerifyEcdsaSecp256k1Signature
                                          | VerifySchnorrSecp256k1Signature
                                          | AppendString
                                          | EqualsString
                                          | EncodeUtf8
                                          | DecodeUtf8
                                          | IfThenElse
                                          | ChooseUnit
                                          | Trace
                                          | FstPair
                                          | SndPair
                                          | ChooseList
                                          | MkCons
                                          | HeadList
                                          | TailList
                                          | NullList
                                          | ChooseData
                                          | ConstrData
                                          | MapData
                                          | ListData
                                          | IData
                                          | BData
                                          | UnConstrData
                                          | UnMapData
                                          | UnListData
                                          | UnIData
                                          | UnBData
                                          | EqualsData
                                          | SerialiseData
                                          | MkPairData
                                          | MkNilData
                                          | MkNilPairData
                                          | Bls12_381_G1_add
                                          | Bls12_381_G1_neg
                                          | Bls12_381_G1_scalarMul
                                          | Bls12_381_G1_equal
                                          | Bls12_381_G1_hashToGroup
                                          | Bls12_381_G1_compress
                                          | Bls12_381_G1_uncompress
                                          | Bls12_381_G2_add
                                          | Bls12_381_G2_neg
                                          | Bls12_381_G2_scalarMul
                                          | Bls12_381_G2_equal
                                          | Bls12_381_G2_hashToGroup
                                          | Bls12_381_G2_compress
                                          | Bls12_381_G2_uncompress
                                          | Bls12_381_millerLoop
                                          | Bls12_381_mulMlResult
                                          | Bls12_381_finalVerify
                                          | Keccak_256
                                          | Blake2b_224
                                          | ByteStringToInteger
                                          | IntegerToByteString
                                          | AndByteString
                                          | OrByteString
                                          | XorByteString
                                          | ComplementByteString
                                          | ReadBit
                                          | WriteBits
                                          | ReplicateByte
                                          | ShiftByteString
                                          | RotateByteString
                                          | CountSetBits
                                          | FindFirstSetBit
                                          ) #-}
```

### Abstract semantics of builtins

We need to postulate the Agda type of built-in functions
whose semantics are provided by a Haskell function.

```
postulate
  lengthBS                  : ByteString → Int
  index                     : ByteString → Int → Int
  div                       : Int → Int → Int
  quot                      : Int → Int → Int
  rem                       : Int → Int → Int
  mod                       : Int → Int → Int

  TRACE                     : {a : Set} → String → a → a

  concat                    : ByteString → ByteString → ByteString
  cons                      : Int → ByteString → Maybe ByteString
  slice                     : Int → Int → ByteString → ByteString
  B<                        : ByteString → ByteString → Bool
  B<=                       : ByteString → ByteString → Bool
  SHA2-256                  : ByteString → ByteString
  SHA3-256                  : ByteString → ByteString
  BLAKE2B-256               : ByteString → ByteString
  verifyEd25519Sig          : ByteString → ByteString → ByteString → Maybe Bool
  verifyEcdsaSecp256k1Sig   : ByteString → ByteString → ByteString → Maybe Bool
  verifySchnorrSecp256k1Sig : ByteString → ByteString → ByteString → Maybe Bool
  equals                    : ByteString → ByteString → Bool
  ENCODEUTF8                : String → ByteString
  DECODEUTF8                : ByteString → Maybe String
  serialiseDATA             : DATA → ByteString
  BLS12-381-G1-add          : Bls12-381-G1-Element → Bls12-381-G1-Element → Bls12-381-G1-Element
  BLS12-381-G1-neg          : Bls12-381-G1-Element → Bls12-381-G1-Element
  BLS12-381-G1-scalarMul    : Int → Bls12-381-G1-Element → Bls12-381-G1-Element
  BLS12-381-G1-equal        : Bls12-381-G1-Element → Bls12-381-G1-Element → Bool
  BLS12-381-G1-hashToGroup  : ByteString → ByteString → Maybe Bls12-381-G1-Element
  BLS12-381-G1-compress     : Bls12-381-G1-Element → ByteString
  BLS12-381-G1-uncompress   : ByteString → Maybe Bls12-381-G1-Element -- FIXME: this really returns Either BLSTError Element
  BLS12-381-G2-add          : Bls12-381-G2-Element → Bls12-381-G2-Element → Bls12-381-G2-Element
  BLS12-381-G2-neg          : Bls12-381-G2-Element → Bls12-381-G2-Element
  BLS12-381-G2-scalarMul    : Int → Bls12-381-G2-Element → Bls12-381-G2-Element
  BLS12-381-G2-equal        : Bls12-381-G2-Element → Bls12-381-G2-Element → Bool
  BLS12-381-G2-hashToGroup  : ByteString → ByteString → Maybe Bls12-381-G2-Element
  BLS12-381-G2-compress     : Bls12-381-G2-Element → ByteString
  BLS12-381-G2-uncompress   : ByteString → Maybe Bls12-381-G2-Element -- FIXME: this really returns Either BLSTError Element
  BLS12-381-millerLoop      : Bls12-381-G1-Element → Bls12-381-G2-Element → Bls12-381-MlResult
  BLS12-381-mulMlResult     : Bls12-381-MlResult → Bls12-381-MlResult → Bls12-381-MlResult
  BLS12-381-finalVerify     : Bls12-381-MlResult → Bls12-381-MlResult → Bool
  KECCAK-256                : ByteString → ByteString
  BLAKE2B-224               : ByteString → ByteString
  BStoI                     : Bool -> ByteString -> Int
  ItoBS                     : Bool -> Int -> Int -> Maybe ByteString
  andBYTESTRING             : Bool -> ByteString -> ByteString -> ByteString
  orBYTESTRING              : Bool -> ByteString -> ByteString -> ByteString
  xorBYTESTRING             : Bool -> ByteString -> ByteString -> ByteString
  complementBYTESTRING      : ByteString -> ByteString
  readBIT                   : ByteString -> Int -> Maybe Bool
  writeBITS                 : ByteString -> List Int -> List Bool -> Maybe ByteString
  replicateBYTE             : Int -> Int -> Maybe ByteString
  shiftBYTESTRING           : ByteString -> Int -> ByteString
  rotateBYTESTRING          : ByteString -> Int -> ByteString
  countSetBITS              : ByteString -> Int
  findFirstSetBIT           : ByteString -> Int
```

### What builtin operations should be compiled to if we compile to Haskell

```
{-# FOREIGN GHC {-# LANGUAGE TypeApplications #-} #-}
{-# FOREIGN GHC import Control.Composition ((.*)) #-}
{-# FOREIGN GHC import qualified Data.ByteString as BS #-}
{-# FOREIGN GHC import Debug.Trace (trace) #-}
{-# FOREIGN GHC import PlutusCore.Crypto.Hash as Hash #-}
{-# FOREIGN GHC import Data.Text.Encoding #-}
{-# FOREIGN GHC import qualified Data.Text as Text #-}
{-# FOREIGN GHC import Data.Either.Extra (eitherToMaybe) #-}
{-# FOREIGN GHC import Data.Word (Word8) #-}
{-# FOREIGN GHC import Data.Bits (toIntegralSized) #-}
{-# COMPILE GHC lengthBS = toInteger . BS.length #-}

-- no binding needed for addition
-- no binding needed for subtract
-- no binding needed for multiply

{-# COMPILE GHC div  = div  #-}
{-# COMPILE GHC quot = quot #-}
{-# COMPILE GHC rem  = rem  #-}
{-# COMPILE GHC mod  = mod  #-}

-- no binding needed for lessthan
-- no binding needed for lessthaneq
-- no binding needed for equals


{-# COMPILE GHC TRACE = \_ s -> trace (Text.unpack s) #-}
{-# COMPILE GHC concat = BS.append #-}
{-# COMPILE GHC SHA2-256 = Hash.sha2_256 #-}
{-# COMPILE GHC SHA3-256 = Hash.sha3_256 #-}
{-# COMPILE GHC BLAKE2B-256 = Hash.blake2b_256 #-}
{-# COMPILE GHC equals = (==) #-}
{-# COMPILE GHC B< = (<) #-}
{-# COMPILE GHC B<= = (<=) #-}
-- V1 of consByteString
-- {-# COMPILE GHC cons = \n xs -> BS.cons (fromIntegral @Integer n) xs #-}
-- Other versions of consByteString
{-# COMPILE GHC cons = \n xs -> fmap (\w8 -> BS.cons w8 xs) (toIntegralSized n) #-}
{-# COMPILE GHC slice = \start n xs -> BS.take (fromIntegral n) (BS.drop (fromIntegral start) xs) #-}
{-# COMPILE GHC index = \xs n -> fromIntegral (BS.index xs (fromIntegral n)) #-}
{-# FOREIGN GHC import PlutusCore.Crypto.Ed25519 #-}
{-# FOREIGN GHC import PlutusCore.Crypto.Secp256k1 #-}

-- The Vasil verification functions return results wrapped in BuiltinResult, which
-- may perform a side-effect such as writing some text to a log.  The code below
-- provides an adaptor function which turns a BuiltinResult r into
-- Just r, where r is the real return type of the builtin.
-- TODO: deal directly with emitters in Agda?

{-# FOREIGN GHC import PlutusPrelude (reoption) #-}
{-# FOREIGN GHC import PlutusCore.Builtin (BuiltinResult) #-}
{-# FOREIGN GHC builtinResultToMaybe :: BuiltinResult a -> Maybe a #-}
{-# FOREIGN GHC builtinResultToMaybe = reoption #-}

{-# COMPILE GHC verifyEd25519Sig = \k m s -> builtinResultToMaybe $ verifyEd25519Signature_V2 k m s #-}
{-# COMPILE GHC verifyEcdsaSecp256k1Sig = \k m s -> builtinResultToMaybe $ verifyEcdsaSecp256k1Signature k m s #-}
{-# COMPILE GHC verifySchnorrSecp256k1Sig = \k m s -> builtinResultToMaybe $ verifySchnorrSecp256k1Signature k m s #-}

{-# COMPILE GHC ENCODEUTF8 = encodeUtf8 #-}
{-# COMPILE GHC DECODEUTF8 = eitherToMaybe . decodeUtf8' #-}

{-# FOREIGN GHC import PlutusCore.Crypto.BLS12_381.G1 qualified as G1 #-}
{-# COMPILE GHC BLS12-381-G1-add = G1.add #-}
{-# COMPILE GHC BLS12-381-G1-neg = G1.neg #-}
{-# COMPILE GHC BLS12-381-G1-scalarMul = G1.scalarMul #-}
{-# COMPILE GHC BLS12-381-G1-equal = (==) #-}
{-# COMPILE GHC BLS12-381-G1-hashToGroup = eitherToMaybe .* G1.hashToGroup #-}
{-# COMPILE GHC BLS12-381-G1-compress = G1.compress #-}
{-# COMPILE GHC BLS12-381-G1-uncompress = eitherToMaybe . G1.uncompress #-}
{-# FOREIGN GHC import PlutusCore.Crypto.BLS12_381.G2 qualified as G2 #-}
{-# COMPILE GHC BLS12-381-G2-add = G2.add #-}
{-# COMPILE GHC BLS12-381-G2-neg = G2.neg #-}
{-# COMPILE GHC BLS12-381-G2-scalarMul = G2.scalarMul #-}
{-# COMPILE GHC BLS12-381-G2-equal = (==) #-}
{-# COMPILE GHC BLS12-381-G2-hashToGroup = eitherToMaybe .* G2.hashToGroup #-}
{-# COMPILE GHC BLS12-381-G2-compress = G2.compress #-}
{-# COMPILE GHC BLS12-381-G2-uncompress = eitherToMaybe . G2.uncompress #-}
{-# FOREIGN GHC import PlutusCore.Crypto.BLS12_381.Pairing qualified as Pairing #-}
{-# COMPILE GHC BLS12-381-millerLoop = Pairing.millerLoop #-}
{-# COMPILE GHC BLS12-381-mulMlResult = Pairing.mulMlResult #-}
{-# COMPILE GHC BLS12-381-finalVerify = Pairing.finalVerify #-}

{-# COMPILE GHC KECCAK-256 = Hash.keccak_256 #-}
{-# COMPILE GHC BLAKE2B-224 = Hash.blake2b_224 #-}

{-# FOREIGN GHC import PlutusCore.Bitwise qualified as Bitwise #-}
{-# COMPILE GHC BStoI = Bitwise.byteStringToInteger #-}
{-# COMPILE GHC ItoBS = \e w n -> builtinResultToMaybe $ Bitwise.integerToByteString e w n #-}
{-# COMPILE GHC andBYTESTRING = Bitwise.andByteString #-}
{-# COMPILE GHC orBYTESTRING = Bitwise.orByteString #-}
{-# COMPILE GHC xorBYTESTRING = Bitwise.xorByteString #-}
{-# COMPILE GHC complementBYTESTRING = Bitwise.complementByteString #-}
{-# COMPILE GHC readBIT = \s n -> builtinResultToMaybe $ Bitwise.readBit s (fromIntegral n) #-}
{-# COMPILE GHC writeBITS = \s ps us -> builtinResultToMaybe $ Bitwise.writeBits s (fmap fromIntegral ps) us #-}
{-# COMPILE GHC replicateBYTE = \n w8 -> builtinResultToMaybe $ Bitwise.replicateByte (fromIntegral n) (fromIntegral w8) #-}
<<<<<<< HEAD
{-# COMPILE GHC shiftBYTESTRING = Bitwise.shiftByteString #-}
{-# COMPILE GHC rotateBYTESTRING = Bitwise.rotateByteString #-}
=======
{-# COMPILE GHC shiftBYTESTRING = Bitwise.shiftByteStringWrapper #-}
{-# COMPILE GHC rotateBYTESTRING = Bitwise.rotateByteStringWrapper #-}
>>>>>>> ce37c449
{-# COMPILE GHC countSetBITS = \s -> fromIntegral $ Bitwise.countSetBits s #-}
{-# COMPILE GHC findFirstSetBIT = \s -> fromIntegral $ Bitwise.findFirstSetBit s #-}

-- no binding needed for appendStr
-- no binding needed for traceStr
```

Equality of Builtins is decidable.
The following function is used for testing, when
comparing expected with actual results.

```
decBuiltin : DecidableEquality Builtin
unquoteDef decBuiltin = defDec (quote Builtin) decBuiltin
```

We define a show function for Builtins

```
showBuiltin : Builtin → String
unquoteDef showBuiltin = defShow (quote Builtin) showBuiltin
```

`builtinList` is a list with all builtins.

```
builtinList : List Builtin
unquoteDef builtinList = defListConstructors (quote Builtin) builtinList
```<|MERGE_RESOLUTION|>--- conflicted
+++ resolved
@@ -589,13 +589,8 @@
 {-# COMPILE GHC readBIT = \s n -> builtinResultToMaybe $ Bitwise.readBit s (fromIntegral n) #-}
 {-# COMPILE GHC writeBITS = \s ps us -> builtinResultToMaybe $ Bitwise.writeBits s (fmap fromIntegral ps) us #-}
 {-# COMPILE GHC replicateBYTE = \n w8 -> builtinResultToMaybe $ Bitwise.replicateByte (fromIntegral n) (fromIntegral w8) #-}
-<<<<<<< HEAD
 {-# COMPILE GHC shiftBYTESTRING = Bitwise.shiftByteString #-}
 {-# COMPILE GHC rotateBYTESTRING = Bitwise.rotateByteString #-}
-=======
-{-# COMPILE GHC shiftBYTESTRING = Bitwise.shiftByteStringWrapper #-}
-{-# COMPILE GHC rotateBYTESTRING = Bitwise.rotateByteStringWrapper #-}
->>>>>>> ce37c449
 {-# COMPILE GHC countSetBITS = \s -> fromIntegral $ Bitwise.countSetBits s #-}
 {-# COMPILE GHC findFirstSetBIT = \s -> fromIntegral $ Bitwise.findFirstSetBit s #-}
 
