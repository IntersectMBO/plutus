
This module provides the interface between the Haskell code and the Agda code.
It replicates the Haskell representation of Raw. In particular, for term constants,
we need the following extension to be able to replicate the Haskell representation
of Universes.

```
{-# OPTIONS --type-in-type #-}

module RawU where
```

## Imports

```
open import Function using (_∘_)
open import Data.Nat using (ℕ)
open import Data.Bool using (true;false)
open import Data.Integer using (ℤ)
open import Data.String using (String)
open import Data.Bool using (Bool;_∧_)
open import Relation.Binary using (DecidableEquality)
open import Relation.Binary.PropositionalEquality using (_≡_;refl;sym;cong;cong₂)
open import Relation.Nullary using (does;yes;no;¬_)
open import Data.Unit using (⊤;tt)
open import Data.Product using (Σ;proj₁;proj₂) renaming (_,_ to _,,_)

<<<<<<< HEAD
open import Utils using (ByteString;DATA;List;_×_;_,_;Bls12-381-G1-Element;Bls12-381-G2-Element;Bls12-381-MlResult)
=======
open import Utils using (ByteString;DATA;List;[];_∷_;_×_;_,_;eqDATA)
open import Utils.Decidable using (dcong;dcong₂)
>>>>>>> 84d46e88
open import Builtin using (Builtin;equals)
open Builtin.Builtin

open import Builtin.Signature using (_⊢♯;con) 
import Builtin.Constant.Type ℕ (_⊢♯) as T
open import Builtin.Constant.AtomicType using (decAtomicTyCon)

{-# FOREIGN GHC {-# LANGUAGE GADTs #-} #-}
{-# FOREIGN GHC import PlutusCore #-}
{-# FOREIGN GHC import Raw #-}
```

## A (Haskell) Universe for types

The following tags use type-in-type, and map more directly to the Haskell representation
of the default universe.

Tags are indexed by the real type they represent.
The `Esc` datatype is used in the Haskell implementation to "escape" any kind into Type.
For constants, we only care about kind *, but we need it to match the Haskell implementation.
```
data Esc (a : Set) : Set where
{-# INJECTIVE Esc #-}
{-# COMPILE GHC Esc = data Esc () #-}

data Tag : Set → Set where
  integer              : Tag (Esc ℤ)
  bytestring           : Tag (Esc ByteString)
  string               : Tag (Esc String)
  bool                 : Tag (Esc Bool)
  unit                 : Tag (Esc ⊤)
  pdata                : Tag (Esc DATA)
  pair                 : ∀{A B} → Tag (Esc A) → Tag (Esc B) → Tag (Esc (A × B))
  list                 : ∀{A} → Tag (Esc A) → Tag (Esc (List A))
  bls12-381-g1-element : Tag (Esc Bls12-381-G1-Element)
  bls12-381-g2-element : Tag (Esc Bls12-381-G2-Element)
  bls12-381-mlresult   : Tag (Esc Bls12-381-MlResult)

{-# FOREIGN GHC type Tag = DefaultUni #-}
{-# FOREIGN GHC pattern TagInt                  = DefaultUniInteger  #-}
{-# FOREIGN GHC pattern TagBS                   = DefaultUniByteString #-}
{-# FOREIGN GHC pattern TagStr                  = DefaultUniString #-}
{-# FOREIGN GHC pattern TagBool                 = DefaultUniBool #-}
{-# FOREIGN GHC pattern TagUnit                 = DefaultUniUnit #-}
{-# FOREIGN GHC pattern TagData                 = DefaultUniData #-}
{-# FOREIGN GHC pattern TagPair ta tb           = DefaultUniPair ta tb #-}
{-# FOREIGN GHC pattern TagList ta              = DefaultUniList ta #-}
{-# FOREIGN GHC pattern TagBLS12_381_G1_Element = DefaultUniBLS12_381_G1_Element #-}
{-# FOREIGN GHC pattern TagBLS12_381_G2_Element = DefaultUniBLS12_381_G2_Element #-}
{-# FOREIGN GHC pattern TagBLS12_381_MlResult   = DefaultUniBLS12_381_MlResult #-}
{-# COMPILE GHC Tag                             = data Tag (TagInt | TagBS | TagStr | TagBool | TagUnit | TagData | TagPair | TagList | TagBLS12_381_G1_Element | TagBLS12_381_G2_Element | TagBLS12_381_MlResult) #-}
```

## Term constants

Term constants are pairs of a tag and the corresponding type. 

```
data TagCon : Set where
  tagCon : ∀{A} → Tag (Esc A) → A → TagCon

{-# FOREIGN GHC type TagCon = Some (ValueOf DefaultUni) #-}
{-# FOREIGN GHC pattern TagCon t x = Some (ValueOf t x) #-} 
{-# COMPILE GHC TagCon = data TagCon (TagCon) #-}

{-# TERMINATING #-}
decTagCon : (C C' : TagCon) → Bool
decTagCon (tagCon integer i) (tagCon integer i') = does (i Data.Integer.≟ i') 
decTagCon (tagCon bytestring b) (tagCon bytestring b') = equals b b'
decTagCon (tagCon string s) (tagCon string s') = does (s Data.String.≟ s')
decTagCon (tagCon bool b) (tagCon bool b') = does (b Data.Bool.≟ b')
decTagCon (tagCon unit ⊤) (tagCon unit ⊤) = true
decTagCon (tagCon pdata d) (tagCon pdata d') = eqDATA d d'
decTagCon (tagCon (pair t₁ t₂) (x₁ , x₂)) (tagCon (pair u₁ u₂) (y₁ , y₂)) = 
       decTagCon (tagCon t₁ x₁) (tagCon u₁ y₁) ∧ decTagCon (tagCon t₂ x₂) (tagCon u₂ y₂)
decTagCon (tagCon (list t) []) (tagCon (list t') []) = true -- TODO: check that the tags t and t' are equal
decTagCon (tagCon (list t) (x ∷ xs)) (tagCon (list t') (y ∷ ys)) = 
       decTagCon (tagCon t x) (tagCon t' y) ∧ decTagCon (tagCon (list t) xs) (tagCon (list t') ys)
decTagCon _ _ = false
```
## Raw syntax

This version is not intrinsically well-scoped. It's an easy to work
with rendering of the untyped plutus-core syntax.

```
data Untyped : Set where
  UVar : ℕ → Untyped
  ULambda : Untyped → Untyped
  UApp : Untyped → Untyped → Untyped
  UCon : TagCon → Untyped
  UError : Untyped
  UBuiltin : Builtin → Untyped
  UDelay : Untyped → Untyped
  UForce : Untyped → Untyped

{-# FOREIGN GHC import Untyped #-}
{-# COMPILE GHC Untyped = data UTerm (UVar | ULambda  | UApp | UCon | UError | UBuiltin | UDelay | UForce) #-}
```

##  Agda-Style universes

In the rest of the formalisation we use the following representation of type tags.

```
<<<<<<< HEAD
data TyTag : Set where
  integer              : TyTag
  bytestring           : TyTag
  string               : TyTag
  bool                 : TyTag
  unit                 : TyTag
  pdata                : TyTag
  pair                 : TyTag → TyTag → TyTag
  list                 : TyTag → TyTag
  bls12-381-g1-element : TyTag
  bls12-381-g2-element : TyTag
  bls12-381-mlresult   : TyTag
=======
TyTag : Set
TyTag = 0 ⊢♯
>>>>>>> 84d46e88
```

The meaning of type tags is provided by the following function.

```
⟦_⟧tag : TyTag → Set
<<<<<<< HEAD
⟦ integer ⟧tag = ℤ
⟦ bytestring ⟧tag = ByteString
⟦ string ⟧tag = String
⟦ bool ⟧tag = Bool
⟦ unit ⟧tag = ⊤
⟦ pdata ⟧tag = DATA
⟦ pair p p' ⟧tag = ⟦ p ⟧tag × ⟦ p' ⟧tag
⟦ list p ⟧tag = List ⟦ p ⟧tag
⟦ bls12-381-g1-element ⟧tag = Bls12-381-G1-Element
⟦ bls12-381-g2-element ⟧tag = Bls12-381-G2-Element
⟦ bls12-381-mlresult ⟧tag = Bls12-381-MlResult
=======
⟦ con T.integer ⟧tag = ℤ
⟦ con T.bytestring ⟧tag = ByteString
⟦ con T.string ⟧tag = String
⟦ con T.bool ⟧tag = Bool
⟦ con T.unit ⟧tag = ⊤
⟦ con T.pdata ⟧tag = DATA
⟦ con (T.pair p p') ⟧tag = ⟦ p ⟧tag × ⟦ p' ⟧tag
⟦ con (T.list p) ⟧tag = List ⟦ p ⟧tag
>>>>>>> 84d46e88
```

Equality of `TyTag`s is decidable

```
decTag : DecidableEquality TyTag
<<<<<<< HEAD
decTag integer integer = yes refl
decTag integer bytestring = no λ()
decTag integer string =  no λ()
decTag integer bool = no λ()
decTag integer unit = no λ()
decTag integer pdata = no λ()
decTag integer (pair y y₁) = no λ()
decTag integer (list y) = no λ()
decTag integer bls12-381-g1-element = no λ()
decTag integer bls12-381-g2-element = no λ()
decTag integer bls12-381-mlresult = no λ()
decTag bytestring integer = no λ()
decTag bytestring bytestring = yes refl
decTag bytestring string = no λ()
decTag bytestring bool = no λ()
decTag bytestring unit = no λ()
decTag bytestring pdata = no λ()
decTag bytestring (pair y y₁) = no λ()
decTag bytestring (list y) = no λ()
decTag bytestring bls12-381-g1-element = no λ()
decTag bytestring bls12-381-g2-element = no λ()
decTag bytestring bls12-381-mlresult = no λ()
decTag string integer = no λ()
decTag string bytestring = no λ()
decTag string string = yes refl
decTag string bool = no λ()
decTag string unit = no λ()
decTag string pdata = no λ()
decTag string (pair y y₁) = no λ()
decTag string (list y) = no λ()
decTag string bls12-381-g1-element = no λ()
decTag string bls12-381-g2-element = no λ()
decTag string bls12-381-mlresult = no λ()
decTag bool integer = no λ()
decTag bool bytestring = no λ()
decTag bool string = no λ()
decTag bool bool = yes refl
decTag bool unit = no λ()
decTag bool pdata = no λ()
decTag bool (pair y y₁) = no λ()
decTag bool (list y) = no λ()
decTag bool bls12-381-g1-element = no λ()
decTag bool bls12-381-g2-element = no λ()
decTag bool bls12-381-mlresult = no λ()
decTag unit integer = no λ()
decTag unit bytestring = no λ()
decTag unit string = no λ()
decTag unit bool = no λ()
decTag unit unit = yes refl
decTag unit pdata = no λ()
decTag unit (pair y y₁) = no λ()
decTag unit (list y) = no λ()
decTag unit bls12-381-g1-element = no λ()
decTag unit bls12-381-g2-element = no λ()
decTag unit bls12-381-mlresult = no λ()
decTag pdata integer = no λ()
decTag pdata bytestring = no λ()
decTag pdata string = no λ()
decTag pdata bool = no λ()
decTag pdata unit = no λ()
decTag pdata pdata = yes refl
decTag pdata (pair y y₁) = no λ()
decTag pdata (list y) = no λ()
decTag pdata bls12-381-g1-element = no λ()
decTag pdata bls12-381-g2-element = no λ()
decTag pdata bls12-381-mlresult = no λ()
decTag (pair x x₁) integer = no λ()
decTag (pair x x₁) bytestring = no λ()
decTag (pair x x₁) string = no λ()
decTag (pair x x₁) bool = no λ()
decTag (pair x x₁) unit = no λ()
decTag (pair x x₁) pdata = no λ()
decTag (pair x x₁) (pair y y₁) with decTag x y | decTag x₁ y₁ 
... | yes refl | yes refl = yes refl 
... | yes _    | no ¬p    = no λ {refl  → ¬p refl}
... | no ¬p    | _        = no λ {refl  → ¬p refl}
decTag (pair x x₁) (list y) = no λ()
decTag (pair x x₁) bls12-381-g1-element = no λ()
decTag (pair x x₁) bls12-381-g2-element = no λ()
decTag (pair x x₁) bls12-381-mlresult = no λ()
decTag (list x) integer =  no λ()
decTag (list x) bytestring =  no λ()
decTag (list x) string =  no λ()
decTag (list x) bool =  no λ()
decTag (list x) unit =  no λ()
decTag (list x) pdata =  no λ()
decTag (list x) (pair y y₁) =  no λ()
decTag (list x) (list y) with decTag x y 
... | yes refl = yes refl
... | no ¬p    = no λ {refl  → ¬p refl}
decTag (list x) bls12-381-g1-element =  no λ()
decTag (list x) bls12-381-g2-element =  no λ()
decTag (list x) bls12-381-mlresult =  no λ()
decTag bls12-381-g1-element integer = no λ()
decTag bls12-381-g1-element bytestring = no λ()
decTag bls12-381-g1-element string = no λ()
decTag bls12-381-g1-element bool = no λ()
decTag bls12-381-g1-element unit = no λ()
decTag bls12-381-g1-element pdata = no λ()
decTag bls12-381-g1-element (pair y y₁) = no λ()
decTag bls12-381-g1-element (list y) = no λ()
decTag bls12-381-g1-element bls12-381-g1-element = yes refl
decTag bls12-381-g1-element bls12-381-g2-element = no λ()
decTag bls12-381-g1-element bls12-381-mlresult = no λ()
decTag bls12-381-g2-element integer = no λ()
decTag bls12-381-g2-element bytestring = no λ()
decTag bls12-381-g2-element string = no λ()
decTag bls12-381-g2-element bool = no λ()
decTag bls12-381-g2-element unit = no λ()
decTag bls12-381-g2-element pdata = no λ()
decTag bls12-381-g2-element (pair y y₁) = no λ()
decTag bls12-381-g2-element (list y) = no λ()
decTag bls12-381-g2-element bls12-381-g1-element = no λ()
decTag bls12-381-g2-element bls12-381-g2-element = yes refl
decTag bls12-381-g2-element bls12-381-mlresult = no λ()
decTag bls12-381-mlresult integer = no λ()
decTag bls12-381-mlresult bytestring = no λ()
decTag bls12-381-mlresult string = no λ()
decTag bls12-381-mlresult bool = no λ()
decTag bls12-381-mlresult unit = no λ()
decTag bls12-381-mlresult pdata = no λ()
decTag bls12-381-mlresult (pair y y₁) = no λ()
decTag bls12-381-mlresult (list y) = no λ()
decTag bls12-381-mlresult bls12-381-g1-element = no λ()
decTag bls12-381-mlresult bls12-381-g2-element = no λ()
decTag bls12-381-mlresult bls12-381-mlresult = yes refl
=======
decTyCon : DecidableEquality (T.TyCon 0)
-- atomic
decTyCon (T.atomic A) (T.atomic A') = dcong T.atomic (λ {refl → refl}) (decAtomicTyCon A A')
decTyCon (T.atomic _) (T.list _)     = no λ()
decTyCon (T.atomic _) (T.pair _ _)   = no λ()
-- pair
decTyCon (T.pair A B) (T.pair A' B') = dcong₂ T.pair (λ {refl → refl ,, refl }) (decTag A A') (decTag B B')
decTyCon (T.pair _ _) (T.atomic _)   = no λ()
decTyCon (T.pair _ _) (T.list _)     = no λ()
-- list
decTyCon (T.list A) (T.list A') = dcong T.list (λ {refl → refl}) (decTag A A')
decTyCon (T.list _)   (T.atomic _)   = no λ()
decTyCon (T.list _)   (T.pair _ _)   = no λ()

decTag (con x) (con y) = dcong con (λ {refl → refl}) (decTyCon x y)
>>>>>>> 84d46e88
```

Again term constants are a pair of a tag, and its meaning, except
this time the meaning is given by the semantic function ⟦_⟧tag.

```
data TmCon : Set where 
  tmCon : (t : TyTag) → ⟦ t ⟧tag → TmCon
```

## Conversion between universe representations

We can convert between the two universe representations.
 * The universe à la Haskell, given by `Tag` and `TagCon`
 * The universe in Agda-style, given by `TyTag` abd `TmCon`.

### From Haskell-style to Agda-style

```
tag2TyTag : ∀{A} → Tag A → TyTag
<<<<<<< HEAD
tag2TyTag integer = integer
tag2TyTag bytestring = bytestring
tag2TyTag string = string
tag2TyTag bool = bool
tag2TyTag unit = unit
tag2TyTag pdata = pdata
tag2TyTag (pair t u) = pair (tag2TyTag t) (tag2TyTag u)
tag2TyTag (list t) = list (tag2TyTag t)
tag2TyTag bls12-381-g1-element = bls12-381-g1-element
tag2TyTag bls12-381-g2-element = bls12-381-g2-element
tag2TyTag bls12-381-mlresult = bls12-381-mlresult

=======
tag2TyTag integer = con T.integer
tag2TyTag bytestring = con T.bytestring
tag2TyTag string = con T.string
tag2TyTag bool = con T.bool
tag2TyTag unit = con T.unit
tag2TyTag pdata = con T.pdata
tag2TyTag (pair t u) = con (T.pair (tag2TyTag t) (tag2TyTag u))
tag2TyTag (list t) = con (T.list (tag2TyTag t))
>>>>>>> 84d46e88

tagLemma : ∀{A}(t : Tag (Esc A)) →  A ≡ ⟦ tag2TyTag t ⟧tag
tagLemma integer = refl
tagLemma bytestring = refl
tagLemma string = refl
tagLemma bool = refl
tagLemma unit = refl
tagLemma pdata = refl
tagLemma (pair t u) = cong₂ _×_ (tagLemma t) (tagLemma u)
tagLemma (list t) = cong List (tagLemma t)
tagLemma bls12-381-g1-element = refl
tagLemma bls12-381-g2-element = refl
tagLemma bls12-381-mlresult = refl

tagCon2TmCon : TagCon → TmCon
<<<<<<< HEAD
tagCon2TmCon (tagCon integer x) = tmCon integer x
tagCon2TmCon (tagCon bytestring x) = tmCon bytestring x
tagCon2TmCon (tagCon string x) = tmCon string x
tagCon2TmCon (tagCon bool x) = tmCon bool x
tagCon2TmCon (tagCon unit x) = tmCon unit tt
tagCon2TmCon (tagCon pdata x) = tmCon pdata x
tagCon2TmCon (tagCon (pair x y) (a , b)) rewrite tagLemma x | tagLemma y = tmCon (pair (tag2TyTag x) (tag2TyTag y)) (a , b)
tagCon2TmCon (tagCon (list x) xs) rewrite tagLemma x = tmCon (list (tag2TyTag x)) xs
tagCon2TmCon (tagCon bls12-381-g1-element x) = tmCon bls12-381-g1-element x
tagCon2TmCon (tagCon bls12-381-g2-element x) = tmCon bls12-381-g2-element x
tagCon2TmCon (tagCon bls12-381-mlresult x) = tmCon bls12-381-mlresult x
=======
tagCon2TmCon (tagCon integer x) = tmCon (con T.integer) x
tagCon2TmCon (tagCon bytestring x) = tmCon (con T.bytestring) x
tagCon2TmCon (tagCon string x) = tmCon (con T.string) x
tagCon2TmCon (tagCon bool x) = tmCon (con T.bool) x
tagCon2TmCon (tagCon unit x) = tmCon (con T.unit) tt
tagCon2TmCon (tagCon pdata x) = tmCon (con T.pdata) x
tagCon2TmCon (tagCon (pair x y) (a , b)) rewrite tagLemma x | tagLemma y = tmCon (con (T.pair (tag2TyTag x) (tag2TyTag y))) (a , b)
tagCon2TmCon (tagCon (list x) xs) rewrite tagLemma x = tmCon (con (T.list (tag2TyTag x))) xs
>>>>>>> 84d46e88
```

### From Agda-style to Haskell-style

```
tyTag2Tag : TyTag → Σ Set (λ A → Tag (Esc A)) 
tyTag2Tag (con T.integer) = ℤ ,, integer
tyTag2Tag (con T.bytestring) = ByteString ,, bytestring
tyTag2Tag (con T.string) = String ,, string
tyTag2Tag (con T.bool) = Bool ,, bool
tyTag2Tag (con T.unit) = ⊤ ,, unit
tyTag2Tag (con T.pdata) = DATA ,, pdata
tyTag2Tag (con (T.pair t u)) with tyTag2Tag t | tyTag2Tag u 
... | A ,, a | B ,, b = A × B ,, pair a b
tyTag2Tag (con (T.list t)) with tyTag2Tag t 
... | A ,, a = (List A) ,, (list a)
tyTag2Tag bls12-381-g1-element = Bls12-381-G1-Element ,, bls12-381-g1-element
tyTag2Tag bls12-381-g2-element = Bls12-381-G2-Element ,, bls12-381-g2-element
tyTag2Tag bls12-381-mlresult = Bls12-381-MlResult ,, bls12-381-mlresult

tyTagLemma : (t : TyTag) → ⟦ t ⟧tag ≡ proj₁ (tyTag2Tag t)
<<<<<<< HEAD
tyTagLemma integer = refl
tyTagLemma bytestring = refl
tyTagLemma string = refl
tyTagLemma bool = refl
tyTagLemma unit = refl
tyTagLemma pdata = refl
tyTagLemma (pair t u) = cong₂ _×_ (tyTagLemma t) (tyTagLemma u)
tyTagLemma (list t) = cong List (tyTagLemma t)
tyTagLemma bls12-381-g1-element = refl
tyTagLemma bls12-381-g2-element = refl
tyTagLemma bls12-381-mlresult = refl
=======
tyTagLemma (con T.integer) = refl
tyTagLemma (con T.bytestring) = refl
tyTagLemma (con T.string) = refl
tyTagLemma (con T.bool) = refl
tyTagLemma (con T.unit) = refl
tyTagLemma (con T.pdata) = refl
tyTagLemma (con (T.pair t u)) = cong₂ _×_ (tyTagLemma t) (tyTagLemma u)
tyTagLemma (con (T.list t)) = cong List (tyTagLemma t)
>>>>>>> 84d46e88

tmCon2TagCon : TmCon → TagCon
tmCon2TagCon (tmCon (con T.integer) x) = tagCon integer x
tmCon2TagCon (tmCon (con T.bytestring) x) = tagCon bytestring x
tmCon2TagCon (tmCon (con T.string) x) = tagCon string x
tmCon2TagCon (tmCon (con T.bool) x) = tagCon bool x
tmCon2TagCon (tmCon (con T.unit) x) = tagCon unit tt
tmCon2TagCon (tmCon (con T.pdata) x) = tagCon pdata x
tmCon2TagCon (tmCon (con (T.pair t u)) (x , y)) rewrite tyTagLemma t | tyTagLemma u = 
    tagCon (pair (proj₂ (tyTag2Tag t)) (proj₂ (tyTag2Tag u))) (x , y)
<<<<<<< HEAD
tmCon2TagCon (tmCon (list t) x) rewrite tyTagLemma t = tagCon (list (proj₂ (tyTag2Tag t))) x
tmCon2TagCon (tmCon bls12-381-g1-element x) = tagCon bls12-381-g1-element x
tmCon2TagCon (tmCon bls12-381-g2-element x) = tagCon bls12-381-g2-element x
tmCon2TagCon (tmCon bls12-381-mlresult x) = tagCon bls12-381-mlresult x
=======
tmCon2TagCon (tmCon (con (T.list t)) x) rewrite tyTagLemma t = tagCon (list (proj₂ (tyTag2Tag t))) x
>>>>>>> 84d46e88
``` <|MERGE_RESOLUTION|>--- conflicted
+++ resolved
@@ -25,12 +25,8 @@
 open import Data.Unit using (⊤;tt)
 open import Data.Product using (Σ;proj₁;proj₂) renaming (_,_ to _,,_)
 
-<<<<<<< HEAD
-open import Utils using (ByteString;DATA;List;_×_;_,_;Bls12-381-G1-Element;Bls12-381-G2-Element;Bls12-381-MlResult)
-=======
-open import Utils using (ByteString;DATA;List;[];_∷_;_×_;_,_;eqDATA)
+open import Utils using (ByteString;DATA;List;[];_∷_;_×_;_,_;eqDATA;Bls12-381-G1-Element;Bls12-381-G2-Element;Bls12-381-MlResult)
 open import Utils.Decidable using (dcong;dcong₂)
->>>>>>> 84d46e88
 open import Builtin using (Builtin;equals)
 open Builtin.Builtin
 
@@ -136,42 +132,14 @@
 In the rest of the formalisation we use the following representation of type tags.
 
 ```
-<<<<<<< HEAD
-data TyTag : Set where
-  integer              : TyTag
-  bytestring           : TyTag
-  string               : TyTag
-  bool                 : TyTag
-  unit                 : TyTag
-  pdata                : TyTag
-  pair                 : TyTag → TyTag → TyTag
-  list                 : TyTag → TyTag
-  bls12-381-g1-element : TyTag
-  bls12-381-g2-element : TyTag
-  bls12-381-mlresult   : TyTag
-=======
 TyTag : Set
 TyTag = 0 ⊢♯
->>>>>>> 84d46e88
 ```
 
 The meaning of type tags is provided by the following function.
 
 ```
 ⟦_⟧tag : TyTag → Set
-<<<<<<< HEAD
-⟦ integer ⟧tag = ℤ
-⟦ bytestring ⟧tag = ByteString
-⟦ string ⟧tag = String
-⟦ bool ⟧tag = Bool
-⟦ unit ⟧tag = ⊤
-⟦ pdata ⟧tag = DATA
-⟦ pair p p' ⟧tag = ⟦ p ⟧tag × ⟦ p' ⟧tag
-⟦ list p ⟧tag = List ⟦ p ⟧tag
-⟦ bls12-381-g1-element ⟧tag = Bls12-381-G1-Element
-⟦ bls12-381-g2-element ⟧tag = Bls12-381-G2-Element
-⟦ bls12-381-mlresult ⟧tag = Bls12-381-MlResult
-=======
 ⟦ con T.integer ⟧tag = ℤ
 ⟦ con T.bytestring ⟧tag = ByteString
 ⟦ con T.string ⟧tag = String
@@ -180,141 +148,15 @@
 ⟦ con T.pdata ⟧tag = DATA
 ⟦ con (T.pair p p') ⟧tag = ⟦ p ⟧tag × ⟦ p' ⟧tag
 ⟦ con (T.list p) ⟧tag = List ⟦ p ⟧tag
->>>>>>> 84d46e88
+⟦ con T.bls12-381-g1-element ⟧tag = Bls12-381-G1-Element
+⟦ con T.bls12-381-g2-element ⟧tag = Bls12-381-G2-Element
+⟦ con T.bls12-381-mlresult ⟧tag = Bls12-381-MlResult
 ```
 
 Equality of `TyTag`s is decidable
 
 ```
 decTag : DecidableEquality TyTag
-<<<<<<< HEAD
-decTag integer integer = yes refl
-decTag integer bytestring = no λ()
-decTag integer string =  no λ()
-decTag integer bool = no λ()
-decTag integer unit = no λ()
-decTag integer pdata = no λ()
-decTag integer (pair y y₁) = no λ()
-decTag integer (list y) = no λ()
-decTag integer bls12-381-g1-element = no λ()
-decTag integer bls12-381-g2-element = no λ()
-decTag integer bls12-381-mlresult = no λ()
-decTag bytestring integer = no λ()
-decTag bytestring bytestring = yes refl
-decTag bytestring string = no λ()
-decTag bytestring bool = no λ()
-decTag bytestring unit = no λ()
-decTag bytestring pdata = no λ()
-decTag bytestring (pair y y₁) = no λ()
-decTag bytestring (list y) = no λ()
-decTag bytestring bls12-381-g1-element = no λ()
-decTag bytestring bls12-381-g2-element = no λ()
-decTag bytestring bls12-381-mlresult = no λ()
-decTag string integer = no λ()
-decTag string bytestring = no λ()
-decTag string string = yes refl
-decTag string bool = no λ()
-decTag string unit = no λ()
-decTag string pdata = no λ()
-decTag string (pair y y₁) = no λ()
-decTag string (list y) = no λ()
-decTag string bls12-381-g1-element = no λ()
-decTag string bls12-381-g2-element = no λ()
-decTag string bls12-381-mlresult = no λ()
-decTag bool integer = no λ()
-decTag bool bytestring = no λ()
-decTag bool string = no λ()
-decTag bool bool = yes refl
-decTag bool unit = no λ()
-decTag bool pdata = no λ()
-decTag bool (pair y y₁) = no λ()
-decTag bool (list y) = no λ()
-decTag bool bls12-381-g1-element = no λ()
-decTag bool bls12-381-g2-element = no λ()
-decTag bool bls12-381-mlresult = no λ()
-decTag unit integer = no λ()
-decTag unit bytestring = no λ()
-decTag unit string = no λ()
-decTag unit bool = no λ()
-decTag unit unit = yes refl
-decTag unit pdata = no λ()
-decTag unit (pair y y₁) = no λ()
-decTag unit (list y) = no λ()
-decTag unit bls12-381-g1-element = no λ()
-decTag unit bls12-381-g2-element = no λ()
-decTag unit bls12-381-mlresult = no λ()
-decTag pdata integer = no λ()
-decTag pdata bytestring = no λ()
-decTag pdata string = no λ()
-decTag pdata bool = no λ()
-decTag pdata unit = no λ()
-decTag pdata pdata = yes refl
-decTag pdata (pair y y₁) = no λ()
-decTag pdata (list y) = no λ()
-decTag pdata bls12-381-g1-element = no λ()
-decTag pdata bls12-381-g2-element = no λ()
-decTag pdata bls12-381-mlresult = no λ()
-decTag (pair x x₁) integer = no λ()
-decTag (pair x x₁) bytestring = no λ()
-decTag (pair x x₁) string = no λ()
-decTag (pair x x₁) bool = no λ()
-decTag (pair x x₁) unit = no λ()
-decTag (pair x x₁) pdata = no λ()
-decTag (pair x x₁) (pair y y₁) with decTag x y | decTag x₁ y₁ 
-... | yes refl | yes refl = yes refl 
-... | yes _    | no ¬p    = no λ {refl  → ¬p refl}
-... | no ¬p    | _        = no λ {refl  → ¬p refl}
-decTag (pair x x₁) (list y) = no λ()
-decTag (pair x x₁) bls12-381-g1-element = no λ()
-decTag (pair x x₁) bls12-381-g2-element = no λ()
-decTag (pair x x₁) bls12-381-mlresult = no λ()
-decTag (list x) integer =  no λ()
-decTag (list x) bytestring =  no λ()
-decTag (list x) string =  no λ()
-decTag (list x) bool =  no λ()
-decTag (list x) unit =  no λ()
-decTag (list x) pdata =  no λ()
-decTag (list x) (pair y y₁) =  no λ()
-decTag (list x) (list y) with decTag x y 
-... | yes refl = yes refl
-... | no ¬p    = no λ {refl  → ¬p refl}
-decTag (list x) bls12-381-g1-element =  no λ()
-decTag (list x) bls12-381-g2-element =  no λ()
-decTag (list x) bls12-381-mlresult =  no λ()
-decTag bls12-381-g1-element integer = no λ()
-decTag bls12-381-g1-element bytestring = no λ()
-decTag bls12-381-g1-element string = no λ()
-decTag bls12-381-g1-element bool = no λ()
-decTag bls12-381-g1-element unit = no λ()
-decTag bls12-381-g1-element pdata = no λ()
-decTag bls12-381-g1-element (pair y y₁) = no λ()
-decTag bls12-381-g1-element (list y) = no λ()
-decTag bls12-381-g1-element bls12-381-g1-element = yes refl
-decTag bls12-381-g1-element bls12-381-g2-element = no λ()
-decTag bls12-381-g1-element bls12-381-mlresult = no λ()
-decTag bls12-381-g2-element integer = no λ()
-decTag bls12-381-g2-element bytestring = no λ()
-decTag bls12-381-g2-element string = no λ()
-decTag bls12-381-g2-element bool = no λ()
-decTag bls12-381-g2-element unit = no λ()
-decTag bls12-381-g2-element pdata = no λ()
-decTag bls12-381-g2-element (pair y y₁) = no λ()
-decTag bls12-381-g2-element (list y) = no λ()
-decTag bls12-381-g2-element bls12-381-g1-element = no λ()
-decTag bls12-381-g2-element bls12-381-g2-element = yes refl
-decTag bls12-381-g2-element bls12-381-mlresult = no λ()
-decTag bls12-381-mlresult integer = no λ()
-decTag bls12-381-mlresult bytestring = no λ()
-decTag bls12-381-mlresult string = no λ()
-decTag bls12-381-mlresult bool = no λ()
-decTag bls12-381-mlresult unit = no λ()
-decTag bls12-381-mlresult pdata = no λ()
-decTag bls12-381-mlresult (pair y y₁) = no λ()
-decTag bls12-381-mlresult (list y) = no λ()
-decTag bls12-381-mlresult bls12-381-g1-element = no λ()
-decTag bls12-381-mlresult bls12-381-g2-element = no λ()
-decTag bls12-381-mlresult bls12-381-mlresult = yes refl
-=======
 decTyCon : DecidableEquality (T.TyCon 0)
 -- atomic
 decTyCon (T.atomic A) (T.atomic A') = dcong T.atomic (λ {refl → refl}) (decAtomicTyCon A A')
@@ -330,7 +172,6 @@
 decTyCon (T.list _)   (T.pair _ _)   = no λ()
 
 decTag (con x) (con y) = dcong con (λ {refl → refl}) (decTyCon x y)
->>>>>>> 84d46e88
 ```
 
 Again term constants are a pair of a tag, and its meaning, except
@@ -351,20 +192,6 @@
 
 ```
 tag2TyTag : ∀{A} → Tag A → TyTag
-<<<<<<< HEAD
-tag2TyTag integer = integer
-tag2TyTag bytestring = bytestring
-tag2TyTag string = string
-tag2TyTag bool = bool
-tag2TyTag unit = unit
-tag2TyTag pdata = pdata
-tag2TyTag (pair t u) = pair (tag2TyTag t) (tag2TyTag u)
-tag2TyTag (list t) = list (tag2TyTag t)
-tag2TyTag bls12-381-g1-element = bls12-381-g1-element
-tag2TyTag bls12-381-g2-element = bls12-381-g2-element
-tag2TyTag bls12-381-mlresult = bls12-381-mlresult
-
-=======
 tag2TyTag integer = con T.integer
 tag2TyTag bytestring = con T.bytestring
 tag2TyTag string = con T.string
@@ -373,7 +200,9 @@
 tag2TyTag pdata = con T.pdata
 tag2TyTag (pair t u) = con (T.pair (tag2TyTag t) (tag2TyTag u))
 tag2TyTag (list t) = con (T.list (tag2TyTag t))
->>>>>>> 84d46e88
+tag2TyTag bls12-381-g1-element = con T.bls12-381-g1-element
+tag2TyTag bls12-381-g2-element = con T.bls12-381-g2-element
+tag2TyTag bls12-381-mlresult = con T.bls12-381-mlresult
 
 tagLemma : ∀{A}(t : Tag (Esc A)) →  A ≡ ⟦ tag2TyTag t ⟧tag
 tagLemma integer = refl
@@ -389,19 +218,6 @@
 tagLemma bls12-381-mlresult = refl
 
 tagCon2TmCon : TagCon → TmCon
-<<<<<<< HEAD
-tagCon2TmCon (tagCon integer x) = tmCon integer x
-tagCon2TmCon (tagCon bytestring x) = tmCon bytestring x
-tagCon2TmCon (tagCon string x) = tmCon string x
-tagCon2TmCon (tagCon bool x) = tmCon bool x
-tagCon2TmCon (tagCon unit x) = tmCon unit tt
-tagCon2TmCon (tagCon pdata x) = tmCon pdata x
-tagCon2TmCon (tagCon (pair x y) (a , b)) rewrite tagLemma x | tagLemma y = tmCon (pair (tag2TyTag x) (tag2TyTag y)) (a , b)
-tagCon2TmCon (tagCon (list x) xs) rewrite tagLemma x = tmCon (list (tag2TyTag x)) xs
-tagCon2TmCon (tagCon bls12-381-g1-element x) = tmCon bls12-381-g1-element x
-tagCon2TmCon (tagCon bls12-381-g2-element x) = tmCon bls12-381-g2-element x
-tagCon2TmCon (tagCon bls12-381-mlresult x) = tmCon bls12-381-mlresult x
-=======
 tagCon2TmCon (tagCon integer x) = tmCon (con T.integer) x
 tagCon2TmCon (tagCon bytestring x) = tmCon (con T.bytestring) x
 tagCon2TmCon (tagCon string x) = tmCon (con T.string) x
@@ -410,7 +226,9 @@
 tagCon2TmCon (tagCon pdata x) = tmCon (con T.pdata) x
 tagCon2TmCon (tagCon (pair x y) (a , b)) rewrite tagLemma x | tagLemma y = tmCon (con (T.pair (tag2TyTag x) (tag2TyTag y))) (a , b)
 tagCon2TmCon (tagCon (list x) xs) rewrite tagLemma x = tmCon (con (T.list (tag2TyTag x))) xs
->>>>>>> 84d46e88
+tagCon2TmCon (tagCon bls12-381-g1-element x) = tmCon (con T.bls12-381-g1-element) x
+tagCon2TmCon (tagCon bls12-381-g2-element x) = tmCon (con T.bls12-381-g2-element) x
+tagCon2TmCon (tagCon bls12-381-mlresult x) = tmCon (con T.bls12-381-mlresult) x
 ```
 
 ### From Agda-style to Haskell-style
@@ -432,19 +250,6 @@
 tyTag2Tag bls12-381-mlresult = Bls12-381-MlResult ,, bls12-381-mlresult
 
 tyTagLemma : (t : TyTag) → ⟦ t ⟧tag ≡ proj₁ (tyTag2Tag t)
-<<<<<<< HEAD
-tyTagLemma integer = refl
-tyTagLemma bytestring = refl
-tyTagLemma string = refl
-tyTagLemma bool = refl
-tyTagLemma unit = refl
-tyTagLemma pdata = refl
-tyTagLemma (pair t u) = cong₂ _×_ (tyTagLemma t) (tyTagLemma u)
-tyTagLemma (list t) = cong List (tyTagLemma t)
-tyTagLemma bls12-381-g1-element = refl
-tyTagLemma bls12-381-g2-element = refl
-tyTagLemma bls12-381-mlresult = refl
-=======
 tyTagLemma (con T.integer) = refl
 tyTagLemma (con T.bytestring) = refl
 tyTagLemma (con T.string) = refl
@@ -453,7 +258,9 @@
 tyTagLemma (con T.pdata) = refl
 tyTagLemma (con (T.pair t u)) = cong₂ _×_ (tyTagLemma t) (tyTagLemma u)
 tyTagLemma (con (T.list t)) = cong List (tyTagLemma t)
->>>>>>> 84d46e88
+tyTagLemma (con T.bls12-381-g1-element) = refl
+tyTagLemma (con T.bls12-381-g2-element) = refl
+tyTagLemma (con T.bls12-381-mlresult) = refl
 
 tmCon2TagCon : TmCon → TagCon
 tmCon2TagCon (tmCon (con T.integer) x) = tagCon integer x
@@ -464,12 +271,8 @@
 tmCon2TagCon (tmCon (con T.pdata) x) = tagCon pdata x
 tmCon2TagCon (tmCon (con (T.pair t u)) (x , y)) rewrite tyTagLemma t | tyTagLemma u = 
     tagCon (pair (proj₂ (tyTag2Tag t)) (proj₂ (tyTag2Tag u))) (x , y)
-<<<<<<< HEAD
-tmCon2TagCon (tmCon (list t) x) rewrite tyTagLemma t = tagCon (list (proj₂ (tyTag2Tag t))) x
-tmCon2TagCon (tmCon bls12-381-g1-element x) = tagCon bls12-381-g1-element x
-tmCon2TagCon (tmCon bls12-381-g2-element x) = tagCon bls12-381-g2-element x
-tmCon2TagCon (tmCon bls12-381-mlresult x) = tagCon bls12-381-mlresult x
-=======
 tmCon2TagCon (tmCon (con (T.list t)) x) rewrite tyTagLemma t = tagCon (list (proj₂ (tyTag2Tag t))) x
->>>>>>> 84d46e88
+tmCon2TagCon (tmCon (con T.bls12-381-g1-element) x) = tagCon bls12-381-g1-element x
+tmCon2TagCon (tmCon (con T.bls12-381-g2-element) x) = tagCon bls12-381-g2-element x
+tmCon2TagCon (tmCon (con T.bls12-381-mlresult) x) = tagCon bls12-381-mlresult x
 ``` 