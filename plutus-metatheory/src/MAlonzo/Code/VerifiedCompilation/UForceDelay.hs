{-# LANGUAGE BangPatterns #-}
{-# LANGUAGE EmptyCase #-}
{-# LANGUAGE EmptyDataDecls #-}
{-# LANGUAGE ExistentialQuantification #-}
{-# LANGUAGE NoMonomorphismRestriction #-}
{-# LANGUAGE OverloadedStrings #-}
{-# LANGUAGE PatternSynonyms #-}
{-# LANGUAGE RankNTypes #-}
{-# LANGUAGE ScopedTypeVariables #-}

{-# OPTIONS_GHC -Wno-overlapping-patterns #-}

module MAlonzo.Code.VerifiedCompilation.UForceDelay where

<<<<<<< HEAD
import MAlonzo.RTE (coe, erased, AgdaAny, addInt, subInt, mulInt,
                    quotInt, remInt, geqInt, ltInt, eqInt, add64, sub64, mul64, quot64,
                    rem64, lt64, eq64, word64FromNat, word64ToNat)
import qualified MAlonzo.RTE
import qualified Data.Text
import qualified MAlonzo.Code.Agda.Builtin.Maybe
import qualified MAlonzo.Code.Agda.Builtin.Sigma
import qualified MAlonzo.Code.Builtin
import qualified MAlonzo.Code.Data.Irrelevant
import qualified MAlonzo.Code.Relation.Nullary.Decidable.Core
import qualified MAlonzo.Code.Relation.Nullary.Reflects
import qualified MAlonzo.Code.Untyped
import qualified MAlonzo.Code.Untyped.Purity
import qualified MAlonzo.Code.Untyped.RenamingSubstitution
import qualified MAlonzo.Code.VerifiedCompilation.Certificate
import qualified MAlonzo.Code.VerifiedCompilation.Equality
import qualified MAlonzo.Code.VerifiedCompilation.UntypedTranslation
import qualified MAlonzo.Code.VerifiedCompilation.UntypedViews
=======
import Data.Text qualified
import MAlonzo.Code.Agda.Builtin.Maybe qualified
import MAlonzo.Code.Agda.Builtin.Sigma qualified
import MAlonzo.Code.Data.Irrelevant qualified
import MAlonzo.Code.Relation.Nullary.Decidable.Core qualified
import MAlonzo.Code.Relation.Nullary.Reflects qualified
import MAlonzo.Code.Untyped qualified
import MAlonzo.Code.Untyped.RenamingSubstitution qualified
import MAlonzo.Code.VerifiedCompilation.Certificate qualified
import MAlonzo.Code.VerifiedCompilation.Equality qualified
import MAlonzo.Code.VerifiedCompilation.UntypedTranslation qualified
import MAlonzo.Code.VerifiedCompilation.UntypedViews qualified
import MAlonzo.RTE (AgdaAny, add64, addInt, coe, eq64, eqInt, erased, geqInt, lt64, ltInt, mul64,
                    mulInt, quot64, quotInt, rem64, remInt, sub64, subInt, word64FromNat,
                    word64ToNat)
import MAlonzo.RTE qualified
>>>>>>> 541aff5c

-- VerifiedCompilation.UForceDelay.pureFD
d_pureFD_8 a0 a1 a2 a3 = ()
data T_pureFD_8
  = C_forcedelay_18 T_pureFD_8 | C_pushfd_28 T_pureFD_8 T_pureFD_8 |
    C__'10814'__36 MAlonzo.Code.Untyped.T__'8866'_14 T_pureFD_8
                   T_pureFD_8 |
    C_translationfd_42 MAlonzo.Code.VerifiedCompilation.UntypedTranslation.T_Translation_16 |
    C_appfd_50 | C_appfd'8315''185'_58
-- VerifiedCompilation.UForceDelay.forceappdelay
d_forceappdelay_62 :: T_pureFD_8
d_forceappdelay_62
  = coe
      C__'10814'__36
      (coe
         MAlonzo.Code.Untyped.C__'183'__22
         (coe
            MAlonzo.Code.Untyped.C_ƛ_20
            (coe
               MAlonzo.Code.Untyped.C_force_24
               (coe
                  MAlonzo.Code.Untyped.C_delay_26
                  (coe
                     MAlonzo.Code.Untyped.C_'96'_18
                     (coe MAlonzo.Code.Agda.Builtin.Maybe.C_nothing_18)))))
         (coe
            MAlonzo.Code.Untyped.C_'96'_18
            (coe MAlonzo.Code.Agda.Builtin.Maybe.C_nothing_18)))
      (coe
         C_pushfd_28
         (coe
            C_translationfd_42
            (coe
               MAlonzo.Code.VerifiedCompilation.UntypedTranslation.C_match_106
               (coe
                  MAlonzo.Code.VerifiedCompilation.UntypedTranslation.C_delay_62
                  (coe
                     MAlonzo.Code.VerifiedCompilation.UntypedTranslation.C_match_106
                     (coe
                        MAlonzo.Code.VerifiedCompilation.UntypedTranslation.C_var_34)))))
         (coe
            C_translationfd_42
            (coe
               MAlonzo.Code.VerifiedCompilation.UntypedTranslation.du_reflexive_1756
               (coe
                  MAlonzo.Code.Untyped.C_'96'_18
                  (coe MAlonzo.Code.Agda.Builtin.Maybe.C_nothing_18))
               (coe
                  MAlonzo.Code.VerifiedCompilation.Equality.du_DecEq'45'Maybe_122
                  (coe MAlonzo.Code.VerifiedCompilation.Equality.d_EmptyEq_128)))))
      (coe
         C_translationfd_42
         (coe
            MAlonzo.Code.VerifiedCompilation.UntypedTranslation.C_match_106
            (coe
               MAlonzo.Code.VerifiedCompilation.UntypedTranslation.C_app_50
               (coe
                  MAlonzo.Code.VerifiedCompilation.UntypedTranslation.C_match_106
                  (coe
                     MAlonzo.Code.VerifiedCompilation.UntypedTranslation.C_ƛ_40
                     (coe
                        MAlonzo.Code.VerifiedCompilation.UntypedTranslation.C_istranslation_100
                        (coe
                           C_forcedelay_18
                           (coe
                              C_translationfd_42
                              (coe
                                 MAlonzo.Code.VerifiedCompilation.UntypedTranslation.C_match_106
                                 (coe
                                    MAlonzo.Code.VerifiedCompilation.UntypedTranslation.C_var_34)))))))
               (coe
                  MAlonzo.Code.VerifiedCompilation.UntypedTranslation.C_match_106
                  (coe
                     MAlonzo.Code.VerifiedCompilation.UntypedTranslation.C_var_34)))))
-- VerifiedCompilation.UForceDelay.test4
d_test4_78 ::
  () ->
  MAlonzo.Code.VerifiedCompilation.Equality.T_DecEq_6 ->
  MAlonzo.Code.Untyped.T__'8866'_14 ->
  MAlonzo.Code.Untyped.T__'8866'_14 ->
  MAlonzo.Code.Untyped.T__'8866'_14 -> T_pureFD_8
d_test4_78 ~v0 v1 v2 v3 v4 = du_test4_78 v1 v2 v3 v4
du_test4_78 ::
  MAlonzo.Code.VerifiedCompilation.Equality.T_DecEq_6 ->
  MAlonzo.Code.Untyped.T__'8866'_14 ->
  MAlonzo.Code.Untyped.T__'8866'_14 ->
  MAlonzo.Code.Untyped.T__'8866'_14 -> T_pureFD_8
du_test4_78 v0 v1 v2 v3
  = coe
      C__'10814'__36
      (coe
         MAlonzo.Code.Untyped.C_force_24
         (coe
            MAlonzo.Code.Untyped.C__'183'__22
            (coe
               MAlonzo.Code.Untyped.C_ƛ_20
               (coe
                  MAlonzo.Code.Untyped.C__'183'__22
                  (coe
                     MAlonzo.Code.Untyped.C_ƛ_20
                     (coe MAlonzo.Code.Untyped.C_delay_26 (coe v1)))
                  (coe
                     MAlonzo.Code.Untyped.RenamingSubstitution.du_weaken_88 (coe v3))))
            (coe v2)))
      (coe
         C_translationfd_42
         (coe
            MAlonzo.Code.VerifiedCompilation.UntypedTranslation.C_match_106
            (coe
               MAlonzo.Code.VerifiedCompilation.UntypedTranslation.C_force_56
               (coe
                  MAlonzo.Code.VerifiedCompilation.UntypedTranslation.C_istranslation_100
                  (coe C_appfd_50)))))
      (coe
         C__'10814'__36
         (coe
            MAlonzo.Code.Untyped.C__'183'__22
            (coe
               MAlonzo.Code.Untyped.C_ƛ_20
               (coe
                  MAlonzo.Code.Untyped.C_force_24
                  (coe
                     MAlonzo.Code.Untyped.C__'183'__22
                     (coe
                        MAlonzo.Code.Untyped.C_ƛ_20
                        (coe MAlonzo.Code.Untyped.C_delay_26 (coe v1)))
                     (coe
                        MAlonzo.Code.Untyped.RenamingSubstitution.du_weaken_88 (coe v3)))))
            (coe v2))
         (coe
            C_pushfd_28
            (coe
               C_translationfd_42
               (coe
                  MAlonzo.Code.VerifiedCompilation.UntypedTranslation.du_reflexive_1756
                  (coe
                     MAlonzo.Code.Untyped.C__'183'__22
                     (coe
                        MAlonzo.Code.Untyped.C_ƛ_20
                        (coe MAlonzo.Code.Untyped.C_delay_26 (coe v1)))
                     (coe
                        MAlonzo.Code.Untyped.RenamingSubstitution.du_weaken_88 (coe v3)))
                  (coe
                     MAlonzo.Code.VerifiedCompilation.Equality.du_DecEq'45'Maybe_122
                     (coe v0))))
            (coe
               C_translationfd_42
               (coe
                  MAlonzo.Code.VerifiedCompilation.UntypedTranslation.du_reflexive_1756
                  (coe v2) (coe v0))))
         (coe
            C__'10814'__36
            (coe
               MAlonzo.Code.Untyped.C__'183'__22
               (coe
                  MAlonzo.Code.Untyped.C_ƛ_20
                  (coe
                     MAlonzo.Code.Untyped.C__'183'__22
                     (coe
                        MAlonzo.Code.Untyped.C_ƛ_20
                        (coe
                           MAlonzo.Code.Untyped.C_force_24
                           (coe MAlonzo.Code.Untyped.C_delay_26 (coe v1))))
                     (coe
                        MAlonzo.Code.Untyped.RenamingSubstitution.du_weaken_88 (coe v3))))
               (coe v2))
            (coe
               C_translationfd_42
               (coe
                  MAlonzo.Code.VerifiedCompilation.UntypedTranslation.C_match_106
                  (coe
                     MAlonzo.Code.VerifiedCompilation.UntypedTranslation.C_app_50
                     (coe
                        MAlonzo.Code.VerifiedCompilation.UntypedTranslation.C_match_106
                        (coe
                           MAlonzo.Code.VerifiedCompilation.UntypedTranslation.C_ƛ_40
                           (coe
                              MAlonzo.Code.VerifiedCompilation.UntypedTranslation.C_istranslation_100
                              (coe
                                 C_pushfd_28
                                 (coe
                                    C_translationfd_42
                                    (coe
                                       MAlonzo.Code.VerifiedCompilation.UntypedTranslation.du_reflexive_1756
                                       (coe MAlonzo.Code.Untyped.C_delay_26 (coe v1))
                                       (coe
                                          MAlonzo.Code.VerifiedCompilation.Equality.du_DecEq'45'Maybe_122
                                          (coe
                                             MAlonzo.Code.VerifiedCompilation.Equality.du_DecEq'45'Maybe_122
                                             (coe v0)))))
                                 (coe
                                    C_translationfd_42
                                    (coe
                                       MAlonzo.Code.VerifiedCompilation.UntypedTranslation.du_reflexive_1756
                                       (coe
                                          MAlonzo.Code.Untyped.RenamingSubstitution.du_weaken_88
                                          (coe v3))
                                       (coe
                                          MAlonzo.Code.VerifiedCompilation.Equality.du_DecEq'45'Maybe_122
                                          (coe v0))))))))
                     (coe
                        MAlonzo.Code.VerifiedCompilation.UntypedTranslation.du_reflexive_1756
                        (coe v2) (coe v0)))))
            (coe
               C__'10814'__36
               (coe
                  MAlonzo.Code.Untyped.C__'183'__22
                  (coe
                     MAlonzo.Code.Untyped.C_ƛ_20
                     (coe
                        MAlonzo.Code.Untyped.C__'183'__22
                        (coe MAlonzo.Code.Untyped.C_ƛ_20 (coe v1))
                        (coe
                           MAlonzo.Code.Untyped.RenamingSubstitution.du_weaken_88 (coe v3))))
                  (coe v2))
               (coe
                  C_translationfd_42
                  (coe
                     MAlonzo.Code.VerifiedCompilation.UntypedTranslation.C_match_106
                     (coe
                        MAlonzo.Code.VerifiedCompilation.UntypedTranslation.C_app_50
                        (coe
                           MAlonzo.Code.VerifiedCompilation.UntypedTranslation.C_match_106
                           (coe
                              MAlonzo.Code.VerifiedCompilation.UntypedTranslation.C_ƛ_40
                              (coe
                                 MAlonzo.Code.VerifiedCompilation.UntypedTranslation.C_match_106
                                 (coe
                                    MAlonzo.Code.VerifiedCompilation.UntypedTranslation.C_app_50
                                    (coe
                                       MAlonzo.Code.VerifiedCompilation.UntypedTranslation.C_match_106
                                       (coe
                                          MAlonzo.Code.VerifiedCompilation.UntypedTranslation.C_ƛ_40
                                          (coe
                                             MAlonzo.Code.VerifiedCompilation.UntypedTranslation.C_istranslation_100
                                             (coe
                                                C_forcedelay_18
                                                (coe
                                                   C_translationfd_42
                                                   (coe
                                                      MAlonzo.Code.VerifiedCompilation.UntypedTranslation.du_reflexive_1756
                                                      (coe v1)
                                                      (coe
                                                         MAlonzo.Code.VerifiedCompilation.Equality.du_DecEq'45'Maybe_122
                                                         (coe
                                                            MAlonzo.Code.VerifiedCompilation.Equality.du_DecEq'45'Maybe_122
                                                            (coe v0)))))))))
                                    (coe
                                       MAlonzo.Code.VerifiedCompilation.UntypedTranslation.du_reflexive_1756
                                       (coe
                                          MAlonzo.Code.Untyped.RenamingSubstitution.du_weaken_88
                                          (coe v3))
                                       (coe
                                          MAlonzo.Code.VerifiedCompilation.Equality.du_DecEq'45'Maybe_122
                                          (coe v0)))))))
                        (coe
                           MAlonzo.Code.VerifiedCompilation.UntypedTranslation.du_reflexive_1756
                           (coe v2) (coe v0)))))
               (coe C_appfd'8315''185'_58))))
-- VerifiedCompilation.UForceDelay.Zipper
d_Zipper_84 a0 = ()
data T_Zipper_84
  = C_'9633'_88 | C_force_90 T_Zipper_84 |
    C__'183'__92 T_Zipper_84 MAlonzo.Code.Untyped.T__'8866'_14
-- VerifiedCompilation.UForceDelay.zipwk
d_zipwk_94 :: () -> T_Zipper_84 -> T_Zipper_84
d_zipwk_94 ~v0 v1 = du_zipwk_94 v1
du_zipwk_94 :: T_Zipper_84 -> T_Zipper_84
du_zipwk_94 v0
  = case coe v0 of
      C_'9633'_88 -> coe v0
      C_force_90 v1 -> coe C_force_90 (coe du_zipwk_94 (coe v1))
      C__'183'__92 v1 v2
        -> coe
             C__'183'__92 (coe du_zipwk_94 (coe v1))
             (coe
                MAlonzo.Code.Untyped.RenamingSubstitution.du_weaken_88 (coe v2))
      _ -> MAlonzo.RTE.mazUnreachableError
-- VerifiedCompilation.UForceDelay.FD
<<<<<<< HEAD
d_FD_120 a0 a1 a2 a3 a4 = ()
data T_FD_120
  = C_force_126 T_FD_120 | C_delay_128 T_FD_120 |
    C_app_130 T_FD_120
              MAlonzo.Code.VerifiedCompilation.UntypedTranslation.T_Translation_16 |
    C_abs_132 T_FD_120 |
    C_last'45'delay_134 MAlonzo.Code.VerifiedCompilation.UntypedTranslation.T_Translation_16 |
    C_last'45'abs_136 MAlonzo.Code.VerifiedCompilation.UntypedTranslation.T_Translation_16 |
    C_ifThenElse_138 MAlonzo.Code.Untyped.Purity.T_Pure_6
                     MAlonzo.Code.Untyped.Purity.T_Pure_6
                     MAlonzo.Code.VerifiedCompilation.UntypedTranslation.T_Translation_16
                     T_FD_120 T_FD_120
-- VerifiedCompilation.UForceDelay.ForceDelay
d_ForceDelay_148 ::
=======
d_FD_116 a0 a1 a2 a3 a4 = ()
data T_FD_116
  = C_force_122 T_FD_116 | C_delay_124 T_FD_116 |
    C_app_126 T_FD_116
              MAlonzo.Code.VerifiedCompilation.UntypedTranslation.T_Translation_16 |
    C_abs_128 T_FD_116 |
    C_last'45'delay_130 MAlonzo.Code.VerifiedCompilation.UntypedTranslation.T_Translation_16 |
    C_last'45'abs_132 MAlonzo.Code.VerifiedCompilation.UntypedTranslation.T_Translation_16
-- VerifiedCompilation.UForceDelay.ForceDelay
d_ForceDelay_142 ::
>>>>>>> 541aff5c
  () ->
  MAlonzo.Code.VerifiedCompilation.Equality.T_DecEq_6 ->
  MAlonzo.Code.Untyped.T__'8866'_14 ->
  MAlonzo.Code.Untyped.T__'8866'_14 -> ()
<<<<<<< HEAD
d_ForceDelay_148 = erased
-- VerifiedCompilation.UForceDelay.simpleSuccess
d_simpleSuccess_150 :: T_FD_120
d_simpleSuccess_150
  = coe
      C_force_126
      (coe
         C_app_130
         (coe
            C_abs_132
            (coe
               C_last'45'delay_134
               (coe
                  MAlonzo.Code.VerifiedCompilation.UntypedTranslation.C_match_106
                  (coe
                     MAlonzo.Code.VerifiedCompilation.UntypedTranslation.C_con_66))))
         (coe
            MAlonzo.Code.VerifiedCompilation.UntypedTranslation.C_match_106
            (coe
               MAlonzo.Code.VerifiedCompilation.UntypedTranslation.C_con_66)))
-- VerifiedCompilation.UForceDelay.multiApplied
d_multiApplied_152 :: T_FD_120
d_multiApplied_152
  = coe
      C_force_126
      (coe
         C_force_126
         (coe
            C_app_130
            (coe
               C_abs_132
               (coe
                  C_app_130
                  (coe
                     C_abs_132
                     (coe
                        C_delay_128
                        (coe
                           C_last'45'delay_134
                           (coe
                              MAlonzo.Code.VerifiedCompilation.UntypedTranslation.C_match_106
                              (coe
                                 MAlonzo.Code.VerifiedCompilation.UntypedTranslation.C_var_34)))))
                  (coe
                     MAlonzo.Code.VerifiedCompilation.UntypedTranslation.C_match_106
                     (coe
                        MAlonzo.Code.VerifiedCompilation.UntypedTranslation.C_var_34))))
            (coe
               MAlonzo.Code.VerifiedCompilation.UntypedTranslation.C_match_106
               (coe
                  MAlonzo.Code.VerifiedCompilation.UntypedTranslation.C_var_34))))
-- VerifiedCompilation.UForceDelay.nested
d_nested_154 :: T_FD_120
d_nested_154
  = coe
      C_force_126
      (coe
         C_delay_128
         (coe
            C_app_130
            (coe
               C_abs_132
               (coe
                  C_force_126
                  (coe
                     C_delay_128
                     (coe
                        C_app_130
                        (coe
                           C_last'45'abs_136
                           (coe
                              MAlonzo.Code.VerifiedCompilation.UntypedTranslation.C_match_106
                              (coe
                                 MAlonzo.Code.VerifiedCompilation.UntypedTranslation.C_con_66)))
                        (coe
                           MAlonzo.Code.VerifiedCompilation.UntypedTranslation.C_match_106
                           (coe
                              MAlonzo.Code.VerifiedCompilation.UntypedTranslation.C_con_66))))))
            (coe
               MAlonzo.Code.VerifiedCompilation.UntypedTranslation.C_match_106
               (coe
                  MAlonzo.Code.VerifiedCompilation.UntypedTranslation.C_con_66))))
-- VerifiedCompilation.UForceDelay.forceDelaySimpleBefore
d_forceDelaySimpleBefore_156 :: MAlonzo.Code.Untyped.T__'8866'_14
d_forceDelaySimpleBefore_156
  = coe
      MAlonzo.Code.Untyped.C__'183'__22
      (coe
         MAlonzo.Code.Untyped.C_force_24
         (coe
            MAlonzo.Code.Untyped.C__'183'__22
            (coe
               MAlonzo.Code.Untyped.C_force_24
               (coe
                  MAlonzo.Code.Untyped.C__'183'__22
                  (coe
                     MAlonzo.Code.Untyped.C_force_24
                     (coe
                        MAlonzo.Code.Untyped.C_delay_26
                        (coe
                           MAlonzo.Code.Untyped.C_ƛ_20
                           (coe
                              MAlonzo.Code.Untyped.C_delay_26
                              (coe
                                 MAlonzo.Code.Untyped.C_ƛ_20
                                 (coe
                                    MAlonzo.Code.Untyped.C_delay_26
                                    (coe
                                       MAlonzo.Code.Untyped.C_ƛ_20
                                       (coe
                                          MAlonzo.Code.Untyped.C_'96'_18
                                          (coe MAlonzo.Code.Agda.Builtin.Maybe.C_nothing_18)))))))))
                  (coe
                     MAlonzo.Code.Untyped.du_con'45'integer_364 (coe (1 :: Integer)))))
            (coe
               MAlonzo.Code.Untyped.du_con'45'integer_364 (coe (2 :: Integer)))))
      (coe
         MAlonzo.Code.Untyped.du_con'45'integer_364 (coe (3 :: Integer)))
-- VerifiedCompilation.UForceDelay.forceDelaySimpleAfter
d_forceDelaySimpleAfter_158 :: MAlonzo.Code.Untyped.T__'8866'_14
d_forceDelaySimpleAfter_158
  = coe
      MAlonzo.Code.Untyped.C__'183'__22
=======
d_ForceDelay_142 = erased
-- VerifiedCompilation.UForceDelay.simpleSuccess
d_simpleSuccess_144 :: T_FD_116
d_simpleSuccess_144
  = coe
      C_force_122
>>>>>>> 541aff5c
      (coe
         C_app_126
         (coe
            C_abs_128
            (coe
               C_last'45'delay_130
               (coe
                  MAlonzo.Code.VerifiedCompilation.UntypedTranslation.C_match_106
                  (coe
                     MAlonzo.Code.VerifiedCompilation.UntypedTranslation.C_con_66))))
         (coe
            MAlonzo.Code.VerifiedCompilation.UntypedTranslation.C_match_106
            (coe
               MAlonzo.Code.VerifiedCompilation.UntypedTranslation.C_con_66)))
-- VerifiedCompilation.UForceDelay.multiApplied
d_multiApplied_146 :: T_FD_116
d_multiApplied_146
  = coe
      C_force_122
      (coe
         C_force_122
         (coe
            C_app_126
            (coe
               C_abs_128
               (coe
                  C_app_126
                  (coe
                     C_abs_128
                     (coe
                        C_delay_124
                        (coe
                           C_last'45'delay_130
                           (coe
                              MAlonzo.Code.VerifiedCompilation.UntypedTranslation.C_match_106
                              (coe
                                 MAlonzo.Code.VerifiedCompilation.UntypedTranslation.C_var_34)))))
                  (coe
                     MAlonzo.Code.VerifiedCompilation.UntypedTranslation.C_match_106
                     (coe
                        MAlonzo.Code.VerifiedCompilation.UntypedTranslation.C_var_34))))
            (coe
               MAlonzo.Code.VerifiedCompilation.UntypedTranslation.C_match_106
               (coe
                  MAlonzo.Code.VerifiedCompilation.UntypedTranslation.C_var_34))))
-- VerifiedCompilation.UForceDelay.nested
d_nested_148 :: T_FD_116
d_nested_148
  = coe
      C_force_122
      (coe
         C_delay_124
         (coe
            C_app_126
            (coe
               C_abs_128
               (coe
                  C_force_122
                  (coe
                     C_delay_124
                     (coe
                        C_app_126
                        (coe
                           C_last'45'abs_132
                           (coe
                              MAlonzo.Code.VerifiedCompilation.UntypedTranslation.C_match_106
                              (coe
                                 MAlonzo.Code.VerifiedCompilation.UntypedTranslation.C_con_66)))
                        (coe
                           MAlonzo.Code.VerifiedCompilation.UntypedTranslation.C_match_106
                           (coe
                              MAlonzo.Code.VerifiedCompilation.UntypedTranslation.C_con_66))))))
            (coe
               MAlonzo.Code.VerifiedCompilation.UntypedTranslation.C_match_106
               (coe
                  MAlonzo.Code.VerifiedCompilation.UntypedTranslation.C_con_66))))
-- VerifiedCompilation.UForceDelay.forceDelaySimpleBefore
d_forceDelaySimpleBefore_150 :: MAlonzo.Code.Untyped.T__'8866'_14
d_forceDelaySimpleBefore_150
  = coe
      MAlonzo.Code.Untyped.C__'183'__22
      (coe
         MAlonzo.Code.Untyped.C_force_24
         (coe
            MAlonzo.Code.Untyped.C__'183'__22
            (coe
               MAlonzo.Code.Untyped.C_force_24
               (coe
                  MAlonzo.Code.Untyped.C__'183'__22
                  (coe
<<<<<<< HEAD
                     MAlonzo.Code.Untyped.C_ƛ_20
                     (coe
                        MAlonzo.Code.Untyped.C_'96'_18
                        (coe MAlonzo.Code.Agda.Builtin.Maybe.C_nothing_18)))))
            (coe
               MAlonzo.Code.Untyped.du_con'45'integer_364 (coe (1 :: Integer))))
         (coe
            MAlonzo.Code.Untyped.du_con'45'integer_364 (coe (2 :: Integer))))
      (coe
         MAlonzo.Code.Untyped.du_con'45'integer_364 (coe (3 :: Integer)))
-- VerifiedCompilation.UForceDelay.forceDelaySimple
d_forceDelaySimple_160 :: T_FD_120
d_forceDelaySimple_160
  = coe
      C_app_130
      (coe
         C_force_126
         (coe
            C_app_130
            (coe
               C_force_126
               (coe
                  C_app_130
                  (coe
                     C_force_126
                     (coe
                        C_delay_128
                        (coe
                           C_abs_132
                           (coe
                              C_delay_128
                              (coe
                                 C_abs_132
                                 (coe
                                    C_delay_128
                                    (coe
                                       C_last'45'abs_136
                                       (coe
                                          MAlonzo.Code.VerifiedCompilation.UntypedTranslation.C_match_106
                                          (coe
                                             MAlonzo.Code.VerifiedCompilation.UntypedTranslation.C_var_34)))))))))
                  (coe
                     MAlonzo.Code.VerifiedCompilation.UntypedTranslation.du_reflexive_1756
                     (coe
                        MAlonzo.Code.Untyped.du_con'45'integer_364 (coe (1 :: Integer)))
                     (coe MAlonzo.Code.VerifiedCompilation.Equality.d_EmptyEq_128))))
            (coe
               MAlonzo.Code.VerifiedCompilation.UntypedTranslation.du_reflexive_1756
               (coe
                  MAlonzo.Code.Untyped.du_con'45'integer_364 (coe (2 :: Integer)))
               (coe MAlonzo.Code.VerifiedCompilation.Equality.d_EmptyEq_128))))
      (coe
         MAlonzo.Code.VerifiedCompilation.UntypedTranslation.du_reflexive_1756
         (coe
            MAlonzo.Code.Untyped.du_con'45'integer_364 (coe (3 :: Integer)))
         (coe MAlonzo.Code.VerifiedCompilation.Equality.d_EmptyEq_128))
-- VerifiedCompilation.UForceDelay.lastDelayBreak
d_lastDelayBreak_162 ::
  T_FD_120 -> MAlonzo.Code.Data.Irrelevant.T_Irrelevant_20
d_lastDelayBreak_162 = erased
-- VerifiedCompilation.UForceDelay.lastAbsBreak
d_lastAbsBreak_166 ::
  T_FD_120 -> MAlonzo.Code.Data.Irrelevant.T_Irrelevant_20
d_lastAbsBreak_166 = erased
-- VerifiedCompilation.UForceDelay.ast0
d_ast0_182 :: MAlonzo.Code.Untyped.T__'8866'_14
d_ast0_182
  = coe
      MAlonzo.Code.Untyped.C_force_24
      (coe
         MAlonzo.Code.Untyped.C__'183'__22
         (coe
            MAlonzo.Code.Untyped.C__'183'__22
            (coe
               MAlonzo.Code.Untyped.C__'183'__22
               (coe
                  MAlonzo.Code.Untyped.C_force_24
                  (coe
                     MAlonzo.Code.Untyped.C_builtin_44
                     (coe MAlonzo.Code.Builtin.C_ifThenElse_60)))
               (coe
                  MAlonzo.Code.Untyped.du_con'45'integer_364 (coe (1 :: Integer))))
            (coe
               MAlonzo.Code.Untyped.C_delay_26
               (coe
                  MAlonzo.Code.Untyped.du_con'45'integer_364 (coe (1 :: Integer)))))
         (coe
            MAlonzo.Code.Untyped.C_delay_26
            (coe
               MAlonzo.Code.Untyped.du_con'45'integer_364 (coe (2 :: Integer)))))
-- VerifiedCompilation.UForceDelay.ast1
d_ast1_184 :: MAlonzo.Code.Untyped.T__'8866'_14
d_ast1_184
=======
                     MAlonzo.Code.Untyped.C_force_24
                     (coe
                        MAlonzo.Code.Untyped.C_delay_26
                        (coe
                           MAlonzo.Code.Untyped.C_ƛ_20
                           (coe
                              MAlonzo.Code.Untyped.C_delay_26
                              (coe
                                 MAlonzo.Code.Untyped.C_ƛ_20
                                 (coe
                                    MAlonzo.Code.Untyped.C_delay_26
                                    (coe
                                       MAlonzo.Code.Untyped.C_ƛ_20
                                       (coe
                                          MAlonzo.Code.Untyped.C_'96'_18
                                          (coe MAlonzo.Code.Agda.Builtin.Maybe.C_nothing_18)))))))))
                  (coe
                     MAlonzo.Code.Untyped.du_con'45'integer_364 (coe (1 :: Integer)))))
            (coe
               MAlonzo.Code.Untyped.du_con'45'integer_364 (coe (2 :: Integer)))))
      (coe
         MAlonzo.Code.Untyped.du_con'45'integer_364 (coe (3 :: Integer)))
-- VerifiedCompilation.UForceDelay.forceDelaySimpleAfter
d_forceDelaySimpleAfter_152 :: MAlonzo.Code.Untyped.T__'8866'_14
d_forceDelaySimpleAfter_152
>>>>>>> 541aff5c
  = coe
      MAlonzo.Code.Untyped.C__'183'__22
      (coe
         MAlonzo.Code.Untyped.C__'183'__22
         (coe
            MAlonzo.Code.Untyped.C__'183'__22
            (coe
<<<<<<< HEAD
               MAlonzo.Code.Untyped.C_force_24
               (coe
                  MAlonzo.Code.Untyped.C_builtin_44
                  (coe MAlonzo.Code.Builtin.C_ifThenElse_60)))
            (coe
               MAlonzo.Code.Untyped.du_con'45'integer_364 (coe (1 :: Integer))))
         (coe
            MAlonzo.Code.Untyped.du_con'45'integer_364 (coe (1 :: Integer))))
      (coe
         MAlonzo.Code.Untyped.du_con'45'integer_364 (coe (2 :: Integer)))
-- VerifiedCompilation.UForceDelay.ifThenElseProof
d_ifThenElseProof_186 :: T_FD_120
d_ifThenElseProof_186
  = coe
      C_force_126
      (coe
         C_ifThenElse_138 (coe MAlonzo.Code.Untyped.Purity.C_con_76)
         (coe MAlonzo.Code.Untyped.Purity.C_con_76)
         (coe
            MAlonzo.Code.VerifiedCompilation.UntypedTranslation.C_match_106
            (coe MAlonzo.Code.VerifiedCompilation.UntypedTranslation.C_con_66))
         (coe
            C_last'45'delay_134
            (coe
               MAlonzo.Code.VerifiedCompilation.UntypedTranslation.C_match_106
               (coe
                  MAlonzo.Code.VerifiedCompilation.UntypedTranslation.C_con_66)))
         (coe
            C_last'45'delay_134
            (coe
               MAlonzo.Code.VerifiedCompilation.UntypedTranslation.C_match_106
               (coe
                  MAlonzo.Code.VerifiedCompilation.UntypedTranslation.C_con_66))))
-- VerifiedCompilation.UForceDelay.isForceDelay?
d_isForceDelay'63'_192 ::
=======
               MAlonzo.Code.Untyped.C_ƛ_20
               (coe
                  MAlonzo.Code.Untyped.C_ƛ_20
                  (coe
                     MAlonzo.Code.Untyped.C_ƛ_20
                     (coe
                        MAlonzo.Code.Untyped.C_'96'_18
                        (coe MAlonzo.Code.Agda.Builtin.Maybe.C_nothing_18)))))
            (coe
               MAlonzo.Code.Untyped.du_con'45'integer_364 (coe (1 :: Integer))))
         (coe
            MAlonzo.Code.Untyped.du_con'45'integer_364 (coe (2 :: Integer))))
      (coe
         MAlonzo.Code.Untyped.du_con'45'integer_364 (coe (3 :: Integer)))
-- VerifiedCompilation.UForceDelay.forceDelaySimple
d_forceDelaySimple_154 :: T_FD_116
d_forceDelaySimple_154
  = coe
      C_app_126
      (coe
         C_force_122
         (coe
            C_app_126
            (coe
               C_force_122
               (coe
                  C_app_126
                  (coe
                     C_force_122
                     (coe
                        C_delay_124
                        (coe
                           C_abs_128
                           (coe
                              C_delay_124
                              (coe
                                 C_abs_128
                                 (coe
                                    C_delay_124
                                    (coe
                                       C_last'45'abs_132
                                       (coe
                                          MAlonzo.Code.VerifiedCompilation.UntypedTranslation.C_match_106
                                          (coe
                                             MAlonzo.Code.VerifiedCompilation.UntypedTranslation.C_var_34)))))))))
                  (coe
                     MAlonzo.Code.VerifiedCompilation.UntypedTranslation.du_reflexive_1756
                     (coe
                        MAlonzo.Code.Untyped.du_con'45'integer_364 (coe (1 :: Integer)))
                     (coe MAlonzo.Code.VerifiedCompilation.Equality.d_EmptyEq_128))))
            (coe
               MAlonzo.Code.VerifiedCompilation.UntypedTranslation.du_reflexive_1756
               (coe
                  MAlonzo.Code.Untyped.du_con'45'integer_364 (coe (2 :: Integer)))
               (coe MAlonzo.Code.VerifiedCompilation.Equality.d_EmptyEq_128))))
      (coe
         MAlonzo.Code.VerifiedCompilation.UntypedTranslation.du_reflexive_1756
         (coe
            MAlonzo.Code.Untyped.du_con'45'integer_364 (coe (3 :: Integer)))
         (coe MAlonzo.Code.VerifiedCompilation.Equality.d_EmptyEq_128))
-- VerifiedCompilation.UForceDelay.lastDelayBreak
d_lastDelayBreak_156 ::
  T_FD_116 -> MAlonzo.Code.Data.Irrelevant.T_Irrelevant_20
d_lastDelayBreak_156 = erased
-- VerifiedCompilation.UForceDelay.lastAbsBreak
d_lastAbsBreak_160 ::
  T_FD_116 -> MAlonzo.Code.Data.Irrelevant.T_Irrelevant_20
d_lastAbsBreak_160 = erased
-- VerifiedCompilation.UForceDelay.isForceDelay?
d_isForceDelay'63'_180 ::
>>>>>>> 541aff5c
  () ->
  MAlonzo.Code.VerifiedCompilation.Equality.T_DecEq_6 ->
  MAlonzo.Code.Untyped.T__'8866'_14 ->
  MAlonzo.Code.Untyped.T__'8866'_14 ->
  MAlonzo.Code.VerifiedCompilation.Certificate.T_ProofOrCE_26
<<<<<<< HEAD
d_isForceDelay'63'_192 ~v0 v1 = du_isForceDelay'63'_192 v1
du_isForceDelay'63'_192 ::
=======
d_isForceDelay'63'_180 ~v0 v1 = du_isForceDelay'63'_180 v1
du_isForceDelay'63'_180 ::
>>>>>>> 541aff5c
  MAlonzo.Code.VerifiedCompilation.Equality.T_DecEq_6 ->
  MAlonzo.Code.Untyped.T__'8866'_14 ->
  MAlonzo.Code.Untyped.T__'8866'_14 ->
  MAlonzo.Code.VerifiedCompilation.Certificate.T_ProofOrCE_26
<<<<<<< HEAD
du_isForceDelay'63'_192 v0
=======
du_isForceDelay'63'_180 v0
>>>>>>> 541aff5c
  = coe
      MAlonzo.Code.VerifiedCompilation.UntypedTranslation.du_translation'63'_178
      erased (coe v0)
      (coe MAlonzo.Code.VerifiedCompilation.Certificate.C_forceDelayT_8)
<<<<<<< HEAD
      (coe (\ v1 v2 -> coe du_isFD'63'_200 (coe v2) (coe C_'9633'_88)))
-- VerifiedCompilation.UForceDelay.isFD?
d_isFD'63'_200 ::
=======
      (coe (\ v1 v2 -> coe du_isFD'63'_188 (coe v2) (coe C_'9633'_88)))
-- VerifiedCompilation.UForceDelay.isFD?
d_isFD'63'_188 ::
>>>>>>> 541aff5c
  () ->
  MAlonzo.Code.VerifiedCompilation.Equality.T_DecEq_6 ->
  T_Zipper_84 ->
  MAlonzo.Code.Untyped.T__'8866'_14 ->
  MAlonzo.Code.Untyped.T__'8866'_14 ->
  MAlonzo.Code.VerifiedCompilation.Certificate.T_ProofOrCE_26
<<<<<<< HEAD
d_isFD'63'_200 ~v0 v1 v2 v3 v4 = du_isFD'63'_200 v1 v2 v3 v4
du_isFD'63'_200 ::
=======
d_isFD'63'_188 ~v0 v1 v2 v3 v4 = du_isFD'63'_188 v1 v2 v3 v4
du_isFD'63'_188 ::
>>>>>>> 541aff5c
  MAlonzo.Code.VerifiedCompilation.Equality.T_DecEq_6 ->
  T_Zipper_84 ->
  MAlonzo.Code.Untyped.T__'8866'_14 ->
  MAlonzo.Code.Untyped.T__'8866'_14 ->
  MAlonzo.Code.VerifiedCompilation.Certificate.T_ProofOrCE_26
<<<<<<< HEAD
du_isFD'63'_200 v0 v1 v2 v3
=======
du_isFD'63'_188 v0 v1 v2 v3
>>>>>>> 541aff5c
  = case coe v1 of
      C_'9633'_88
        -> let v4
                 = coe
                     MAlonzo.Code.VerifiedCompilation.UntypedViews.du_isForce'63'_284
                     erased
                     (\ v4 v5 ->
                        coe
                          MAlonzo.Code.VerifiedCompilation.UntypedViews.du_isTerm'63'_782)
                     (coe v2) in
           coe
             (case coe v4 of
                MAlonzo.Code.Relation.Nullary.Decidable.Core.C__because__32 v5 v6
                  -> if coe v5
                       then case coe v6 of
                              MAlonzo.Code.Relation.Nullary.Reflects.C_of'696'_22 v7
                                -> case coe v7 of
                                     MAlonzo.Code.VerifiedCompilation.UntypedViews.C_isforce_276 v9
                                       -> case coe v2 of
                                            MAlonzo.Code.Untyped.C_force_24 v10
                                              -> coe
                                                   seq (coe v9)
                                                   (let v11
                                                          = coe
<<<<<<< HEAD
                                                              du_isFD'63'_200 (coe v0)
=======
                                                              du_isFD'63'_188 (coe v0)
>>>>>>> 541aff5c
                                                              (coe C_force_90 (coe v1)) (coe v10)
                                                              (coe v3) in
                                                    coe
                                                      (case coe v11 of
                                                         MAlonzo.Code.VerifiedCompilation.Certificate.C_proof_32 v12
                                                           -> coe
                                                                MAlonzo.Code.VerifiedCompilation.Certificate.C_proof_32
<<<<<<< HEAD
                                                                (coe C_force_126 v12)
=======
                                                                (coe C_force_122 v12)
>>>>>>> 541aff5c
                                                         MAlonzo.Code.VerifiedCompilation.Certificate.C_ce_40 v15 v16 v17
                                                           -> coe
                                                                MAlonzo.Code.VerifiedCompilation.Certificate.C_ce_40
                                                                v15 v16 v17
                                                         _ -> MAlonzo.RTE.mazUnreachableError))
                                            _ -> MAlonzo.RTE.mazUnreachableError
                                     _ -> MAlonzo.RTE.mazUnreachableError
                              _ -> MAlonzo.RTE.mazUnreachableError
                       else coe
                              seq (coe v6)
                              (let v7
                                     = coe
                                         MAlonzo.Code.Relation.Nullary.Decidable.Core.du__'215''45'dec__76
                                         (coe
                                            MAlonzo.Code.VerifiedCompilation.UntypedViews.du_isApp'63'_166
                                            erased
                                            (\ v7 v8 ->
                                               coe
                                                 MAlonzo.Code.VerifiedCompilation.UntypedViews.du_isTerm'63'_782)
                                            (\ v7 v8 ->
                                               coe
                                                 MAlonzo.Code.VerifiedCompilation.UntypedViews.du_isTerm'63'_782)
                                            (coe v2))
                                         (coe
                                            MAlonzo.Code.VerifiedCompilation.UntypedViews.du_isApp'63'_166
                                            erased
                                            (\ v7 v8 ->
                                               coe
                                                 MAlonzo.Code.VerifiedCompilation.UntypedViews.du_isTerm'63'_782)
                                            (\ v7 v8 ->
                                               coe
                                                 MAlonzo.Code.VerifiedCompilation.UntypedViews.du_isTerm'63'_782)
                                            (coe v3)) in
                               coe
                                 (case coe v7 of
                                    MAlonzo.Code.Relation.Nullary.Decidable.Core.C__because__32 v8 v9
                                      -> if coe v8
                                           then case coe v9 of
                                                  MAlonzo.Code.Relation.Nullary.Reflects.C_of'696'_22 v10
                                                    -> case coe v10 of
                                                         MAlonzo.Code.Agda.Builtin.Sigma.C__'44'__32 v11 v12
                                                           -> case coe v11 of
                                                                MAlonzo.Code.VerifiedCompilation.UntypedViews.C_isapp_154 v15 v16
                                                                  -> case coe v2 of
                                                                       MAlonzo.Code.Untyped.C__'183'__22 v17 v18
                                                                         -> coe
                                                                              seq (coe v15)
                                                                              (coe
                                                                                 seq (coe v16)
                                                                                 (case coe v12 of
                                                                                    MAlonzo.Code.VerifiedCompilation.UntypedViews.C_isapp_154 v21 v22
                                                                                      -> case coe
                                                                                                v3 of
                                                                                           MAlonzo.Code.Untyped.C__'183'__22 v23 v24
                                                                                             -> coe
                                                                                                  seq
                                                                                                  (coe
                                                                                                     v21)
<<<<<<< HEAD
                                                                                                  (case coe
                                                                                                          v22 of
                                                                                                     MAlonzo.Code.VerifiedCompilation.UntypedViews.C_isterm_778
                                                                                                       -> let v26
                                                                                                                = coe
                                                                                                                    du_isFD'63'_200
                                                                                                                    (coe
                                                                                                                       v0)
                                                                                                                    (coe
                                                                                                                       C__'183'__92
                                                                                                                       (coe
                                                                                                                          v1)
                                                                                                                       (coe
                                                                                                                          v24))
                                                                                                                    (coe
                                                                                                                       v17)
                                                                                                                    (coe
                                                                                                                       v23) in
                                                                                                          coe
                                                                                                            (let v27
                                                                                                                   = coe
                                                                                                                       du_isForceDelay'63'_192
                                                                                                                       v0
                                                                                                                       v18
                                                                                                                       v24 in
                                                                                                             coe
                                                                                                               (case coe
                                                                                                                       v26 of
                                                                                                                  MAlonzo.Code.VerifiedCompilation.Certificate.C_proof_32 v28
                                                                                                                    -> case coe
                                                                                                                              v27 of
                                                                                                                         MAlonzo.Code.VerifiedCompilation.Certificate.C_proof_32 v29
                                                                                                                           -> coe
                                                                                                                                MAlonzo.Code.VerifiedCompilation.Certificate.C_proof_32
                                                                                                                                (coe
                                                                                                                                   C_app_130
                                                                                                                                   v28
                                                                                                                                   v29)
                                                                                                                         MAlonzo.Code.VerifiedCompilation.Certificate.C_ce_40 v32 v33 v34
                                                                                                                           -> coe
                                                                                                                                MAlonzo.Code.VerifiedCompilation.Certificate.C_ce_40
                                                                                                                                v32
                                                                                                                                v33
                                                                                                                                v34
                                                                                                                         _ -> MAlonzo.RTE.mazUnreachableError
                                                                                                                  MAlonzo.Code.VerifiedCompilation.Certificate.C_ce_40 v31 v32 v33
                                                                                                                    -> coe
                                                                                                                         MAlonzo.Code.VerifiedCompilation.Certificate.C_ce_40
                                                                                                                         v31
                                                                                                                         v32
                                                                                                                         v33
                                                                                                                  _ -> MAlonzo.RTE.mazUnreachableError))
                                                                                                     _ -> MAlonzo.RTE.mazUnreachableError)
                                                                                           _ -> MAlonzo.RTE.mazUnreachableError
                                                                                    _ -> MAlonzo.RTE.mazUnreachableError))
                                                                       _ -> MAlonzo.RTE.mazUnreachableError
                                                                _ -> MAlonzo.RTE.mazUnreachableError
                                                         _ -> MAlonzo.RTE.mazUnreachableError
                                                  _ -> MAlonzo.RTE.mazUnreachableError
                                           else coe
                                                  seq (coe v9)
                                                  (coe
                                                     MAlonzo.Code.VerifiedCompilation.Certificate.C_ce_40
                                                     (coe
                                                        MAlonzo.Code.VerifiedCompilation.Certificate.C_forceDelayT_8)
                                                     v2 v3)
                                    _ -> MAlonzo.RTE.mazUnreachableError))
                _ -> MAlonzo.RTE.mazUnreachableError)
      C_force_90 v4
        -> let v5
                 = coe
                     MAlonzo.Code.Relation.Nullary.Decidable.Core.du__'215''45'dec__76
                     (coe
                        MAlonzo.Code.VerifiedCompilation.UntypedViews.du_isApp'63'_166
                        erased
                        (\ v5 v6 ->
                           coe
                             MAlonzo.Code.VerifiedCompilation.UntypedViews.du_isTerm'63'_782)
                        (\ v5 v6 ->
                           coe
                             MAlonzo.Code.VerifiedCompilation.UntypedViews.du_isTerm'63'_782)
                        (coe v2))
                     (coe
                        MAlonzo.Code.VerifiedCompilation.UntypedViews.du_isApp'63'_166
                        erased
                        (\ v5 v6 ->
                           coe
                             MAlonzo.Code.VerifiedCompilation.UntypedViews.du_isTerm'63'_782)
                        (\ v5 v6 ->
                           coe
                             MAlonzo.Code.VerifiedCompilation.UntypedViews.du_isTerm'63'_782)
                        (coe v3)) in
           coe
             (case coe v5 of
                MAlonzo.Code.Relation.Nullary.Decidable.Core.C__because__32 v6 v7
                  -> if coe v6
                       then case coe v7 of
                              MAlonzo.Code.Relation.Nullary.Reflects.C_of'696'_22 v8
                                -> case coe v8 of
                                     MAlonzo.Code.Agda.Builtin.Sigma.C__'44'__32 v9 v10
                                       -> case coe v9 of
                                            MAlonzo.Code.VerifiedCompilation.UntypedViews.C_isapp_154 v13 v14
                                              -> case coe v2 of
                                                   MAlonzo.Code.Untyped.C__'183'__22 v15 v16
                                                     -> coe
                                                          seq (coe v13)
                                                          (coe
                                                             seq (coe v14)
                                                             (case coe v10 of
                                                                MAlonzo.Code.VerifiedCompilation.UntypedViews.C_isapp_154 v19 v20
                                                                  -> case coe v3 of
                                                                       MAlonzo.Code.Untyped.C__'183'__22 v21 v22
                                                                         -> coe
                                                                              seq (coe v19)
                                                                              (case coe v20 of
                                                                                 MAlonzo.Code.VerifiedCompilation.UntypedViews.C_isterm_778
                                                                                   -> let v24
                                                                                            = coe
                                                                                                du_isFD'63'_200
                                                                                                (coe
                                                                                                   v0)
                                                                                                (coe
                                                                                                   C__'183'__92
                                                                                                   (coe
                                                                                                      v1)
                                                                                                   (coe
                                                                                                      v22))
                                                                                                (coe
                                                                                                   v15)
                                                                                                (coe
                                                                                                   v21) in
                                                                                      coe
                                                                                        (let v25
                                                                                               = coe
                                                                                                   du_isForceDelay'63'_192
                                                                                                   v0
                                                                                                   v16
                                                                                                   v22 in
                                                                                         coe
                                                                                           (case coe
                                                                                                   v24 of
                                                                                              MAlonzo.Code.VerifiedCompilation.Certificate.C_proof_32 v26
                                                                                                -> case coe
                                                                                                          v25 of
                                                                                                     MAlonzo.Code.VerifiedCompilation.Certificate.C_proof_32 v27
                                                                                                       -> coe
                                                                                                            MAlonzo.Code.VerifiedCompilation.Certificate.C_proof_32
                                                                                                            (coe
                                                                                                               C_app_130
                                                                                                               v26
                                                                                                               v27)
                                                                                                     MAlonzo.Code.VerifiedCompilation.Certificate.C_ce_40 v30 v31 v32
                                                                                                       -> let v33
                                                                                                                = coe
                                                                                                                    du_isFD'63'_200
                                                                                                                    (coe
                                                                                                                       v0)
                                                                                                                    (coe
                                                                                                                       v1)
                                                                                                                    (coe
                                                                                                                       v16)
                                                                                                                    (coe
                                                                                                                       v22) in
                                                                                                          coe
                                                                                                            (case coe
                                                                                                                    v33 of
                                                                                                               MAlonzo.Code.VerifiedCompilation.Certificate.C_proof_32 v34
                                                                                                                 -> coe
                                                                                                                      MAlonzo.Code.VerifiedCompilation.Certificate.C_ce_40
                                                                                                                      v30
                                                                                                                      v31
                                                                                                                      v32
                                                                                                               MAlonzo.Code.VerifiedCompilation.Certificate.C_ce_40 v37 v38 v39
                                                                                                                 -> coe
                                                                                                                      MAlonzo.Code.VerifiedCompilation.Certificate.C_ce_40
                                                                                                                      v37
                                                                                                                      v38
                                                                                                                      v39
                                                                                                               _ -> MAlonzo.RTE.mazUnreachableError)
                                                                                                     _ -> MAlonzo.RTE.mazUnreachableError
                                                                                              MAlonzo.Code.VerifiedCompilation.Certificate.C_ce_40 v29 v30 v31
                                                                                                -> let v32
                                                                                                         = coe
                                                                                                             MAlonzo.Code.Relation.Nullary.Decidable.Core.du__'215''45'dec__76
                                                                                                             (coe
                                                                                                                MAlonzo.Code.VerifiedCompilation.UntypedViews.du_isApp'63'_166
                                                                                                                erased
                                                                                                                (coe
                                                                                                                   (\ v32 ->
                                                                                                                      coe
                                                                                                                        MAlonzo.Code.VerifiedCompilation.UntypedViews.du_isApp'63'_166
                                                                                                                        erased
                                                                                                                        (coe
                                                                                                                           (\ v33 ->
                                                                                                                              coe
                                                                                                                                MAlonzo.Code.VerifiedCompilation.UntypedViews.du_isForce'63'_284
                                                                                                                                erased
                                                                                                                                (\ v34
                                                                                                                                   v35 ->
                                                                                                                                   coe
                                                                                                                                     MAlonzo.Code.VerifiedCompilation.UntypedViews.du_isBuiltin'63'_708
                                                                                                                                     v35)))
                                                                                                                        (\ v33
                                                                                                                           v34 ->
                                                                                                                           coe
                                                                                                                             MAlonzo.Code.VerifiedCompilation.UntypedViews.du_isTerm'63'_782)))
                                                                                                                (\ v32
                                                                                                                   v33 ->
                                                                                                                   coe
                                                                                                                     MAlonzo.Code.VerifiedCompilation.UntypedViews.du_isTerm'63'_782)
                                                                                                                (coe
                                                                                                                   v15))
                                                                                                             (coe
                                                                                                                MAlonzo.Code.VerifiedCompilation.UntypedViews.du_isApp'63'_166
                                                                                                                erased
                                                                                                                (coe
                                                                                                                   (\ v32 ->
                                                                                                                      coe
                                                                                                                        MAlonzo.Code.VerifiedCompilation.UntypedViews.du_isApp'63'_166
                                                                                                                        erased
                                                                                                                        (coe
                                                                                                                           (\ v33 ->
                                                                                                                              coe
                                                                                                                                MAlonzo.Code.VerifiedCompilation.UntypedViews.du_isForce'63'_284
                                                                                                                                erased
                                                                                                                                (\ v34
                                                                                                                                   v35 ->
                                                                                                                                   coe
                                                                                                                                     MAlonzo.Code.VerifiedCompilation.UntypedViews.du_isBuiltin'63'_708
                                                                                                                                     v35)))
                                                                                                                        (\ v33
                                                                                                                           v34 ->
                                                                                                                           coe
                                                                                                                             MAlonzo.Code.VerifiedCompilation.UntypedViews.du_isTerm'63'_782)))
                                                                                                                (\ v32
                                                                                                                   v33 ->
                                                                                                                   coe
                                                                                                                     MAlonzo.Code.VerifiedCompilation.UntypedViews.du_isTerm'63'_782)
                                                                                                                (coe
                                                                                                                   v21)) in
                                                                                                   coe
                                                                                                     (case coe
                                                                                                             v32 of
                                                                                                        MAlonzo.Code.Relation.Nullary.Decidable.Core.C__because__32 v33 v34
                                                                                                          -> if coe
                                                                                                                  v33
                                                                                                               then case coe
                                                                                                                           v34 of
                                                                                                                      MAlonzo.Code.Relation.Nullary.Reflects.C_of'696'_22 v35
                                                                                                                        -> case coe
                                                                                                                                  v35 of
                                                                                                                             MAlonzo.Code.Agda.Builtin.Sigma.C__'44'__32 v36 v37
                                                                                                                               -> case coe
                                                                                                                                         v36 of
                                                                                                                                    MAlonzo.Code.VerifiedCompilation.UntypedViews.C_isapp_154 v40 v41
                                                                                                                                      -> case coe
                                                                                                                                                v15 of
                                                                                                                                           MAlonzo.Code.Untyped.C__'183'__22 v42 v43
                                                                                                                                             -> case coe
                                                                                                                                                       v40 of
                                                                                                                                                  MAlonzo.Code.VerifiedCompilation.UntypedViews.C_isapp_154 v46 v47
                                                                                                                                                    -> case coe
                                                                                                                                                              v42 of
                                                                                                                                                         MAlonzo.Code.Untyped.C__'183'__22 v48 v49
                                                                                                                                                           -> case coe
                                                                                                                                                                     v46 of
                                                                                                                                                                MAlonzo.Code.VerifiedCompilation.UntypedViews.C_isforce_276 v51
                                                                                                                                                                  -> case coe
                                                                                                                                                                            v48 of
                                                                                                                                                                       MAlonzo.Code.Untyped.C_force_24 v52
                                                                                                                                                                         -> coe
                                                                                                                                                                              seq
                                                                                                                                                                              (coe
                                                                                                                                                                                 v51)
                                                                                                                                                                              (case coe
                                                                                                                                                                                      v52 of
                                                                                                                                                                                 MAlonzo.Code.Untyped.C_builtin_44 v53
                                                                                                                                                                                   -> coe
                                                                                                                                                                                        seq
                                                                                                                                                                                        (coe
                                                                                                                                                                                           v47)
                                                                                                                                                                                        (coe
                                                                                                                                                                                           seq
                                                                                                                                                                                           (coe
                                                                                                                                                                                              v41)
                                                                                                                                                                                           (case coe
                                                                                                                                                                                                   v37 of
                                                                                                                                                                                              MAlonzo.Code.VerifiedCompilation.UntypedViews.C_isapp_154 v56 v57
                                                                                                                                                                                                -> case coe
                                                                                                                                                                                                          v21 of
                                                                                                                                                                                                     MAlonzo.Code.Untyped.C__'183'__22 v58 v59
                                                                                                                                                                                                       -> case coe
                                                                                                                                                                                                                 v56 of
                                                                                                                                                                                                            MAlonzo.Code.VerifiedCompilation.UntypedViews.C_isapp_154 v62 v63
                                                                                                                                                                                                              -> case coe
                                                                                                                                                                                                                        v58 of
                                                                                                                                                                                                                   MAlonzo.Code.Untyped.C__'183'__22 v64 v65
                                                                                                                                                                                                                     -> case coe
                                                                                                                                                                                                                               v62 of
                                                                                                                                                                                                                          MAlonzo.Code.VerifiedCompilation.UntypedViews.C_isforce_276 v67
                                                                                                                                                                                                                            -> case coe
                                                                                                                                                                                                                                      v64 of
                                                                                                                                                                                                                                 MAlonzo.Code.Untyped.C_force_24 v68
                                                                                                                                                                                                                                   -> coe
                                                                                                                                                                                                                                        seq
                                                                                                                                                                                                                                        (coe
                                                                                                                                                                                                                                           v67)
                                                                                                                                                                                                                                        (case coe
                                                                                                                                                                                                                                                v68 of
                                                                                                                                                                                                                                           MAlonzo.Code.Untyped.C_builtin_44 v69
                                                                                                                                                                                                                                             -> coe
                                                                                                                                                                                                                                                  seq
                                                                                                                                                                                                                                                  (coe
                                                                                                                                                                                                                                                     v63)
                                                                                                                                                                                                                                                  (case coe
                                                                                                                                                                                                                                                          v57 of
                                                                                                                                                                                                                                                     MAlonzo.Code.VerifiedCompilation.UntypedViews.C_isterm_778
                                                                                                                                                                                                                                                       -> let v71
                                                                                                                                                                                                                                                                = coe
                                                                                                                                                                                                                                                                    MAlonzo.Code.Untyped.Purity.du_isPure'63'_82
                                                                                                                                                                                                                                                                    (coe
                                                                                                                                                                                                                                                                       v59) in
                                                                                                                                                                                                                                                          coe
                                                                                                                                                                                                                                                            (let v72
                                                                                                                                                                                                                                                                   = coe
                                                                                                                                                                                                                                                                       MAlonzo.Code.Untyped.Purity.du_isPure'63'_82
                                                                                                                                                                                                                                                                       (coe
                                                                                                                                                                                                                                                                          v22) in
                                                                                                                                                                                                                                                             coe
                                                                                                                                                                                                                                                               (let v73
                                                                                                                                                                                                                                                                      = coe
                                                                                                                                                                                                                                                                          du_isForceDelay'63'_192
                                                                                                                                                                                                                                                                          v0
                                                                                                                                                                                                                                                                          v49
                                                                                                                                                                                                                                                                          v65 in
                                                                                                                                                                                                                                                                coe
                                                                                                                                                                                                                                                                  (let v74
                                                                                                                                                                                                                                                                         = coe
                                                                                                                                                                                                                                                                             du_isFD'63'_200
                                                                                                                                                                                                                                                                             (coe
                                                                                                                                                                                                                                                                                v0)
                                                                                                                                                                                                                                                                             (coe
                                                                                                                                                                                                                                                                                v1)
                                                                                                                                                                                                                                                                             (coe
                                                                                                                                                                                                                                                                                v43)
                                                                                                                                                                                                                                                                             (coe
                                                                                                                                                                                                                                                                                v59) in
                                                                                                                                                                                                                                                                   coe
                                                                                                                                                                                                                                                                     (let v75
                                                                                                                                                                                                                                                                            = coe
                                                                                                                                                                                                                                                                                du_isFD'63'_200
                                                                                                                                                                                                                                                                                (coe
                                                                                                                                                                                                                                                                                   v0)
                                                                                                                                                                                                                                                                                (coe
                                                                                                                                                                                                                                                                                   v1)
                                                                                                                                                                                                                                                                                (coe
                                                                                                                                                                                                                                                                                   v16)
                                                                                                                                                                                                                                                                                (coe
                                                                                                                                                                                                                                                                                   v22) in
                                                                                                                                                                                                                                                                      coe
                                                                                                                                                                                                                                                                        (case coe
                                                                                                                                                                                                                                                                                v71 of
                                                                                                                                                                                                                                                                           MAlonzo.Code.Relation.Nullary.Decidable.Core.C__because__32 v76 v77
                                                                                                                                                                                                                                                                             -> if coe
                                                                                                                                                                                                                                                                                     v76
                                                                                                                                                                                                                                                                                  then case coe
                                                                                                                                                                                                                                                                                              v77 of
                                                                                                                                                                                                                                                                                         MAlonzo.Code.Relation.Nullary.Reflects.C_of'696'_22 v78
                                                                                                                                                                                                                                                                                           -> case coe
                                                                                                                                                                                                                                                                                                     v72 of
                                                                                                                                                                                                                                                                                                MAlonzo.Code.Relation.Nullary.Decidable.Core.C__because__32 v79 v80
                                                                                                                                                                                                                                                                                                  -> if coe
                                                                                                                                                                                                                                                                                                          v79
                                                                                                                                                                                                                                                                                                       then case coe
                                                                                                                                                                                                                                                                                                                   v80 of
                                                                                                                                                                                                                                                                                                              MAlonzo.Code.Relation.Nullary.Reflects.C_of'696'_22 v81
                                                                                                                                                                                                                                                                                                                -> case coe
                                                                                                                                                                                                                                                                                                                          v73 of
                                                                                                                                                                                                                                                                                                                     MAlonzo.Code.VerifiedCompilation.Certificate.C_proof_32 v82
                                                                                                                                                                                                                                                                                                                       -> case coe
                                                                                                                                                                                                                                                                                                                                 v74 of
                                                                                                                                                                                                                                                                                                                            MAlonzo.Code.VerifiedCompilation.Certificate.C_proof_32 v83
                                                                                                                                                                                                                                                                                                                              -> case coe
                                                                                                                                                                                                                                                                                                                                        v75 of
                                                                                                                                                                                                                                                                                                                                   MAlonzo.Code.VerifiedCompilation.Certificate.C_proof_32 v84
                                                                                                                                                                                                                                                                                                                                     -> let v85
                                                                                                                                                                                                                                                                                                                                              = coe
                                                                                                                                                                                                                                                                                                                                                  MAlonzo.Code.Relation.Nullary.Decidable.Core.du__'215''45'dec__76
                                                                                                                                                                                                                                                                                                                                                  (coe
                                                                                                                                                                                                                                                                                                                                                     MAlonzo.Code.Builtin.d_decBuiltin_404
                                                                                                                                                                                                                                                                                                                                                     (coe
                                                                                                                                                                                                                                                                                                                                                        v53)
                                                                                                                                                                                                                                                                                                                                                     (coe
                                                                                                                                                                                                                                                                                                                                                        v69))
                                                                                                                                                                                                                                                                                                                                                  (coe
                                                                                                                                                                                                                                                                                                                                                     MAlonzo.Code.Builtin.d_decBuiltin_404
                                                                                                                                                                                                                                                                                                                                                     (coe
                                                                                                                                                                                                                                                                                                                                                        v53)
                                                                                                                                                                                                                                                                                                                                                     (coe
                                                                                                                                                                                                                                                                                                                                                        MAlonzo.Code.Builtin.C_ifThenElse_60)) in
                                                                                                                                                                                                                                                                                                                                        coe
                                                                                                                                                                                                                                                                                                                                          (case coe
                                                                                                                                                                                                                                                                                                                                                  v85 of
                                                                                                                                                                                                                                                                                                                                             MAlonzo.Code.Relation.Nullary.Decidable.Core.C__because__32 v86 v87
                                                                                                                                                                                                                                                                                                                                               -> if coe
                                                                                                                                                                                                                                                                                                                                                       v86
                                                                                                                                                                                                                                                                                                                                                    then case coe
                                                                                                                                                                                                                                                                                                                                                                v87 of
                                                                                                                                                                                                                                                                                                                                                           MAlonzo.Code.Relation.Nullary.Reflects.C_of'696'_22 v88
                                                                                                                                                                                                                                                                                                                                                             -> coe
                                                                                                                                                                                                                                                                                                                                                                  seq
                                                                                                                                                                                                                                                                                                                                                                  (coe
                                                                                                                                                                                                                                                                                                                                                                     v88)
                                                                                                                                                                                                                                                                                                                                                                  (coe
                                                                                                                                                                                                                                                                                                                                                                     MAlonzo.Code.VerifiedCompilation.Certificate.C_proof_32
                                                                                                                                                                                                                                                                                                                                                                     (coe
                                                                                                                                                                                                                                                                                                                                                                        C_ifThenElse_138
                                                                                                                                                                                                                                                                                                                                                                        v78
                                                                                                                                                                                                                                                                                                                                                                        v81
                                                                                                                                                                                                                                                                                                                                                                        v82
                                                                                                                                                                                                                                                                                                                                                                        v83
                                                                                                                                                                                                                                                                                                                                                                        v84))
                                                                                                                                                                                                                                                                                                                                                           _ -> MAlonzo.RTE.mazUnreachableError
                                                                                                                                                                                                                                                                                                                                                    else coe
                                                                                                                                                                                                                                                                                                                                                           seq
                                                                                                                                                                                                                                                                                                                                                           (coe
                                                                                                                                                                                                                                                                                                                                                              v87)
                                                                                                                                                                                                                                                                                                                                                           (coe
                                                                                                                                                                                                                                                                                                                                                              MAlonzo.Code.VerifiedCompilation.Certificate.C_ce_40
                                                                                                                                                                                                                                                                                                                                                              (coe
                                                                                                                                                                                                                                                                                                                                                                 MAlonzo.Code.VerifiedCompilation.Certificate.C_forceDelayT_8)
                                                                                                                                                                                                                                                                                                                                                              v2
                                                                                                                                                                                                                                                                                                                                                              v3)
                                                                                                                                                                                                                                                                                                                                             _ -> MAlonzo.RTE.mazUnreachableError)
                                                                                                                                                                                                                                                                                                                                   MAlonzo.Code.VerifiedCompilation.Certificate.C_ce_40 v87 v88 v89
                                                                                                                                                                                                                                                                                                                                     -> coe
                                                                                                                                                                                                                                                                                                                                          MAlonzo.Code.VerifiedCompilation.Certificate.C_ce_40
                                                                                                                                                                                                                                                                                                                                          v87
                                                                                                                                                                                                                                                                                                                                          v88
                                                                                                                                                                                                                                                                                                                                          v89
                                                                                                                                                                                                                                                                                                                                   _ -> MAlonzo.RTE.mazUnreachableError
                                                                                                                                                                                                                                                                                                                            MAlonzo.Code.VerifiedCompilation.Certificate.C_ce_40 v86 v87 v88
                                                                                                                                                                                                                                                                                                                              -> coe
                                                                                                                                                                                                                                                                                                                                   MAlonzo.Code.VerifiedCompilation.Certificate.C_ce_40
                                                                                                                                                                                                                                                                                                                                   v86
                                                                                                                                                                                                                                                                                                                                   v87
                                                                                                                                                                                                                                                                                                                                   v88
                                                                                                                                                                                                                                                                                                                            _ -> MAlonzo.RTE.mazUnreachableError
                                                                                                                                                                                                                                                                                                                     MAlonzo.Code.VerifiedCompilation.Certificate.C_ce_40 v85 v86 v87
                                                                                                                                                                                                                                                                                                                       -> coe
                                                                                                                                                                                                                                                                                                                            MAlonzo.Code.VerifiedCompilation.Certificate.C_ce_40
                                                                                                                                                                                                                                                                                                                            v85
                                                                                                                                                                                                                                                                                                                            v86
                                                                                                                                                                                                                                                                                                                            v87
                                                                                                                                                                                                                                                                                                                     _ -> MAlonzo.RTE.mazUnreachableError
                                                                                                                                                                                                                                                                                                              _ -> MAlonzo.RTE.mazUnreachableError
                                                                                                                                                                                                                                                                                                       else coe
                                                                                                                                                                                                                                                                                                              seq
                                                                                                                                                                                                                                                                                                              (coe
                                                                                                                                                                                                                                                                                                                 v80)
                                                                                                                                                                                                                                                                                                              (coe
                                                                                                                                                                                                                                                                                                                 MAlonzo.Code.VerifiedCompilation.Certificate.C_ce_40
                                                                                                                                                                                                                                                                                                                 (coe
                                                                                                                                                                                                                                                                                                                    MAlonzo.Code.VerifiedCompilation.Certificate.C_forceDelayT_8)
                                                                                                                                                                                                                                                                                                                 v16
                                                                                                                                                                                                                                                                                                                 v22)
                                                                                                                                                                                                                                                                                                _ -> MAlonzo.RTE.mazUnreachableError
                                                                                                                                                                                                                                                                                         _ -> MAlonzo.RTE.mazUnreachableError
                                                                                                                                                                                                                                                                                  else coe
                                                                                                                                                                                                                                                                                         seq
                                                                                                                                                                                                                                                                                         (coe
                                                                                                                                                                                                                                                                                            v77)
                                                                                                                                                                                                                                                                                         (coe
                                                                                                                                                                                                                                                                                            MAlonzo.Code.VerifiedCompilation.Certificate.C_ce_40
                                                                                                                                                                                                                                                                                            (coe
                                                                                                                                                                                                                                                                                               MAlonzo.Code.VerifiedCompilation.Certificate.C_forceDelayT_8)
                                                                                                                                                                                                                                                                                            v43
                                                                                                                                                                                                                                                                                            v59)
                                                                                                                                                                                                                                                                           _ -> MAlonzo.RTE.mazUnreachableError)))))
                                                                                                                                                                                                                                                     _ -> MAlonzo.RTE.mazUnreachableError)
                                                                                                                                                                                                                                           _ -> MAlonzo.RTE.mazUnreachableError)
                                                                                                                                                                                                                                 _ -> MAlonzo.RTE.mazUnreachableError
                                                                                                                                                                                                                          _ -> MAlonzo.RTE.mazUnreachableError
                                                                                                                                                                                                                   _ -> MAlonzo.RTE.mazUnreachableError
                                                                                                                                                                                                            _ -> MAlonzo.RTE.mazUnreachableError
                                                                                                                                                                                                     _ -> MAlonzo.RTE.mazUnreachableError
                                                                                                                                                                                              _ -> MAlonzo.RTE.mazUnreachableError))
                                                                                                                                                                                 _ -> MAlonzo.RTE.mazUnreachableError)
                                                                                                                                                                       _ -> MAlonzo.RTE.mazUnreachableError
                                                                                                                                                                _ -> MAlonzo.RTE.mazUnreachableError
                                                                                                                                                         _ -> MAlonzo.RTE.mazUnreachableError
                                                                                                                                                  _ -> MAlonzo.RTE.mazUnreachableError
                                                                                                                                           _ -> MAlonzo.RTE.mazUnreachableError
                                                                                                                                    _ -> MAlonzo.RTE.mazUnreachableError
                                                                                                                             _ -> MAlonzo.RTE.mazUnreachableError
                                                                                                                      _ -> MAlonzo.RTE.mazUnreachableError
                                                                                                               else coe
                                                                                                                      seq
                                                                                                                      (coe
                                                                                                                         v34)
                                                                                                                      (coe
                                                                                                                         MAlonzo.Code.VerifiedCompilation.Certificate.C_ce_40
                                                                                                                         v29
                                                                                                                         v30
                                                                                                                         v31)
                                                                                                        _ -> MAlonzo.RTE.mazUnreachableError)
                                                                                              _ -> MAlonzo.RTE.mazUnreachableError))
                                                                                 _ -> MAlonzo.RTE.mazUnreachableError)
                                                                       _ -> MAlonzo.RTE.mazUnreachableError
                                                                _ -> MAlonzo.RTE.mazUnreachableError))
                                                   _ -> MAlonzo.RTE.mazUnreachableError
                                            _ -> MAlonzo.RTE.mazUnreachableError
                                     _ -> MAlonzo.RTE.mazUnreachableError
                              _ -> MAlonzo.RTE.mazUnreachableError
                       else coe
                              seq (coe v7)
                              (let v8
                                     = coe
                                         MAlonzo.Code.VerifiedCompilation.UntypedViews.du_isDelay'63'_370
                                         erased
                                         (\ v8 v9 ->
                                            coe
                                              MAlonzo.Code.VerifiedCompilation.UntypedViews.du_isTerm'63'_782)
                                         (coe v2) in
                               coe
                                 (case coe v8 of
                                    MAlonzo.Code.Relation.Nullary.Decidable.Core.C__because__32 v9 v10
                                      -> if coe v9
                                           then case coe v10 of
                                                  MAlonzo.Code.Relation.Nullary.Reflects.C_of'696'_22 v11
                                                    -> case coe v11 of
                                                         MAlonzo.Code.VerifiedCompilation.UntypedViews.C_isdelay_362 v13
                                                           -> case coe v2 of
                                                                MAlonzo.Code.Untyped.C_delay_26 v14
                                                                  -> coe
                                                                       seq (coe v13)
                                                                       (let v15
                                                                              = coe
                                                                                  du_isFD'63'_200
                                                                                  (coe v0) (coe v4)
                                                                                  (coe v14)
                                                                                  (coe v3) in
                                                                        coe
                                                                          (case coe v15 of
                                                                             MAlonzo.Code.VerifiedCompilation.Certificate.C_proof_32 v16
                                                                               -> coe
                                                                                    MAlonzo.Code.VerifiedCompilation.Certificate.C_proof_32
                                                                                    (coe
                                                                                       C_delay_128
                                                                                       v16)
                                                                             MAlonzo.Code.VerifiedCompilation.Certificate.C_ce_40 v19 v20 v21
                                                                               -> case coe v4 of
                                                                                    C_'9633'_88
                                                                                      -> let v22
                                                                                               = coe
                                                                                                   du_isForceDelay'63'_192
                                                                                                   v0
                                                                                                   v14
                                                                                                   v3 in
                                                                                         coe
                                                                                           (case coe
                                                                                                   v22 of
                                                                                              MAlonzo.Code.VerifiedCompilation.Certificate.C_proof_32 v23
                                                                                                -> coe
                                                                                                     MAlonzo.Code.VerifiedCompilation.Certificate.C_proof_32
                                                                                                     (coe
                                                                                                        C_last'45'delay_134
                                                                                                        v23)
                                                                                              MAlonzo.Code.VerifiedCompilation.Certificate.C_ce_40 v26 v27 v28
                                                                                                -> coe
                                                                                                     MAlonzo.Code.VerifiedCompilation.Certificate.C_ce_40
                                                                                                     v26
                                                                                                     v27
                                                                                                     v28
                                                                                              _ -> MAlonzo.RTE.mazUnreachableError)
                                                                                    C_force_90 v22
                                                                                      -> coe
                                                                                           MAlonzo.Code.VerifiedCompilation.Certificate.C_ce_40
                                                                                           v19 v20
                                                                                           v21
                                                                                    C__'183'__92 v22 v23
                                                                                      -> coe
                                                                                           MAlonzo.Code.VerifiedCompilation.Certificate.C_ce_40
                                                                                           v19 v20
                                                                                           v21
                                                                                    _ -> MAlonzo.RTE.mazUnreachableError
                                                                             _ -> MAlonzo.RTE.mazUnreachableError))
                                                                _ -> MAlonzo.RTE.mazUnreachableError
                                                         _ -> MAlonzo.RTE.mazUnreachableError
                                                  _ -> MAlonzo.RTE.mazUnreachableError
                                           else coe
                                                  seq (coe v10)
                                                  (let v11
                                                         = coe
                                                             MAlonzo.Code.VerifiedCompilation.UntypedViews.du_isForce'63'_284
                                                             erased
                                                             (\ v11 v12 ->
                                                                coe
                                                                  MAlonzo.Code.VerifiedCompilation.UntypedViews.du_isTerm'63'_782)
                                                             (coe v2) in
                                                   coe
                                                     (case coe v11 of
                                                        MAlonzo.Code.Relation.Nullary.Decidable.Core.C__because__32 v12 v13
                                                          -> if coe v12
                                                               then case coe v13 of
                                                                      MAlonzo.Code.Relation.Nullary.Reflects.C_of'696'_22 v14
                                                                        -> case coe v14 of
                                                                             MAlonzo.Code.VerifiedCompilation.UntypedViews.C_isforce_276 v16
                                                                               -> case coe v2 of
                                                                                    MAlonzo.Code.Untyped.C_force_24 v17
                                                                                      -> coe
                                                                                           seq
                                                                                           (coe v16)
                                                                                           (let v18
                                                                                                  = coe
                                                                                                      du_isFD'63'_200
                                                                                                      (coe
                                                                                                         v0)
                                                                                                      (coe
                                                                                                         C_force_90
                                                                                                         (coe
                                                                                                            v1))
                                                                                                      (coe
                                                                                                         v17)
                                                                                                      (coe
                                                                                                         v3) in
                                                                                            coe
                                                                                              (case coe
                                                                                                      v18 of
                                                                                                 MAlonzo.Code.VerifiedCompilation.Certificate.C_proof_32 v19
                                                                                                   -> coe
                                                                                                        MAlonzo.Code.VerifiedCompilation.Certificate.C_proof_32
                                                                                                        (coe
                                                                                                           C_force_126
                                                                                                           v19)
                                                                                                 MAlonzo.Code.VerifiedCompilation.Certificate.C_ce_40 v22 v23 v24
                                                                                                   -> coe
                                                                                                        MAlonzo.Code.VerifiedCompilation.Certificate.C_ce_40
                                                                                                        v22
                                                                                                        v23
                                                                                                        v24
                                                                                                 _ -> MAlonzo.RTE.mazUnreachableError))
                                                                                    _ -> MAlonzo.RTE.mazUnreachableError
                                                                             _ -> MAlonzo.RTE.mazUnreachableError
                                                                      _ -> MAlonzo.RTE.mazUnreachableError
                                                               else coe
                                                                      seq (coe v13)
                                                                      (coe
                                                                         MAlonzo.Code.VerifiedCompilation.Certificate.C_ce_40
                                                                         (coe
                                                                            MAlonzo.Code.VerifiedCompilation.Certificate.C_forceDelayT_8)
                                                                         v2 v3)
                                                        _ -> MAlonzo.RTE.mazUnreachableError))
                                    _ -> MAlonzo.RTE.mazUnreachableError))
                _ -> MAlonzo.RTE.mazUnreachableError)
      C__'183'__92 v4 v5
        -> let v6
                 = coe
                     MAlonzo.Code.Relation.Nullary.Decidable.Core.du__'215''45'dec__76
                     (coe
                        MAlonzo.Code.VerifiedCompilation.UntypedViews.du_isLambda'63'_70
                        (\ v6 v7 ->
                           coe
                             MAlonzo.Code.VerifiedCompilation.UntypedViews.du_isTerm'63'_782)
                        (coe v2))
                     (coe
                        MAlonzo.Code.VerifiedCompilation.UntypedViews.du_isLambda'63'_70
                        (\ v6 v7 ->
                           coe
                             MAlonzo.Code.VerifiedCompilation.UntypedViews.du_isTerm'63'_782)
                        (coe v3)) in
           coe
             (case coe v6 of
                MAlonzo.Code.Relation.Nullary.Decidable.Core.C__because__32 v7 v8
                  -> if coe v7
                       then case coe v8 of
                              MAlonzo.Code.Relation.Nullary.Reflects.C_of'696'_22 v9
                                -> case coe v9 of
                                     MAlonzo.Code.Agda.Builtin.Sigma.C__'44'__32 v10 v11
                                       -> case coe v10 of
                                            MAlonzo.Code.VerifiedCompilation.UntypedViews.C_islambda_62 v13
                                              -> case coe v2 of
                                                   MAlonzo.Code.Untyped.C_ƛ_20 v14
                                                     -> coe
                                                          seq (coe v13)
                                                          (case coe v11 of
                                                             MAlonzo.Code.VerifiedCompilation.UntypedViews.C_islambda_62 v16
                                                               -> case coe v3 of
                                                                    MAlonzo.Code.Untyped.C_ƛ_20 v17
                                                                      -> coe
                                                                           seq (coe v16)
                                                                           (let v18
                                                                                  = coe
                                                                                      du_isFD'63'_200
                                                                                      (coe
                                                                                         MAlonzo.Code.VerifiedCompilation.Equality.du_DecEq'45'Maybe_122
                                                                                         (coe v0))
                                                                                      (coe
                                                                                         du_zipwk_94
                                                                                         (coe v4))
                                                                                      (coe v14)
                                                                                      (coe v17) in
                                                                            coe
                                                                              (case coe v18 of
                                                                                 MAlonzo.Code.VerifiedCompilation.Certificate.C_proof_32 v19
                                                                                   -> coe
                                                                                        MAlonzo.Code.VerifiedCompilation.Certificate.C_proof_32
                                                                                        (coe
                                                                                           C_abs_132
                                                                                           v19)
                                                                                 MAlonzo.Code.VerifiedCompilation.Certificate.C_ce_40 v22 v23 v24
                                                                                   -> case coe v4 of
                                                                                        C_'9633'_88
                                                                                          -> let v25
                                                                                                   = coe
                                                                                                       du_isForceDelay'63'_192
                                                                                                       (coe
                                                                                                          MAlonzo.Code.VerifiedCompilation.Equality.du_DecEq'45'Maybe_122
                                                                                                          (coe
                                                                                                             v0))
                                                                                                       v14
                                                                                                       v17 in
                                                                                             coe
                                                                                               (case coe
                                                                                                       v25 of
                                                                                                  MAlonzo.Code.VerifiedCompilation.Certificate.C_proof_32 v26
                                                                                                    -> coe
                                                                                                         MAlonzo.Code.VerifiedCompilation.Certificate.C_proof_32
                                                                                                         (coe
                                                                                                            C_last'45'abs_136
                                                                                                            v26)
                                                                                                  MAlonzo.Code.VerifiedCompilation.Certificate.C_ce_40 v29 v30 v31
                                                                                                    -> coe
                                                                                                         MAlonzo.Code.VerifiedCompilation.Certificate.C_ce_40
                                                                                                         v29
                                                                                                         v30
                                                                                                         v31
                                                                                                  _ -> MAlonzo.RTE.mazUnreachableError)
                                                                                        C_force_90 v25
                                                                                          -> coe
                                                                                               MAlonzo.Code.VerifiedCompilation.Certificate.C_ce_40
                                                                                               v22
                                                                                               v23
                                                                                               v24
                                                                                        C__'183'__92 v25 v26
                                                                                          -> coe
                                                                                               MAlonzo.Code.VerifiedCompilation.Certificate.C_ce_40
                                                                                               v22
                                                                                               v23
                                                                                               v24
                                                                                        _ -> MAlonzo.RTE.mazUnreachableError
                                                                                 _ -> MAlonzo.RTE.mazUnreachableError))
                                                                    _ -> MAlonzo.RTE.mazUnreachableError
                                                             _ -> MAlonzo.RTE.mazUnreachableError)
                                                   _ -> MAlonzo.RTE.mazUnreachableError
                                            _ -> MAlonzo.RTE.mazUnreachableError
                                     _ -> MAlonzo.RTE.mazUnreachableError
                              _ -> MAlonzo.RTE.mazUnreachableError
                       else coe
                              seq (coe v8)
                              (let v9
                                     = coe
                                         MAlonzo.Code.VerifiedCompilation.UntypedViews.du_isForce'63'_284
                                         erased
                                         (\ v9 v10 ->
                                            coe
                                              MAlonzo.Code.VerifiedCompilation.UntypedViews.du_isTerm'63'_782)
                                         (coe v2) in
                               coe
                                 (case coe v9 of
                                    MAlonzo.Code.Relation.Nullary.Decidable.Core.C__because__32 v10 v11
                                      -> if coe v10
                                           then case coe v11 of
                                                  MAlonzo.Code.Relation.Nullary.Reflects.C_of'696'_22 v12
                                                    -> case coe v12 of
                                                         MAlonzo.Code.VerifiedCompilation.UntypedViews.C_isforce_276 v14
                                                           -> case coe v2 of
                                                                MAlonzo.Code.Untyped.C_force_24 v15
                                                                  -> coe
                                                                       seq (coe v14)
                                                                       (let v16
                                                                              = coe
                                                                                  MAlonzo.Code.Relation.Nullary.Decidable.Core.du__'215''45'dec__76
                                                                                  (coe
                                                                                     MAlonzo.Code.VerifiedCompilation.UntypedViews.du_isApp'63'_166
                                                                                     erased
                                                                                     (\ v16 v17 ->
                                                                                        coe
                                                                                          MAlonzo.Code.VerifiedCompilation.UntypedViews.du_isTerm'63'_782)
                                                                                     (\ v16 v17 ->
                                                                                        coe
                                                                                          MAlonzo.Code.VerifiedCompilation.UntypedViews.du_isTerm'63'_782)
                                                                                     (coe v15))
                                                                                  (coe
                                                                                     MAlonzo.Code.VerifiedCompilation.UntypedViews.du_isApp'63'_166
                                                                                     erased
                                                                                     (\ v16 v17 ->
                                                                                        coe
                                                                                          MAlonzo.Code.VerifiedCompilation.UntypedViews.du_isTerm'63'_782)
                                                                                     (\ v16 v17 ->
                                                                                        coe
                                                                                          MAlonzo.Code.VerifiedCompilation.UntypedViews.du_isTerm'63'_782)
                                                                                     (coe v3)) in
                                                                        coe
                                                                          (case coe v16 of
                                                                             MAlonzo.Code.Relation.Nullary.Decidable.Core.C__because__32 v17 v18
                                                                               -> if coe v17
                                                                                    then case coe
                                                                                                v18 of
                                                                                           MAlonzo.Code.Relation.Nullary.Reflects.C_of'696'_22 v19
                                                                                             -> case coe
                                                                                                       v19 of
                                                                                                  MAlonzo.Code.Agda.Builtin.Sigma.C__'44'__32 v20 v21
                                                                                                    -> case coe
                                                                                                              v20 of
                                                                                                         MAlonzo.Code.VerifiedCompilation.UntypedViews.C_isapp_154 v24 v25
                                                                                                           -> case coe
                                                                                                                     v15 of
                                                                                                                MAlonzo.Code.Untyped.C__'183'__22 v26 v27
                                                                                                                  -> let v28
                                                                                                                           = seq
                                                                                                                               (coe
                                                                                                                                  v24)
                                                                                                                               (coe
                                                                                                                                  seq
                                                                                                                                  (coe
                                                                                                                                     v25)
                                                                                                                                  (case coe
                                                                                                                                          v21 of
                                                                                                                                     MAlonzo.Code.VerifiedCompilation.UntypedViews.C_isapp_154 v30 v31
                                                                                                                                       -> case coe
                                                                                                                                                 v3 of
                                                                                                                                            MAlonzo.Code.Untyped.C__'183'__22 v32 v33
                                                                                                                                              -> coe
                                                                                                                                                   seq
                                                                                                                                                   (coe
                                                                                                                                                      v30)
                                                                                                                                                   (case coe
                                                                                                                                                           v31 of
                                                                                                                                                      MAlonzo.Code.VerifiedCompilation.UntypedViews.C_isterm_778
                                                                                                                                                        -> let v35
                                                                                                                                                                 = coe
                                                                                                                                                                     du_isFD'63'_200
                                                                                                                                                                     (coe
                                                                                                                                                                        v0)
                                                                                                                                                                     (coe
                                                                                                                                                                        C__'183'__92
                                                                                                                                                                        (coe
                                                                                                                                                                           C_force_90
                                                                                                                                                                           (coe
                                                                                                                                                                              v1))
                                                                                                                                                                        (coe
                                                                                                                                                                           v33))
                                                                                                                                                                     (coe
                                                                                                                                                                        v26)
                                                                                                                                                                     (coe
                                                                                                                                                                        v32) in
                                                                                                                                                           coe
                                                                                                                                                             (let v36
                                                                                                                                                                    = coe
                                                                                                                                                                        du_isForceDelay'63'_192
                                                                                                                                                                        v0
                                                                                                                                                                        v27
                                                                                                                                                                        v33 in
                                                                                                                                                              coe
                                                                                                                                                                (case coe
                                                                                                                                                                        v35 of
                                                                                                                                                                   MAlonzo.Code.VerifiedCompilation.Certificate.C_proof_32 v37
                                                                                                                                                                     -> case coe
                                                                                                                                                                               v36 of
                                                                                                                                                                          MAlonzo.Code.VerifiedCompilation.Certificate.C_proof_32 v38
                                                                                                                                                                            -> coe
                                                                                                                                                                                 MAlonzo.Code.VerifiedCompilation.Certificate.C_proof_32
                                                                                                                                                                                 (coe
                                                                                                                                                                                    C_app_130
                                                                                                                                                                                    v37
                                                                                                                                                                                    v38)
                                                                                                                                                                          MAlonzo.Code.VerifiedCompilation.Certificate.C_ce_40 v41 v42 v43
                                                                                                                                                                            -> let v44
                                                                                                                                                                                     = coe
                                                                                                                                                                                         du_isFD'63'_200
                                                                                                                                                                                         (coe
                                                                                                                                                                                            v0)
                                                                                                                                                                                         (coe
                                                                                                                                                                                            C_force_90
                                                                                                                                                                                            (coe
                                                                                                                                                                                               v1))
                                                                                                                                                                                         (coe
                                                                                                                                                                                            v27)
                                                                                                                                                                                         (coe
                                                                                                                                                                                            v33) in
                                                                                                                                                                               coe
                                                                                                                                                                                 (case coe
                                                                                                                                                                                         v44 of
                                                                                                                                                                                    MAlonzo.Code.VerifiedCompilation.Certificate.C_proof_32 v45
                                                                                                                                                                                      -> coe
                                                                                                                                                                                           MAlonzo.Code.VerifiedCompilation.Certificate.C_ce_40
                                                                                                                                                                                           v41
                                                                                                                                                                                           v42
                                                                                                                                                                                           v43
                                                                                                                                                                                    MAlonzo.Code.VerifiedCompilation.Certificate.C_ce_40 v48 v49 v50
                                                                                                                                                                                      -> coe
                                                                                                                                                                                           MAlonzo.Code.VerifiedCompilation.Certificate.C_ce_40
                                                                                                                                                                                           v48
                                                                                                                                                                                           v49
                                                                                                                                                                                           v50
                                                                                                                                                                                    _ -> MAlonzo.RTE.mazUnreachableError)
                                                                                                                                                                          _ -> MAlonzo.RTE.mazUnreachableError
                                                                                                                                                                   MAlonzo.Code.VerifiedCompilation.Certificate.C_ce_40 v40 v41 v42
                                                                                                                                                                     -> let v43
                                                                                                                                                                              = coe
                                                                                                                                                                                  MAlonzo.Code.Relation.Nullary.Decidable.Core.du__'215''45'dec__76
                                                                                                                                                                                  (coe
                                                                                                                                                                                     MAlonzo.Code.VerifiedCompilation.UntypedViews.du_isApp'63'_166
                                                                                                                                                                                     erased
                                                                                                                                                                                     (coe
                                                                                                                                                                                        (\ v43 ->
                                                                                                                                                                                           coe
                                                                                                                                                                                             MAlonzo.Code.VerifiedCompilation.UntypedViews.du_isApp'63'_166
                                                                                                                                                                                             erased
                                                                                                                                                                                             (coe
                                                                                                                                                                                                (\ v44 ->
                                                                                                                                                                                                   coe
                                                                                                                                                                                                     MAlonzo.Code.VerifiedCompilation.UntypedViews.du_isForce'63'_284
                                                                                                                                                                                                     erased
                                                                                                                                                                                                     (\ v45
                                                                                                                                                                                                        v46 ->
                                                                                                                                                                                                        coe
                                                                                                                                                                                                          MAlonzo.Code.VerifiedCompilation.UntypedViews.du_isBuiltin'63'_708
                                                                                                                                                                                                          v46)))
                                                                                                                                                                                             (\ v44
                                                                                                                                                                                                v45 ->
                                                                                                                                                                                                coe
                                                                                                                                                                                                  MAlonzo.Code.VerifiedCompilation.UntypedViews.du_isTerm'63'_782)))
                                                                                                                                                                                     (\ v43
                                                                                                                                                                                        v44 ->
                                                                                                                                                                                        coe
                                                                                                                                                                                          MAlonzo.Code.VerifiedCompilation.UntypedViews.du_isTerm'63'_782)
                                                                                                                                                                                     (coe
                                                                                                                                                                                        v26))
                                                                                                                                                                                  (coe
                                                                                                                                                                                     MAlonzo.Code.VerifiedCompilation.UntypedViews.du_isApp'63'_166
                                                                                                                                                                                     erased
                                                                                                                                                                                     (coe
                                                                                                                                                                                        (\ v43 ->
                                                                                                                                                                                           coe
                                                                                                                                                                                             MAlonzo.Code.VerifiedCompilation.UntypedViews.du_isApp'63'_166
                                                                                                                                                                                             erased
                                                                                                                                                                                             (coe
                                                                                                                                                                                                (\ v44 ->
                                                                                                                                                                                                   coe
                                                                                                                                                                                                     MAlonzo.Code.VerifiedCompilation.UntypedViews.du_isForce'63'_284
                                                                                                                                                                                                     erased
                                                                                                                                                                                                     (\ v45
                                                                                                                                                                                                        v46 ->
                                                                                                                                                                                                        coe
                                                                                                                                                                                                          MAlonzo.Code.VerifiedCompilation.UntypedViews.du_isBuiltin'63'_708
                                                                                                                                                                                                          v46)))
                                                                                                                                                                                             (\ v44
                                                                                                                                                                                                v45 ->
                                                                                                                                                                                                coe
                                                                                                                                                                                                  MAlonzo.Code.VerifiedCompilation.UntypedViews.du_isTerm'63'_782)))
                                                                                                                                                                                     (\ v43
                                                                                                                                                                                        v44 ->
                                                                                                                                                                                        coe
                                                                                                                                                                                          MAlonzo.Code.VerifiedCompilation.UntypedViews.du_isTerm'63'_782)
                                                                                                                                                                                     (coe
                                                                                                                                                                                        v32)) in
                                                                                                                                                                        coe
                                                                                                                                                                          (case coe
                                                                                                                                                                                  v43 of
                                                                                                                                                                             MAlonzo.Code.Relation.Nullary.Decidable.Core.C__because__32 v44 v45
                                                                                                                                                                               -> if coe
                                                                                                                                                                                       v44
                                                                                                                                                                                    then case coe
                                                                                                                                                                                                v45 of
                                                                                                                                                                                           MAlonzo.Code.Relation.Nullary.Reflects.C_of'696'_22 v46
                                                                                                                                                                                             -> case coe
                                                                                                                                                                                                       v46 of
                                                                                                                                                                                                  MAlonzo.Code.Agda.Builtin.Sigma.C__'44'__32 v47 v48
                                                                                                                                                                                                    -> case coe
                                                                                                                                                                                                              v47 of
                                                                                                                                                                                                         MAlonzo.Code.VerifiedCompilation.UntypedViews.C_isapp_154 v51 v52
                                                                                                                                                                                                           -> case coe
                                                                                                                                                                                                                     v26 of
                                                                                                                                                                                                                MAlonzo.Code.Untyped.C__'183'__22 v53 v54
                                                                                                                                                                                                                  -> case coe
                                                                                                                                                                                                                            v51 of
                                                                                                                                                                                                                       MAlonzo.Code.VerifiedCompilation.UntypedViews.C_isapp_154 v57 v58
                                                                                                                                                                                                                         -> case coe
                                                                                                                                                                                                                                   v53 of
                                                                                                                                                                                                                              MAlonzo.Code.Untyped.C__'183'__22 v59 v60
                                                                                                                                                                                                                                -> case coe
                                                                                                                                                                                                                                          v57 of
                                                                                                                                                                                                                                     MAlonzo.Code.VerifiedCompilation.UntypedViews.C_isforce_276 v62
                                                                                                                                                                                                                                       -> case coe
                                                                                                                                                                                                                                                 v59 of
                                                                                                                                                                                                                                            MAlonzo.Code.Untyped.C_force_24 v63
                                                                                                                                                                                                                                              -> coe
                                                                                                                                                                                                                                                   seq
                                                                                                                                                                                                                                                   (coe
                                                                                                                                                                                                                                                      v62)
                                                                                                                                                                                                                                                   (case coe
                                                                                                                                                                                                                                                           v63 of
                                                                                                                                                                                                                                                      MAlonzo.Code.Untyped.C_builtin_44 v64
                                                                                                                                                                                                                                                        -> coe
                                                                                                                                                                                                                                                             seq
                                                                                                                                                                                                                                                             (coe
                                                                                                                                                                                                                                                                v58)
                                                                                                                                                                                                                                                             (coe
                                                                                                                                                                                                                                                                seq
                                                                                                                                                                                                                                                                (coe
                                                                                                                                                                                                                                                                   v52)
                                                                                                                                                                                                                                                                (case coe
                                                                                                                                                                                                                                                                        v48 of
                                                                                                                                                                                                                                                                   MAlonzo.Code.VerifiedCompilation.UntypedViews.C_isapp_154 v67 v68
                                                                                                                                                                                                                                                                     -> case coe
                                                                                                                                                                                                                                                                               v32 of
                                                                                                                                                                                                                                                                          MAlonzo.Code.Untyped.C__'183'__22 v69 v70
                                                                                                                                                                                                                                                                            -> case coe
                                                                                                                                                                                                                                                                                      v67 of
                                                                                                                                                                                                                                                                                 MAlonzo.Code.VerifiedCompilation.UntypedViews.C_isapp_154 v73 v74
                                                                                                                                                                                                                                                                                   -> case coe
                                                                                                                                                                                                                                                                                             v69 of
                                                                                                                                                                                                                                                                                        MAlonzo.Code.Untyped.C__'183'__22 v75 v76
                                                                                                                                                                                                                                                                                          -> case coe
                                                                                                                                                                                                                                                                                                    v73 of
                                                                                                                                                                                                                                                                                               MAlonzo.Code.VerifiedCompilation.UntypedViews.C_isforce_276 v78
                                                                                                                                                                                                                                                                                                 -> case coe
                                                                                                                                                                                                                                                                                                           v75 of
                                                                                                                                                                                                                                                                                                      MAlonzo.Code.Untyped.C_force_24 v79
                                                                                                                                                                                                                                                                                                        -> coe
                                                                                                                                                                                                                                                                                                             seq
                                                                                                                                                                                                                                                                                                             (coe
                                                                                                                                                                                                                                                                                                                v78)
                                                                                                                                                                                                                                                                                                             (case coe
                                                                                                                                                                                                                                                                                                                     v79 of
                                                                                                                                                                                                                                                                                                                MAlonzo.Code.Untyped.C_builtin_44 v80
                                                                                                                                                                                                                                                                                                                  -> coe
                                                                                                                                                                                                                                                                                                                       seq
                                                                                                                                                                                                                                                                                                                       (coe
                                                                                                                                                                                                                                                                                                                          v74)
                                                                                                                                                                                                                                                                                                                       (case coe
                                                                                                                                                                                                                                                                                                                               v68 of
                                                                                                                                                                                                                                                                                                                          MAlonzo.Code.VerifiedCompilation.UntypedViews.C_isterm_778
                                                                                                                                                                                                                                                                                                                            -> let v82
                                                                                                                                                                                                                                                                                                                                     = coe
                                                                                                                                                                                                                                                                                                                                         MAlonzo.Code.Untyped.Purity.du_isPure'63'_82
                                                                                                                                                                                                                                                                                                                                         (coe
                                                                                                                                                                                                                                                                                                                                            v70) in
                                                                                                                                                                                                                                                                                                                               coe
                                                                                                                                                                                                                                                                                                                                 (let v83
                                                                                                                                                                                                                                                                                                                                        = coe
                                                                                                                                                                                                                                                                                                                                            MAlonzo.Code.Untyped.Purity.du_isPure'63'_82
                                                                                                                                                                                                                                                                                                                                            (coe
                                                                                                                                                                                                                                                                                                                                               v33) in
                                                                                                                                                                                                                                                                                                                                  coe
                                                                                                                                                                                                                                                                                                                                    (let v84
                                                                                                                                                                                                                                                                                                                                           = coe
                                                                                                                                                                                                                                                                                                                                               du_isForceDelay'63'_192
                                                                                                                                                                                                                                                                                                                                               v0
                                                                                                                                                                                                                                                                                                                                               v60
                                                                                                                                                                                                                                                                                                                                               v76 in
                                                                                                                                                                                                                                                                                                                                     coe
                                                                                                                                                                                                                                                                                                                                       (let v85
                                                                                                                                                                                                                                                                                                                                              = coe
                                                                                                                                                                                                                                                                                                                                                  du_isFD'63'_200
                                                                                                                                                                                                                                                                                                                                                  (coe
                                                                                                                                                                                                                                                                                                                                                     v0)
                                                                                                                                                                                                                                                                                                                                                  (coe
                                                                                                                                                                                                                                                                                                                                                     C_force_90
                                                                                                                                                                                                                                                                                                                                                     (coe
                                                                                                                                                                                                                                                                                                                                                        v1))
                                                                                                                                                                                                                                                                                                                                                  (coe
                                                                                                                                                                                                                                                                                                                                                     v54)
                                                                                                                                                                                                                                                                                                                                                  (coe
                                                                                                                                                                                                                                                                                                                                                     v70) in
                                                                                                                                                                                                                                                                                                                                        coe
                                                                                                                                                                                                                                                                                                                                          (let v86
                                                                                                                                                                                                                                                                                                                                                 = coe
                                                                                                                                                                                                                                                                                                                                                     du_isFD'63'_200
                                                                                                                                                                                                                                                                                                                                                     (coe
                                                                                                                                                                                                                                                                                                                                                        v0)
                                                                                                                                                                                                                                                                                                                                                     (coe
                                                                                                                                                                                                                                                                                                                                                        C_force_90
                                                                                                                                                                                                                                                                                                                                                        (coe
                                                                                                                                                                                                                                                                                                                                                           v1))
                                                                                                                                                                                                                                                                                                                                                     (coe
                                                                                                                                                                                                                                                                                                                                                        v27)
                                                                                                                                                                                                                                                                                                                                                     (coe
                                                                                                                                                                                                                                                                                                                                                        v33) in
                                                                                                                                                                                                                                                                                                                                           coe
                                                                                                                                                                                                                                                                                                                                             (case coe
                                                                                                                                                                                                                                                                                                                                                     v82 of
                                                                                                                                                                                                                                                                                                                                                MAlonzo.Code.Relation.Nullary.Decidable.Core.C__because__32 v87 v88
                                                                                                                                                                                                                                                                                                                                                  -> if coe
                                                                                                                                                                                                                                                                                                                                                          v87
                                                                                                                                                                                                                                                                                                                                                       then case coe
                                                                                                                                                                                                                                                                                                                                                                   v88 of
                                                                                                                                                                                                                                                                                                                                                              MAlonzo.Code.Relation.Nullary.Reflects.C_of'696'_22 v89
                                                                                                                                                                                                                                                                                                                                                                -> case coe
                                                                                                                                                                                                                                                                                                                                                                          v83 of
                                                                                                                                                                                                                                                                                                                                                                     MAlonzo.Code.Relation.Nullary.Decidable.Core.C__because__32 v90 v91
                                                                                                                                                                                                                                                                                                                                                                       -> if coe
                                                                                                                                                                                                                                                                                                                                                                               v90
                                                                                                                                                                                                                                                                                                                                                                            then case coe
                                                                                                                                                                                                                                                                                                                                                                                        v91 of
                                                                                                                                                                                                                                                                                                                                                                                   MAlonzo.Code.Relation.Nullary.Reflects.C_of'696'_22 v92
                                                                                                                                                                                                                                                                                                                                                                                     -> case coe
                                                                                                                                                                                                                                                                                                                                                                                               v84 of
                                                                                                                                                                                                                                                                                                                                                                                          MAlonzo.Code.VerifiedCompilation.Certificate.C_proof_32 v93
                                                                                                                                                                                                                                                                                                                                                                                            -> case coe
                                                                                                                                                                                                                                                                                                                                                                                                      v85 of
                                                                                                                                                                                                                                                                                                                                                                                                 MAlonzo.Code.VerifiedCompilation.Certificate.C_proof_32 v94
                                                                                                                                                                                                                                                                                                                                                                                                   -> case coe
                                                                                                                                                                                                                                                                                                                                                                                                             v86 of
                                                                                                                                                                                                                                                                                                                                                                                                        MAlonzo.Code.VerifiedCompilation.Certificate.C_proof_32 v95
                                                                                                                                                                                                                                                                                                                                                                                                          -> let v96
                                                                                                                                                                                                                                                                                                                                                                                                                   = coe
                                                                                                                                                                                                                                                                                                                                                                                                                       MAlonzo.Code.Relation.Nullary.Decidable.Core.du__'215''45'dec__76
                                                                                                                                                                                                                                                                                                                                                                                                                       (coe
                                                                                                                                                                                                                                                                                                                                                                                                                          MAlonzo.Code.Builtin.d_decBuiltin_404
                                                                                                                                                                                                                                                                                                                                                                                                                          (coe
                                                                                                                                                                                                                                                                                                                                                                                                                             v64)
                                                                                                                                                                                                                                                                                                                                                                                                                          (coe
                                                                                                                                                                                                                                                                                                                                                                                                                             v80))
                                                                                                                                                                                                                                                                                                                                                                                                                       (coe
                                                                                                                                                                                                                                                                                                                                                                                                                          MAlonzo.Code.Builtin.d_decBuiltin_404
                                                                                                                                                                                                                                                                                                                                                                                                                          (coe
                                                                                                                                                                                                                                                                                                                                                                                                                             v64)
                                                                                                                                                                                                                                                                                                                                                                                                                          (coe
                                                                                                                                                                                                                                                                                                                                                                                                                             MAlonzo.Code.Builtin.C_ifThenElse_60)) in
                                                                                                                                                                                                                                                                                                                                                                                                             coe
                                                                                                                                                                                                                                                                                                                                                                                                               (case coe
                                                                                                                                                                                                                                                                                                                                                                                                                       v96 of
                                                                                                                                                                                                                                                                                                                                                                                                                  MAlonzo.Code.Relation.Nullary.Decidable.Core.C__because__32 v97 v98
                                                                                                                                                                                                                                                                                                                                                                                                                    -> if coe
                                                                                                                                                                                                                                                                                                                                                                                                                            v97
                                                                                                                                                                                                                                                                                                                                                                                                                         then case coe
                                                                                                                                                                                                                                                                                                                                                                                                                                     v98 of
                                                                                                                                                                                                                                                                                                                                                                                                                                MAlonzo.Code.Relation.Nullary.Reflects.C_of'696'_22 v99
                                                                                                                                                                                                                                                                                                                                                                                                                                  -> coe
                                                                                                                                                                                                                                                                                                                                                                                                                                       seq
                                                                                                                                                                                                                                                                                                                                                                                                                                       (coe
                                                                                                                                                                                                                                                                                                                                                                                                                                          v99)
                                                                                                                                                                                                                                                                                                                                                                                                                                       (coe
                                                                                                                                                                                                                                                                                                                                                                                                                                          MAlonzo.Code.VerifiedCompilation.Certificate.C_proof_32
                                                                                                                                                                                                                                                                                                                                                                                                                                          (coe
                                                                                                                                                                                                                                                                                                                                                                                                                                             C_ifThenElse_138
                                                                                                                                                                                                                                                                                                                                                                                                                                             v89
                                                                                                                                                                                                                                                                                                                                                                                                                                             v92
                                                                                                                                                                                                                                                                                                                                                                                                                                             v93
                                                                                                                                                                                                                                                                                                                                                                                                                                             v94
                                                                                                                                                                                                                                                                                                                                                                                                                                             v95))
                                                                                                                                                                                                                                                                                                                                                                                                                                _ -> MAlonzo.RTE.mazUnreachableError
                                                                                                                                                                                                                                                                                                                                                                                                                         else coe
                                                                                                                                                                                                                                                                                                                                                                                                                                seq
                                                                                                                                                                                                                                                                                                                                                                                                                                (coe
                                                                                                                                                                                                                                                                                                                                                                                                                                   v98)
                                                                                                                                                                                                                                                                                                                                                                                                                                (coe
                                                                                                                                                                                                                                                                                                                                                                                                                                   MAlonzo.Code.VerifiedCompilation.Certificate.C_ce_40
                                                                                                                                                                                                                                                                                                                                                                                                                                   (coe
                                                                                                                                                                                                                                                                                                                                                                                                                                      MAlonzo.Code.VerifiedCompilation.Certificate.C_forceDelayT_8)
                                                                                                                                                                                                                                                                                                                                                                                                                                   v15
                                                                                                                                                                                                                                                                                                                                                                                                                                   v3)
                                                                                                                                                                                                                                                                                                                                                                                                                  _ -> MAlonzo.RTE.mazUnreachableError)
                                                                                                                                                                                                                                                                                                                                                                                                        MAlonzo.Code.VerifiedCompilation.Certificate.C_ce_40 v98 v99 v100
                                                                                                                                                                                                                                                                                                                                                                                                          -> coe
                                                                                                                                                                                                                                                                                                                                                                                                               MAlonzo.Code.VerifiedCompilation.Certificate.C_ce_40
                                                                                                                                                                                                                                                                                                                                                                                                               v98
                                                                                                                                                                                                                                                                                                                                                                                                               v99
                                                                                                                                                                                                                                                                                                                                                                                                               v100
                                                                                                                                                                                                                                                                                                                                                                                                        _ -> MAlonzo.RTE.mazUnreachableError
                                                                                                                                                                                                                                                                                                                                                                                                 MAlonzo.Code.VerifiedCompilation.Certificate.C_ce_40 v97 v98 v99
                                                                                                                                                                                                                                                                                                                                                                                                   -> coe
                                                                                                                                                                                                                                                                                                                                                                                                        MAlonzo.Code.VerifiedCompilation.Certificate.C_ce_40
                                                                                                                                                                                                                                                                                                                                                                                                        v97
                                                                                                                                                                                                                                                                                                                                                                                                        v98
                                                                                                                                                                                                                                                                                                                                                                                                        v99
                                                                                                                                                                                                                                                                                                                                                                                                 _ -> MAlonzo.RTE.mazUnreachableError
                                                                                                                                                                                                                                                                                                                                                                                          MAlonzo.Code.VerifiedCompilation.Certificate.C_ce_40 v96 v97 v98
                                                                                                                                                                                                                                                                                                                                                                                            -> coe
                                                                                                                                                                                                                                                                                                                                                                                                 MAlonzo.Code.VerifiedCompilation.Certificate.C_ce_40
                                                                                                                                                                                                                                                                                                                                                                                                 v96
                                                                                                                                                                                                                                                                                                                                                                                                 v97
                                                                                                                                                                                                                                                                                                                                                                                                 v98
                                                                                                                                                                                                                                                                                                                                                                                          _ -> MAlonzo.RTE.mazUnreachableError
                                                                                                                                                                                                                                                                                                                                                                                   _ -> MAlonzo.RTE.mazUnreachableError
                                                                                                                                                                                                                                                                                                                                                                            else coe
                                                                                                                                                                                                                                                                                                                                                                                   seq
                                                                                                                                                                                                                                                                                                                                                                                   (coe
                                                                                                                                                                                                                                                                                                                                                                                      v91)
                                                                                                                                                                                                                                                                                                                                                                                   (coe
                                                                                                                                                                                                                                                                                                                                                                                      MAlonzo.Code.VerifiedCompilation.Certificate.C_ce_40
                                                                                                                                                                                                                                                                                                                                                                                      (coe
                                                                                                                                                                                                                                                                                                                                                                                         MAlonzo.Code.VerifiedCompilation.Certificate.C_forceDelayT_8)
                                                                                                                                                                                                                                                                                                                                                                                      v27
                                                                                                                                                                                                                                                                                                                                                                                      v33)
                                                                                                                                                                                                                                                                                                                                                                     _ -> MAlonzo.RTE.mazUnreachableError
                                                                                                                                                                                                                                                                                                                                                              _ -> MAlonzo.RTE.mazUnreachableError
                                                                                                                                                                                                                                                                                                                                                       else coe
                                                                                                                                                                                                                                                                                                                                                              seq
                                                                                                                                                                                                                                                                                                                                                              (coe
                                                                                                                                                                                                                                                                                                                                                                 v88)
                                                                                                                                                                                                                                                                                                                                                              (coe
                                                                                                                                                                                                                                                                                                                                                                 MAlonzo.Code.VerifiedCompilation.Certificate.C_ce_40
                                                                                                                                                                                                                                                                                                                                                                 (coe
                                                                                                                                                                                                                                                                                                                                                                    MAlonzo.Code.VerifiedCompilation.Certificate.C_forceDelayT_8)
                                                                                                                                                                                                                                                                                                                                                                 v54
                                                                                                                                                                                                                                                                                                                                                                 v70)
                                                                                                                                                                                                                                                                                                                                                _ -> MAlonzo.RTE.mazUnreachableError)))))
                                                                                                                                                                                                                                                                                                                          _ -> MAlonzo.RTE.mazUnreachableError)
                                                                                                                                                                                                                                                                                                                _ -> MAlonzo.RTE.mazUnreachableError)
                                                                                                                                                                                                                                                                                                      _ -> MAlonzo.RTE.mazUnreachableError
                                                                                                                                                                                                                                                                                               _ -> MAlonzo.RTE.mazUnreachableError
                                                                                                                                                                                                                                                                                        _ -> MAlonzo.RTE.mazUnreachableError
                                                                                                                                                                                                                                                                                 _ -> MAlonzo.RTE.mazUnreachableError
                                                                                                                                                                                                                                                                          _ -> MAlonzo.RTE.mazUnreachableError
                                                                                                                                                                                                                                                                   _ -> MAlonzo.RTE.mazUnreachableError))
                                                                                                                                                                                                                                                      _ -> MAlonzo.RTE.mazUnreachableError)
                                                                                                                                                                                                                                            _ -> MAlonzo.RTE.mazUnreachableError
                                                                                                                                                                                                                                     _ -> MAlonzo.RTE.mazUnreachableError
                                                                                                                                                                                                                              _ -> MAlonzo.RTE.mazUnreachableError
                                                                                                                                                                                                                       _ -> MAlonzo.RTE.mazUnreachableError
                                                                                                                                                                                                                _ -> MAlonzo.RTE.mazUnreachableError
                                                                                                                                                                                                         _ -> MAlonzo.RTE.mazUnreachableError
                                                                                                                                                                                                  _ -> MAlonzo.RTE.mazUnreachableError
                                                                                                                                                                                           _ -> MAlonzo.RTE.mazUnreachableError
                                                                                                                                                                                    else coe
                                                                                                                                                                                           seq
                                                                                                                                                                                           (coe
                                                                                                                                                                                              v45)
                                                                                                                                                                                           (coe
                                                                                                                                                                                              MAlonzo.Code.VerifiedCompilation.Certificate.C_ce_40
                                                                                                                                                                                              v40
                                                                                                                                                                                              v41
                                                                                                                                                                                              v42)
                                                                                                                                                                             _ -> MAlonzo.RTE.mazUnreachableError)
                                                                                                                                                                   _ -> MAlonzo.RTE.mazUnreachableError))
                                                                                                                                                      _ -> MAlonzo.RTE.mazUnreachableError)
                                                                                                                                            _ -> MAlonzo.RTE.mazUnreachableError
                                                                                                                                     _ -> MAlonzo.RTE.mazUnreachableError)) in
                                                                                                                     coe
                                                                                                                       (case coe
                                                                                                                               v28 of
                                                                                                                          MAlonzo.Code.VerifiedCompilation.Certificate.C_proof_32 v29
                                                                                                                            -> coe
                                                                                                                                 MAlonzo.Code.VerifiedCompilation.Certificate.C_proof_32
                                                                                                                                 (coe
                                                                                                                                    C_force_126
                                                                                                                                    v29)
                                                                                                                          MAlonzo.Code.VerifiedCompilation.Certificate.C_ce_40 v32 v33 v34
                                                                                                                            -> coe
                                                                                                                                 MAlonzo.Code.VerifiedCompilation.Certificate.C_ce_40
                                                                                                                                 v32
                                                                                                                                 v33
                                                                                                                                 v34
                                                                                                                          _ -> MAlonzo.RTE.mazUnreachableError)
                                                                                                                _ -> MAlonzo.RTE.mazUnreachableError
                                                                                                         _ -> MAlonzo.RTE.mazUnreachableError
                                                                                                  _ -> MAlonzo.RTE.mazUnreachableError
                                                                                           _ -> MAlonzo.RTE.mazUnreachableError
                                                                                    else (let v19
                                                                                                = seq
                                                                                                    (coe
                                                                                                       v18)
                                                                                                    (let v19
                                                                                                           = coe
                                                                                                               MAlonzo.Code.VerifiedCompilation.UntypedViews.du_isDelay'63'_370
                                                                                                               erased
                                                                                                               (\ v19
                                                                                                                  v20 ->
                                                                                                                  coe
                                                                                                                    MAlonzo.Code.VerifiedCompilation.UntypedViews.du_isTerm'63'_782)
                                                                                                               (coe
                                                                                                                  v15) in
                                                                                                     coe
                                                                                                       (case coe
                                                                                                               v19 of
                                                                                                          MAlonzo.Code.Relation.Nullary.Decidable.Core.C__because__32 v20 v21
                                                                                                            -> if coe
                                                                                                                    v20
                                                                                                                 then case coe
                                                                                                                             v21 of
                                                                                                                        MAlonzo.Code.Relation.Nullary.Reflects.C_of'696'_22 v22
                                                                                                                          -> case coe
                                                                                                                                    v22 of
                                                                                                                               MAlonzo.Code.VerifiedCompilation.UntypedViews.C_isdelay_362 v24
                                                                                                                                 -> case coe
                                                                                                                                           v15 of
                                                                                                                                      MAlonzo.Code.Untyped.C_delay_26 v25
                                                                                                                                        -> coe
                                                                                                                                             seq
                                                                                                                                             (coe
                                                                                                                                                v24)
                                                                                                                                             (let v26
                                                                                                                                                    = coe
                                                                                                                                                        du_isFD'63'_200
                                                                                                                                                        (coe
                                                                                                                                                           v0)
                                                                                                                                                        (coe
                                                                                                                                                           v1)
                                                                                                                                                        (coe
                                                                                                                                                           v25)
                                                                                                                                                        (coe
                                                                                                                                                           v3) in
                                                                                                                                              coe
                                                                                                                                                (case coe
                                                                                                                                                        v26 of
                                                                                                                                                   MAlonzo.Code.VerifiedCompilation.Certificate.C_proof_32 v27
                                                                                                                                                     -> coe
                                                                                                                                                          MAlonzo.Code.VerifiedCompilation.Certificate.C_proof_32
                                                                                                                                                          (coe
                                                                                                                                                             C_delay_128
                                                                                                                                                             v27)
                                                                                                                                                   MAlonzo.Code.VerifiedCompilation.Certificate.C_ce_40 v30 v31 v32
                                                                                                                                                     -> coe
                                                                                                                                                          MAlonzo.Code.VerifiedCompilation.Certificate.C_ce_40
                                                                                                                                                          v30
                                                                                                                                                          v31
                                                                                                                                                          v32
                                                                                                                                                   _ -> MAlonzo.RTE.mazUnreachableError))
                                                                                                                                      _ -> MAlonzo.RTE.mazUnreachableError
                                                                                                                               _ -> MAlonzo.RTE.mazUnreachableError
                                                                                                                        _ -> MAlonzo.RTE.mazUnreachableError
                                                                                                                 else coe
                                                                                                                        seq
                                                                                                                        (coe
                                                                                                                           v21)
                                                                                                                        (let v22
                                                                                                                               = coe
                                                                                                                                   MAlonzo.Code.VerifiedCompilation.UntypedViews.du_isForce'63'_284
                                                                                                                                   erased
                                                                                                                                   (\ v22
                                                                                                                                      v23 ->
                                                                                                                                      coe
                                                                                                                                        MAlonzo.Code.VerifiedCompilation.UntypedViews.du_isTerm'63'_782)
                                                                                                                                   (coe
                                                                                                                                      v15) in
                                                                                                                         coe
                                                                                                                           (case coe
                                                                                                                                   v22 of
                                                                                                                              MAlonzo.Code.Relation.Nullary.Decidable.Core.C__because__32 v23 v24
                                                                                                                                -> if coe
                                                                                                                                        v23
                                                                                                                                     then case coe
                                                                                                                                                 v24 of
                                                                                                                                            MAlonzo.Code.Relation.Nullary.Reflects.C_of'696'_22 v25
                                                                                                                                              -> case coe
                                                                                                                                                        v25 of
                                                                                                                                                   MAlonzo.Code.VerifiedCompilation.UntypedViews.C_isforce_276 v27
                                                                                                                                                     -> case coe
                                                                                                                                                               v15 of
                                                                                                                                                          MAlonzo.Code.Untyped.C_force_24 v28
                                                                                                                                                            -> coe
                                                                                                                                                                 seq
                                                                                                                                                                 (coe
                                                                                                                                                                    v27)
                                                                                                                                                                 (let v29
                                                                                                                                                                        = coe
                                                                                                                                                                            du_isFD'63'_200
                                                                                                                                                                            (coe
                                                                                                                                                                               v0)
                                                                                                                                                                            (coe
                                                                                                                                                                               C_force_90
                                                                                                                                                                               (coe
                                                                                                                                                                                  C_force_90
                                                                                                                                                                                  (coe
                                                                                                                                                                                     v1)))
                                                                                                                                                                            (coe
                                                                                                                                                                               v28)
                                                                                                                                                                            (coe
                                                                                                                                                                               v3) in
                                                                                                                                                                  coe
                                                                                                                                                                    (case coe
                                                                                                                                                                            v29 of
                                                                                                                                                                       MAlonzo.Code.VerifiedCompilation.Certificate.C_proof_32 v30
                                                                                                                                                                         -> coe
                                                                                                                                                                              MAlonzo.Code.VerifiedCompilation.Certificate.C_proof_32
                                                                                                                                                                              (coe
                                                                                                                                                                                 C_force_126
                                                                                                                                                                                 v30)
                                                                                                                                                                       MAlonzo.Code.VerifiedCompilation.Certificate.C_ce_40 v33 v34 v35
                                                                                                                                                                         -> coe
                                                                                                                                                                              MAlonzo.Code.VerifiedCompilation.Certificate.C_ce_40
                                                                                                                                                                              v33
                                                                                                                                                                              v34
                                                                                                                                                                              v35
                                                                                                                                                                       _ -> MAlonzo.RTE.mazUnreachableError))
                                                                                                                                                          _ -> MAlonzo.RTE.mazUnreachableError
                                                                                                                                                   _ -> MAlonzo.RTE.mazUnreachableError
                                                                                                                                            _ -> MAlonzo.RTE.mazUnreachableError
                                                                                                                                     else coe
                                                                                                                                            seq
                                                                                                                                            (coe
                                                                                                                                               v24)
                                                                                                                                            (coe
                                                                                                                                               MAlonzo.Code.VerifiedCompilation.Certificate.C_ce_40
                                                                                                                                               (coe
                                                                                                                                                  MAlonzo.Code.VerifiedCompilation.Certificate.C_forceDelayT_8)
                                                                                                                                               v15
                                                                                                                                               v3)
                                                                                                                              _ -> MAlonzo.RTE.mazUnreachableError))
                                                                                                          _ -> MAlonzo.RTE.mazUnreachableError)) in
                                                                                          coe
                                                                                            (case coe
                                                                                                    v19 of
                                                                                               MAlonzo.Code.VerifiedCompilation.Certificate.C_proof_32 v20
                                                                                                 -> coe
                                                                                                      MAlonzo.Code.VerifiedCompilation.Certificate.C_proof_32
                                                                                                      (coe
                                                                                                         C_force_126
                                                                                                         v20)
                                                                                               MAlonzo.Code.VerifiedCompilation.Certificate.C_ce_40 v23 v24 v25
                                                                                                 -> coe
                                                                                                      MAlonzo.Code.VerifiedCompilation.Certificate.C_ce_40
                                                                                                      v23
                                                                                                      v24
                                                                                                      v25
                                                                                               _ -> MAlonzo.RTE.mazUnreachableError))
                                                                             _ -> MAlonzo.RTE.mazUnreachableError))
                                                                _ -> MAlonzo.RTE.mazUnreachableError
                                                         _ -> MAlonzo.RTE.mazUnreachableError
                                                  _ -> MAlonzo.RTE.mazUnreachableError
                                           else coe
                                                  seq (coe v11)
                                                  (let v12
                                                         = coe
                                                             MAlonzo.Code.Relation.Nullary.Decidable.Core.du__'215''45'dec__76
                                                             (coe
                                                                MAlonzo.Code.VerifiedCompilation.UntypedViews.du_isApp'63'_166
                                                                erased
                                                                (\ v12 v13 ->
                                                                   coe
                                                                     MAlonzo.Code.VerifiedCompilation.UntypedViews.du_isTerm'63'_782)
                                                                (\ v12 v13 ->
                                                                   coe
                                                                     MAlonzo.Code.VerifiedCompilation.UntypedViews.du_isTerm'63'_782)
                                                                (coe v2))
                                                             (coe
                                                                MAlonzo.Code.VerifiedCompilation.UntypedViews.du_isApp'63'_166
                                                                erased
                                                                (\ v12 v13 ->
                                                                   coe
                                                                     MAlonzo.Code.VerifiedCompilation.UntypedViews.du_isTerm'63'_782)
                                                                (\ v12 v13 ->
                                                                   coe
                                                                     MAlonzo.Code.VerifiedCompilation.UntypedViews.du_isTerm'63'_782)
                                                                (coe v3)) in
                                                   coe
                                                     (case coe v12 of
                                                        MAlonzo.Code.Relation.Nullary.Decidable.Core.C__because__32 v13 v14
                                                          -> if coe v13
                                                               then case coe v14 of
                                                                      MAlonzo.Code.Relation.Nullary.Reflects.C_of'696'_22 v15
                                                                        -> case coe v15 of
                                                                             MAlonzo.Code.Agda.Builtin.Sigma.C__'44'__32 v16 v17
                                                                               -> case coe v16 of
                                                                                    MAlonzo.Code.VerifiedCompilation.UntypedViews.C_isapp_154 v20 v21
                                                                                      -> case coe
                                                                                                v2 of
                                                                                           MAlonzo.Code.Untyped.C__'183'__22 v22 v23
                                                                                             -> coe
                                                                                                  seq
                                                                                                  (coe
                                                                                                     v20)
                                                                                                  (coe
                                                                                                     seq
                                                                                                     (coe
=======
                                                                                                  (coe
                                                                                                     seq
                                                                                                     (coe
                                                                                                        v22)
                                                                                                     (let v25
                                                                                                            = coe
                                                                                                                du_isForceDelay'63'_180
                                                                                                                v0
                                                                                                                v18
                                                                                                                v24 in
                                                                                                      coe
                                                                                                        (case coe
                                                                                                                v25 of
                                                                                                           MAlonzo.Code.VerifiedCompilation.Certificate.C_proof_32 v26
                                                                                                             -> let v27
                                                                                                                      = coe
                                                                                                                          du_isFD'63'_188
                                                                                                                          (coe
                                                                                                                             v0)
                                                                                                                          (coe
                                                                                                                             C__'183'__92
                                                                                                                             (coe
                                                                                                                                v1)
                                                                                                                             (coe
                                                                                                                                v24))
                                                                                                                          (coe
                                                                                                                             v17)
                                                                                                                          (coe
                                                                                                                             v23) in
                                                                                                                coe
                                                                                                                  (case coe
                                                                                                                          v27 of
                                                                                                                     MAlonzo.Code.VerifiedCompilation.Certificate.C_proof_32 v28
                                                                                                                       -> coe
                                                                                                                            MAlonzo.Code.VerifiedCompilation.Certificate.C_proof_32
                                                                                                                            (coe
                                                                                                                               C_app_126
                                                                                                                               v28
                                                                                                                               v26)
                                                                                                                     MAlonzo.Code.VerifiedCompilation.Certificate.C_ce_40 v31 v32 v33
                                                                                                                       -> coe
                                                                                                                            MAlonzo.Code.VerifiedCompilation.Certificate.C_ce_40
                                                                                                                            v31
                                                                                                                            v32
                                                                                                                            v33
                                                                                                                     _ -> MAlonzo.RTE.mazUnreachableError)
                                                                                                           MAlonzo.Code.VerifiedCompilation.Certificate.C_ce_40 v29 v30 v31
                                                                                                             -> coe
                                                                                                                  MAlonzo.Code.VerifiedCompilation.Certificate.C_ce_40
                                                                                                                  v29
                                                                                                                  v30
                                                                                                                  v31
                                                                                                           _ -> MAlonzo.RTE.mazUnreachableError)))
                                                                                           _ -> MAlonzo.RTE.mazUnreachableError
                                                                                    _ -> MAlonzo.RTE.mazUnreachableError))
                                                                       _ -> MAlonzo.RTE.mazUnreachableError
                                                                _ -> MAlonzo.RTE.mazUnreachableError
                                                         _ -> MAlonzo.RTE.mazUnreachableError
                                                  _ -> MAlonzo.RTE.mazUnreachableError
                                           else coe
                                                  seq (coe v9)
                                                  (coe
                                                     MAlonzo.Code.VerifiedCompilation.Certificate.C_ce_40
                                                     (coe
                                                        MAlonzo.Code.VerifiedCompilation.Certificate.C_forceDelayT_8)
                                                     v2 v3)
                                    _ -> MAlonzo.RTE.mazUnreachableError))
                _ -> MAlonzo.RTE.mazUnreachableError)
      C_force_90 v4
        -> let v5
                 = coe
                     MAlonzo.Code.VerifiedCompilation.UntypedViews.du_isDelay'63'_370
                     erased
                     (\ v5 v6 ->
                        coe
                          MAlonzo.Code.VerifiedCompilation.UntypedViews.du_isTerm'63'_782)
                     (coe v2) in
           coe
             (case coe v5 of
                MAlonzo.Code.Relation.Nullary.Decidable.Core.C__because__32 v6 v7
                  -> if coe v6
                       then case coe v7 of
                              MAlonzo.Code.Relation.Nullary.Reflects.C_of'696'_22 v8
                                -> case coe v8 of
                                     MAlonzo.Code.VerifiedCompilation.UntypedViews.C_isdelay_362 v10
                                       -> case coe v2 of
                                            MAlonzo.Code.Untyped.C_delay_26 v11
                                              -> coe
                                                   seq (coe v10)
                                                   (let v12
                                                          = coe
                                                              du_isFD'63'_188 (coe v0) (coe v4)
                                                              (coe v11) (coe v3) in
                                                    coe
                                                      (case coe v12 of
                                                         MAlonzo.Code.VerifiedCompilation.Certificate.C_proof_32 v13
                                                           -> coe
                                                                MAlonzo.Code.VerifiedCompilation.Certificate.C_proof_32
                                                                (coe C_delay_124 v13)
                                                         MAlonzo.Code.VerifiedCompilation.Certificate.C_ce_40 v16 v17 v18
                                                           -> case coe v4 of
                                                                C_'9633'_88
                                                                  -> let v19
                                                                           = coe
                                                                               du_isForceDelay'63'_180
                                                                               v0 v11 v3 in
                                                                     coe
                                                                       (case coe v19 of
                                                                          MAlonzo.Code.VerifiedCompilation.Certificate.C_proof_32 v20
                                                                            -> coe
                                                                                 MAlonzo.Code.VerifiedCompilation.Certificate.C_proof_32
                                                                                 (coe
                                                                                    C_last'45'delay_130
                                                                                    v20)
                                                                          MAlonzo.Code.VerifiedCompilation.Certificate.C_ce_40 v23 v24 v25
                                                                            -> coe
                                                                                 MAlonzo.Code.VerifiedCompilation.Certificate.C_ce_40
                                                                                 (coe
                                                                                    MAlonzo.Code.VerifiedCompilation.Certificate.C_forceDelayT_8)
                                                                                 v2 v3
                                                                          _ -> MAlonzo.RTE.mazUnreachableError)
                                                                C_force_90 v19
                                                                  -> coe
                                                                       MAlonzo.Code.VerifiedCompilation.Certificate.C_ce_40
                                                                       v16 v17 v18
                                                                C__'183'__92 v19 v20
                                                                  -> coe
                                                                       MAlonzo.Code.VerifiedCompilation.Certificate.C_ce_40
                                                                       v16 v17 v18
                                                                _ -> MAlonzo.RTE.mazUnreachableError
                                                         _ -> MAlonzo.RTE.mazUnreachableError))
                                            _ -> MAlonzo.RTE.mazUnreachableError
                                     _ -> MAlonzo.RTE.mazUnreachableError
                              _ -> MAlonzo.RTE.mazUnreachableError
                       else coe
                              seq (coe v7)
                              (let v8
                                     = coe
                                         MAlonzo.Code.VerifiedCompilation.UntypedViews.du_isForce'63'_284
                                         erased
                                         (\ v8 v9 ->
                                            coe
                                              MAlonzo.Code.VerifiedCompilation.UntypedViews.du_isTerm'63'_782)
                                         (coe v2) in
                               coe
                                 (case coe v8 of
                                    MAlonzo.Code.Relation.Nullary.Decidable.Core.C__because__32 v9 v10
                                      -> if coe v9
                                           then case coe v10 of
                                                  MAlonzo.Code.Relation.Nullary.Reflects.C_of'696'_22 v11
                                                    -> case coe v11 of
                                                         MAlonzo.Code.VerifiedCompilation.UntypedViews.C_isforce_276 v13
                                                           -> case coe v2 of
                                                                MAlonzo.Code.Untyped.C_force_24 v14
                                                                  -> coe
                                                                       seq (coe v13)
                                                                       (let v15
                                                                              = coe
                                                                                  du_isFD'63'_188
                                                                                  (coe v0)
                                                                                  (coe
                                                                                     C_force_90
                                                                                     (coe v1))
                                                                                  (coe v14)
                                                                                  (coe v3) in
                                                                        coe
                                                                          (case coe v15 of
                                                                             MAlonzo.Code.VerifiedCompilation.Certificate.C_proof_32 v16
                                                                               -> coe
                                                                                    MAlonzo.Code.VerifiedCompilation.Certificate.C_proof_32
                                                                                    (coe
                                                                                       C_force_122
                                                                                       v16)
                                                                             MAlonzo.Code.VerifiedCompilation.Certificate.C_ce_40 v19 v20 v21
                                                                               -> coe
                                                                                    MAlonzo.Code.VerifiedCompilation.Certificate.C_ce_40
                                                                                    v19 v20 v21
                                                                             _ -> MAlonzo.RTE.mazUnreachableError))
                                                                _ -> MAlonzo.RTE.mazUnreachableError
                                                         _ -> MAlonzo.RTE.mazUnreachableError
                                                  _ -> MAlonzo.RTE.mazUnreachableError
                                           else coe
                                                  seq (coe v10)
                                                  (let v11
                                                         = coe
                                                             MAlonzo.Code.Relation.Nullary.Decidable.Core.du__'215''45'dec__76
                                                             (coe
                                                                MAlonzo.Code.VerifiedCompilation.UntypedViews.du_isApp'63'_166
                                                                erased
                                                                (\ v11 v12 ->
                                                                   coe
                                                                     MAlonzo.Code.VerifiedCompilation.UntypedViews.du_isTerm'63'_782)
                                                                (\ v11 v12 ->
                                                                   coe
                                                                     MAlonzo.Code.VerifiedCompilation.UntypedViews.du_isTerm'63'_782)
                                                                (coe v2))
                                                             (coe
                                                                MAlonzo.Code.VerifiedCompilation.UntypedViews.du_isApp'63'_166
                                                                erased
                                                                (\ v11 v12 ->
                                                                   coe
                                                                     MAlonzo.Code.VerifiedCompilation.UntypedViews.du_isTerm'63'_782)
                                                                (\ v11 v12 ->
                                                                   coe
                                                                     MAlonzo.Code.VerifiedCompilation.UntypedViews.du_isTerm'63'_782)
                                                                (coe v3)) in
                                                   coe
                                                     (case coe v11 of
                                                        MAlonzo.Code.Relation.Nullary.Decidable.Core.C__because__32 v12 v13
                                                          -> if coe v12
                                                               then case coe v13 of
                                                                      MAlonzo.Code.Relation.Nullary.Reflects.C_of'696'_22 v14
                                                                        -> case coe v14 of
                                                                             MAlonzo.Code.Agda.Builtin.Sigma.C__'44'__32 v15 v16
                                                                               -> case coe v15 of
                                                                                    MAlonzo.Code.VerifiedCompilation.UntypedViews.C_isapp_154 v19 v20
                                                                                      -> case coe
                                                                                                v2 of
                                                                                           MAlonzo.Code.Untyped.C__'183'__22 v21 v22
                                                                                             -> coe
                                                                                                  seq
                                                                                                  (coe
                                                                                                     v19)
                                                                                                  (coe
                                                                                                     seq
                                                                                                     (coe
                                                                                                        v20)
                                                                                                     (case coe
                                                                                                             v16 of
                                                                                                        MAlonzo.Code.VerifiedCompilation.UntypedViews.C_isapp_154 v25 v26
                                                                                                          -> case coe
                                                                                                                    v3 of
                                                                                                               MAlonzo.Code.Untyped.C__'183'__22 v27 v28
                                                                                                                 -> coe
                                                                                                                      seq
                                                                                                                      (coe
                                                                                                                         v25)
                                                                                                                      (coe
                                                                                                                         seq
                                                                                                                         (coe
                                                                                                                            v26)
                                                                                                                         (let v29
                                                                                                                                = coe
                                                                                                                                    du_isForceDelay'63'_180
                                                                                                                                    v0
                                                                                                                                    v22
                                                                                                                                    v28 in
                                                                                                                          coe
                                                                                                                            (case coe
                                                                                                                                    v29 of
                                                                                                                               MAlonzo.Code.VerifiedCompilation.Certificate.C_proof_32 v30
                                                                                                                                 -> let v31
                                                                                                                                          = coe
                                                                                                                                              du_isFD'63'_188
                                                                                                                                              (coe
                                                                                                                                                 v0)
                                                                                                                                              (coe
                                                                                                                                                 C__'183'__92
                                                                                                                                                 (coe
                                                                                                                                                    v1)
                                                                                                                                                 (coe
                                                                                                                                                    v28))
                                                                                                                                              (coe
                                                                                                                                                 v21)
                                                                                                                                              (coe
                                                                                                                                                 v27) in
                                                                                                                                    coe
                                                                                                                                      (case coe
                                                                                                                                              v31 of
                                                                                                                                         MAlonzo.Code.VerifiedCompilation.Certificate.C_proof_32 v32
                                                                                                                                           -> coe
                                                                                                                                                MAlonzo.Code.VerifiedCompilation.Certificate.C_proof_32
                                                                                                                                                (coe
                                                                                                                                                   C_app_126
                                                                                                                                                   v32
                                                                                                                                                   v30)
                                                                                                                                         MAlonzo.Code.VerifiedCompilation.Certificate.C_ce_40 v35 v36 v37
                                                                                                                                           -> coe
                                                                                                                                                MAlonzo.Code.VerifiedCompilation.Certificate.C_ce_40
                                                                                                                                                v35
                                                                                                                                                v36
                                                                                                                                                v37
                                                                                                                                         _ -> MAlonzo.RTE.mazUnreachableError)
                                                                                                                               MAlonzo.Code.VerifiedCompilation.Certificate.C_ce_40 v33 v34 v35
                                                                                                                                 -> coe
                                                                                                                                      MAlonzo.Code.VerifiedCompilation.Certificate.C_ce_40
                                                                                                                                      v33
                                                                                                                                      v34
                                                                                                                                      v35
                                                                                                                               _ -> MAlonzo.RTE.mazUnreachableError)))
                                                                                                               _ -> MAlonzo.RTE.mazUnreachableError
                                                                                                        _ -> MAlonzo.RTE.mazUnreachableError))
                                                                                           _ -> MAlonzo.RTE.mazUnreachableError
                                                                                    _ -> MAlonzo.RTE.mazUnreachableError
                                                                             _ -> MAlonzo.RTE.mazUnreachableError
                                                                      _ -> MAlonzo.RTE.mazUnreachableError
                                                               else coe
                                                                      seq (coe v13)
                                                                      (coe
                                                                         MAlonzo.Code.VerifiedCompilation.Certificate.C_ce_40
                                                                         (coe
                                                                            MAlonzo.Code.VerifiedCompilation.Certificate.C_forceDelayT_8)
                                                                         v2 v3)
                                                        _ -> MAlonzo.RTE.mazUnreachableError))
                                    _ -> MAlonzo.RTE.mazUnreachableError))
                _ -> MAlonzo.RTE.mazUnreachableError)
      C__'183'__92 v4 v5
        -> let v6
                 = coe
                     MAlonzo.Code.Relation.Nullary.Decidable.Core.du__'215''45'dec__76
                     (coe
                        MAlonzo.Code.VerifiedCompilation.UntypedViews.du_isLambda'63'_70
                        (\ v6 v7 ->
                           coe
                             MAlonzo.Code.VerifiedCompilation.UntypedViews.du_isTerm'63'_782)
                        (coe v2))
                     (coe
                        MAlonzo.Code.VerifiedCompilation.UntypedViews.du_isLambda'63'_70
                        (\ v6 v7 ->
                           coe
                             MAlonzo.Code.VerifiedCompilation.UntypedViews.du_isTerm'63'_782)
                        (coe v3)) in
           coe
             (case coe v6 of
                MAlonzo.Code.Relation.Nullary.Decidable.Core.C__because__32 v7 v8
                  -> if coe v7
                       then case coe v8 of
                              MAlonzo.Code.Relation.Nullary.Reflects.C_of'696'_22 v9
                                -> case coe v9 of
                                     MAlonzo.Code.Agda.Builtin.Sigma.C__'44'__32 v10 v11
                                       -> case coe v10 of
                                            MAlonzo.Code.VerifiedCompilation.UntypedViews.C_islambda_62 v13
                                              -> case coe v2 of
                                                   MAlonzo.Code.Untyped.C_ƛ_20 v14
                                                     -> coe
                                                          seq (coe v13)
                                                          (case coe v11 of
                                                             MAlonzo.Code.VerifiedCompilation.UntypedViews.C_islambda_62 v16
                                                               -> case coe v3 of
                                                                    MAlonzo.Code.Untyped.C_ƛ_20 v17
                                                                      -> coe
                                                                           seq (coe v16)
                                                                           (let v18
                                                                                  = coe
                                                                                      du_isFD'63'_188
                                                                                      (coe
                                                                                         MAlonzo.Code.VerifiedCompilation.Equality.du_DecEq'45'Maybe_122
                                                                                         (coe v0))
                                                                                      (coe
                                                                                         du_zipwk_94
                                                                                         (coe v4))
                                                                                      (coe v14)
                                                                                      (coe v17) in
                                                                            coe
                                                                              (case coe v18 of
                                                                                 MAlonzo.Code.VerifiedCompilation.Certificate.C_proof_32 v19
                                                                                   -> coe
                                                                                        MAlonzo.Code.VerifiedCompilation.Certificate.C_proof_32
                                                                                        (coe
                                                                                           C_abs_128
                                                                                           v19)
                                                                                 MAlonzo.Code.VerifiedCompilation.Certificate.C_ce_40 v22 v23 v24
                                                                                   -> case coe v4 of
                                                                                        C_'9633'_88
                                                                                          -> let v25
                                                                                                   = coe
                                                                                                       du_isForceDelay'63'_180
                                                                                                       (coe
                                                                                                          MAlonzo.Code.VerifiedCompilation.Equality.du_DecEq'45'Maybe_122
                                                                                                          (coe
                                                                                                             v0))
                                                                                                       v14
                                                                                                       v17 in
                                                                                             coe
                                                                                               (case coe
                                                                                                       v25 of
                                                                                                  MAlonzo.Code.VerifiedCompilation.Certificate.C_proof_32 v26
                                                                                                    -> coe
                                                                                                         MAlonzo.Code.VerifiedCompilation.Certificate.C_proof_32
                                                                                                         (coe
                                                                                                            C_last'45'abs_132
                                                                                                            v26)
                                                                                                  MAlonzo.Code.VerifiedCompilation.Certificate.C_ce_40 v29 v30 v31
                                                                                                    -> coe
                                                                                                         MAlonzo.Code.VerifiedCompilation.Certificate.C_ce_40
                                                                                                         v29
                                                                                                         v30
                                                                                                         v31
                                                                                                  _ -> MAlonzo.RTE.mazUnreachableError)
                                                                                        C_force_90 v25
                                                                                          -> coe
                                                                                               MAlonzo.Code.VerifiedCompilation.Certificate.C_ce_40
                                                                                               v22
                                                                                               v23
                                                                                               v24
                                                                                        C__'183'__92 v25 v26
                                                                                          -> coe
                                                                                               MAlonzo.Code.VerifiedCompilation.Certificate.C_ce_40
                                                                                               v22
                                                                                               v23
                                                                                               v24
                                                                                        _ -> MAlonzo.RTE.mazUnreachableError
                                                                                 _ -> MAlonzo.RTE.mazUnreachableError))
                                                                    _ -> MAlonzo.RTE.mazUnreachableError
                                                             _ -> MAlonzo.RTE.mazUnreachableError)
                                                   _ -> MAlonzo.RTE.mazUnreachableError
                                            _ -> MAlonzo.RTE.mazUnreachableError
                                     _ -> MAlonzo.RTE.mazUnreachableError
                              _ -> MAlonzo.RTE.mazUnreachableError
                       else coe
                              seq (coe v8)
                              (let v9
                                     = coe
                                         MAlonzo.Code.VerifiedCompilation.UntypedViews.du_isForce'63'_284
                                         erased
                                         (\ v9 v10 ->
                                            coe
                                              MAlonzo.Code.VerifiedCompilation.UntypedViews.du_isTerm'63'_782)
                                         (coe v2) in
                               coe
                                 (case coe v9 of
                                    MAlonzo.Code.Relation.Nullary.Decidable.Core.C__because__32 v10 v11
                                      -> if coe v10
                                           then case coe v11 of
                                                  MAlonzo.Code.Relation.Nullary.Reflects.C_of'696'_22 v12
                                                    -> case coe v12 of
                                                         MAlonzo.Code.VerifiedCompilation.UntypedViews.C_isforce_276 v14
                                                           -> case coe v2 of
                                                                MAlonzo.Code.Untyped.C_force_24 v15
                                                                  -> coe
                                                                       seq (coe v14)
                                                                       (let v16
                                                                              = coe
                                                                                  MAlonzo.Code.VerifiedCompilation.UntypedViews.du_isDelay'63'_370
                                                                                  erased
                                                                                  (\ v16 v17 ->
                                                                                     coe
                                                                                       MAlonzo.Code.VerifiedCompilation.UntypedViews.du_isTerm'63'_782)
                                                                                  (coe v15) in
                                                                        coe
                                                                          (case coe v16 of
                                                                             MAlonzo.Code.Relation.Nullary.Decidable.Core.C__because__32 v17 v18
                                                                               -> if coe v17
                                                                                    then case coe
                                                                                                v18 of
                                                                                           MAlonzo.Code.Relation.Nullary.Reflects.C_of'696'_22 v19
                                                                                             -> case coe
                                                                                                       v19 of
                                                                                                  MAlonzo.Code.VerifiedCompilation.UntypedViews.C_isdelay_362 v21
                                                                                                    -> case coe
                                                                                                              v15 of
                                                                                                         MAlonzo.Code.Untyped.C_delay_26 v22
                                                                                                           -> let v23
                                                                                                                    = seq
                                                                                                                        (coe
                                                                                                                           v21)
                                                                                                                        (let v23
                                                                                                                               = coe
                                                                                                                                   du_isFD'63'_188
                                                                                                                                   (coe
                                                                                                                                      v0)
                                                                                                                                   (coe
                                                                                                                                      v1)
                                                                                                                                   (coe
                                                                                                                                      v22)
                                                                                                                                   (coe
                                                                                                                                      v3) in
                                                                                                                         coe
                                                                                                                           (case coe
                                                                                                                                   v23 of
                                                                                                                              MAlonzo.Code.VerifiedCompilation.Certificate.C_proof_32 v24
                                                                                                                                -> coe
                                                                                                                                     MAlonzo.Code.VerifiedCompilation.Certificate.C_proof_32
                                                                                                                                     (coe
                                                                                                                                        C_delay_124
                                                                                                                                        v24)
                                                                                                                              MAlonzo.Code.VerifiedCompilation.Certificate.C_ce_40 v27 v28 v29
                                                                                                                                -> coe
                                                                                                                                     MAlonzo.Code.VerifiedCompilation.Certificate.C_ce_40
                                                                                                                                     v27
                                                                                                                                     v28
                                                                                                                                     v29
                                                                                                                              _ -> MAlonzo.RTE.mazUnreachableError)) in
                                                                                                              coe
                                                                                                                (case coe
                                                                                                                        v23 of
                                                                                                                   MAlonzo.Code.VerifiedCompilation.Certificate.C_proof_32 v24
                                                                                                                     -> coe
                                                                                                                          MAlonzo.Code.VerifiedCompilation.Certificate.C_proof_32
                                                                                                                          (coe
                                                                                                                             C_force_122
                                                                                                                             v24)
                                                                                                                   MAlonzo.Code.VerifiedCompilation.Certificate.C_ce_40 v27 v28 v29
                                                                                                                     -> coe
                                                                                                                          MAlonzo.Code.VerifiedCompilation.Certificate.C_ce_40
                                                                                                                          v27
                                                                                                                          v28
                                                                                                                          v29
                                                                                                                   _ -> MAlonzo.RTE.mazUnreachableError)
                                                                                                         _ -> MAlonzo.RTE.mazUnreachableError
                                                                                                  _ -> MAlonzo.RTE.mazUnreachableError
                                                                                           _ -> MAlonzo.RTE.mazUnreachableError
                                                                                    else (let v19
                                                                                                = seq
                                                                                                    (coe
                                                                                                       v18)
                                                                                                    (let v19
                                                                                                           = coe
                                                                                                               MAlonzo.Code.VerifiedCompilation.UntypedViews.du_isForce'63'_284
                                                                                                               erased
                                                                                                               (\ v19
                                                                                                                  v20 ->
                                                                                                                  coe
                                                                                                                    MAlonzo.Code.VerifiedCompilation.UntypedViews.du_isTerm'63'_782)
                                                                                                               (coe
                                                                                                                  v15) in
                                                                                                     coe
                                                                                                       (case coe
                                                                                                               v19 of
                                                                                                          MAlonzo.Code.Relation.Nullary.Decidable.Core.C__because__32 v20 v21
                                                                                                            -> if coe
                                                                                                                    v20
                                                                                                                 then case coe
                                                                                                                             v21 of
                                                                                                                        MAlonzo.Code.Relation.Nullary.Reflects.C_of'696'_22 v22
                                                                                                                          -> case coe
                                                                                                                                    v22 of
                                                                                                                               MAlonzo.Code.VerifiedCompilation.UntypedViews.C_isforce_276 v24
                                                                                                                                 -> case coe
                                                                                                                                           v15 of
                                                                                                                                      MAlonzo.Code.Untyped.C_force_24 v25
                                                                                                                                        -> coe
                                                                                                                                             seq
                                                                                                                                             (coe
                                                                                                                                                v24)
                                                                                                                                             (let v26
                                                                                                                                                    = coe
                                                                                                                                                        du_isFD'63'_188
                                                                                                                                                        (coe
                                                                                                                                                           v0)
                                                                                                                                                        (coe
                                                                                                                                                           C_force_90
                                                                                                                                                           (coe
                                                                                                                                                              C_force_90
                                                                                                                                                              (coe
                                                                                                                                                                 v1)))
                                                                                                                                                        (coe
                                                                                                                                                           v25)
                                                                                                                                                        (coe
                                                                                                                                                           v3) in
                                                                                                                                              coe
                                                                                                                                                (case coe
                                                                                                                                                        v26 of
                                                                                                                                                   MAlonzo.Code.VerifiedCompilation.Certificate.C_proof_32 v27
                                                                                                                                                     -> coe
                                                                                                                                                          MAlonzo.Code.VerifiedCompilation.Certificate.C_proof_32
                                                                                                                                                          (coe
                                                                                                                                                             C_force_122
                                                                                                                                                             v27)
                                                                                                                                                   MAlonzo.Code.VerifiedCompilation.Certificate.C_ce_40 v30 v31 v32
                                                                                                                                                     -> coe
                                                                                                                                                          MAlonzo.Code.VerifiedCompilation.Certificate.C_ce_40
                                                                                                                                                          v30
                                                                                                                                                          v31
                                                                                                                                                          v32
                                                                                                                                                   _ -> MAlonzo.RTE.mazUnreachableError))
                                                                                                                                      _ -> MAlonzo.RTE.mazUnreachableError
                                                                                                                               _ -> MAlonzo.RTE.mazUnreachableError
                                                                                                                        _ -> MAlonzo.RTE.mazUnreachableError
                                                                                                                 else coe
                                                                                                                        seq
                                                                                                                        (coe
                                                                                                                           v21)
                                                                                                                        (let v22
                                                                                                                               = coe
                                                                                                                                   MAlonzo.Code.Relation.Nullary.Decidable.Core.du__'215''45'dec__76
                                                                                                                                   (coe
                                                                                                                                      MAlonzo.Code.VerifiedCompilation.UntypedViews.du_isApp'63'_166
                                                                                                                                      erased
                                                                                                                                      (\ v22
                                                                                                                                         v23 ->
                                                                                                                                         coe
                                                                                                                                           MAlonzo.Code.VerifiedCompilation.UntypedViews.du_isTerm'63'_782)
                                                                                                                                      (\ v22
                                                                                                                                         v23 ->
                                                                                                                                         coe
                                                                                                                                           MAlonzo.Code.VerifiedCompilation.UntypedViews.du_isTerm'63'_782)
                                                                                                                                      (coe
                                                                                                                                         v15))
                                                                                                                                   (coe
                                                                                                                                      MAlonzo.Code.VerifiedCompilation.UntypedViews.du_isApp'63'_166
                                                                                                                                      erased
                                                                                                                                      (\ v22
                                                                                                                                         v23 ->
                                                                                                                                         coe
                                                                                                                                           MAlonzo.Code.VerifiedCompilation.UntypedViews.du_isTerm'63'_782)
                                                                                                                                      (\ v22
                                                                                                                                         v23 ->
                                                                                                                                         coe
                                                                                                                                           MAlonzo.Code.VerifiedCompilation.UntypedViews.du_isTerm'63'_782)
                                                                                                                                      (coe
                                                                                                                                         v3)) in
                                                                                                                         coe
                                                                                                                           (case coe
                                                                                                                                   v22 of
                                                                                                                              MAlonzo.Code.Relation.Nullary.Decidable.Core.C__because__32 v23 v24
                                                                                                                                -> if coe
                                                                                                                                        v23
                                                                                                                                     then case coe
                                                                                                                                                 v24 of
                                                                                                                                            MAlonzo.Code.Relation.Nullary.Reflects.C_of'696'_22 v25
                                                                                                                                              -> case coe
                                                                                                                                                        v25 of
                                                                                                                                                   MAlonzo.Code.Agda.Builtin.Sigma.C__'44'__32 v26 v27
                                                                                                                                                     -> case coe
                                                                                                                                                               v26 of
                                                                                                                                                          MAlonzo.Code.VerifiedCompilation.UntypedViews.C_isapp_154 v30 v31
                                                                                                                                                            -> case coe
                                                                                                                                                                      v15 of
                                                                                                                                                                 MAlonzo.Code.Untyped.C__'183'__22 v32 v33
                                                                                                                                                                   -> coe
                                                                                                                                                                        seq
                                                                                                                                                                        (coe
                                                                                                                                                                           v30)
                                                                                                                                                                        (coe
                                                                                                                                                                           seq
                                                                                                                                                                           (coe
                                                                                                                                                                              v31)
                                                                                                                                                                           (case coe
                                                                                                                                                                                   v27 of
                                                                                                                                                                              MAlonzo.Code.VerifiedCompilation.UntypedViews.C_isapp_154 v36 v37
                                                                                                                                                                                -> case coe
                                                                                                                                                                                          v3 of
                                                                                                                                                                                     MAlonzo.Code.Untyped.C__'183'__22 v38 v39
                                                                                                                                                                                       -> coe
                                                                                                                                                                                            seq
                                                                                                                                                                                            (coe
                                                                                                                                                                                               v36)
                                                                                                                                                                                            (coe
                                                                                                                                                                                               seq
                                                                                                                                                                                               (coe
                                                                                                                                                                                                  v37)
                                                                                                                                                                                               (let v40
                                                                                                                                                                                                      = coe
                                                                                                                                                                                                          du_isForceDelay'63'_180
                                                                                                                                                                                                          v0
                                                                                                                                                                                                          v33
                                                                                                                                                                                                          v39 in
                                                                                                                                                                                                coe
                                                                                                                                                                                                  (case coe
                                                                                                                                                                                                          v40 of
                                                                                                                                                                                                     MAlonzo.Code.VerifiedCompilation.Certificate.C_proof_32 v41
                                                                                                                                                                                                       -> let v42
                                                                                                                                                                                                                = coe
                                                                                                                                                                                                                    du_isFD'63'_188
                                                                                                                                                                                                                    (coe
                                                                                                                                                                                                                       v0)
                                                                                                                                                                                                                    (coe
                                                                                                                                                                                                                       C__'183'__92
                                                                                                                                                                                                                       (coe
                                                                                                                                                                                                                          C_force_90
                                                                                                                                                                                                                          (coe
                                                                                                                                                                                                                             v1))
                                                                                                                                                                                                                       (coe
                                                                                                                                                                                                                          v39))
                                                                                                                                                                                                                    (coe
                                                                                                                                                                                                                       v32)
                                                                                                                                                                                                                    (coe
                                                                                                                                                                                                                       v38) in
                                                                                                                                                                                                          coe
                                                                                                                                                                                                            (case coe
                                                                                                                                                                                                                    v42 of
                                                                                                                                                                                                               MAlonzo.Code.VerifiedCompilation.Certificate.C_proof_32 v43
                                                                                                                                                                                                                 -> coe
                                                                                                                                                                                                                      MAlonzo.Code.VerifiedCompilation.Certificate.C_proof_32
                                                                                                                                                                                                                      (coe
                                                                                                                                                                                                                         C_app_126
                                                                                                                                                                                                                         v43
                                                                                                                                                                                                                         v41)
                                                                                                                                                                                                               MAlonzo.Code.VerifiedCompilation.Certificate.C_ce_40 v46 v47 v48
                                                                                                                                                                                                                 -> coe
                                                                                                                                                                                                                      MAlonzo.Code.VerifiedCompilation.Certificate.C_ce_40
                                                                                                                                                                                                                      v46
                                                                                                                                                                                                                      v47
                                                                                                                                                                                                                      v48
                                                                                                                                                                                                               _ -> MAlonzo.RTE.mazUnreachableError)
                                                                                                                                                                                                     MAlonzo.Code.VerifiedCompilation.Certificate.C_ce_40 v44 v45 v46
                                                                                                                                                                                                       -> coe
                                                                                                                                                                                                            MAlonzo.Code.VerifiedCompilation.Certificate.C_ce_40
                                                                                                                                                                                                            v44
                                                                                                                                                                                                            v45
                                                                                                                                                                                                            v46
                                                                                                                                                                                                     _ -> MAlonzo.RTE.mazUnreachableError)))
                                                                                                                                                                                     _ -> MAlonzo.RTE.mazUnreachableError
                                                                                                                                                                              _ -> MAlonzo.RTE.mazUnreachableError))
                                                                                                                                                                 _ -> MAlonzo.RTE.mazUnreachableError
                                                                                                                                                          _ -> MAlonzo.RTE.mazUnreachableError
                                                                                                                                                   _ -> MAlonzo.RTE.mazUnreachableError
                                                                                                                                            _ -> MAlonzo.RTE.mazUnreachableError
                                                                                                                                     else coe
                                                                                                                                            seq
                                                                                                                                            (coe
                                                                                                                                               v24)
                                                                                                                                            (coe
                                                                                                                                               MAlonzo.Code.VerifiedCompilation.Certificate.C_ce_40
                                                                                                                                               (coe
                                                                                                                                                  MAlonzo.Code.VerifiedCompilation.Certificate.C_forceDelayT_8)
                                                                                                                                               v15
                                                                                                                                               v3)
                                                                                                                              _ -> MAlonzo.RTE.mazUnreachableError))
                                                                                                          _ -> MAlonzo.RTE.mazUnreachableError)) in
                                                                                          coe
                                                                                            (case coe
                                                                                                    v19 of
                                                                                               MAlonzo.Code.VerifiedCompilation.Certificate.C_proof_32 v20
                                                                                                 -> coe
                                                                                                      MAlonzo.Code.VerifiedCompilation.Certificate.C_proof_32
                                                                                                      (coe
                                                                                                         C_force_122
                                                                                                         v20)
                                                                                               MAlonzo.Code.VerifiedCompilation.Certificate.C_ce_40 v23 v24 v25
                                                                                                 -> coe
                                                                                                      MAlonzo.Code.VerifiedCompilation.Certificate.C_ce_40
                                                                                                      v23
                                                                                                      v24
                                                                                                      v25
                                                                                               _ -> MAlonzo.RTE.mazUnreachableError))
                                                                             _ -> MAlonzo.RTE.mazUnreachableError))
                                                                _ -> MAlonzo.RTE.mazUnreachableError
                                                         _ -> MAlonzo.RTE.mazUnreachableError
                                                  _ -> MAlonzo.RTE.mazUnreachableError
                                           else coe
                                                  seq (coe v11)
                                                  (let v12
                                                         = coe
                                                             MAlonzo.Code.Relation.Nullary.Decidable.Core.du__'215''45'dec__76
                                                             (coe
                                                                MAlonzo.Code.VerifiedCompilation.UntypedViews.du_isApp'63'_166
                                                                erased
                                                                (\ v12 v13 ->
                                                                   coe
                                                                     MAlonzo.Code.VerifiedCompilation.UntypedViews.du_isTerm'63'_782)
                                                                (\ v12 v13 ->
                                                                   coe
                                                                     MAlonzo.Code.VerifiedCompilation.UntypedViews.du_isTerm'63'_782)
                                                                (coe v2))
                                                             (coe
                                                                MAlonzo.Code.VerifiedCompilation.UntypedViews.du_isApp'63'_166
                                                                erased
                                                                (\ v12 v13 ->
                                                                   coe
                                                                     MAlonzo.Code.VerifiedCompilation.UntypedViews.du_isTerm'63'_782)
                                                                (\ v12 v13 ->
                                                                   coe
                                                                     MAlonzo.Code.VerifiedCompilation.UntypedViews.du_isTerm'63'_782)
                                                                (coe v3)) in
                                                   coe
                                                     (case coe v12 of
                                                        MAlonzo.Code.Relation.Nullary.Decidable.Core.C__because__32 v13 v14
                                                          -> if coe v13
                                                               then case coe v14 of
                                                                      MAlonzo.Code.Relation.Nullary.Reflects.C_of'696'_22 v15
                                                                        -> case coe v15 of
                                                                             MAlonzo.Code.Agda.Builtin.Sigma.C__'44'__32 v16 v17
                                                                               -> case coe v16 of
                                                                                    MAlonzo.Code.VerifiedCompilation.UntypedViews.C_isapp_154 v20 v21
                                                                                      -> case coe
                                                                                                v2 of
                                                                                           MAlonzo.Code.Untyped.C__'183'__22 v22 v23
                                                                                             -> coe
                                                                                                  seq
                                                                                                  (coe
                                                                                                     v20)
                                                                                                  (coe
                                                                                                     seq
                                                                                                     (coe
>>>>>>> 541aff5c
                                                                                                        v21)
                                                                                                     (case coe
                                                                                                             v17 of
                                                                                                        MAlonzo.Code.VerifiedCompilation.UntypedViews.C_isapp_154 v26 v27
                                                                                                          -> case coe
                                                                                                                    v3 of
                                                                                                               MAlonzo.Code.Untyped.C__'183'__22 v28 v29
                                                                                                                 -> coe
                                                                                                                      seq
                                                                                                                      (coe
                                                                                                                         v26)
<<<<<<< HEAD
                                                                                                                      (case coe
                                                                                                                              v27 of
                                                                                                                         MAlonzo.Code.VerifiedCompilation.UntypedViews.C_isterm_778
                                                                                                                           -> let v31
                                                                                                                                    = coe
                                                                                                                                        du_isFD'63'_200
                                                                                                                                        (coe
                                                                                                                                           v0)
                                                                                                                                        (coe
                                                                                                                                           C__'183'__92
                                                                                                                                           (coe
                                                                                                                                              v1)
                                                                                                                                           (coe
                                                                                                                                              v29))
                                                                                                                                        (coe
                                                                                                                                           v22)
                                                                                                                                        (coe
                                                                                                                                           v28) in
                                                                                                                              coe
                                                                                                                                (let v32
                                                                                                                                       = coe
                                                                                                                                           du_isForceDelay'63'_192
                                                                                                                                           v0
                                                                                                                                           v23
                                                                                                                                           v29 in
                                                                                                                                 coe
                                                                                                                                   (case coe
                                                                                                                                           v31 of
                                                                                                                                      MAlonzo.Code.VerifiedCompilation.Certificate.C_proof_32 v33
                                                                                                                                        -> case coe
                                                                                                                                                  v32 of
                                                                                                                                             MAlonzo.Code.VerifiedCompilation.Certificate.C_proof_32 v34
                                                                                                                                               -> coe
                                                                                                                                                    MAlonzo.Code.VerifiedCompilation.Certificate.C_proof_32
                                                                                                                                                    (coe
                                                                                                                                                       C_app_130
                                                                                                                                                       v33
                                                                                                                                                       v34)
                                                                                                                                             MAlonzo.Code.VerifiedCompilation.Certificate.C_ce_40 v37 v38 v39
                                                                                                                                               -> coe
                                                                                                                                                    MAlonzo.Code.VerifiedCompilation.Certificate.C_ce_40
                                                                                                                                                    v37
                                                                                                                                                    v38
                                                                                                                                                    v39
                                                                                                                                             _ -> MAlonzo.RTE.mazUnreachableError
                                                                                                                                      MAlonzo.Code.VerifiedCompilation.Certificate.C_ce_40 v36 v37 v38
                                                                                                                                        -> coe
                                                                                                                                             MAlonzo.Code.VerifiedCompilation.Certificate.C_ce_40
                                                                                                                                             v36
                                                                                                                                             v37
                                                                                                                                             v38
                                                                                                                                      _ -> MAlonzo.RTE.mazUnreachableError))
                                                                                                                         _ -> MAlonzo.RTE.mazUnreachableError)
=======
                                                                                                                      (coe
                                                                                                                         seq
                                                                                                                         (coe
                                                                                                                            v27)
                                                                                                                         (let v30
                                                                                                                                = coe
                                                                                                                                    du_isForceDelay'63'_180
                                                                                                                                    v0
                                                                                                                                    v23
                                                                                                                                    v29 in
                                                                                                                          coe
                                                                                                                            (case coe
                                                                                                                                    v30 of
                                                                                                                               MAlonzo.Code.VerifiedCompilation.Certificate.C_proof_32 v31
                                                                                                                                 -> let v32
                                                                                                                                          = coe
                                                                                                                                              du_isFD'63'_188
                                                                                                                                              (coe
                                                                                                                                                 v0)
                                                                                                                                              (coe
                                                                                                                                                 C__'183'__92
                                                                                                                                                 (coe
                                                                                                                                                    v1)
                                                                                                                                                 (coe
                                                                                                                                                    v29))
                                                                                                                                              (coe
                                                                                                                                                 v22)
                                                                                                                                              (coe
                                                                                                                                                 v28) in
                                                                                                                                    coe
                                                                                                                                      (case coe
                                                                                                                                              v32 of
                                                                                                                                         MAlonzo.Code.VerifiedCompilation.Certificate.C_proof_32 v33
                                                                                                                                           -> coe
                                                                                                                                                MAlonzo.Code.VerifiedCompilation.Certificate.C_proof_32
                                                                                                                                                (coe
                                                                                                                                                   C_app_126
                                                                                                                                                   v33
                                                                                                                                                   v31)
                                                                                                                                         MAlonzo.Code.VerifiedCompilation.Certificate.C_ce_40 v36 v37 v38
                                                                                                                                           -> coe
                                                                                                                                                MAlonzo.Code.VerifiedCompilation.Certificate.C_ce_40
                                                                                                                                                v36
                                                                                                                                                v37
                                                                                                                                                v38
                                                                                                                                         _ -> MAlonzo.RTE.mazUnreachableError)
                                                                                                                               MAlonzo.Code.VerifiedCompilation.Certificate.C_ce_40 v34 v35 v36
                                                                                                                                 -> coe
                                                                                                                                      MAlonzo.Code.VerifiedCompilation.Certificate.C_ce_40
                                                                                                                                      v34
                                                                                                                                      v35
                                                                                                                                      v36
                                                                                                                               _ -> MAlonzo.RTE.mazUnreachableError)))
>>>>>>> 541aff5c
                                                                                                               _ -> MAlonzo.RTE.mazUnreachableError
                                                                                                        _ -> MAlonzo.RTE.mazUnreachableError))
                                                                                           _ -> MAlonzo.RTE.mazUnreachableError
                                                                                    _ -> MAlonzo.RTE.mazUnreachableError
                                                                             _ -> MAlonzo.RTE.mazUnreachableError
                                                                      _ -> MAlonzo.RTE.mazUnreachableError
                                                               else coe
                                                                      seq (coe v14)
                                                                      (coe
                                                                         MAlonzo.Code.VerifiedCompilation.Certificate.C_ce_40
                                                                         (coe
                                                                            MAlonzo.Code.VerifiedCompilation.Certificate.C_forceDelayT_8)
                                                                         v2 v3)
                                                        _ -> MAlonzo.RTE.mazUnreachableError))
                                    _ -> MAlonzo.RTE.mazUnreachableError))
                _ -> MAlonzo.RTE.mazUnreachableError)
      _ -> MAlonzo.RTE.mazUnreachableError
<<<<<<< HEAD
-- VerifiedCompilation.UForceDelay.ForceFDNeverITE
d_ForceFDNeverITE_218 ::
  () ->
  MAlonzo.Code.VerifiedCompilation.Equality.T_DecEq_6 ->
  T_Zipper_84 ->
  MAlonzo.Code.Untyped.T__'8866'_14 ->
  MAlonzo.Code.Untyped.T__'8866'_14 ->
  MAlonzo.Code.Untyped.T__'8866'_14 ->
  MAlonzo.Code.Untyped.T__'8866'_14 ->
  MAlonzo.Code.Untyped.T__'8866'_14 ->
  T_FD_120 -> MAlonzo.Code.Data.Irrelevant.T_Irrelevant_20
d_ForceFDNeverITE_218 = erased
-- VerifiedCompilation.UForceDelay..extendedlambda2
d_'46'extendedlambda2_264 ::
=======
-- VerifiedCompilation.UForceDelay..extendedlambda2
d_'46'extendedlambda2_230 ::
>>>>>>> 541aff5c
  () ->
  MAlonzo.Code.Untyped.T__'8866'_14 ->
  MAlonzo.Code.VerifiedCompilation.Equality.T_DecEq_6 ->
  MAlonzo.Code.Untyped.T__'8866'_14 ->
<<<<<<< HEAD
  (T_FD_120 -> MAlonzo.Code.Data.Irrelevant.T_Irrelevant_20) ->
=======
  (T_FD_116 -> MAlonzo.Code.Data.Irrelevant.T_Irrelevant_20) ->
>>>>>>> 541aff5c
  () ->
  () ->
  MAlonzo.Code.VerifiedCompilation.Certificate.T_SimplifierTag_4 ->
  AgdaAny ->
<<<<<<< HEAD
  AgdaAny -> T_FD_120 -> MAlonzo.Code.Data.Irrelevant.T_Irrelevant_20
d_'46'extendedlambda2_264 = erased
-- VerifiedCompilation.UForceDelay..extendedlambda3
d_'46'extendedlambda3_338 ::
  () ->
  MAlonzo.Code.Untyped.T__'8866'_14 ->
  MAlonzo.Code.Untyped.T__'8866'_14 ->
  MAlonzo.Code.Untyped.T__'8866'_14 ->
  MAlonzo.Code.Untyped.T__'8866'_14 ->
  MAlonzo.Code.VerifiedCompilation.Equality.T_DecEq_6 ->
  T_FD_120 ->
  (MAlonzo.Code.VerifiedCompilation.UntypedTranslation.T_Translation_16 ->
=======
  AgdaAny -> T_FD_116 -> MAlonzo.Code.Data.Irrelevant.T_Irrelevant_20
d_'46'extendedlambda2_230 = erased
-- VerifiedCompilation.UForceDelay..extendedlambda3
d_'46'extendedlambda3_252 ::
  () ->
  MAlonzo.Code.Untyped.T__'8866'_14 ->
  MAlonzo.Code.Untyped.T__'8866'_14 ->
  (MAlonzo.Code.Agda.Builtin.Sigma.T_Σ_14 ->
>>>>>>> 541aff5c
   MAlonzo.Code.Data.Irrelevant.T_Irrelevant_20) ->
  () ->
  () ->
  MAlonzo.Code.VerifiedCompilation.Certificate.T_SimplifierTag_4 ->
  AgdaAny ->
  AgdaAny ->
  (MAlonzo.Code.VerifiedCompilation.UntypedViews.T_isForce_268 ->
   MAlonzo.Code.Data.Irrelevant.T_Irrelevant_20) ->
<<<<<<< HEAD
  T_FD_120 -> MAlonzo.Code.Data.Irrelevant.T_Irrelevant_20
d_'46'extendedlambda3_338 = erased
-- VerifiedCompilation.UForceDelay..extendedlambda4
d_'46'extendedlambda4_366 ::
=======
  MAlonzo.Code.VerifiedCompilation.Equality.T_DecEq_6 ->
  T_FD_116 -> MAlonzo.Code.Data.Irrelevant.T_Irrelevant_20
d_'46'extendedlambda3_252 = erased
-- VerifiedCompilation.UForceDelay..extendedlambda4
d_'46'extendedlambda4_300 ::
  () ->
  MAlonzo.Code.Untyped.T__'8866'_14 ->
  MAlonzo.Code.Untyped.T__'8866'_14 ->
  MAlonzo.Code.VerifiedCompilation.Equality.T_DecEq_6 ->
  (MAlonzo.Code.VerifiedCompilation.UntypedTranslation.T_Translation_16 ->
   MAlonzo.Code.Data.Irrelevant.T_Irrelevant_20) ->
  () ->
  () ->
  MAlonzo.Code.VerifiedCompilation.Certificate.T_SimplifierTag_4 ->
  AgdaAny ->
  AgdaAny ->
  MAlonzo.Code.Untyped.T__'8866'_14 ->
  MAlonzo.Code.Untyped.T__'8866'_14 ->
  (MAlonzo.Code.VerifiedCompilation.UntypedViews.T_isForce_268 ->
   MAlonzo.Code.Data.Irrelevant.T_Irrelevant_20) ->
  T_FD_116 -> MAlonzo.Code.Data.Irrelevant.T_Irrelevant_20
d_'46'extendedlambda4_300 = erased
-- VerifiedCompilation.UForceDelay..extendedlambda5
d_'46'extendedlambda5_368 ::
>>>>>>> 541aff5c
  () ->
  MAlonzo.Code.Untyped.T__'8866'_14 ->
  MAlonzo.Code.Untyped.T__'8866'_14 ->
  MAlonzo.Code.Untyped.T__'8866'_14 ->
<<<<<<< HEAD
  MAlonzo.Code.Untyped.T__'8866'_14 ->
  MAlonzo.Code.VerifiedCompilation.Equality.T_DecEq_6 ->
  (T_FD_120 -> MAlonzo.Code.Data.Irrelevant.T_Irrelevant_20) ->
=======
  (T_FD_116 -> MAlonzo.Code.Data.Irrelevant.T_Irrelevant_20) ->
>>>>>>> 541aff5c
  () ->
  () ->
  MAlonzo.Code.VerifiedCompilation.Certificate.T_SimplifierTag_4 ->
  AgdaAny ->
  AgdaAny ->
<<<<<<< HEAD
  MAlonzo.Code.VerifiedCompilation.Certificate.T_ProofOrCE_26 ->
  (MAlonzo.Code.VerifiedCompilation.UntypedViews.T_isForce_268 ->
   MAlonzo.Code.Data.Irrelevant.T_Irrelevant_20) ->
  T_FD_120 -> MAlonzo.Code.Data.Irrelevant.T_Irrelevant_20
d_'46'extendedlambda4_366 = erased
-- VerifiedCompilation.UForceDelay..extendedlambda5
d_'46'extendedlambda5_380 ::
  () ->
  MAlonzo.Code.Untyped.T__'8866'_14 ->
  MAlonzo.Code.Untyped.T__'8866'_14 ->
  (MAlonzo.Code.Agda.Builtin.Sigma.T_Σ_14 ->
   MAlonzo.Code.Data.Irrelevant.T_Irrelevant_20) ->
  (MAlonzo.Code.VerifiedCompilation.UntypedViews.T_isForce_268 ->
   MAlonzo.Code.Data.Irrelevant.T_Irrelevant_20) ->
  MAlonzo.Code.VerifiedCompilation.Equality.T_DecEq_6 ->
  T_FD_120 -> MAlonzo.Code.Data.Irrelevant.T_Irrelevant_20
d_'46'extendedlambda5_380 = erased
-- VerifiedCompilation.UForceDelay..extendedlambda6
d_'46'extendedlambda6_494 ::
=======
  MAlonzo.Code.Untyped.T__'8866'_14 ->
  MAlonzo.Code.VerifiedCompilation.UntypedTranslation.T_Translation_16 ->
  (MAlonzo.Code.VerifiedCompilation.UntypedViews.T_isForce_268 ->
   MAlonzo.Code.Data.Irrelevant.T_Irrelevant_20) ->
  T_FD_116 -> MAlonzo.Code.Data.Irrelevant.T_Irrelevant_20
d_'46'extendedlambda5_368 = erased
-- VerifiedCompilation.UForceDelay..extendedlambda6
d_'46'extendedlambda6_442 ::
>>>>>>> 541aff5c
  () ->
  MAlonzo.Code.Untyped.T__'8866'_14 ->
  MAlonzo.Code.Untyped.T__'8866'_14 ->
  MAlonzo.Code.VerifiedCompilation.Equality.T_DecEq_6 ->
  T_Zipper_84 ->
  (T_FD_120 -> MAlonzo.Code.Data.Irrelevant.T_Irrelevant_20) ->
  () ->
  () ->
  MAlonzo.Code.VerifiedCompilation.Certificate.T_SimplifierTag_4 ->
  AgdaAny ->
  AgdaAny ->
  MAlonzo.Code.Untyped.T__'8866'_14 ->
  MAlonzo.Code.Untyped.T__'8866'_14 ->
  T_FD_120 ->
  (MAlonzo.Code.VerifiedCompilation.UntypedTranslation.T_Translation_16 ->
   MAlonzo.Code.Data.Irrelevant.T_Irrelevant_20) ->
  () ->
  () ->
  MAlonzo.Code.VerifiedCompilation.Certificate.T_SimplifierTag_4 ->
  AgdaAny ->
  AgdaAny -> T_FD_120 -> MAlonzo.Code.Data.Irrelevant.T_Irrelevant_20
d_'46'extendedlambda6_494 = erased
-- VerifiedCompilation.UForceDelay..extendedlambda7
d_'46'extendedlambda7_536 ::
  () ->
  MAlonzo.Code.Untyped.T__'8866'_14 ->
  MAlonzo.Code.Untyped.T__'8866'_14 ->
  MAlonzo.Code.VerifiedCompilation.Equality.T_DecEq_6 ->
  T_Zipper_84 ->
  T_FD_120 ->
  MAlonzo.Code.Untyped.T__'8866'_14 ->
  MAlonzo.Code.Untyped.T__'8866'_14 ->
  T_FD_120 ->
  (MAlonzo.Code.VerifiedCompilation.UntypedTranslation.T_Translation_16 ->
   MAlonzo.Code.Data.Irrelevant.T_Irrelevant_20) ->
  () ->
  () ->
  MAlonzo.Code.VerifiedCompilation.Certificate.T_SimplifierTag_4 ->
  AgdaAny ->
<<<<<<< HEAD
  AgdaAny -> T_FD_120 -> MAlonzo.Code.Data.Irrelevant.T_Irrelevant_20
d_'46'extendedlambda7_536 = erased
-- VerifiedCompilation.UForceDelay..extendedlambda8
d_'46'extendedlambda8_652 ::
  () ->
  MAlonzo.Code.Untyped.T__'8866'_14 ->
  MAlonzo.Code.Untyped.T__'8866'_14 ->
  MAlonzo.Code.Untyped.T__'8866'_14 ->
  MAlonzo.Code.Untyped.T__'8866'_14 ->
  MAlonzo.Code.Untyped.T__'8866'_14 ->
  MAlonzo.Code.Untyped.T__'8866'_14 ->
  MAlonzo.Code.VerifiedCompilation.Equality.T_DecEq_6 ->
  T_Zipper_84 ->
  (MAlonzo.Code.Untyped.Purity.T_Pure_6 ->
   MAlonzo.Code.Data.Irrelevant.T_Irrelevant_20) ->
  MAlonzo.Code.Relation.Nullary.Decidable.Core.T_Dec_20 ->
  MAlonzo.Code.VerifiedCompilation.Certificate.T_ProofOrCE_26 ->
  MAlonzo.Code.VerifiedCompilation.Certificate.T_ProofOrCE_26 ->
  MAlonzo.Code.VerifiedCompilation.Certificate.T_ProofOrCE_26 ->
  MAlonzo.Code.Builtin.T_Builtin_2 ->
  MAlonzo.Code.Builtin.T_Builtin_2 ->
  (T_FD_120 -> MAlonzo.Code.Data.Irrelevant.T_Irrelevant_20) ->
=======
  (T_FD_116 -> MAlonzo.Code.Data.Irrelevant.T_Irrelevant_20) ->
>>>>>>> 541aff5c
  () ->
  () ->
  MAlonzo.Code.VerifiedCompilation.Certificate.T_SimplifierTag_4 ->
  AgdaAny ->
<<<<<<< HEAD
  AgdaAny ->
  MAlonzo.Code.VerifiedCompilation.Certificate.T_ProofOrCE_26 ->
  T_FD_120 -> MAlonzo.Code.Data.Irrelevant.T_Irrelevant_20
d_'46'extendedlambda8_652 = erased
-- VerifiedCompilation.UForceDelay..extendedlambda9
d_'46'extendedlambda9_706 ::
  () ->
  MAlonzo.Code.Untyped.T__'8866'_14 ->
  MAlonzo.Code.Untyped.T__'8866'_14 ->
  MAlonzo.Code.Untyped.T__'8866'_14 ->
  MAlonzo.Code.Untyped.T__'8866'_14 ->
  MAlonzo.Code.Untyped.T__'8866'_14 ->
  MAlonzo.Code.Untyped.T__'8866'_14 ->
  MAlonzo.Code.VerifiedCompilation.Equality.T_DecEq_6 ->
  T_Zipper_84 ->
  MAlonzo.Code.Untyped.Purity.T_Pure_6 ->
  (MAlonzo.Code.Untyped.Purity.T_Pure_6 ->
   MAlonzo.Code.Data.Irrelevant.T_Irrelevant_20) ->
  MAlonzo.Code.VerifiedCompilation.Certificate.T_ProofOrCE_26 ->
  MAlonzo.Code.VerifiedCompilation.Certificate.T_ProofOrCE_26 ->
  MAlonzo.Code.VerifiedCompilation.Certificate.T_ProofOrCE_26 ->
  MAlonzo.Code.Builtin.T_Builtin_2 ->
  MAlonzo.Code.Builtin.T_Builtin_2 ->
  (T_FD_120 -> MAlonzo.Code.Data.Irrelevant.T_Irrelevant_20) ->
=======
  AgdaAny -> T_FD_116 -> MAlonzo.Code.Data.Irrelevant.T_Irrelevant_20
d_'46'extendedlambda6_442 = erased
-- VerifiedCompilation.UForceDelay..extendedlambda7
d_'46'extendedlambda7_474 ::
  () ->
  MAlonzo.Code.Untyped.T__'8866'_14 ->
  MAlonzo.Code.VerifiedCompilation.Equality.T_DecEq_6 ->
  T_Zipper_84 ->
  MAlonzo.Code.Untyped.T__'8866'_14 ->
  (T_FD_116 -> MAlonzo.Code.Data.Irrelevant.T_Irrelevant_20) ->
>>>>>>> 541aff5c
  () ->
  () ->
  MAlonzo.Code.VerifiedCompilation.Certificate.T_SimplifierTag_4 ->
  AgdaAny ->
<<<<<<< HEAD
  AgdaAny ->
  MAlonzo.Code.VerifiedCompilation.Certificate.T_ProofOrCE_26 ->
  T_FD_120 -> MAlonzo.Code.Data.Irrelevant.T_Irrelevant_20
d_'46'extendedlambda9_706 = erased
-- VerifiedCompilation.UForceDelay..extendedlambda10
d_'46'extendedlambda10_768 ::
  () ->
  MAlonzo.Code.Untyped.T__'8866'_14 ->
  MAlonzo.Code.Untyped.T__'8866'_14 ->
  MAlonzo.Code.Untyped.T__'8866'_14 ->
  MAlonzo.Code.Untyped.T__'8866'_14 ->
  MAlonzo.Code.Untyped.T__'8866'_14 ->
  MAlonzo.Code.Untyped.T__'8866'_14 ->
  MAlonzo.Code.VerifiedCompilation.Equality.T_DecEq_6 ->
  T_Zipper_84 ->
  MAlonzo.Code.Untyped.Purity.T_Pure_6 ->
  MAlonzo.Code.Untyped.Purity.T_Pure_6 ->
  (MAlonzo.Code.VerifiedCompilation.UntypedTranslation.T_Translation_16 ->
   MAlonzo.Code.Data.Irrelevant.T_Irrelevant_20) ->
  () ->
  () ->
  MAlonzo.Code.VerifiedCompilation.Certificate.T_SimplifierTag_4 ->
  AgdaAny ->
  AgdaAny ->
  MAlonzo.Code.VerifiedCompilation.Certificate.T_ProofOrCE_26 ->
  MAlonzo.Code.VerifiedCompilation.Certificate.T_ProofOrCE_26 ->
  MAlonzo.Code.Builtin.T_Builtin_2 ->
  MAlonzo.Code.Builtin.T_Builtin_2 ->
  (T_FD_120 -> MAlonzo.Code.Data.Irrelevant.T_Irrelevant_20) ->
  () ->
  () ->
  MAlonzo.Code.VerifiedCompilation.Certificate.T_SimplifierTag_4 ->
  AgdaAny ->
  AgdaAny ->
  MAlonzo.Code.VerifiedCompilation.Certificate.T_ProofOrCE_26 ->
  T_FD_120 -> MAlonzo.Code.Data.Irrelevant.T_Irrelevant_20
d_'46'extendedlambda10_768 = erased
-- VerifiedCompilation.UForceDelay..extendedlambda11
d_'46'extendedlambda11_832 ::
  () ->
  MAlonzo.Code.Untyped.T__'8866'_14 ->
  MAlonzo.Code.Untyped.T__'8866'_14 ->
  MAlonzo.Code.Untyped.T__'8866'_14 ->
  MAlonzo.Code.Untyped.T__'8866'_14 ->
=======
  AgdaAny -> T_FD_116 -> MAlonzo.Code.Data.Irrelevant.T_Irrelevant_20
d_'46'extendedlambda7_474 = erased
-- VerifiedCompilation.UForceDelay..extendedlambda8
d_'46'extendedlambda8_492 ::
  () ->
  MAlonzo.Code.Untyped.T__'8866'_14 ->
  MAlonzo.Code.VerifiedCompilation.Equality.T_DecEq_6 ->
  T_Zipper_84 ->
  MAlonzo.Code.Untyped.T__'8866'_14 ->
  MAlonzo.Code.Untyped.T__'8866'_14 ->
  (T_FD_116 -> MAlonzo.Code.Data.Irrelevant.T_Irrelevant_20) ->
  () ->
  () ->
  MAlonzo.Code.VerifiedCompilation.Certificate.T_SimplifierTag_4 ->
  AgdaAny ->
  AgdaAny -> T_FD_116 -> MAlonzo.Code.Data.Irrelevant.T_Irrelevant_20
d_'46'extendedlambda8_492 = erased
-- VerifiedCompilation.UForceDelay..extendedlambda9
d_'46'extendedlambda9_552 ::
  () ->
  MAlonzo.Code.Untyped.T__'8866'_14 ->
  MAlonzo.Code.VerifiedCompilation.Equality.T_DecEq_6 ->
  T_Zipper_84 ->
  MAlonzo.Code.Untyped.T__'8866'_14 ->
  (T_FD_116 -> MAlonzo.Code.Data.Irrelevant.T_Irrelevant_20) ->
  () ->
  () ->
  MAlonzo.Code.VerifiedCompilation.Certificate.T_SimplifierTag_4 ->
  AgdaAny ->
  AgdaAny ->
  (MAlonzo.Code.VerifiedCompilation.UntypedViews.T_isDelay_354 ->
   MAlonzo.Code.Data.Irrelevant.T_Irrelevant_20) ->
  T_FD_116 -> MAlonzo.Code.Data.Irrelevant.T_Irrelevant_20
d_'46'extendedlambda9_552 = erased
-- VerifiedCompilation.UForceDelay..extendedlambda10
d_'46'extendedlambda10_582 ::
  () ->
>>>>>>> 541aff5c
  MAlonzo.Code.Untyped.T__'8866'_14 ->
  MAlonzo.Code.Untyped.T__'8866'_14 ->
  (MAlonzo.Code.Agda.Builtin.Sigma.T_Σ_14 ->
   MAlonzo.Code.Data.Irrelevant.T_Irrelevant_20) ->
  (MAlonzo.Code.VerifiedCompilation.UntypedViews.T_isForce_268 ->
   MAlonzo.Code.Data.Irrelevant.T_Irrelevant_20) ->
  (MAlonzo.Code.VerifiedCompilation.UntypedViews.T_isDelay_354 ->
   MAlonzo.Code.Data.Irrelevant.T_Irrelevant_20) ->
  MAlonzo.Code.VerifiedCompilation.Equality.T_DecEq_6 ->
  T_Zipper_84 ->
<<<<<<< HEAD
  MAlonzo.Code.Untyped.Purity.T_Pure_6 ->
  MAlonzo.Code.Untyped.Purity.T_Pure_6 ->
  MAlonzo.Code.VerifiedCompilation.UntypedTranslation.T_Translation_16 ->
  (T_FD_120 -> MAlonzo.Code.Data.Irrelevant.T_Irrelevant_20) ->
  () ->
  () ->
  MAlonzo.Code.VerifiedCompilation.Certificate.T_SimplifierTag_4 ->
  AgdaAny ->
  AgdaAny ->
  MAlonzo.Code.VerifiedCompilation.Certificate.T_ProofOrCE_26 ->
  MAlonzo.Code.Builtin.T_Builtin_2 ->
  MAlonzo.Code.Builtin.T_Builtin_2 ->
  (T_FD_120 -> MAlonzo.Code.Data.Irrelevant.T_Irrelevant_20) ->
  () ->
  () ->
  MAlonzo.Code.VerifiedCompilation.Certificate.T_SimplifierTag_4 ->
  AgdaAny ->
  AgdaAny ->
  MAlonzo.Code.VerifiedCompilation.Certificate.T_ProofOrCE_26 ->
  T_FD_120 -> MAlonzo.Code.Data.Irrelevant.T_Irrelevant_20
d_'46'extendedlambda11_832 = erased
-- VerifiedCompilation.UForceDelay..extendedlambda12
d_'46'extendedlambda12_898 ::
=======
  T_FD_116 -> MAlonzo.Code.Data.Irrelevant.T_Irrelevant_20
d_'46'extendedlambda10_582 = erased
-- VerifiedCompilation.UForceDelay..extendedlambda11
d_'46'extendedlambda11_642 ::
>>>>>>> 541aff5c
  () ->
  MAlonzo.Code.Untyped.T__'8866'_14 ->
  MAlonzo.Code.Untyped.T__'8866'_14 ->
  MAlonzo.Code.Untyped.T__'8866'_14 ->
  MAlonzo.Code.Untyped.T__'8866'_14 ->
  MAlonzo.Code.Untyped.T__'8866'_14 ->
  MAlonzo.Code.Untyped.T__'8866'_14 ->
  MAlonzo.Code.VerifiedCompilation.Equality.T_DecEq_6 ->
<<<<<<< HEAD
  T_Zipper_84 ->
  MAlonzo.Code.Untyped.Purity.T_Pure_6 ->
  MAlonzo.Code.Untyped.Purity.T_Pure_6 ->
  MAlonzo.Code.VerifiedCompilation.UntypedTranslation.T_Translation_16 ->
  T_FD_120 ->
  (T_FD_120 -> MAlonzo.Code.Data.Irrelevant.T_Irrelevant_20) ->
  () ->
  () ->
  MAlonzo.Code.VerifiedCompilation.Certificate.T_SimplifierTag_4 ->
  AgdaAny ->
  AgdaAny ->
  MAlonzo.Code.Builtin.T_Builtin_2 ->
  MAlonzo.Code.Builtin.T_Builtin_2 ->
  (T_FD_120 -> MAlonzo.Code.Data.Irrelevant.T_Irrelevant_20) ->
=======
  (MAlonzo.Code.VerifiedCompilation.UntypedTranslation.T_Translation_16 ->
   MAlonzo.Code.Data.Irrelevant.T_Irrelevant_20) ->
>>>>>>> 541aff5c
  () ->
  () ->
  MAlonzo.Code.VerifiedCompilation.Certificate.T_SimplifierTag_4 ->
  AgdaAny ->
  AgdaAny ->
  MAlonzo.Code.VerifiedCompilation.Certificate.T_ProofOrCE_26 ->
  T_FD_120 -> MAlonzo.Code.Data.Irrelevant.T_Irrelevant_20
d_'46'extendedlambda12_898 = erased
-- VerifiedCompilation.UForceDelay..extendedlambda13
d_'46'extendedlambda13_1052 ::
  MAlonzo.Code.Builtin.T_Builtin_2 ->
  MAlonzo.Code.Builtin.T_Builtin_2 ->
  (MAlonzo.Code.Agda.Builtin.Sigma.T_Σ_14 ->
   MAlonzo.Code.Data.Irrelevant.T_Irrelevant_20) ->
  () ->
  MAlonzo.Code.Untyped.T__'8866'_14 ->
  MAlonzo.Code.Untyped.T__'8866'_14 ->
<<<<<<< HEAD
  MAlonzo.Code.Untyped.T__'8866'_14 ->
  MAlonzo.Code.Untyped.T__'8866'_14 ->
  MAlonzo.Code.Untyped.T__'8866'_14 ->
  MAlonzo.Code.Untyped.T__'8866'_14 ->
  MAlonzo.Code.VerifiedCompilation.Equality.T_DecEq_6 ->
  T_Zipper_84 ->
  MAlonzo.Code.Untyped.Purity.T_Pure_6 ->
  MAlonzo.Code.Untyped.Purity.T_Pure_6 ->
  MAlonzo.Code.VerifiedCompilation.UntypedTranslation.T_Translation_16 ->
  T_FD_120 ->
  T_FD_120 ->
  (T_FD_120 -> MAlonzo.Code.Data.Irrelevant.T_Irrelevant_20) ->
  () ->
  () ->
  MAlonzo.Code.VerifiedCompilation.Certificate.T_SimplifierTag_4 ->
  AgdaAny ->
  AgdaAny ->
  MAlonzo.Code.VerifiedCompilation.Certificate.T_ProofOrCE_26 ->
  T_FD_120 -> MAlonzo.Code.Data.Irrelevant.T_Irrelevant_20
d_'46'extendedlambda13_1052 = erased
-- VerifiedCompilation.UForceDelay..extendedlambda14
d_'46'extendedlambda14_1092 ::
  () ->
  MAlonzo.Code.Untyped.T__'8866'_14 ->
  MAlonzo.Code.Untyped.T__'8866'_14 ->
  (MAlonzo.Code.Agda.Builtin.Sigma.T_Σ_14 ->
   MAlonzo.Code.Data.Irrelevant.T_Irrelevant_20) ->
  MAlonzo.Code.Untyped.T__'8866'_14 ->
  MAlonzo.Code.Untyped.T__'8866'_14 ->
=======
  (MAlonzo.Code.VerifiedCompilation.UntypedViews.T_isForce_268 ->
   MAlonzo.Code.Data.Irrelevant.T_Irrelevant_20) ->
  (MAlonzo.Code.VerifiedCompilation.UntypedViews.T_isDelay_354 ->
   MAlonzo.Code.Data.Irrelevant.T_Irrelevant_20) ->
  T_Zipper_84 ->
  T_FD_116 -> MAlonzo.Code.Data.Irrelevant.T_Irrelevant_20
d_'46'extendedlambda11_642 = erased
-- VerifiedCompilation.UForceDelay..extendedlambda12
d_'46'extendedlambda12_722 ::
  () ->
  MAlonzo.Code.Untyped.T__'8866'_14 ->
>>>>>>> 541aff5c
  MAlonzo.Code.VerifiedCompilation.Equality.T_DecEq_6 ->
  T_Zipper_84 ->
  (T_FD_120 -> MAlonzo.Code.Data.Irrelevant.T_Irrelevant_20) ->
  () ->
  () ->
  MAlonzo.Code.VerifiedCompilation.Certificate.T_SimplifierTag_4 ->
  AgdaAny ->
  AgdaAny ->
  MAlonzo.Code.VerifiedCompilation.Certificate.T_ProofOrCE_26 ->
  T_FD_120 -> MAlonzo.Code.Data.Irrelevant.T_Irrelevant_20
d_'46'extendedlambda14_1092 = erased
-- VerifiedCompilation.UForceDelay..extendedlambda15
d_'46'extendedlambda15_1208 ::
  () ->
  MAlonzo.Code.Untyped.T__'8866'_14 ->
  MAlonzo.Code.Untyped.T__'8866'_14 ->
<<<<<<< HEAD
=======
  T_Zipper_84 ->
  (T_FD_116 -> MAlonzo.Code.Data.Irrelevant.T_Irrelevant_20) ->
  () ->
  () ->
  MAlonzo.Code.VerifiedCompilation.Certificate.T_SimplifierTag_4 ->
  AgdaAny ->
  AgdaAny ->
  MAlonzo.Code.Untyped.T__'8866'_14 ->
  MAlonzo.Code.VerifiedCompilation.UntypedTranslation.T_Translation_16 ->
  (MAlonzo.Code.VerifiedCompilation.UntypedViews.T_isForce_268 ->
   MAlonzo.Code.Data.Irrelevant.T_Irrelevant_20) ->
  (MAlonzo.Code.VerifiedCompilation.UntypedViews.T_isDelay_354 ->
   MAlonzo.Code.Data.Irrelevant.T_Irrelevant_20) ->
  T_FD_116 -> MAlonzo.Code.Data.Irrelevant.T_Irrelevant_20
d_'46'extendedlambda12_722 = erased
-- VerifiedCompilation.UForceDelay..extendedlambda13
d_'46'extendedlambda13_814 ::
  () ->
  MAlonzo.Code.Untyped.T__'8866'_14 ->
  MAlonzo.Code.Untyped.T__'8866'_14 ->
>>>>>>> 541aff5c
  MAlonzo.Code.VerifiedCompilation.Equality.T_DecEq_6 ->
  (MAlonzo.Code.VerifiedCompilation.UntypedTranslation.T_Translation_16 ->
   MAlonzo.Code.Data.Irrelevant.T_Irrelevant_20) ->
  () ->
  () ->
  MAlonzo.Code.VerifiedCompilation.Certificate.T_SimplifierTag_4 ->
  AgdaAny ->
  AgdaAny ->
<<<<<<< HEAD
  (T_FD_120 -> MAlonzo.Code.Data.Irrelevant.T_Irrelevant_20) ->
=======
  (T_FD_116 -> MAlonzo.Code.Data.Irrelevant.T_Irrelevant_20) ->
>>>>>>> 541aff5c
  () ->
  () ->
  MAlonzo.Code.VerifiedCompilation.Certificate.T_SimplifierTag_4 ->
  AgdaAny ->
  AgdaAny ->
<<<<<<< HEAD
  (MAlonzo.Code.Agda.Builtin.Sigma.T_Σ_14 ->
   MAlonzo.Code.Data.Irrelevant.T_Irrelevant_20) ->
  T_FD_120 -> MAlonzo.Code.Data.Irrelevant.T_Irrelevant_20
d_'46'extendedlambda15_1208 = erased
-- VerifiedCompilation.UForceDelay..extendedlambda16
d_'46'extendedlambda16_1232 ::
  () ->
=======
>>>>>>> 541aff5c
  MAlonzo.Code.Untyped.T__'8866'_14 ->
  T_FD_116 -> MAlonzo.Code.Data.Irrelevant.T_Irrelevant_20
d_'46'extendedlambda13_814 = erased
-- VerifiedCompilation.UForceDelay..extendedlambda14
d_'46'extendedlambda14_830 ::
  () ->
  MAlonzo.Code.Untyped.T__'8866'_14 ->
<<<<<<< HEAD
  MAlonzo.Code.VerifiedCompilation.Equality.T_DecEq_6 ->
  T_Zipper_84 ->
  (T_FD_120 -> MAlonzo.Code.Data.Irrelevant.T_Irrelevant_20) ->
  () ->
  () ->
  MAlonzo.Code.VerifiedCompilation.Certificate.T_SimplifierTag_4 ->
  AgdaAny ->
  AgdaAny ->
  (MAlonzo.Code.Agda.Builtin.Sigma.T_Σ_14 ->
   MAlonzo.Code.Data.Irrelevant.T_Irrelevant_20) ->
  T_FD_120 -> MAlonzo.Code.Data.Irrelevant.T_Irrelevant_20
d_'46'extendedlambda16_1232 = erased
-- VerifiedCompilation.UForceDelay..extendedlambda17
d_'46'extendedlambda17_1256 ::
  () ->
  MAlonzo.Code.Untyped.T__'8866'_14 ->
  MAlonzo.Code.Untyped.T__'8866'_14 ->
  MAlonzo.Code.VerifiedCompilation.Equality.T_DecEq_6 ->
  T_Zipper_84 ->
  MAlonzo.Code.Untyped.T__'8866'_14 ->
  (T_FD_120 -> MAlonzo.Code.Data.Irrelevant.T_Irrelevant_20) ->
=======
  MAlonzo.Code.Untyped.T__'8866'_14 ->
  MAlonzo.Code.VerifiedCompilation.Equality.T_DecEq_6 ->
  T_Zipper_84 ->
  (T_FD_116 -> MAlonzo.Code.Data.Irrelevant.T_Irrelevant_20) ->
>>>>>>> 541aff5c
  () ->
  () ->
  MAlonzo.Code.VerifiedCompilation.Certificate.T_SimplifierTag_4 ->
  AgdaAny ->
  AgdaAny ->
<<<<<<< HEAD
  (MAlonzo.Code.Agda.Builtin.Sigma.T_Σ_14 ->
   MAlonzo.Code.Data.Irrelevant.T_Irrelevant_20) ->
  T_FD_120 -> MAlonzo.Code.Data.Irrelevant.T_Irrelevant_20
d_'46'extendedlambda17_1256 = erased
-- VerifiedCompilation.UForceDelay..extendedlambda18
d_'46'extendedlambda18_1286 ::
  () ->
  MAlonzo.Code.Untyped.T__'8866'_14 ->
  (MAlonzo.Code.VerifiedCompilation.UntypedViews.T_isForce_268 ->
   MAlonzo.Code.Data.Irrelevant.T_Irrelevant_20) ->
  (MAlonzo.Code.VerifiedCompilation.UntypedViews.T_isDelay_354 ->
   MAlonzo.Code.Data.Irrelevant.T_Irrelevant_20) ->
  MAlonzo.Code.Untyped.T__'8866'_14 ->
  (MAlonzo.Code.Agda.Builtin.Sigma.T_Σ_14 ->
   MAlonzo.Code.Data.Irrelevant.T_Irrelevant_20) ->
  MAlonzo.Code.VerifiedCompilation.Equality.T_DecEq_6 ->
  T_Zipper_84 ->
  T_FD_120 -> MAlonzo.Code.Data.Irrelevant.T_Irrelevant_20
d_'46'extendedlambda18_1286 = erased
-- VerifiedCompilation.UForceDelay..extendedlambda19
d_'46'extendedlambda19_1358 ::
=======
  MAlonzo.Code.Untyped.T__'8866'_14 ->
  T_FD_116 -> MAlonzo.Code.Data.Irrelevant.T_Irrelevant_20
d_'46'extendedlambda14_830 = erased
-- VerifiedCompilation.UForceDelay..extendedlambda15
d_'46'extendedlambda15_846 ::
  () ->
  MAlonzo.Code.Untyped.T__'8866'_14 ->
  MAlonzo.Code.Untyped.T__'8866'_14 ->
  MAlonzo.Code.VerifiedCompilation.Equality.T_DecEq_6 ->
  T_Zipper_84 ->
  MAlonzo.Code.Untyped.T__'8866'_14 ->
  (T_FD_116 -> MAlonzo.Code.Data.Irrelevant.T_Irrelevant_20) ->
  () ->
  () ->
  MAlonzo.Code.VerifiedCompilation.Certificate.T_SimplifierTag_4 ->
  AgdaAny ->
  AgdaAny ->
  MAlonzo.Code.Untyped.T__'8866'_14 ->
  T_FD_116 -> MAlonzo.Code.Data.Irrelevant.T_Irrelevant_20
d_'46'extendedlambda15_846 = erased
-- VerifiedCompilation.UForceDelay..extendedlambda16
d_'46'extendedlambda16_914 ::
>>>>>>> 541aff5c
  () ->
  MAlonzo.Code.Untyped.T__'8866'_14 ->
  MAlonzo.Code.Untyped.T__'8866'_14 ->
  MAlonzo.Code.VerifiedCompilation.Equality.T_DecEq_6 ->
  T_Zipper_84 ->
<<<<<<< HEAD
  (T_FD_120 -> MAlonzo.Code.Data.Irrelevant.T_Irrelevant_20) ->
=======
  MAlonzo.Code.Untyped.T__'8866'_14 ->
  (T_FD_116 -> MAlonzo.Code.Data.Irrelevant.T_Irrelevant_20) ->
>>>>>>> 541aff5c
  () ->
  () ->
  MAlonzo.Code.VerifiedCompilation.Certificate.T_SimplifierTag_4 ->
  AgdaAny ->
  AgdaAny ->
<<<<<<< HEAD
  (MAlonzo.Code.VerifiedCompilation.UntypedViews.T_isDelay_354 ->
   MAlonzo.Code.Data.Irrelevant.T_Irrelevant_20) ->
  (MAlonzo.Code.Agda.Builtin.Sigma.T_Σ_14 ->
   MAlonzo.Code.Data.Irrelevant.T_Irrelevant_20) ->
  T_FD_120 -> MAlonzo.Code.Data.Irrelevant.T_Irrelevant_20
d_'46'extendedlambda19_1358 = erased
-- VerifiedCompilation.UForceDelay..extendedlambda20
d_'46'extendedlambda20_1472 ::
  () ->
  MAlonzo.Code.Untyped.T__'8866'_14 ->
  MAlonzo.Code.Untyped.T__'8866'_14 ->
  MAlonzo.Code.VerifiedCompilation.Equality.T_DecEq_6 ->
  (MAlonzo.Code.VerifiedCompilation.UntypedTranslation.T_Translation_16 ->
   MAlonzo.Code.Data.Irrelevant.T_Irrelevant_20) ->
  () ->
  () ->
  MAlonzo.Code.VerifiedCompilation.Certificate.T_SimplifierTag_4 ->
  AgdaAny ->
  AgdaAny ->
  (T_FD_120 -> MAlonzo.Code.Data.Irrelevant.T_Irrelevant_20) ->
  () ->
  () ->
  MAlonzo.Code.VerifiedCompilation.Certificate.T_SimplifierTag_4 ->
  AgdaAny ->
  AgdaAny ->
  MAlonzo.Code.Untyped.T__'8866'_14 ->
  T_FD_120 -> MAlonzo.Code.Data.Irrelevant.T_Irrelevant_20
d_'46'extendedlambda20_1472 = erased
-- VerifiedCompilation.UForceDelay..extendedlambda21
d_'46'extendedlambda21_1498 ::
  () ->
  MAlonzo.Code.Untyped.T__'8866'_14 ->
  MAlonzo.Code.Untyped.T__'8866'_14 ->
  MAlonzo.Code.VerifiedCompilation.Equality.T_DecEq_6 ->
  T_Zipper_84 ->
  (T_FD_120 -> MAlonzo.Code.Data.Irrelevant.T_Irrelevant_20) ->
  () ->
  () ->
  MAlonzo.Code.VerifiedCompilation.Certificate.T_SimplifierTag_4 ->
  AgdaAny ->
  AgdaAny ->
  MAlonzo.Code.Untyped.T__'8866'_14 ->
  T_FD_120 -> MAlonzo.Code.Data.Irrelevant.T_Irrelevant_20
d_'46'extendedlambda21_1498 = erased
-- VerifiedCompilation.UForceDelay..extendedlambda22
d_'46'extendedlambda22_1524 ::
  () ->
  MAlonzo.Code.Untyped.T__'8866'_14 ->
  MAlonzo.Code.Untyped.T__'8866'_14 ->
  MAlonzo.Code.VerifiedCompilation.Equality.T_DecEq_6 ->
  T_Zipper_84 ->
  MAlonzo.Code.Untyped.T__'8866'_14 ->
  (T_FD_120 -> MAlonzo.Code.Data.Irrelevant.T_Irrelevant_20) ->
  () ->
  () ->
  MAlonzo.Code.VerifiedCompilation.Certificate.T_SimplifierTag_4 ->
  AgdaAny ->
  AgdaAny ->
  MAlonzo.Code.Untyped.T__'8866'_14 ->
  T_FD_120 -> MAlonzo.Code.Data.Irrelevant.T_Irrelevant_20
d_'46'extendedlambda22_1524 = erased
-- VerifiedCompilation.UForceDelay..extendedlambda23
d_'46'extendedlambda23_1592 ::
  () ->
  MAlonzo.Code.Untyped.T__'8866'_14 ->
  MAlonzo.Code.Untyped.T__'8866'_14 ->
  MAlonzo.Code.VerifiedCompilation.Equality.T_DecEq_6 ->
  T_Zipper_84 ->
  MAlonzo.Code.Untyped.T__'8866'_14 ->
  (T_FD_120 -> MAlonzo.Code.Data.Irrelevant.T_Irrelevant_20) ->
  () ->
  () ->
  MAlonzo.Code.VerifiedCompilation.Certificate.T_SimplifierTag_4 ->
  AgdaAny ->
  AgdaAny ->
  (MAlonzo.Code.Agda.Builtin.Sigma.T_Σ_14 ->
   MAlonzo.Code.Data.Irrelevant.T_Irrelevant_20) ->
  T_FD_120 -> MAlonzo.Code.Data.Irrelevant.T_Irrelevant_20
d_'46'extendedlambda23_1592 = erased
-- VerifiedCompilation.UForceDelay..extendedlambda24
d_'46'extendedlambda24_1626 ::
=======
  (MAlonzo.Code.Agda.Builtin.Sigma.T_Σ_14 ->
   MAlonzo.Code.Data.Irrelevant.T_Irrelevant_20) ->
  T_FD_116 -> MAlonzo.Code.Data.Irrelevant.T_Irrelevant_20
d_'46'extendedlambda16_914 = erased
-- VerifiedCompilation.UForceDelay..extendedlambda17
d_'46'extendedlambda17_948 ::
>>>>>>> 541aff5c
  () ->
  MAlonzo.Code.Untyped.T__'8866'_14 ->
  MAlonzo.Code.Untyped.T__'8866'_14 ->
  (MAlonzo.Code.Agda.Builtin.Sigma.T_Σ_14 ->
   MAlonzo.Code.Data.Irrelevant.T_Irrelevant_20) ->
  (MAlonzo.Code.VerifiedCompilation.UntypedViews.T_isForce_268 ->
   MAlonzo.Code.Data.Irrelevant.T_Irrelevant_20) ->
  (MAlonzo.Code.Agda.Builtin.Sigma.T_Σ_14 ->
   MAlonzo.Code.Data.Irrelevant.T_Irrelevant_20) ->
  MAlonzo.Code.VerifiedCompilation.Equality.T_DecEq_6 ->
  T_Zipper_84 ->
  MAlonzo.Code.Untyped.T__'8866'_14 ->
<<<<<<< HEAD
  T_FD_120 -> MAlonzo.Code.Data.Irrelevant.T_Irrelevant_20
d_'46'extendedlambda24_1626 = erased
-- VerifiedCompilation.UForceDelay..extendedlambda25
d_'46'extendedlambda25_1716 ::
=======
  T_FD_116 -> MAlonzo.Code.Data.Irrelevant.T_Irrelevant_20
d_'46'extendedlambda17_948 = erased
-- VerifiedCompilation.UForceDelay..extendedlambda18
d_'46'extendedlambda18_1010 ::
  () ->
  MAlonzo.Code.Untyped.T__'8866'_14 ->
  MAlonzo.Code.Untyped.T__'8866'_14 ->
  MAlonzo.Code.VerifiedCompilation.Equality.T_DecEq_6 ->
  (MAlonzo.Code.VerifiedCompilation.UntypedTranslation.T_Translation_16 ->
   MAlonzo.Code.Data.Irrelevant.T_Irrelevant_20) ->
  () ->
  () ->
  MAlonzo.Code.VerifiedCompilation.Certificate.T_SimplifierTag_4 ->
  AgdaAny ->
  AgdaAny ->
  MAlonzo.Code.Untyped.T__'8866'_14 ->
  MAlonzo.Code.Untyped.T__'8866'_14 ->
  (MAlonzo.Code.VerifiedCompilation.UntypedViews.T_isForce_268 ->
   MAlonzo.Code.Data.Irrelevant.T_Irrelevant_20) ->
  (MAlonzo.Code.Agda.Builtin.Sigma.T_Σ_14 ->
   MAlonzo.Code.Data.Irrelevant.T_Irrelevant_20) ->
  T_Zipper_84 ->
  MAlonzo.Code.Untyped.T__'8866'_14 ->
  T_FD_116 -> MAlonzo.Code.Data.Irrelevant.T_Irrelevant_20
d_'46'extendedlambda18_1010 = erased
-- VerifiedCompilation.UForceDelay..extendedlambda19
d_'46'extendedlambda19_1096 ::
>>>>>>> 541aff5c
  () ->
  MAlonzo.Code.Untyped.T__'8866'_14 ->
  MAlonzo.Code.Untyped.T__'8866'_14 ->
  MAlonzo.Code.Untyped.T__'8866'_14 ->
  MAlonzo.Code.Untyped.T__'8866'_14 ->
  MAlonzo.Code.VerifiedCompilation.Equality.T_DecEq_6 ->
<<<<<<< HEAD
  T_Zipper_84 ->
  MAlonzo.Code.Untyped.T__'8866'_14 ->
  T_FD_120 ->
  (MAlonzo.Code.VerifiedCompilation.UntypedTranslation.T_Translation_16 ->
   MAlonzo.Code.Data.Irrelevant.T_Irrelevant_20) ->
=======
  MAlonzo.Code.Untyped.T__'8866'_14 ->
  MAlonzo.Code.Untyped.T__'8866'_14 ->
  T_Zipper_84 ->
  MAlonzo.Code.Untyped.T__'8866'_14 ->
  (T_FD_116 -> MAlonzo.Code.Data.Irrelevant.T_Irrelevant_20) ->
>>>>>>> 541aff5c
  () ->
  () ->
  MAlonzo.Code.VerifiedCompilation.Certificate.T_SimplifierTag_4 ->
  AgdaAny ->
  AgdaAny ->
<<<<<<< HEAD
  (MAlonzo.Code.VerifiedCompilation.UntypedViews.T_isForce_268 ->
   MAlonzo.Code.Data.Irrelevant.T_Irrelevant_20) ->
  (MAlonzo.Code.Agda.Builtin.Sigma.T_Σ_14 ->
   MAlonzo.Code.Data.Irrelevant.T_Irrelevant_20) ->
  T_FD_120 -> MAlonzo.Code.Data.Irrelevant.T_Irrelevant_20
d_'46'extendedlambda25_1716 = erased
-- VerifiedCompilation.UForceDelay..extendedlambda26
d_'46'extendedlambda26_1750 ::
  () ->
  MAlonzo.Code.Untyped.T__'8866'_14 ->
  MAlonzo.Code.Untyped.T__'8866'_14 ->
  MAlonzo.Code.Untyped.T__'8866'_14 ->
  MAlonzo.Code.Untyped.T__'8866'_14 ->
  MAlonzo.Code.VerifiedCompilation.Equality.T_DecEq_6 ->
  T_Zipper_84 ->
  MAlonzo.Code.Untyped.T__'8866'_14 ->
  (T_FD_120 -> MAlonzo.Code.Data.Irrelevant.T_Irrelevant_20) ->
  () ->
  () ->
  MAlonzo.Code.VerifiedCompilation.Certificate.T_SimplifierTag_4 ->
  AgdaAny ->
  AgdaAny ->
  MAlonzo.Code.VerifiedCompilation.Certificate.T_ProofOrCE_26 ->
  (MAlonzo.Code.VerifiedCompilation.UntypedViews.T_isForce_268 ->
   MAlonzo.Code.Data.Irrelevant.T_Irrelevant_20) ->
  (MAlonzo.Code.Agda.Builtin.Sigma.T_Σ_14 ->
   MAlonzo.Code.Data.Irrelevant.T_Irrelevant_20) ->
  T_FD_120 -> MAlonzo.Code.Data.Irrelevant.T_Irrelevant_20
d_'46'extendedlambda26_1750 = erased
=======
  MAlonzo.Code.Untyped.T__'8866'_14 ->
  MAlonzo.Code.VerifiedCompilation.UntypedTranslation.T_Translation_16 ->
  (MAlonzo.Code.VerifiedCompilation.UntypedViews.T_isForce_268 ->
   MAlonzo.Code.Data.Irrelevant.T_Irrelevant_20) ->
  (MAlonzo.Code.Agda.Builtin.Sigma.T_Σ_14 ->
   MAlonzo.Code.Data.Irrelevant.T_Irrelevant_20) ->
  T_FD_116 -> MAlonzo.Code.Data.Irrelevant.T_Irrelevant_20
d_'46'extendedlambda19_1096 = erased
>>>>>>> 541aff5c
<|MERGE_RESOLUTION|>--- conflicted
+++ resolved
@@ -12,7 +12,6 @@
 
 module MAlonzo.Code.VerifiedCompilation.UForceDelay where
 
-<<<<<<< HEAD
 import MAlonzo.RTE (coe, erased, AgdaAny, addInt, subInt, mulInt,
                     quotInt, remInt, geqInt, ltInt, eqInt, add64, sub64, mul64, quot64,
                     rem64, lt64, eq64, word64FromNat, word64ToNat)
@@ -31,24 +30,6 @@
 import qualified MAlonzo.Code.VerifiedCompilation.Equality
 import qualified MAlonzo.Code.VerifiedCompilation.UntypedTranslation
 import qualified MAlonzo.Code.VerifiedCompilation.UntypedViews
-=======
-import Data.Text qualified
-import MAlonzo.Code.Agda.Builtin.Maybe qualified
-import MAlonzo.Code.Agda.Builtin.Sigma qualified
-import MAlonzo.Code.Data.Irrelevant qualified
-import MAlonzo.Code.Relation.Nullary.Decidable.Core qualified
-import MAlonzo.Code.Relation.Nullary.Reflects qualified
-import MAlonzo.Code.Untyped qualified
-import MAlonzo.Code.Untyped.RenamingSubstitution qualified
-import MAlonzo.Code.VerifiedCompilation.Certificate qualified
-import MAlonzo.Code.VerifiedCompilation.Equality qualified
-import MAlonzo.Code.VerifiedCompilation.UntypedTranslation qualified
-import MAlonzo.Code.VerifiedCompilation.UntypedViews qualified
-import MAlonzo.RTE (AgdaAny, add64, addInt, coe, eq64, eqInt, erased, geqInt, lt64, ltInt, mul64,
-                    mulInt, quot64, quotInt, rem64, remInt, sub64, subInt, word64FromNat,
-                    word64ToNat)
-import MAlonzo.RTE qualified
->>>>>>> 541aff5c
 
 -- VerifiedCompilation.UForceDelay.pureFD
 d_pureFD_8 a0 a1 a2 a3 = ()
@@ -328,7 +309,6 @@
                 MAlonzo.Code.Untyped.RenamingSubstitution.du_weaken_88 (coe v2))
       _ -> MAlonzo.RTE.mazUnreachableError
 -- VerifiedCompilation.UForceDelay.FD
-<<<<<<< HEAD
 d_FD_120 a0 a1 a2 a3 a4 = ()
 data T_FD_120
   = C_force_126 T_FD_120 | C_delay_128 T_FD_120 |
@@ -343,23 +323,10 @@
                      T_FD_120 T_FD_120
 -- VerifiedCompilation.UForceDelay.ForceDelay
 d_ForceDelay_148 ::
-=======
-d_FD_116 a0 a1 a2 a3 a4 = ()
-data T_FD_116
-  = C_force_122 T_FD_116 | C_delay_124 T_FD_116 |
-    C_app_126 T_FD_116
-              MAlonzo.Code.VerifiedCompilation.UntypedTranslation.T_Translation_16 |
-    C_abs_128 T_FD_116 |
-    C_last'45'delay_130 MAlonzo.Code.VerifiedCompilation.UntypedTranslation.T_Translation_16 |
-    C_last'45'abs_132 MAlonzo.Code.VerifiedCompilation.UntypedTranslation.T_Translation_16
--- VerifiedCompilation.UForceDelay.ForceDelay
-d_ForceDelay_142 ::
->>>>>>> 541aff5c
   () ->
   MAlonzo.Code.VerifiedCompilation.Equality.T_DecEq_6 ->
   MAlonzo.Code.Untyped.T__'8866'_14 ->
   MAlonzo.Code.Untyped.T__'8866'_14 -> ()
-<<<<<<< HEAD
 d_ForceDelay_148 = erased
 -- VerifiedCompilation.UForceDelay.simpleSuccess
 d_simpleSuccess_150 :: T_FD_120
@@ -483,16 +450,8 @@
 d_forceDelaySimpleAfter_158
   = coe
       MAlonzo.Code.Untyped.C__'183'__22
-=======
-d_ForceDelay_142 = erased
--- VerifiedCompilation.UForceDelay.simpleSuccess
-d_simpleSuccess_144 :: T_FD_116
-d_simpleSuccess_144
-  = coe
-      C_force_122
->>>>>>> 541aff5c
       (coe
-         C_app_126
+         MAlonzo.Code.Untyped.C__'183'__22
          (coe
             C_abs_128
             (coe
@@ -581,7 +540,6 @@
                (coe
                   MAlonzo.Code.Untyped.C__'183'__22
                   (coe
-<<<<<<< HEAD
                      MAlonzo.Code.Untyped.C_ƛ_20
                      (coe
                         MAlonzo.Code.Untyped.C_'96'_18
@@ -675,33 +633,6 @@
 -- VerifiedCompilation.UForceDelay.ast1
 d_ast1_184 :: MAlonzo.Code.Untyped.T__'8866'_14
 d_ast1_184
-=======
-                     MAlonzo.Code.Untyped.C_force_24
-                     (coe
-                        MAlonzo.Code.Untyped.C_delay_26
-                        (coe
-                           MAlonzo.Code.Untyped.C_ƛ_20
-                           (coe
-                              MAlonzo.Code.Untyped.C_delay_26
-                              (coe
-                                 MAlonzo.Code.Untyped.C_ƛ_20
-                                 (coe
-                                    MAlonzo.Code.Untyped.C_delay_26
-                                    (coe
-                                       MAlonzo.Code.Untyped.C_ƛ_20
-                                       (coe
-                                          MAlonzo.Code.Untyped.C_'96'_18
-                                          (coe MAlonzo.Code.Agda.Builtin.Maybe.C_nothing_18)))))))))
-                  (coe
-                     MAlonzo.Code.Untyped.du_con'45'integer_364 (coe (1 :: Integer)))))
-            (coe
-               MAlonzo.Code.Untyped.du_con'45'integer_364 (coe (2 :: Integer)))))
-      (coe
-         MAlonzo.Code.Untyped.du_con'45'integer_364 (coe (3 :: Integer)))
--- VerifiedCompilation.UForceDelay.forceDelaySimpleAfter
-d_forceDelaySimpleAfter_152 :: MAlonzo.Code.Untyped.T__'8866'_14
-d_forceDelaySimpleAfter_152
->>>>>>> 541aff5c
   = coe
       MAlonzo.Code.Untyped.C__'183'__22
       (coe
@@ -709,7 +640,6 @@
          (coe
             MAlonzo.Code.Untyped.C__'183'__22
             (coe
-<<<<<<< HEAD
                MAlonzo.Code.Untyped.C_force_24
                (coe
                   MAlonzo.Code.Untyped.C_builtin_44
@@ -745,135 +675,39 @@
                   MAlonzo.Code.VerifiedCompilation.UntypedTranslation.C_con_66))))
 -- VerifiedCompilation.UForceDelay.isForceDelay?
 d_isForceDelay'63'_192 ::
-=======
-               MAlonzo.Code.Untyped.C_ƛ_20
-               (coe
-                  MAlonzo.Code.Untyped.C_ƛ_20
-                  (coe
-                     MAlonzo.Code.Untyped.C_ƛ_20
-                     (coe
-                        MAlonzo.Code.Untyped.C_'96'_18
-                        (coe MAlonzo.Code.Agda.Builtin.Maybe.C_nothing_18)))))
-            (coe
-               MAlonzo.Code.Untyped.du_con'45'integer_364 (coe (1 :: Integer))))
-         (coe
-            MAlonzo.Code.Untyped.du_con'45'integer_364 (coe (2 :: Integer))))
-      (coe
-         MAlonzo.Code.Untyped.du_con'45'integer_364 (coe (3 :: Integer)))
--- VerifiedCompilation.UForceDelay.forceDelaySimple
-d_forceDelaySimple_154 :: T_FD_116
-d_forceDelaySimple_154
-  = coe
-      C_app_126
-      (coe
-         C_force_122
-         (coe
-            C_app_126
-            (coe
-               C_force_122
-               (coe
-                  C_app_126
-                  (coe
-                     C_force_122
-                     (coe
-                        C_delay_124
-                        (coe
-                           C_abs_128
-                           (coe
-                              C_delay_124
-                              (coe
-                                 C_abs_128
-                                 (coe
-                                    C_delay_124
-                                    (coe
-                                       C_last'45'abs_132
-                                       (coe
-                                          MAlonzo.Code.VerifiedCompilation.UntypedTranslation.C_match_106
-                                          (coe
-                                             MAlonzo.Code.VerifiedCompilation.UntypedTranslation.C_var_34)))))))))
-                  (coe
-                     MAlonzo.Code.VerifiedCompilation.UntypedTranslation.du_reflexive_1756
-                     (coe
-                        MAlonzo.Code.Untyped.du_con'45'integer_364 (coe (1 :: Integer)))
-                     (coe MAlonzo.Code.VerifiedCompilation.Equality.d_EmptyEq_128))))
-            (coe
-               MAlonzo.Code.VerifiedCompilation.UntypedTranslation.du_reflexive_1756
-               (coe
-                  MAlonzo.Code.Untyped.du_con'45'integer_364 (coe (2 :: Integer)))
-               (coe MAlonzo.Code.VerifiedCompilation.Equality.d_EmptyEq_128))))
-      (coe
-         MAlonzo.Code.VerifiedCompilation.UntypedTranslation.du_reflexive_1756
-         (coe
-            MAlonzo.Code.Untyped.du_con'45'integer_364 (coe (3 :: Integer)))
-         (coe MAlonzo.Code.VerifiedCompilation.Equality.d_EmptyEq_128))
--- VerifiedCompilation.UForceDelay.lastDelayBreak
-d_lastDelayBreak_156 ::
-  T_FD_116 -> MAlonzo.Code.Data.Irrelevant.T_Irrelevant_20
-d_lastDelayBreak_156 = erased
--- VerifiedCompilation.UForceDelay.lastAbsBreak
-d_lastAbsBreak_160 ::
-  T_FD_116 -> MAlonzo.Code.Data.Irrelevant.T_Irrelevant_20
-d_lastAbsBreak_160 = erased
--- VerifiedCompilation.UForceDelay.isForceDelay?
-d_isForceDelay'63'_180 ::
->>>>>>> 541aff5c
   () ->
   MAlonzo.Code.VerifiedCompilation.Equality.T_DecEq_6 ->
   MAlonzo.Code.Untyped.T__'8866'_14 ->
   MAlonzo.Code.Untyped.T__'8866'_14 ->
   MAlonzo.Code.VerifiedCompilation.Certificate.T_ProofOrCE_26
-<<<<<<< HEAD
 d_isForceDelay'63'_192 ~v0 v1 = du_isForceDelay'63'_192 v1
 du_isForceDelay'63'_192 ::
-=======
-d_isForceDelay'63'_180 ~v0 v1 = du_isForceDelay'63'_180 v1
-du_isForceDelay'63'_180 ::
->>>>>>> 541aff5c
   MAlonzo.Code.VerifiedCompilation.Equality.T_DecEq_6 ->
   MAlonzo.Code.Untyped.T__'8866'_14 ->
   MAlonzo.Code.Untyped.T__'8866'_14 ->
   MAlonzo.Code.VerifiedCompilation.Certificate.T_ProofOrCE_26
-<<<<<<< HEAD
 du_isForceDelay'63'_192 v0
-=======
-du_isForceDelay'63'_180 v0
->>>>>>> 541aff5c
   = coe
       MAlonzo.Code.VerifiedCompilation.UntypedTranslation.du_translation'63'_178
       erased (coe v0)
       (coe MAlonzo.Code.VerifiedCompilation.Certificate.C_forceDelayT_8)
-<<<<<<< HEAD
       (coe (\ v1 v2 -> coe du_isFD'63'_200 (coe v2) (coe C_'9633'_88)))
 -- VerifiedCompilation.UForceDelay.isFD?
 d_isFD'63'_200 ::
-=======
-      (coe (\ v1 v2 -> coe du_isFD'63'_188 (coe v2) (coe C_'9633'_88)))
--- VerifiedCompilation.UForceDelay.isFD?
-d_isFD'63'_188 ::
->>>>>>> 541aff5c
   () ->
   MAlonzo.Code.VerifiedCompilation.Equality.T_DecEq_6 ->
   T_Zipper_84 ->
   MAlonzo.Code.Untyped.T__'8866'_14 ->
   MAlonzo.Code.Untyped.T__'8866'_14 ->
   MAlonzo.Code.VerifiedCompilation.Certificate.T_ProofOrCE_26
-<<<<<<< HEAD
 d_isFD'63'_200 ~v0 v1 v2 v3 v4 = du_isFD'63'_200 v1 v2 v3 v4
 du_isFD'63'_200 ::
-=======
-d_isFD'63'_188 ~v0 v1 v2 v3 v4 = du_isFD'63'_188 v1 v2 v3 v4
-du_isFD'63'_188 ::
->>>>>>> 541aff5c
   MAlonzo.Code.VerifiedCompilation.Equality.T_DecEq_6 ->
   T_Zipper_84 ->
   MAlonzo.Code.Untyped.T__'8866'_14 ->
   MAlonzo.Code.Untyped.T__'8866'_14 ->
   MAlonzo.Code.VerifiedCompilation.Certificate.T_ProofOrCE_26
-<<<<<<< HEAD
 du_isFD'63'_200 v0 v1 v2 v3
-=======
-du_isFD'63'_188 v0 v1 v2 v3
->>>>>>> 541aff5c
   = case coe v1 of
       C_'9633'_88
         -> let v4
@@ -898,11 +732,7 @@
                                                    seq (coe v9)
                                                    (let v11
                                                           = coe
-<<<<<<< HEAD
                                                               du_isFD'63'_200 (coe v0)
-=======
-                                                              du_isFD'63'_188 (coe v0)
->>>>>>> 541aff5c
                                                               (coe C_force_90 (coe v1)) (coe v10)
                                                               (coe v3) in
                                                     coe
@@ -910,11 +740,7 @@
                                                          MAlonzo.Code.VerifiedCompilation.Certificate.C_proof_32 v12
                                                            -> coe
                                                                 MAlonzo.Code.VerifiedCompilation.Certificate.C_proof_32
-<<<<<<< HEAD
                                                                 (coe C_force_126 v12)
-=======
-                                                                (coe C_force_122 v12)
->>>>>>> 541aff5c
                                                          MAlonzo.Code.VerifiedCompilation.Certificate.C_ce_40 v15 v16 v17
                                                            -> coe
                                                                 MAlonzo.Code.VerifiedCompilation.Certificate.C_ce_40
@@ -973,7 +799,6 @@
                                                                                                   seq
                                                                                                   (coe
                                                                                                      v21)
-<<<<<<< HEAD
                                                                                                   (case coe
                                                                                                           v22 of
                                                                                                      MAlonzo.Code.VerifiedCompilation.UntypedViews.C_isterm_778
@@ -2443,784 +2268,6 @@
                                                                                                   (coe
                                                                                                      seq
                                                                                                      (coe
-=======
-                                                                                                  (coe
-                                                                                                     seq
-                                                                                                     (coe
-                                                                                                        v22)
-                                                                                                     (let v25
-                                                                                                            = coe
-                                                                                                                du_isForceDelay'63'_180
-                                                                                                                v0
-                                                                                                                v18
-                                                                                                                v24 in
-                                                                                                      coe
-                                                                                                        (case coe
-                                                                                                                v25 of
-                                                                                                           MAlonzo.Code.VerifiedCompilation.Certificate.C_proof_32 v26
-                                                                                                             -> let v27
-                                                                                                                      = coe
-                                                                                                                          du_isFD'63'_188
-                                                                                                                          (coe
-                                                                                                                             v0)
-                                                                                                                          (coe
-                                                                                                                             C__'183'__92
-                                                                                                                             (coe
-                                                                                                                                v1)
-                                                                                                                             (coe
-                                                                                                                                v24))
-                                                                                                                          (coe
-                                                                                                                             v17)
-                                                                                                                          (coe
-                                                                                                                             v23) in
-                                                                                                                coe
-                                                                                                                  (case coe
-                                                                                                                          v27 of
-                                                                                                                     MAlonzo.Code.VerifiedCompilation.Certificate.C_proof_32 v28
-                                                                                                                       -> coe
-                                                                                                                            MAlonzo.Code.VerifiedCompilation.Certificate.C_proof_32
-                                                                                                                            (coe
-                                                                                                                               C_app_126
-                                                                                                                               v28
-                                                                                                                               v26)
-                                                                                                                     MAlonzo.Code.VerifiedCompilation.Certificate.C_ce_40 v31 v32 v33
-                                                                                                                       -> coe
-                                                                                                                            MAlonzo.Code.VerifiedCompilation.Certificate.C_ce_40
-                                                                                                                            v31
-                                                                                                                            v32
-                                                                                                                            v33
-                                                                                                                     _ -> MAlonzo.RTE.mazUnreachableError)
-                                                                                                           MAlonzo.Code.VerifiedCompilation.Certificate.C_ce_40 v29 v30 v31
-                                                                                                             -> coe
-                                                                                                                  MAlonzo.Code.VerifiedCompilation.Certificate.C_ce_40
-                                                                                                                  v29
-                                                                                                                  v30
-                                                                                                                  v31
-                                                                                                           _ -> MAlonzo.RTE.mazUnreachableError)))
-                                                                                           _ -> MAlonzo.RTE.mazUnreachableError
-                                                                                    _ -> MAlonzo.RTE.mazUnreachableError))
-                                                                       _ -> MAlonzo.RTE.mazUnreachableError
-                                                                _ -> MAlonzo.RTE.mazUnreachableError
-                                                         _ -> MAlonzo.RTE.mazUnreachableError
-                                                  _ -> MAlonzo.RTE.mazUnreachableError
-                                           else coe
-                                                  seq (coe v9)
-                                                  (coe
-                                                     MAlonzo.Code.VerifiedCompilation.Certificate.C_ce_40
-                                                     (coe
-                                                        MAlonzo.Code.VerifiedCompilation.Certificate.C_forceDelayT_8)
-                                                     v2 v3)
-                                    _ -> MAlonzo.RTE.mazUnreachableError))
-                _ -> MAlonzo.RTE.mazUnreachableError)
-      C_force_90 v4
-        -> let v5
-                 = coe
-                     MAlonzo.Code.VerifiedCompilation.UntypedViews.du_isDelay'63'_370
-                     erased
-                     (\ v5 v6 ->
-                        coe
-                          MAlonzo.Code.VerifiedCompilation.UntypedViews.du_isTerm'63'_782)
-                     (coe v2) in
-           coe
-             (case coe v5 of
-                MAlonzo.Code.Relation.Nullary.Decidable.Core.C__because__32 v6 v7
-                  -> if coe v6
-                       then case coe v7 of
-                              MAlonzo.Code.Relation.Nullary.Reflects.C_of'696'_22 v8
-                                -> case coe v8 of
-                                     MAlonzo.Code.VerifiedCompilation.UntypedViews.C_isdelay_362 v10
-                                       -> case coe v2 of
-                                            MAlonzo.Code.Untyped.C_delay_26 v11
-                                              -> coe
-                                                   seq (coe v10)
-                                                   (let v12
-                                                          = coe
-                                                              du_isFD'63'_188 (coe v0) (coe v4)
-                                                              (coe v11) (coe v3) in
-                                                    coe
-                                                      (case coe v12 of
-                                                         MAlonzo.Code.VerifiedCompilation.Certificate.C_proof_32 v13
-                                                           -> coe
-                                                                MAlonzo.Code.VerifiedCompilation.Certificate.C_proof_32
-                                                                (coe C_delay_124 v13)
-                                                         MAlonzo.Code.VerifiedCompilation.Certificate.C_ce_40 v16 v17 v18
-                                                           -> case coe v4 of
-                                                                C_'9633'_88
-                                                                  -> let v19
-                                                                           = coe
-                                                                               du_isForceDelay'63'_180
-                                                                               v0 v11 v3 in
-                                                                     coe
-                                                                       (case coe v19 of
-                                                                          MAlonzo.Code.VerifiedCompilation.Certificate.C_proof_32 v20
-                                                                            -> coe
-                                                                                 MAlonzo.Code.VerifiedCompilation.Certificate.C_proof_32
-                                                                                 (coe
-                                                                                    C_last'45'delay_130
-                                                                                    v20)
-                                                                          MAlonzo.Code.VerifiedCompilation.Certificate.C_ce_40 v23 v24 v25
-                                                                            -> coe
-                                                                                 MAlonzo.Code.VerifiedCompilation.Certificate.C_ce_40
-                                                                                 (coe
-                                                                                    MAlonzo.Code.VerifiedCompilation.Certificate.C_forceDelayT_8)
-                                                                                 v2 v3
-                                                                          _ -> MAlonzo.RTE.mazUnreachableError)
-                                                                C_force_90 v19
-                                                                  -> coe
-                                                                       MAlonzo.Code.VerifiedCompilation.Certificate.C_ce_40
-                                                                       v16 v17 v18
-                                                                C__'183'__92 v19 v20
-                                                                  -> coe
-                                                                       MAlonzo.Code.VerifiedCompilation.Certificate.C_ce_40
-                                                                       v16 v17 v18
-                                                                _ -> MAlonzo.RTE.mazUnreachableError
-                                                         _ -> MAlonzo.RTE.mazUnreachableError))
-                                            _ -> MAlonzo.RTE.mazUnreachableError
-                                     _ -> MAlonzo.RTE.mazUnreachableError
-                              _ -> MAlonzo.RTE.mazUnreachableError
-                       else coe
-                              seq (coe v7)
-                              (let v8
-                                     = coe
-                                         MAlonzo.Code.VerifiedCompilation.UntypedViews.du_isForce'63'_284
-                                         erased
-                                         (\ v8 v9 ->
-                                            coe
-                                              MAlonzo.Code.VerifiedCompilation.UntypedViews.du_isTerm'63'_782)
-                                         (coe v2) in
-                               coe
-                                 (case coe v8 of
-                                    MAlonzo.Code.Relation.Nullary.Decidable.Core.C__because__32 v9 v10
-                                      -> if coe v9
-                                           then case coe v10 of
-                                                  MAlonzo.Code.Relation.Nullary.Reflects.C_of'696'_22 v11
-                                                    -> case coe v11 of
-                                                         MAlonzo.Code.VerifiedCompilation.UntypedViews.C_isforce_276 v13
-                                                           -> case coe v2 of
-                                                                MAlonzo.Code.Untyped.C_force_24 v14
-                                                                  -> coe
-                                                                       seq (coe v13)
-                                                                       (let v15
-                                                                              = coe
-                                                                                  du_isFD'63'_188
-                                                                                  (coe v0)
-                                                                                  (coe
-                                                                                     C_force_90
-                                                                                     (coe v1))
-                                                                                  (coe v14)
-                                                                                  (coe v3) in
-                                                                        coe
-                                                                          (case coe v15 of
-                                                                             MAlonzo.Code.VerifiedCompilation.Certificate.C_proof_32 v16
-                                                                               -> coe
-                                                                                    MAlonzo.Code.VerifiedCompilation.Certificate.C_proof_32
-                                                                                    (coe
-                                                                                       C_force_122
-                                                                                       v16)
-                                                                             MAlonzo.Code.VerifiedCompilation.Certificate.C_ce_40 v19 v20 v21
-                                                                               -> coe
-                                                                                    MAlonzo.Code.VerifiedCompilation.Certificate.C_ce_40
-                                                                                    v19 v20 v21
-                                                                             _ -> MAlonzo.RTE.mazUnreachableError))
-                                                                _ -> MAlonzo.RTE.mazUnreachableError
-                                                         _ -> MAlonzo.RTE.mazUnreachableError
-                                                  _ -> MAlonzo.RTE.mazUnreachableError
-                                           else coe
-                                                  seq (coe v10)
-                                                  (let v11
-                                                         = coe
-                                                             MAlonzo.Code.Relation.Nullary.Decidable.Core.du__'215''45'dec__76
-                                                             (coe
-                                                                MAlonzo.Code.VerifiedCompilation.UntypedViews.du_isApp'63'_166
-                                                                erased
-                                                                (\ v11 v12 ->
-                                                                   coe
-                                                                     MAlonzo.Code.VerifiedCompilation.UntypedViews.du_isTerm'63'_782)
-                                                                (\ v11 v12 ->
-                                                                   coe
-                                                                     MAlonzo.Code.VerifiedCompilation.UntypedViews.du_isTerm'63'_782)
-                                                                (coe v2))
-                                                             (coe
-                                                                MAlonzo.Code.VerifiedCompilation.UntypedViews.du_isApp'63'_166
-                                                                erased
-                                                                (\ v11 v12 ->
-                                                                   coe
-                                                                     MAlonzo.Code.VerifiedCompilation.UntypedViews.du_isTerm'63'_782)
-                                                                (\ v11 v12 ->
-                                                                   coe
-                                                                     MAlonzo.Code.VerifiedCompilation.UntypedViews.du_isTerm'63'_782)
-                                                                (coe v3)) in
-                                                   coe
-                                                     (case coe v11 of
-                                                        MAlonzo.Code.Relation.Nullary.Decidable.Core.C__because__32 v12 v13
-                                                          -> if coe v12
-                                                               then case coe v13 of
-                                                                      MAlonzo.Code.Relation.Nullary.Reflects.C_of'696'_22 v14
-                                                                        -> case coe v14 of
-                                                                             MAlonzo.Code.Agda.Builtin.Sigma.C__'44'__32 v15 v16
-                                                                               -> case coe v15 of
-                                                                                    MAlonzo.Code.VerifiedCompilation.UntypedViews.C_isapp_154 v19 v20
-                                                                                      -> case coe
-                                                                                                v2 of
-                                                                                           MAlonzo.Code.Untyped.C__'183'__22 v21 v22
-                                                                                             -> coe
-                                                                                                  seq
-                                                                                                  (coe
-                                                                                                     v19)
-                                                                                                  (coe
-                                                                                                     seq
-                                                                                                     (coe
-                                                                                                        v20)
-                                                                                                     (case coe
-                                                                                                             v16 of
-                                                                                                        MAlonzo.Code.VerifiedCompilation.UntypedViews.C_isapp_154 v25 v26
-                                                                                                          -> case coe
-                                                                                                                    v3 of
-                                                                                                               MAlonzo.Code.Untyped.C__'183'__22 v27 v28
-                                                                                                                 -> coe
-                                                                                                                      seq
-                                                                                                                      (coe
-                                                                                                                         v25)
-                                                                                                                      (coe
-                                                                                                                         seq
-                                                                                                                         (coe
-                                                                                                                            v26)
-                                                                                                                         (let v29
-                                                                                                                                = coe
-                                                                                                                                    du_isForceDelay'63'_180
-                                                                                                                                    v0
-                                                                                                                                    v22
-                                                                                                                                    v28 in
-                                                                                                                          coe
-                                                                                                                            (case coe
-                                                                                                                                    v29 of
-                                                                                                                               MAlonzo.Code.VerifiedCompilation.Certificate.C_proof_32 v30
-                                                                                                                                 -> let v31
-                                                                                                                                          = coe
-                                                                                                                                              du_isFD'63'_188
-                                                                                                                                              (coe
-                                                                                                                                                 v0)
-                                                                                                                                              (coe
-                                                                                                                                                 C__'183'__92
-                                                                                                                                                 (coe
-                                                                                                                                                    v1)
-                                                                                                                                                 (coe
-                                                                                                                                                    v28))
-                                                                                                                                              (coe
-                                                                                                                                                 v21)
-                                                                                                                                              (coe
-                                                                                                                                                 v27) in
-                                                                                                                                    coe
-                                                                                                                                      (case coe
-                                                                                                                                              v31 of
-                                                                                                                                         MAlonzo.Code.VerifiedCompilation.Certificate.C_proof_32 v32
-                                                                                                                                           -> coe
-                                                                                                                                                MAlonzo.Code.VerifiedCompilation.Certificate.C_proof_32
-                                                                                                                                                (coe
-                                                                                                                                                   C_app_126
-                                                                                                                                                   v32
-                                                                                                                                                   v30)
-                                                                                                                                         MAlonzo.Code.VerifiedCompilation.Certificate.C_ce_40 v35 v36 v37
-                                                                                                                                           -> coe
-                                                                                                                                                MAlonzo.Code.VerifiedCompilation.Certificate.C_ce_40
-                                                                                                                                                v35
-                                                                                                                                                v36
-                                                                                                                                                v37
-                                                                                                                                         _ -> MAlonzo.RTE.mazUnreachableError)
-                                                                                                                               MAlonzo.Code.VerifiedCompilation.Certificate.C_ce_40 v33 v34 v35
-                                                                                                                                 -> coe
-                                                                                                                                      MAlonzo.Code.VerifiedCompilation.Certificate.C_ce_40
-                                                                                                                                      v33
-                                                                                                                                      v34
-                                                                                                                                      v35
-                                                                                                                               _ -> MAlonzo.RTE.mazUnreachableError)))
-                                                                                                               _ -> MAlonzo.RTE.mazUnreachableError
-                                                                                                        _ -> MAlonzo.RTE.mazUnreachableError))
-                                                                                           _ -> MAlonzo.RTE.mazUnreachableError
-                                                                                    _ -> MAlonzo.RTE.mazUnreachableError
-                                                                             _ -> MAlonzo.RTE.mazUnreachableError
-                                                                      _ -> MAlonzo.RTE.mazUnreachableError
-                                                               else coe
-                                                                      seq (coe v13)
-                                                                      (coe
-                                                                         MAlonzo.Code.VerifiedCompilation.Certificate.C_ce_40
-                                                                         (coe
-                                                                            MAlonzo.Code.VerifiedCompilation.Certificate.C_forceDelayT_8)
-                                                                         v2 v3)
-                                                        _ -> MAlonzo.RTE.mazUnreachableError))
-                                    _ -> MAlonzo.RTE.mazUnreachableError))
-                _ -> MAlonzo.RTE.mazUnreachableError)
-      C__'183'__92 v4 v5
-        -> let v6
-                 = coe
-                     MAlonzo.Code.Relation.Nullary.Decidable.Core.du__'215''45'dec__76
-                     (coe
-                        MAlonzo.Code.VerifiedCompilation.UntypedViews.du_isLambda'63'_70
-                        (\ v6 v7 ->
-                           coe
-                             MAlonzo.Code.VerifiedCompilation.UntypedViews.du_isTerm'63'_782)
-                        (coe v2))
-                     (coe
-                        MAlonzo.Code.VerifiedCompilation.UntypedViews.du_isLambda'63'_70
-                        (\ v6 v7 ->
-                           coe
-                             MAlonzo.Code.VerifiedCompilation.UntypedViews.du_isTerm'63'_782)
-                        (coe v3)) in
-           coe
-             (case coe v6 of
-                MAlonzo.Code.Relation.Nullary.Decidable.Core.C__because__32 v7 v8
-                  -> if coe v7
-                       then case coe v8 of
-                              MAlonzo.Code.Relation.Nullary.Reflects.C_of'696'_22 v9
-                                -> case coe v9 of
-                                     MAlonzo.Code.Agda.Builtin.Sigma.C__'44'__32 v10 v11
-                                       -> case coe v10 of
-                                            MAlonzo.Code.VerifiedCompilation.UntypedViews.C_islambda_62 v13
-                                              -> case coe v2 of
-                                                   MAlonzo.Code.Untyped.C_ƛ_20 v14
-                                                     -> coe
-                                                          seq (coe v13)
-                                                          (case coe v11 of
-                                                             MAlonzo.Code.VerifiedCompilation.UntypedViews.C_islambda_62 v16
-                                                               -> case coe v3 of
-                                                                    MAlonzo.Code.Untyped.C_ƛ_20 v17
-                                                                      -> coe
-                                                                           seq (coe v16)
-                                                                           (let v18
-                                                                                  = coe
-                                                                                      du_isFD'63'_188
-                                                                                      (coe
-                                                                                         MAlonzo.Code.VerifiedCompilation.Equality.du_DecEq'45'Maybe_122
-                                                                                         (coe v0))
-                                                                                      (coe
-                                                                                         du_zipwk_94
-                                                                                         (coe v4))
-                                                                                      (coe v14)
-                                                                                      (coe v17) in
-                                                                            coe
-                                                                              (case coe v18 of
-                                                                                 MAlonzo.Code.VerifiedCompilation.Certificate.C_proof_32 v19
-                                                                                   -> coe
-                                                                                        MAlonzo.Code.VerifiedCompilation.Certificate.C_proof_32
-                                                                                        (coe
-                                                                                           C_abs_128
-                                                                                           v19)
-                                                                                 MAlonzo.Code.VerifiedCompilation.Certificate.C_ce_40 v22 v23 v24
-                                                                                   -> case coe v4 of
-                                                                                        C_'9633'_88
-                                                                                          -> let v25
-                                                                                                   = coe
-                                                                                                       du_isForceDelay'63'_180
-                                                                                                       (coe
-                                                                                                          MAlonzo.Code.VerifiedCompilation.Equality.du_DecEq'45'Maybe_122
-                                                                                                          (coe
-                                                                                                             v0))
-                                                                                                       v14
-                                                                                                       v17 in
-                                                                                             coe
-                                                                                               (case coe
-                                                                                                       v25 of
-                                                                                                  MAlonzo.Code.VerifiedCompilation.Certificate.C_proof_32 v26
-                                                                                                    -> coe
-                                                                                                         MAlonzo.Code.VerifiedCompilation.Certificate.C_proof_32
-                                                                                                         (coe
-                                                                                                            C_last'45'abs_132
-                                                                                                            v26)
-                                                                                                  MAlonzo.Code.VerifiedCompilation.Certificate.C_ce_40 v29 v30 v31
-                                                                                                    -> coe
-                                                                                                         MAlonzo.Code.VerifiedCompilation.Certificate.C_ce_40
-                                                                                                         v29
-                                                                                                         v30
-                                                                                                         v31
-                                                                                                  _ -> MAlonzo.RTE.mazUnreachableError)
-                                                                                        C_force_90 v25
-                                                                                          -> coe
-                                                                                               MAlonzo.Code.VerifiedCompilation.Certificate.C_ce_40
-                                                                                               v22
-                                                                                               v23
-                                                                                               v24
-                                                                                        C__'183'__92 v25 v26
-                                                                                          -> coe
-                                                                                               MAlonzo.Code.VerifiedCompilation.Certificate.C_ce_40
-                                                                                               v22
-                                                                                               v23
-                                                                                               v24
-                                                                                        _ -> MAlonzo.RTE.mazUnreachableError
-                                                                                 _ -> MAlonzo.RTE.mazUnreachableError))
-                                                                    _ -> MAlonzo.RTE.mazUnreachableError
-                                                             _ -> MAlonzo.RTE.mazUnreachableError)
-                                                   _ -> MAlonzo.RTE.mazUnreachableError
-                                            _ -> MAlonzo.RTE.mazUnreachableError
-                                     _ -> MAlonzo.RTE.mazUnreachableError
-                              _ -> MAlonzo.RTE.mazUnreachableError
-                       else coe
-                              seq (coe v8)
-                              (let v9
-                                     = coe
-                                         MAlonzo.Code.VerifiedCompilation.UntypedViews.du_isForce'63'_284
-                                         erased
-                                         (\ v9 v10 ->
-                                            coe
-                                              MAlonzo.Code.VerifiedCompilation.UntypedViews.du_isTerm'63'_782)
-                                         (coe v2) in
-                               coe
-                                 (case coe v9 of
-                                    MAlonzo.Code.Relation.Nullary.Decidable.Core.C__because__32 v10 v11
-                                      -> if coe v10
-                                           then case coe v11 of
-                                                  MAlonzo.Code.Relation.Nullary.Reflects.C_of'696'_22 v12
-                                                    -> case coe v12 of
-                                                         MAlonzo.Code.VerifiedCompilation.UntypedViews.C_isforce_276 v14
-                                                           -> case coe v2 of
-                                                                MAlonzo.Code.Untyped.C_force_24 v15
-                                                                  -> coe
-                                                                       seq (coe v14)
-                                                                       (let v16
-                                                                              = coe
-                                                                                  MAlonzo.Code.VerifiedCompilation.UntypedViews.du_isDelay'63'_370
-                                                                                  erased
-                                                                                  (\ v16 v17 ->
-                                                                                     coe
-                                                                                       MAlonzo.Code.VerifiedCompilation.UntypedViews.du_isTerm'63'_782)
-                                                                                  (coe v15) in
-                                                                        coe
-                                                                          (case coe v16 of
-                                                                             MAlonzo.Code.Relation.Nullary.Decidable.Core.C__because__32 v17 v18
-                                                                               -> if coe v17
-                                                                                    then case coe
-                                                                                                v18 of
-                                                                                           MAlonzo.Code.Relation.Nullary.Reflects.C_of'696'_22 v19
-                                                                                             -> case coe
-                                                                                                       v19 of
-                                                                                                  MAlonzo.Code.VerifiedCompilation.UntypedViews.C_isdelay_362 v21
-                                                                                                    -> case coe
-                                                                                                              v15 of
-                                                                                                         MAlonzo.Code.Untyped.C_delay_26 v22
-                                                                                                           -> let v23
-                                                                                                                    = seq
-                                                                                                                        (coe
-                                                                                                                           v21)
-                                                                                                                        (let v23
-                                                                                                                               = coe
-                                                                                                                                   du_isFD'63'_188
-                                                                                                                                   (coe
-                                                                                                                                      v0)
-                                                                                                                                   (coe
-                                                                                                                                      v1)
-                                                                                                                                   (coe
-                                                                                                                                      v22)
-                                                                                                                                   (coe
-                                                                                                                                      v3) in
-                                                                                                                         coe
-                                                                                                                           (case coe
-                                                                                                                                   v23 of
-                                                                                                                              MAlonzo.Code.VerifiedCompilation.Certificate.C_proof_32 v24
-                                                                                                                                -> coe
-                                                                                                                                     MAlonzo.Code.VerifiedCompilation.Certificate.C_proof_32
-                                                                                                                                     (coe
-                                                                                                                                        C_delay_124
-                                                                                                                                        v24)
-                                                                                                                              MAlonzo.Code.VerifiedCompilation.Certificate.C_ce_40 v27 v28 v29
-                                                                                                                                -> coe
-                                                                                                                                     MAlonzo.Code.VerifiedCompilation.Certificate.C_ce_40
-                                                                                                                                     v27
-                                                                                                                                     v28
-                                                                                                                                     v29
-                                                                                                                              _ -> MAlonzo.RTE.mazUnreachableError)) in
-                                                                                                              coe
-                                                                                                                (case coe
-                                                                                                                        v23 of
-                                                                                                                   MAlonzo.Code.VerifiedCompilation.Certificate.C_proof_32 v24
-                                                                                                                     -> coe
-                                                                                                                          MAlonzo.Code.VerifiedCompilation.Certificate.C_proof_32
-                                                                                                                          (coe
-                                                                                                                             C_force_122
-                                                                                                                             v24)
-                                                                                                                   MAlonzo.Code.VerifiedCompilation.Certificate.C_ce_40 v27 v28 v29
-                                                                                                                     -> coe
-                                                                                                                          MAlonzo.Code.VerifiedCompilation.Certificate.C_ce_40
-                                                                                                                          v27
-                                                                                                                          v28
-                                                                                                                          v29
-                                                                                                                   _ -> MAlonzo.RTE.mazUnreachableError)
-                                                                                                         _ -> MAlonzo.RTE.mazUnreachableError
-                                                                                                  _ -> MAlonzo.RTE.mazUnreachableError
-                                                                                           _ -> MAlonzo.RTE.mazUnreachableError
-                                                                                    else (let v19
-                                                                                                = seq
-                                                                                                    (coe
-                                                                                                       v18)
-                                                                                                    (let v19
-                                                                                                           = coe
-                                                                                                               MAlonzo.Code.VerifiedCompilation.UntypedViews.du_isForce'63'_284
-                                                                                                               erased
-                                                                                                               (\ v19
-                                                                                                                  v20 ->
-                                                                                                                  coe
-                                                                                                                    MAlonzo.Code.VerifiedCompilation.UntypedViews.du_isTerm'63'_782)
-                                                                                                               (coe
-                                                                                                                  v15) in
-                                                                                                     coe
-                                                                                                       (case coe
-                                                                                                               v19 of
-                                                                                                          MAlonzo.Code.Relation.Nullary.Decidable.Core.C__because__32 v20 v21
-                                                                                                            -> if coe
-                                                                                                                    v20
-                                                                                                                 then case coe
-                                                                                                                             v21 of
-                                                                                                                        MAlonzo.Code.Relation.Nullary.Reflects.C_of'696'_22 v22
-                                                                                                                          -> case coe
-                                                                                                                                    v22 of
-                                                                                                                               MAlonzo.Code.VerifiedCompilation.UntypedViews.C_isforce_276 v24
-                                                                                                                                 -> case coe
-                                                                                                                                           v15 of
-                                                                                                                                      MAlonzo.Code.Untyped.C_force_24 v25
-                                                                                                                                        -> coe
-                                                                                                                                             seq
-                                                                                                                                             (coe
-                                                                                                                                                v24)
-                                                                                                                                             (let v26
-                                                                                                                                                    = coe
-                                                                                                                                                        du_isFD'63'_188
-                                                                                                                                                        (coe
-                                                                                                                                                           v0)
-                                                                                                                                                        (coe
-                                                                                                                                                           C_force_90
-                                                                                                                                                           (coe
-                                                                                                                                                              C_force_90
-                                                                                                                                                              (coe
-                                                                                                                                                                 v1)))
-                                                                                                                                                        (coe
-                                                                                                                                                           v25)
-                                                                                                                                                        (coe
-                                                                                                                                                           v3) in
-                                                                                                                                              coe
-                                                                                                                                                (case coe
-                                                                                                                                                        v26 of
-                                                                                                                                                   MAlonzo.Code.VerifiedCompilation.Certificate.C_proof_32 v27
-                                                                                                                                                     -> coe
-                                                                                                                                                          MAlonzo.Code.VerifiedCompilation.Certificate.C_proof_32
-                                                                                                                                                          (coe
-                                                                                                                                                             C_force_122
-                                                                                                                                                             v27)
-                                                                                                                                                   MAlonzo.Code.VerifiedCompilation.Certificate.C_ce_40 v30 v31 v32
-                                                                                                                                                     -> coe
-                                                                                                                                                          MAlonzo.Code.VerifiedCompilation.Certificate.C_ce_40
-                                                                                                                                                          v30
-                                                                                                                                                          v31
-                                                                                                                                                          v32
-                                                                                                                                                   _ -> MAlonzo.RTE.mazUnreachableError))
-                                                                                                                                      _ -> MAlonzo.RTE.mazUnreachableError
-                                                                                                                               _ -> MAlonzo.RTE.mazUnreachableError
-                                                                                                                        _ -> MAlonzo.RTE.mazUnreachableError
-                                                                                                                 else coe
-                                                                                                                        seq
-                                                                                                                        (coe
-                                                                                                                           v21)
-                                                                                                                        (let v22
-                                                                                                                               = coe
-                                                                                                                                   MAlonzo.Code.Relation.Nullary.Decidable.Core.du__'215''45'dec__76
-                                                                                                                                   (coe
-                                                                                                                                      MAlonzo.Code.VerifiedCompilation.UntypedViews.du_isApp'63'_166
-                                                                                                                                      erased
-                                                                                                                                      (\ v22
-                                                                                                                                         v23 ->
-                                                                                                                                         coe
-                                                                                                                                           MAlonzo.Code.VerifiedCompilation.UntypedViews.du_isTerm'63'_782)
-                                                                                                                                      (\ v22
-                                                                                                                                         v23 ->
-                                                                                                                                         coe
-                                                                                                                                           MAlonzo.Code.VerifiedCompilation.UntypedViews.du_isTerm'63'_782)
-                                                                                                                                      (coe
-                                                                                                                                         v15))
-                                                                                                                                   (coe
-                                                                                                                                      MAlonzo.Code.VerifiedCompilation.UntypedViews.du_isApp'63'_166
-                                                                                                                                      erased
-                                                                                                                                      (\ v22
-                                                                                                                                         v23 ->
-                                                                                                                                         coe
-                                                                                                                                           MAlonzo.Code.VerifiedCompilation.UntypedViews.du_isTerm'63'_782)
-                                                                                                                                      (\ v22
-                                                                                                                                         v23 ->
-                                                                                                                                         coe
-                                                                                                                                           MAlonzo.Code.VerifiedCompilation.UntypedViews.du_isTerm'63'_782)
-                                                                                                                                      (coe
-                                                                                                                                         v3)) in
-                                                                                                                         coe
-                                                                                                                           (case coe
-                                                                                                                                   v22 of
-                                                                                                                              MAlonzo.Code.Relation.Nullary.Decidable.Core.C__because__32 v23 v24
-                                                                                                                                -> if coe
-                                                                                                                                        v23
-                                                                                                                                     then case coe
-                                                                                                                                                 v24 of
-                                                                                                                                            MAlonzo.Code.Relation.Nullary.Reflects.C_of'696'_22 v25
-                                                                                                                                              -> case coe
-                                                                                                                                                        v25 of
-                                                                                                                                                   MAlonzo.Code.Agda.Builtin.Sigma.C__'44'__32 v26 v27
-                                                                                                                                                     -> case coe
-                                                                                                                                                               v26 of
-                                                                                                                                                          MAlonzo.Code.VerifiedCompilation.UntypedViews.C_isapp_154 v30 v31
-                                                                                                                                                            -> case coe
-                                                                                                                                                                      v15 of
-                                                                                                                                                                 MAlonzo.Code.Untyped.C__'183'__22 v32 v33
-                                                                                                                                                                   -> coe
-                                                                                                                                                                        seq
-                                                                                                                                                                        (coe
-                                                                                                                                                                           v30)
-                                                                                                                                                                        (coe
-                                                                                                                                                                           seq
-                                                                                                                                                                           (coe
-                                                                                                                                                                              v31)
-                                                                                                                                                                           (case coe
-                                                                                                                                                                                   v27 of
-                                                                                                                                                                              MAlonzo.Code.VerifiedCompilation.UntypedViews.C_isapp_154 v36 v37
-                                                                                                                                                                                -> case coe
-                                                                                                                                                                                          v3 of
-                                                                                                                                                                                     MAlonzo.Code.Untyped.C__'183'__22 v38 v39
-                                                                                                                                                                                       -> coe
-                                                                                                                                                                                            seq
-                                                                                                                                                                                            (coe
-                                                                                                                                                                                               v36)
-                                                                                                                                                                                            (coe
-                                                                                                                                                                                               seq
-                                                                                                                                                                                               (coe
-                                                                                                                                                                                                  v37)
-                                                                                                                                                                                               (let v40
-                                                                                                                                                                                                      = coe
-                                                                                                                                                                                                          du_isForceDelay'63'_180
-                                                                                                                                                                                                          v0
-                                                                                                                                                                                                          v33
-                                                                                                                                                                                                          v39 in
-                                                                                                                                                                                                coe
-                                                                                                                                                                                                  (case coe
-                                                                                                                                                                                                          v40 of
-                                                                                                                                                                                                     MAlonzo.Code.VerifiedCompilation.Certificate.C_proof_32 v41
-                                                                                                                                                                                                       -> let v42
-                                                                                                                                                                                                                = coe
-                                                                                                                                                                                                                    du_isFD'63'_188
-                                                                                                                                                                                                                    (coe
-                                                                                                                                                                                                                       v0)
-                                                                                                                                                                                                                    (coe
-                                                                                                                                                                                                                       C__'183'__92
-                                                                                                                                                                                                                       (coe
-                                                                                                                                                                                                                          C_force_90
-                                                                                                                                                                                                                          (coe
-                                                                                                                                                                                                                             v1))
-                                                                                                                                                                                                                       (coe
-                                                                                                                                                                                                                          v39))
-                                                                                                                                                                                                                    (coe
-                                                                                                                                                                                                                       v32)
-                                                                                                                                                                                                                    (coe
-                                                                                                                                                                                                                       v38) in
-                                                                                                                                                                                                          coe
-                                                                                                                                                                                                            (case coe
-                                                                                                                                                                                                                    v42 of
-                                                                                                                                                                                                               MAlonzo.Code.VerifiedCompilation.Certificate.C_proof_32 v43
-                                                                                                                                                                                                                 -> coe
-                                                                                                                                                                                                                      MAlonzo.Code.VerifiedCompilation.Certificate.C_proof_32
-                                                                                                                                                                                                                      (coe
-                                                                                                                                                                                                                         C_app_126
-                                                                                                                                                                                                                         v43
-                                                                                                                                                                                                                         v41)
-                                                                                                                                                                                                               MAlonzo.Code.VerifiedCompilation.Certificate.C_ce_40 v46 v47 v48
-                                                                                                                                                                                                                 -> coe
-                                                                                                                                                                                                                      MAlonzo.Code.VerifiedCompilation.Certificate.C_ce_40
-                                                                                                                                                                                                                      v46
-                                                                                                                                                                                                                      v47
-                                                                                                                                                                                                                      v48
-                                                                                                                                                                                                               _ -> MAlonzo.RTE.mazUnreachableError)
-                                                                                                                                                                                                     MAlonzo.Code.VerifiedCompilation.Certificate.C_ce_40 v44 v45 v46
-                                                                                                                                                                                                       -> coe
-                                                                                                                                                                                                            MAlonzo.Code.VerifiedCompilation.Certificate.C_ce_40
-                                                                                                                                                                                                            v44
-                                                                                                                                                                                                            v45
-                                                                                                                                                                                                            v46
-                                                                                                                                                                                                     _ -> MAlonzo.RTE.mazUnreachableError)))
-                                                                                                                                                                                     _ -> MAlonzo.RTE.mazUnreachableError
-                                                                                                                                                                              _ -> MAlonzo.RTE.mazUnreachableError))
-                                                                                                                                                                 _ -> MAlonzo.RTE.mazUnreachableError
-                                                                                                                                                          _ -> MAlonzo.RTE.mazUnreachableError
-                                                                                                                                                   _ -> MAlonzo.RTE.mazUnreachableError
-                                                                                                                                            _ -> MAlonzo.RTE.mazUnreachableError
-                                                                                                                                     else coe
-                                                                                                                                            seq
-                                                                                                                                            (coe
-                                                                                                                                               v24)
-                                                                                                                                            (coe
-                                                                                                                                               MAlonzo.Code.VerifiedCompilation.Certificate.C_ce_40
-                                                                                                                                               (coe
-                                                                                                                                                  MAlonzo.Code.VerifiedCompilation.Certificate.C_forceDelayT_8)
-                                                                                                                                               v15
-                                                                                                                                               v3)
-                                                                                                                              _ -> MAlonzo.RTE.mazUnreachableError))
-                                                                                                          _ -> MAlonzo.RTE.mazUnreachableError)) in
-                                                                                          coe
-                                                                                            (case coe
-                                                                                                    v19 of
-                                                                                               MAlonzo.Code.VerifiedCompilation.Certificate.C_proof_32 v20
-                                                                                                 -> coe
-                                                                                                      MAlonzo.Code.VerifiedCompilation.Certificate.C_proof_32
-                                                                                                      (coe
-                                                                                                         C_force_122
-                                                                                                         v20)
-                                                                                               MAlonzo.Code.VerifiedCompilation.Certificate.C_ce_40 v23 v24 v25
-                                                                                                 -> coe
-                                                                                                      MAlonzo.Code.VerifiedCompilation.Certificate.C_ce_40
-                                                                                                      v23
-                                                                                                      v24
-                                                                                                      v25
-                                                                                               _ -> MAlonzo.RTE.mazUnreachableError))
-                                                                             _ -> MAlonzo.RTE.mazUnreachableError))
-                                                                _ -> MAlonzo.RTE.mazUnreachableError
-                                                         _ -> MAlonzo.RTE.mazUnreachableError
-                                                  _ -> MAlonzo.RTE.mazUnreachableError
-                                           else coe
-                                                  seq (coe v11)
-                                                  (let v12
-                                                         = coe
-                                                             MAlonzo.Code.Relation.Nullary.Decidable.Core.du__'215''45'dec__76
-                                                             (coe
-                                                                MAlonzo.Code.VerifiedCompilation.UntypedViews.du_isApp'63'_166
-                                                                erased
-                                                                (\ v12 v13 ->
-                                                                   coe
-                                                                     MAlonzo.Code.VerifiedCompilation.UntypedViews.du_isTerm'63'_782)
-                                                                (\ v12 v13 ->
-                                                                   coe
-                                                                     MAlonzo.Code.VerifiedCompilation.UntypedViews.du_isTerm'63'_782)
-                                                                (coe v2))
-                                                             (coe
-                                                                MAlonzo.Code.VerifiedCompilation.UntypedViews.du_isApp'63'_166
-                                                                erased
-                                                                (\ v12 v13 ->
-                                                                   coe
-                                                                     MAlonzo.Code.VerifiedCompilation.UntypedViews.du_isTerm'63'_782)
-                                                                (\ v12 v13 ->
-                                                                   coe
-                                                                     MAlonzo.Code.VerifiedCompilation.UntypedViews.du_isTerm'63'_782)
-                                                                (coe v3)) in
-                                                   coe
-                                                     (case coe v12 of
-                                                        MAlonzo.Code.Relation.Nullary.Decidable.Core.C__because__32 v13 v14
-                                                          -> if coe v13
-                                                               then case coe v14 of
-                                                                      MAlonzo.Code.Relation.Nullary.Reflects.C_of'696'_22 v15
-                                                                        -> case coe v15 of
-                                                                             MAlonzo.Code.Agda.Builtin.Sigma.C__'44'__32 v16 v17
-                                                                               -> case coe v16 of
-                                                                                    MAlonzo.Code.VerifiedCompilation.UntypedViews.C_isapp_154 v20 v21
-                                                                                      -> case coe
-                                                                                                v2 of
-                                                                                           MAlonzo.Code.Untyped.C__'183'__22 v22 v23
-                                                                                             -> coe
-                                                                                                  seq
-                                                                                                  (coe
-                                                                                                     v20)
-                                                                                                  (coe
-                                                                                                     seq
-                                                                                                     (coe
->>>>>>> 541aff5c
                                                                                                         v21)
                                                                                                      (case coe
                                                                                                              v17 of
@@ -3232,7 +2279,6 @@
                                                                                                                       seq
                                                                                                                       (coe
                                                                                                                          v26)
-<<<<<<< HEAD
                                                                                                                       (case coe
                                                                                                                               v27 of
                                                                                                                          MAlonzo.Code.VerifiedCompilation.UntypedViews.C_isterm_778
@@ -3286,61 +2332,6 @@
                                                                                                                                              v38
                                                                                                                                       _ -> MAlonzo.RTE.mazUnreachableError))
                                                                                                                          _ -> MAlonzo.RTE.mazUnreachableError)
-=======
-                                                                                                                      (coe
-                                                                                                                         seq
-                                                                                                                         (coe
-                                                                                                                            v27)
-                                                                                                                         (let v30
-                                                                                                                                = coe
-                                                                                                                                    du_isForceDelay'63'_180
-                                                                                                                                    v0
-                                                                                                                                    v23
-                                                                                                                                    v29 in
-                                                                                                                          coe
-                                                                                                                            (case coe
-                                                                                                                                    v30 of
-                                                                                                                               MAlonzo.Code.VerifiedCompilation.Certificate.C_proof_32 v31
-                                                                                                                                 -> let v32
-                                                                                                                                          = coe
-                                                                                                                                              du_isFD'63'_188
-                                                                                                                                              (coe
-                                                                                                                                                 v0)
-                                                                                                                                              (coe
-                                                                                                                                                 C__'183'__92
-                                                                                                                                                 (coe
-                                                                                                                                                    v1)
-                                                                                                                                                 (coe
-                                                                                                                                                    v29))
-                                                                                                                                              (coe
-                                                                                                                                                 v22)
-                                                                                                                                              (coe
-                                                                                                                                                 v28) in
-                                                                                                                                    coe
-                                                                                                                                      (case coe
-                                                                                                                                              v32 of
-                                                                                                                                         MAlonzo.Code.VerifiedCompilation.Certificate.C_proof_32 v33
-                                                                                                                                           -> coe
-                                                                                                                                                MAlonzo.Code.VerifiedCompilation.Certificate.C_proof_32
-                                                                                                                                                (coe
-                                                                                                                                                   C_app_126
-                                                                                                                                                   v33
-                                                                                                                                                   v31)
-                                                                                                                                         MAlonzo.Code.VerifiedCompilation.Certificate.C_ce_40 v36 v37 v38
-                                                                                                                                           -> coe
-                                                                                                                                                MAlonzo.Code.VerifiedCompilation.Certificate.C_ce_40
-                                                                                                                                                v36
-                                                                                                                                                v37
-                                                                                                                                                v38
-                                                                                                                                         _ -> MAlonzo.RTE.mazUnreachableError)
-                                                                                                                               MAlonzo.Code.VerifiedCompilation.Certificate.C_ce_40 v34 v35 v36
-                                                                                                                                 -> coe
-                                                                                                                                      MAlonzo.Code.VerifiedCompilation.Certificate.C_ce_40
-                                                                                                                                      v34
-                                                                                                                                      v35
-                                                                                                                                      v36
-                                                                                                                               _ -> MAlonzo.RTE.mazUnreachableError)))
->>>>>>> 541aff5c
                                                                                                                _ -> MAlonzo.RTE.mazUnreachableError
                                                                                                         _ -> MAlonzo.RTE.mazUnreachableError))
                                                                                            _ -> MAlonzo.RTE.mazUnreachableError
@@ -3358,7 +2349,6 @@
                                     _ -> MAlonzo.RTE.mazUnreachableError))
                 _ -> MAlonzo.RTE.mazUnreachableError)
       _ -> MAlonzo.RTE.mazUnreachableError
-<<<<<<< HEAD
 -- VerifiedCompilation.UForceDelay.ForceFDNeverITE
 d_ForceFDNeverITE_218 ::
   () ->
@@ -3373,24 +2363,15 @@
 d_ForceFDNeverITE_218 = erased
 -- VerifiedCompilation.UForceDelay..extendedlambda2
 d_'46'extendedlambda2_264 ::
-=======
--- VerifiedCompilation.UForceDelay..extendedlambda2
-d_'46'extendedlambda2_230 ::
->>>>>>> 541aff5c
-  () ->
-  MAlonzo.Code.Untyped.T__'8866'_14 ->
-  MAlonzo.Code.VerifiedCompilation.Equality.T_DecEq_6 ->
-  MAlonzo.Code.Untyped.T__'8866'_14 ->
-<<<<<<< HEAD
+  () ->
+  MAlonzo.Code.Untyped.T__'8866'_14 ->
+  MAlonzo.Code.VerifiedCompilation.Equality.T_DecEq_6 ->
+  MAlonzo.Code.Untyped.T__'8866'_14 ->
   (T_FD_120 -> MAlonzo.Code.Data.Irrelevant.T_Irrelevant_20) ->
-=======
-  (T_FD_116 -> MAlonzo.Code.Data.Irrelevant.T_Irrelevant_20) ->
->>>>>>> 541aff5c
   () ->
   () ->
   MAlonzo.Code.VerifiedCompilation.Certificate.T_SimplifierTag_4 ->
   AgdaAny ->
-<<<<<<< HEAD
   AgdaAny -> T_FD_120 -> MAlonzo.Code.Data.Irrelevant.T_Irrelevant_20
 d_'46'extendedlambda2_264 = erased
 -- VerifiedCompilation.UForceDelay..extendedlambda3
@@ -3403,16 +2384,6 @@
   MAlonzo.Code.VerifiedCompilation.Equality.T_DecEq_6 ->
   T_FD_120 ->
   (MAlonzo.Code.VerifiedCompilation.UntypedTranslation.T_Translation_16 ->
-=======
-  AgdaAny -> T_FD_116 -> MAlonzo.Code.Data.Irrelevant.T_Irrelevant_20
-d_'46'extendedlambda2_230 = erased
--- VerifiedCompilation.UForceDelay..extendedlambda3
-d_'46'extendedlambda3_252 ::
-  () ->
-  MAlonzo.Code.Untyped.T__'8866'_14 ->
-  MAlonzo.Code.Untyped.T__'8866'_14 ->
-  (MAlonzo.Code.Agda.Builtin.Sigma.T_Σ_14 ->
->>>>>>> 541aff5c
    MAlonzo.Code.Data.Irrelevant.T_Irrelevant_20) ->
   () ->
   () ->
@@ -3421,23 +2392,10 @@
   AgdaAny ->
   (MAlonzo.Code.VerifiedCompilation.UntypedViews.T_isForce_268 ->
    MAlonzo.Code.Data.Irrelevant.T_Irrelevant_20) ->
-<<<<<<< HEAD
   T_FD_120 -> MAlonzo.Code.Data.Irrelevant.T_Irrelevant_20
 d_'46'extendedlambda3_338 = erased
 -- VerifiedCompilation.UForceDelay..extendedlambda4
 d_'46'extendedlambda4_366 ::
-=======
-  MAlonzo.Code.VerifiedCompilation.Equality.T_DecEq_6 ->
-  T_FD_116 -> MAlonzo.Code.Data.Irrelevant.T_Irrelevant_20
-d_'46'extendedlambda3_252 = erased
--- VerifiedCompilation.UForceDelay..extendedlambda4
-d_'46'extendedlambda4_300 ::
-  () ->
-  MAlonzo.Code.Untyped.T__'8866'_14 ->
-  MAlonzo.Code.Untyped.T__'8866'_14 ->
-  MAlonzo.Code.VerifiedCompilation.Equality.T_DecEq_6 ->
-  (MAlonzo.Code.VerifiedCompilation.UntypedTranslation.T_Translation_16 ->
-   MAlonzo.Code.Data.Irrelevant.T_Irrelevant_20) ->
   () ->
   () ->
   MAlonzo.Code.VerifiedCompilation.Certificate.T_SimplifierTag_4 ->
@@ -3445,30 +2403,15 @@
   AgdaAny ->
   MAlonzo.Code.Untyped.T__'8866'_14 ->
   MAlonzo.Code.Untyped.T__'8866'_14 ->
-  (MAlonzo.Code.VerifiedCompilation.UntypedViews.T_isForce_268 ->
-   MAlonzo.Code.Data.Irrelevant.T_Irrelevant_20) ->
-  T_FD_116 -> MAlonzo.Code.Data.Irrelevant.T_Irrelevant_20
-d_'46'extendedlambda4_300 = erased
--- VerifiedCompilation.UForceDelay..extendedlambda5
-d_'46'extendedlambda5_368 ::
->>>>>>> 541aff5c
-  () ->
-  MAlonzo.Code.Untyped.T__'8866'_14 ->
-  MAlonzo.Code.Untyped.T__'8866'_14 ->
-  MAlonzo.Code.Untyped.T__'8866'_14 ->
-<<<<<<< HEAD
+  MAlonzo.Code.Untyped.T__'8866'_14 ->
   MAlonzo.Code.Untyped.T__'8866'_14 ->
   MAlonzo.Code.VerifiedCompilation.Equality.T_DecEq_6 ->
   (T_FD_120 -> MAlonzo.Code.Data.Irrelevant.T_Irrelevant_20) ->
-=======
-  (T_FD_116 -> MAlonzo.Code.Data.Irrelevant.T_Irrelevant_20) ->
->>>>>>> 541aff5c
   () ->
   () ->
   MAlonzo.Code.VerifiedCompilation.Certificate.T_SimplifierTag_4 ->
   AgdaAny ->
   AgdaAny ->
-<<<<<<< HEAD
   MAlonzo.Code.VerifiedCompilation.Certificate.T_ProofOrCE_26 ->
   (MAlonzo.Code.VerifiedCompilation.UntypedViews.T_isForce_268 ->
    MAlonzo.Code.Data.Irrelevant.T_Irrelevant_20) ->
@@ -3488,16 +2431,6 @@
 d_'46'extendedlambda5_380 = erased
 -- VerifiedCompilation.UForceDelay..extendedlambda6
 d_'46'extendedlambda6_494 ::
-=======
-  MAlonzo.Code.Untyped.T__'8866'_14 ->
-  MAlonzo.Code.VerifiedCompilation.UntypedTranslation.T_Translation_16 ->
-  (MAlonzo.Code.VerifiedCompilation.UntypedViews.T_isForce_268 ->
-   MAlonzo.Code.Data.Irrelevant.T_Irrelevant_20) ->
-  T_FD_116 -> MAlonzo.Code.Data.Irrelevant.T_Irrelevant_20
-d_'46'extendedlambda5_368 = erased
--- VerifiedCompilation.UForceDelay..extendedlambda6
-d_'46'extendedlambda6_442 ::
->>>>>>> 541aff5c
   () ->
   MAlonzo.Code.Untyped.T__'8866'_14 ->
   MAlonzo.Code.Untyped.T__'8866'_14 ->
@@ -3537,7 +2470,6 @@
   () ->
   MAlonzo.Code.VerifiedCompilation.Certificate.T_SimplifierTag_4 ->
   AgdaAny ->
-<<<<<<< HEAD
   AgdaAny -> T_FD_120 -> MAlonzo.Code.Data.Irrelevant.T_Irrelevant_20
 d_'46'extendedlambda7_536 = erased
 -- VerifiedCompilation.UForceDelay..extendedlambda8
@@ -3560,14 +2492,10 @@
   MAlonzo.Code.Builtin.T_Builtin_2 ->
   MAlonzo.Code.Builtin.T_Builtin_2 ->
   (T_FD_120 -> MAlonzo.Code.Data.Irrelevant.T_Irrelevant_20) ->
-=======
-  (T_FD_116 -> MAlonzo.Code.Data.Irrelevant.T_Irrelevant_20) ->
->>>>>>> 541aff5c
   () ->
   () ->
   MAlonzo.Code.VerifiedCompilation.Certificate.T_SimplifierTag_4 ->
   AgdaAny ->
-<<<<<<< HEAD
   AgdaAny ->
   MAlonzo.Code.VerifiedCompilation.Certificate.T_ProofOrCE_26 ->
   T_FD_120 -> MAlonzo.Code.Data.Irrelevant.T_Irrelevant_20
@@ -3592,23 +2520,10 @@
   MAlonzo.Code.Builtin.T_Builtin_2 ->
   MAlonzo.Code.Builtin.T_Builtin_2 ->
   (T_FD_120 -> MAlonzo.Code.Data.Irrelevant.T_Irrelevant_20) ->
-=======
-  AgdaAny -> T_FD_116 -> MAlonzo.Code.Data.Irrelevant.T_Irrelevant_20
-d_'46'extendedlambda6_442 = erased
--- VerifiedCompilation.UForceDelay..extendedlambda7
-d_'46'extendedlambda7_474 ::
-  () ->
-  MAlonzo.Code.Untyped.T__'8866'_14 ->
-  MAlonzo.Code.VerifiedCompilation.Equality.T_DecEq_6 ->
-  T_Zipper_84 ->
-  MAlonzo.Code.Untyped.T__'8866'_14 ->
-  (T_FD_116 -> MAlonzo.Code.Data.Irrelevant.T_Irrelevant_20) ->
->>>>>>> 541aff5c
   () ->
   () ->
   MAlonzo.Code.VerifiedCompilation.Certificate.T_SimplifierTag_4 ->
   AgdaAny ->
-<<<<<<< HEAD
   AgdaAny ->
   MAlonzo.Code.VerifiedCompilation.Certificate.T_ProofOrCE_26 ->
   T_FD_120 -> MAlonzo.Code.Data.Irrelevant.T_Irrelevant_20
@@ -3653,56 +2568,10 @@
   MAlonzo.Code.Untyped.T__'8866'_14 ->
   MAlonzo.Code.Untyped.T__'8866'_14 ->
   MAlonzo.Code.Untyped.T__'8866'_14 ->
-=======
-  AgdaAny -> T_FD_116 -> MAlonzo.Code.Data.Irrelevant.T_Irrelevant_20
-d_'46'extendedlambda7_474 = erased
--- VerifiedCompilation.UForceDelay..extendedlambda8
-d_'46'extendedlambda8_492 ::
-  () ->
+  MAlonzo.Code.Untyped.T__'8866'_14 ->
   MAlonzo.Code.Untyped.T__'8866'_14 ->
   MAlonzo.Code.VerifiedCompilation.Equality.T_DecEq_6 ->
   T_Zipper_84 ->
-  MAlonzo.Code.Untyped.T__'8866'_14 ->
-  MAlonzo.Code.Untyped.T__'8866'_14 ->
-  (T_FD_116 -> MAlonzo.Code.Data.Irrelevant.T_Irrelevant_20) ->
-  () ->
-  () ->
-  MAlonzo.Code.VerifiedCompilation.Certificate.T_SimplifierTag_4 ->
-  AgdaAny ->
-  AgdaAny -> T_FD_116 -> MAlonzo.Code.Data.Irrelevant.T_Irrelevant_20
-d_'46'extendedlambda8_492 = erased
--- VerifiedCompilation.UForceDelay..extendedlambda9
-d_'46'extendedlambda9_552 ::
-  () ->
-  MAlonzo.Code.Untyped.T__'8866'_14 ->
-  MAlonzo.Code.VerifiedCompilation.Equality.T_DecEq_6 ->
-  T_Zipper_84 ->
-  MAlonzo.Code.Untyped.T__'8866'_14 ->
-  (T_FD_116 -> MAlonzo.Code.Data.Irrelevant.T_Irrelevant_20) ->
-  () ->
-  () ->
-  MAlonzo.Code.VerifiedCompilation.Certificate.T_SimplifierTag_4 ->
-  AgdaAny ->
-  AgdaAny ->
-  (MAlonzo.Code.VerifiedCompilation.UntypedViews.T_isDelay_354 ->
-   MAlonzo.Code.Data.Irrelevant.T_Irrelevant_20) ->
-  T_FD_116 -> MAlonzo.Code.Data.Irrelevant.T_Irrelevant_20
-d_'46'extendedlambda9_552 = erased
--- VerifiedCompilation.UForceDelay..extendedlambda10
-d_'46'extendedlambda10_582 ::
-  () ->
->>>>>>> 541aff5c
-  MAlonzo.Code.Untyped.T__'8866'_14 ->
-  MAlonzo.Code.Untyped.T__'8866'_14 ->
-  (MAlonzo.Code.Agda.Builtin.Sigma.T_Σ_14 ->
-   MAlonzo.Code.Data.Irrelevant.T_Irrelevant_20) ->
-  (MAlonzo.Code.VerifiedCompilation.UntypedViews.T_isForce_268 ->
-   MAlonzo.Code.Data.Irrelevant.T_Irrelevant_20) ->
-  (MAlonzo.Code.VerifiedCompilation.UntypedViews.T_isDelay_354 ->
-   MAlonzo.Code.Data.Irrelevant.T_Irrelevant_20) ->
-  MAlonzo.Code.VerifiedCompilation.Equality.T_DecEq_6 ->
-  T_Zipper_84 ->
-<<<<<<< HEAD
   MAlonzo.Code.Untyped.Purity.T_Pure_6 ->
   MAlonzo.Code.Untyped.Purity.T_Pure_6 ->
   MAlonzo.Code.VerifiedCompilation.UntypedTranslation.T_Translation_16 ->
@@ -3726,21 +2595,14 @@
 d_'46'extendedlambda11_832 = erased
 -- VerifiedCompilation.UForceDelay..extendedlambda12
 d_'46'extendedlambda12_898 ::
-=======
-  T_FD_116 -> MAlonzo.Code.Data.Irrelevant.T_Irrelevant_20
-d_'46'extendedlambda10_582 = erased
--- VerifiedCompilation.UForceDelay..extendedlambda11
-d_'46'extendedlambda11_642 ::
->>>>>>> 541aff5c
-  () ->
-  MAlonzo.Code.Untyped.T__'8866'_14 ->
-  MAlonzo.Code.Untyped.T__'8866'_14 ->
-  MAlonzo.Code.Untyped.T__'8866'_14 ->
-  MAlonzo.Code.Untyped.T__'8866'_14 ->
-  MAlonzo.Code.Untyped.T__'8866'_14 ->
-  MAlonzo.Code.Untyped.T__'8866'_14 ->
-  MAlonzo.Code.VerifiedCompilation.Equality.T_DecEq_6 ->
-<<<<<<< HEAD
+  () ->
+  MAlonzo.Code.Untyped.T__'8866'_14 ->
+  MAlonzo.Code.Untyped.T__'8866'_14 ->
+  MAlonzo.Code.Untyped.T__'8866'_14 ->
+  MAlonzo.Code.Untyped.T__'8866'_14 ->
+  MAlonzo.Code.Untyped.T__'8866'_14 ->
+  MAlonzo.Code.Untyped.T__'8866'_14 ->
+  MAlonzo.Code.VerifiedCompilation.Equality.T_DecEq_6 ->
   T_Zipper_84 ->
   MAlonzo.Code.Untyped.Purity.T_Pure_6 ->
   MAlonzo.Code.Untyped.Purity.T_Pure_6 ->
@@ -3755,10 +2617,6 @@
   MAlonzo.Code.Builtin.T_Builtin_2 ->
   MAlonzo.Code.Builtin.T_Builtin_2 ->
   (T_FD_120 -> MAlonzo.Code.Data.Irrelevant.T_Irrelevant_20) ->
-=======
-  (MAlonzo.Code.VerifiedCompilation.UntypedTranslation.T_Translation_16 ->
-   MAlonzo.Code.Data.Irrelevant.T_Irrelevant_20) ->
->>>>>>> 541aff5c
   () ->
   () ->
   MAlonzo.Code.VerifiedCompilation.Certificate.T_SimplifierTag_4 ->
@@ -3776,7 +2634,6 @@
   () ->
   MAlonzo.Code.Untyped.T__'8866'_14 ->
   MAlonzo.Code.Untyped.T__'8866'_14 ->
-<<<<<<< HEAD
   MAlonzo.Code.Untyped.T__'8866'_14 ->
   MAlonzo.Code.Untyped.T__'8866'_14 ->
   MAlonzo.Code.Untyped.T__'8866'_14 ->
@@ -3806,19 +2663,6 @@
    MAlonzo.Code.Data.Irrelevant.T_Irrelevant_20) ->
   MAlonzo.Code.Untyped.T__'8866'_14 ->
   MAlonzo.Code.Untyped.T__'8866'_14 ->
-=======
-  (MAlonzo.Code.VerifiedCompilation.UntypedViews.T_isForce_268 ->
-   MAlonzo.Code.Data.Irrelevant.T_Irrelevant_20) ->
-  (MAlonzo.Code.VerifiedCompilation.UntypedViews.T_isDelay_354 ->
-   MAlonzo.Code.Data.Irrelevant.T_Irrelevant_20) ->
-  T_Zipper_84 ->
-  T_FD_116 -> MAlonzo.Code.Data.Irrelevant.T_Irrelevant_20
-d_'46'extendedlambda11_642 = erased
--- VerifiedCompilation.UForceDelay..extendedlambda12
-d_'46'extendedlambda12_722 ::
-  () ->
-  MAlonzo.Code.Untyped.T__'8866'_14 ->
->>>>>>> 541aff5c
   MAlonzo.Code.VerifiedCompilation.Equality.T_DecEq_6 ->
   T_Zipper_84 ->
   (T_FD_120 -> MAlonzo.Code.Data.Irrelevant.T_Irrelevant_20) ->
@@ -3835,48 +2679,20 @@
   () ->
   MAlonzo.Code.Untyped.T__'8866'_14 ->
   MAlonzo.Code.Untyped.T__'8866'_14 ->
-<<<<<<< HEAD
-=======
-  T_Zipper_84 ->
-  (T_FD_116 -> MAlonzo.Code.Data.Irrelevant.T_Irrelevant_20) ->
+  MAlonzo.Code.VerifiedCompilation.Equality.T_DecEq_6 ->
+  (MAlonzo.Code.VerifiedCompilation.UntypedTranslation.T_Translation_16 ->
+   MAlonzo.Code.Data.Irrelevant.T_Irrelevant_20) ->
   () ->
   () ->
   MAlonzo.Code.VerifiedCompilation.Certificate.T_SimplifierTag_4 ->
   AgdaAny ->
   AgdaAny ->
-  MAlonzo.Code.Untyped.T__'8866'_14 ->
-  MAlonzo.Code.VerifiedCompilation.UntypedTranslation.T_Translation_16 ->
-  (MAlonzo.Code.VerifiedCompilation.UntypedViews.T_isForce_268 ->
-   MAlonzo.Code.Data.Irrelevant.T_Irrelevant_20) ->
-  (MAlonzo.Code.VerifiedCompilation.UntypedViews.T_isDelay_354 ->
-   MAlonzo.Code.Data.Irrelevant.T_Irrelevant_20) ->
-  T_FD_116 -> MAlonzo.Code.Data.Irrelevant.T_Irrelevant_20
-d_'46'extendedlambda12_722 = erased
--- VerifiedCompilation.UForceDelay..extendedlambda13
-d_'46'extendedlambda13_814 ::
-  () ->
-  MAlonzo.Code.Untyped.T__'8866'_14 ->
-  MAlonzo.Code.Untyped.T__'8866'_14 ->
->>>>>>> 541aff5c
-  MAlonzo.Code.VerifiedCompilation.Equality.T_DecEq_6 ->
-  (MAlonzo.Code.VerifiedCompilation.UntypedTranslation.T_Translation_16 ->
-   MAlonzo.Code.Data.Irrelevant.T_Irrelevant_20) ->
+  (T_FD_120 -> MAlonzo.Code.Data.Irrelevant.T_Irrelevant_20) ->
   () ->
   () ->
   MAlonzo.Code.VerifiedCompilation.Certificate.T_SimplifierTag_4 ->
   AgdaAny ->
   AgdaAny ->
-<<<<<<< HEAD
-  (T_FD_120 -> MAlonzo.Code.Data.Irrelevant.T_Irrelevant_20) ->
-=======
-  (T_FD_116 -> MAlonzo.Code.Data.Irrelevant.T_Irrelevant_20) ->
->>>>>>> 541aff5c
-  () ->
-  () ->
-  MAlonzo.Code.VerifiedCompilation.Certificate.T_SimplifierTag_4 ->
-  AgdaAny ->
-  AgdaAny ->
-<<<<<<< HEAD
   (MAlonzo.Code.Agda.Builtin.Sigma.T_Σ_14 ->
    MAlonzo.Code.Data.Irrelevant.T_Irrelevant_20) ->
   T_FD_120 -> MAlonzo.Code.Data.Irrelevant.T_Irrelevant_20
@@ -3884,8 +2700,6 @@
 -- VerifiedCompilation.UForceDelay..extendedlambda16
 d_'46'extendedlambda16_1232 ::
   () ->
-=======
->>>>>>> 541aff5c
   MAlonzo.Code.Untyped.T__'8866'_14 ->
   T_FD_116 -> MAlonzo.Code.Data.Irrelevant.T_Irrelevant_20
 d_'46'extendedlambda13_814 = erased
@@ -3893,7 +2707,6 @@
 d_'46'extendedlambda14_830 ::
   () ->
   MAlonzo.Code.Untyped.T__'8866'_14 ->
-<<<<<<< HEAD
   MAlonzo.Code.VerifiedCompilation.Equality.T_DecEq_6 ->
   T_Zipper_84 ->
   (T_FD_120 -> MAlonzo.Code.Data.Irrelevant.T_Irrelevant_20) ->
@@ -3915,18 +2728,11 @@
   T_Zipper_84 ->
   MAlonzo.Code.Untyped.T__'8866'_14 ->
   (T_FD_120 -> MAlonzo.Code.Data.Irrelevant.T_Irrelevant_20) ->
-=======
-  MAlonzo.Code.Untyped.T__'8866'_14 ->
-  MAlonzo.Code.VerifiedCompilation.Equality.T_DecEq_6 ->
-  T_Zipper_84 ->
-  (T_FD_116 -> MAlonzo.Code.Data.Irrelevant.T_Irrelevant_20) ->
->>>>>>> 541aff5c
   () ->
   () ->
   MAlonzo.Code.VerifiedCompilation.Certificate.T_SimplifierTag_4 ->
   AgdaAny ->
   AgdaAny ->
-<<<<<<< HEAD
   (MAlonzo.Code.Agda.Builtin.Sigma.T_Σ_14 ->
    MAlonzo.Code.Data.Irrelevant.T_Irrelevant_20) ->
   T_FD_120 -> MAlonzo.Code.Data.Irrelevant.T_Irrelevant_20
@@ -3948,19 +2754,6 @@
 d_'46'extendedlambda18_1286 = erased
 -- VerifiedCompilation.UForceDelay..extendedlambda19
 d_'46'extendedlambda19_1358 ::
-=======
-  MAlonzo.Code.Untyped.T__'8866'_14 ->
-  T_FD_116 -> MAlonzo.Code.Data.Irrelevant.T_Irrelevant_20
-d_'46'extendedlambda14_830 = erased
--- VerifiedCompilation.UForceDelay..extendedlambda15
-d_'46'extendedlambda15_846 ::
-  () ->
-  MAlonzo.Code.Untyped.T__'8866'_14 ->
-  MAlonzo.Code.Untyped.T__'8866'_14 ->
-  MAlonzo.Code.VerifiedCompilation.Equality.T_DecEq_6 ->
-  T_Zipper_84 ->
-  MAlonzo.Code.Untyped.T__'8866'_14 ->
-  (T_FD_116 -> MAlonzo.Code.Data.Irrelevant.T_Irrelevant_20) ->
   () ->
   () ->
   MAlonzo.Code.VerifiedCompilation.Certificate.T_SimplifierTag_4 ->
@@ -3971,24 +2764,17 @@
 d_'46'extendedlambda15_846 = erased
 -- VerifiedCompilation.UForceDelay..extendedlambda16
 d_'46'extendedlambda16_914 ::
->>>>>>> 541aff5c
   () ->
   MAlonzo.Code.Untyped.T__'8866'_14 ->
   MAlonzo.Code.Untyped.T__'8866'_14 ->
   MAlonzo.Code.VerifiedCompilation.Equality.T_DecEq_6 ->
   T_Zipper_84 ->
-<<<<<<< HEAD
   (T_FD_120 -> MAlonzo.Code.Data.Irrelevant.T_Irrelevant_20) ->
-=======
-  MAlonzo.Code.Untyped.T__'8866'_14 ->
-  (T_FD_116 -> MAlonzo.Code.Data.Irrelevant.T_Irrelevant_20) ->
->>>>>>> 541aff5c
   () ->
   () ->
   MAlonzo.Code.VerifiedCompilation.Certificate.T_SimplifierTag_4 ->
   AgdaAny ->
   AgdaAny ->
-<<<<<<< HEAD
   (MAlonzo.Code.VerifiedCompilation.UntypedViews.T_isDelay_354 ->
    MAlonzo.Code.Data.Irrelevant.T_Irrelevant_20) ->
   (MAlonzo.Code.Agda.Builtin.Sigma.T_Σ_14 ->
@@ -4043,6 +2829,14 @@
   MAlonzo.Code.Untyped.T__'8866'_14 ->
   (T_FD_120 -> MAlonzo.Code.Data.Irrelevant.T_Irrelevant_20) ->
   () ->
+  MAlonzo.Code.Untyped.T__'8866'_14 ->
+  MAlonzo.Code.VerifiedCompilation.Equality.T_DecEq_6 ->
+  MAlonzo.Code.Untyped.T__'8866'_14 ->
+  MAlonzo.Code.Untyped.T__'8866'_14 ->
+  T_Zipper_84 ->
+  MAlonzo.Code.Untyped.T__'8866'_14 ->
+  (T_FD_116 -> MAlonzo.Code.Data.Irrelevant.T_Irrelevant_20) ->
+  () ->
   () ->
   MAlonzo.Code.VerifiedCompilation.Certificate.T_SimplifierTag_4 ->
   AgdaAny ->
@@ -4070,85 +2864,38 @@
 d_'46'extendedlambda23_1592 = erased
 -- VerifiedCompilation.UForceDelay..extendedlambda24
 d_'46'extendedlambda24_1626 ::
-=======
+  () ->
+  MAlonzo.Code.Untyped.T__'8866'_14 ->
+  MAlonzo.Code.Untyped.T__'8866'_14 ->
   (MAlonzo.Code.Agda.Builtin.Sigma.T_Σ_14 ->
    MAlonzo.Code.Data.Irrelevant.T_Irrelevant_20) ->
-  T_FD_116 -> MAlonzo.Code.Data.Irrelevant.T_Irrelevant_20
-d_'46'extendedlambda16_914 = erased
--- VerifiedCompilation.UForceDelay..extendedlambda17
-d_'46'extendedlambda17_948 ::
->>>>>>> 541aff5c
-  () ->
-  MAlonzo.Code.Untyped.T__'8866'_14 ->
-  MAlonzo.Code.Untyped.T__'8866'_14 ->
+  (MAlonzo.Code.VerifiedCompilation.UntypedViews.T_isForce_268 ->
+   MAlonzo.Code.Data.Irrelevant.T_Irrelevant_20) ->
   (MAlonzo.Code.Agda.Builtin.Sigma.T_Σ_14 ->
    MAlonzo.Code.Data.Irrelevant.T_Irrelevant_20) ->
-  (MAlonzo.Code.VerifiedCompilation.UntypedViews.T_isForce_268 ->
-   MAlonzo.Code.Data.Irrelevant.T_Irrelevant_20) ->
-  (MAlonzo.Code.Agda.Builtin.Sigma.T_Σ_14 ->
-   MAlonzo.Code.Data.Irrelevant.T_Irrelevant_20) ->
   MAlonzo.Code.VerifiedCompilation.Equality.T_DecEq_6 ->
   T_Zipper_84 ->
   MAlonzo.Code.Untyped.T__'8866'_14 ->
-<<<<<<< HEAD
   T_FD_120 -> MAlonzo.Code.Data.Irrelevant.T_Irrelevant_20
 d_'46'extendedlambda24_1626 = erased
 -- VerifiedCompilation.UForceDelay..extendedlambda25
 d_'46'extendedlambda25_1716 ::
-=======
-  T_FD_116 -> MAlonzo.Code.Data.Irrelevant.T_Irrelevant_20
-d_'46'extendedlambda17_948 = erased
--- VerifiedCompilation.UForceDelay..extendedlambda18
-d_'46'extendedlambda18_1010 ::
-  () ->
-  MAlonzo.Code.Untyped.T__'8866'_14 ->
-  MAlonzo.Code.Untyped.T__'8866'_14 ->
-  MAlonzo.Code.VerifiedCompilation.Equality.T_DecEq_6 ->
-  (MAlonzo.Code.VerifiedCompilation.UntypedTranslation.T_Translation_16 ->
-   MAlonzo.Code.Data.Irrelevant.T_Irrelevant_20) ->
-  () ->
-  () ->
-  MAlonzo.Code.VerifiedCompilation.Certificate.T_SimplifierTag_4 ->
-  AgdaAny ->
-  AgdaAny ->
-  MAlonzo.Code.Untyped.T__'8866'_14 ->
-  MAlonzo.Code.Untyped.T__'8866'_14 ->
-  (MAlonzo.Code.VerifiedCompilation.UntypedViews.T_isForce_268 ->
-   MAlonzo.Code.Data.Irrelevant.T_Irrelevant_20) ->
-  (MAlonzo.Code.Agda.Builtin.Sigma.T_Σ_14 ->
-   MAlonzo.Code.Data.Irrelevant.T_Irrelevant_20) ->
-  T_Zipper_84 ->
-  MAlonzo.Code.Untyped.T__'8866'_14 ->
-  T_FD_116 -> MAlonzo.Code.Data.Irrelevant.T_Irrelevant_20
-d_'46'extendedlambda18_1010 = erased
--- VerifiedCompilation.UForceDelay..extendedlambda19
-d_'46'extendedlambda19_1096 ::
->>>>>>> 541aff5c
-  () ->
-  MAlonzo.Code.Untyped.T__'8866'_14 ->
-  MAlonzo.Code.Untyped.T__'8866'_14 ->
-  MAlonzo.Code.Untyped.T__'8866'_14 ->
-  MAlonzo.Code.Untyped.T__'8866'_14 ->
-  MAlonzo.Code.VerifiedCompilation.Equality.T_DecEq_6 ->
-<<<<<<< HEAD
+  () ->
+  MAlonzo.Code.Untyped.T__'8866'_14 ->
+  MAlonzo.Code.Untyped.T__'8866'_14 ->
+  MAlonzo.Code.Untyped.T__'8866'_14 ->
+  MAlonzo.Code.Untyped.T__'8866'_14 ->
+  MAlonzo.Code.VerifiedCompilation.Equality.T_DecEq_6 ->
   T_Zipper_84 ->
   MAlonzo.Code.Untyped.T__'8866'_14 ->
   T_FD_120 ->
   (MAlonzo.Code.VerifiedCompilation.UntypedTranslation.T_Translation_16 ->
    MAlonzo.Code.Data.Irrelevant.T_Irrelevant_20) ->
-=======
-  MAlonzo.Code.Untyped.T__'8866'_14 ->
-  MAlonzo.Code.Untyped.T__'8866'_14 ->
-  T_Zipper_84 ->
-  MAlonzo.Code.Untyped.T__'8866'_14 ->
-  (T_FD_116 -> MAlonzo.Code.Data.Irrelevant.T_Irrelevant_20) ->
->>>>>>> 541aff5c
   () ->
   () ->
   MAlonzo.Code.VerifiedCompilation.Certificate.T_SimplifierTag_4 ->
   AgdaAny ->
   AgdaAny ->
-<<<<<<< HEAD
   (MAlonzo.Code.VerifiedCompilation.UntypedViews.T_isForce_268 ->
    MAlonzo.Code.Data.Irrelevant.T_Irrelevant_20) ->
   (MAlonzo.Code.Agda.Builtin.Sigma.T_Σ_14 ->
@@ -4177,14 +2924,4 @@
   (MAlonzo.Code.Agda.Builtin.Sigma.T_Σ_14 ->
    MAlonzo.Code.Data.Irrelevant.T_Irrelevant_20) ->
   T_FD_120 -> MAlonzo.Code.Data.Irrelevant.T_Irrelevant_20
-d_'46'extendedlambda26_1750 = erased
-=======
-  MAlonzo.Code.Untyped.T__'8866'_14 ->
-  MAlonzo.Code.VerifiedCompilation.UntypedTranslation.T_Translation_16 ->
-  (MAlonzo.Code.VerifiedCompilation.UntypedViews.T_isForce_268 ->
-   MAlonzo.Code.Data.Irrelevant.T_Irrelevant_20) ->
-  (MAlonzo.Code.Agda.Builtin.Sigma.T_Σ_14 ->
-   MAlonzo.Code.Data.Irrelevant.T_Irrelevant_20) ->
-  T_FD_116 -> MAlonzo.Code.Data.Irrelevant.T_Irrelevant_20
-d_'46'extendedlambda19_1096 = erased
->>>>>>> 541aff5c
+d_'46'extendedlambda26_1750 = erased