--- conflicted
+++ resolved
@@ -198,7 +198,9 @@
 BUILTIN lessThanEqualsByteString (base $ V-con b $ V-con b') = inj₂ (V-con (B<= b b'))
 BUILTIN sha2-256 (base $ V-con b) = inj₂ (V-con (SHA2-256 b))
 BUILTIN sha3-256 (base $ V-con b) = inj₂ (V-con (SHA3-256 b))
+BUILTIN blake2b-224 (base $ V-con b) = inj₂ (V-con (BLAKE2B-224 b))
 BUILTIN blake2b-256 (base $ V-con b) = inj₂ (V-con (BLAKE2B-256 b))
+BUILTIN keccak-256 (base $ V-con b) = inj₂ (V-con (KECCAK-256 b))
 BUILTIN verifyEd25519Signature (base $ V-con k $ V-con d $ V-con c) with (verifyEd25519Sig k d c)
 ... | just b = inj₂ (V-con b)
 ... | nothing = inj₁ (con (ne (^ (atomic aBool))))
@@ -227,67 +229,6 @@
 BUILTIN indexByteString (base $ V-con b $ V-con i) with Data.Integer.ℤ.pos 0 ≤? i
 ... | no  _ = inj₁ (con (ne (^ (atomic aInteger))))
 ... | yes _ with i <? length b
-<<<<<<< HEAD
-... | no _  = inj₁ (con integer)
-... | yes _ = inj₂ (V-con (tmInteger (index b i)))
-BUILTIN equalsString (app (app base (V-con (tmString s))) (V-con (tmString s'))) = inj₂ (V-con (tmBool (primStringEquality s s')))
-BUILTIN unIData (app base (V-con (tmData (iDATA i)))) = inj₂ (V-con (tmInteger i))
-BUILTIN unIData (app base (V-con (tmData _))) = inj₁ (con pdata)
-BUILTIN unBData (app base (V-con (tmData (bDATA b)))) = inj₂ (V-con (tmBytestring b))
-BUILTIN unBData (app base (V-con (tmData _))) = inj₁ (con pdata)
-BUILTIN unConstrData {A} (app base (V-con (tmData (ConstrDATA i xs)))) = inj₁ A --unimplemented  inj₂ (V-con (pair i xs))
-BUILTIN unConstrData {A} (app base (V-con (tmData _))) = inj₁ (con pdata)
-BUILTIN unMapData {A} (app base (V-con (tmData (MapDATA x)))) = inj₁ A --unimplemented inj₂ (V-con (listPair x))
-BUILTIN unMapData {A} (app base (V-con (tmData _))) = inj₁ (con pdata)
-BUILTIN unListData {A} (app base (V-con (tmData (ListDATA x)))) = inj₁ A --unimplemented inj₂ (V-con (listData x))
-BUILTIN unListData {A} (app base (V-con (tmData _))) = inj₁ (con pdata)
-BUILTIN serialiseData {A} (app base (V-con (tmData d))) = inj₂ (V-con (tmBytestring (serialiseDATA d)))
-BUILTIN mkNilData {A} (app base (V-con tmUnit)) = inj₁ A --unimplemented inj₂ (V-con (listData []))
-BUILTIN mkNilPairData {A} (app base (V-con tmUnit)) = inj₁ A --unimplemented inj₂ (V-con (listPair []))
-BUILTIN chooseUnit {A} (app (app (app⋆ base refl refl) x) (V-con tmUnit)) = inj₂ x
-BUILTIN equalsData {A}  (app (app base (V-con (tmData d))) (V-con (tmData d'))) = inj₂ (V-con (tmBool (eqDATA d d')))
-BUILTIN mkPairData {A} (app (app base (V-con (tmData x))) (V-con (tmData y))) = inj₁ A --unimplemented 
-BUILTIN constrData {A} (app (app base (V-con (tmInteger i))) (V-con xs)) = inj₁ A --unimplemented
-BUILTIN mapData {A} (app base (V-con xs)) = inj₁ A --unimplemented 
-BUILTIN listData {A} (app base (V-con xs)) = inj₁ A --unimplemented 
-BUILTIN fstPair {A} bapp = inj₁ A --unimplemented
-BUILTIN sndPair {A} bapp = inj₁ A --unimplemented
-BUILTIN chooseList {A} bapp = inj₁ A --unimplemented
-BUILTIN mkCons {A} (app (app (app⋆ base refl refl) x) (V-con xs)) = inj₁ A --unimplemented
-BUILTIN headList {A} bapp = inj₁ A --unimplemented
-BUILTIN tailList {A} bapp = inj₁ A --unimplemented
-BUILTIN nullList {A} (app (app⋆ base refl refl) (V-con cn)) = inj₁ A  --unimplemented
-BUILTIN chooseData {A} bapp =  inj₁ A --unimplemented
-BUILTIN bls12-381-G1-add (app (app base (V-con (tmBls12-381-g1-element e))) (V-con (tmBls12-381-g1-element e'))) = inj₂ (V-con (tmBls12-381-g1-element (BLS12-381-G1-add e e')))
-BUILTIN bls12-381-G1-neg (app base (V-con (tmBls12-381-g1-element e))) = inj₂ (V-con (tmBls12-381-g1-element (BLS12-381-G1-neg e)))
-BUILTIN bls12-381-G1-scalarMul (app (app base (V-con (tmInteger i))) (V-con (tmBls12-381-g1-element e))) = inj₂ (V-con (tmBls12-381-g1-element (BLS12-381-G1-scalarMul i e)))
-BUILTIN bls12-381-G1-equal (app (app base (V-con (tmBls12-381-g1-element e))) (V-con (tmBls12-381-g1-element e'))) = inj₂ (V-con (tmBool (BLS12-381-G1-equal e e')))
-BUILTIN bls12-381-G1-hashToGroup (app (app base (V-con (tmBytestring msg))) (V-con (tmBytestring dst))) with BLS12-381-G1-hashToGroup msg dst
-... | nothing = inj₁ (con bls12-381-g1-element)
-... | just p  = inj₂ (V-con (tmBls12-381-g1-element p))
-BUILTIN bls12-381-G1-compress (app base (V-con (tmBls12-381-g1-element e))) = inj₂ (V-con (tmBytestring (BLS12-381-G1-compress e)))
-BUILTIN bls12-381-G1-uncompress (app base (V-con (tmBytestring b))) with BLS12-381-G1-uncompress b
-... | nothing = inj₁ (con bls12-381-g1-element)
-... | just e  = inj₂ (V-con (tmBls12-381-g1-element e))
-BUILTIN bls12-381-G2-add (app (app base (V-con (tmBls12-381-g2-element e))) (V-con (tmBls12-381-g2-element e'))) = inj₂ (V-con (tmBls12-381-g2-element (BLS12-381-G2-add e e')))
-BUILTIN bls12-381-G2-neg (app base (V-con (tmBls12-381-g2-element e))) = inj₂ (V-con (tmBls12-381-g2-element (BLS12-381-G2-neg e)))
-BUILTIN bls12-381-G2-scalarMul (app (app base (V-con (tmInteger i))) (V-con (tmBls12-381-g2-element e))) = inj₂ (V-con (tmBls12-381-g2-element (BLS12-381-G2-scalarMul i e)))
-BUILTIN bls12-381-G2-equal (app (app base (V-con (tmBls12-381-g2-element e))) (V-con (tmBls12-381-g2-element e'))) = inj₂ (V-con (tmBool (BLS12-381-G2-equal e e')))
-BUILTIN bls12-381-G2-hashToGroup (app (app base (V-con (tmBytestring msg))) (V-con (tmBytestring dst))) with BLS12-381-G2-hashToGroup msg dst
-... | nothing = inj₁ (con bls12-381-g2-element)
-... | just p  = inj₂ (V-con (tmBls12-381-g2-element p))
-BUILTIN bls12-381-G2-compress (app base (V-con (tmBls12-381-g2-element e))) = inj₂ (V-con (tmBytestring (BLS12-381-G2-compress e)))
-BUILTIN bls12-381-G2-uncompress (app base (V-con (tmBytestring b))) with BLS12-381-G2-uncompress b
-... | nothing = inj₁ (con bls12-381-g2-element)
-... | just e  = inj₂ (V-con (tmBls12-381-g2-element e))
-BUILTIN bls12-381-millerLoop (app (app base (V-con (tmBls12-381-g1-element e1))) (V-con (tmBls12-381-g2-element e2))) = inj₂ (V-con (tmBls12-381-mlresult (BLS12-381-millerLoop e1 e2)))
-BUILTIN bls12-381-mulMlResult (app (app base (V-con (tmBls12-381-mlresult r))) (V-con (tmBls12-381-mlresult r'))) = inj₂ (V-con (tmBls12-381-mlresult (BLS12-381-mulMlResult r r')))
-BUILTIN bls12-381-finalVerify (app (app base (V-con (tmBls12-381-mlresult r))) (V-con (tmBls12-381-mlresult r'))) = inj₂ (V-con (tmBool (BLS12-381-finalVerify r r')))
-BUILTIN keccak-256 (app base (V-con (tmBytestring b))) =
-  inj₂ (V-con (tmBytestring (KECCAK-256 b)))
-BUILTIN blake2b-224 (app base (V-con (tmBytestring b))) =
-  inj₂ (V-con (tmBytestring (BLAKE2B-224 b)))
-=======
 ... | no _  = inj₁ (con (ne (^ (atomic aInteger))))
 ... | yes _ = inj₂ (V-con (index b i))
 BUILTIN equalsString (base $ V-con s $ V-con s') = inj₂ (V-con (primStringEquality s s'))
@@ -353,7 +294,6 @@
 BUILTIN bls12-381-millerLoop (base $ V-con e1 $ V-con e2) = inj₂ (V-con (BLS12-381-millerLoop e1 e2))
 BUILTIN bls12-381-mulMlResult (base $ V-con r $ V-con r') = inj₂ (V-con (BLS12-381-mulMlResult r r'))
 BUILTIN bls12-381-finalVerify (base $ V-con r $ V-con r') = inj₂ (V-con (BLS12-381-finalVerify r r'))
->>>>>>> 3c175bc5
 
 BUILTIN' : ∀ b {A}
   → ∀{tn} → {pt : tn ∔ 0 ≣ fv (signature b)}
