--- conflicted
+++ resolved
@@ -63,24 +63,15 @@
   → (ρ⋆ : ⋆.Ren Φ Ψ)
     -----------------------------------------------------
   → ({A : Φ ⊢Nf⋆ *} → TermCon A → TermCon (renNf ρ⋆ A ))
-<<<<<<< HEAD
-renTermCon ρ⋆ (integer i)    = integer i
-renTermCon ρ⋆ (bytestring b) = bytestring b
-renTermCon ρ⋆ (string s)     = string s
-renTermCon ρ⋆ (bool b)       = bool b
-renTermCon ρ⋆ unit           = unit
-renTermCon ρ⋆ (pdata d)      = pdata d
-renTermCon ρ⋆ (bls12-381-g1-element e) = bls12-381-g1-element e
-renTermCon ρ⋆ (bls12-381-g2-element e) = bls12-381-g2-element e
-renTermCon ρ⋆ (bls12-381-mlresult r)   = bls12-381-mlresult r
-=======
-renTermCon ρ⋆ (tmInteger i)    = tmInteger i
-renTermCon ρ⋆ (tmBytestring b) = tmBytestring b
-renTermCon ρ⋆ (tmString s)     = tmString s
-renTermCon ρ⋆ (tmBool b)       = tmBool b
-renTermCon ρ⋆ tmUnit           = tmUnit
-renTermCon ρ⋆ (tmData d)       = tmData d
->>>>>>> daad7f7a
+renTermCon ρ⋆ (tmInteger i)              = tmInteger i
+renTermCon ρ⋆ (tmBytestring b)           = tmBytestring b
+renTermCon ρ⋆ (tmString s)               = tmString s
+renTermCon ρ⋆ (tmBool b)                 = tmBool b
+renTermCon ρ⋆ tmUnit                     = tmUnit
+renTermCon ρ⋆ (tmData d)                 = tmData d
+renTermCon ρ⋆ (tmBls12-381-g1-element e) = tmBls12-381-g1-element e
+renTermCon ρ⋆ (tmBls12-381-g2-element e) = tmBls12-381-g2-element e
+renTermCon ρ⋆ (tmBls12-381-mlresult r)   = tmBls12-381-mlresult r
 \end{code}
 
 \begin{code}
@@ -163,24 +154,15 @@
   → (σ⋆ : SubNf Φ Ψ)
     ------------------------------------------------------
   → ({A : Φ ⊢Nf⋆ *} → TermCon A → TermCon (subNf σ⋆ A ))
-<<<<<<< HEAD
-subTermCon σ⋆ (integer i)    = integer i
-subTermCon σ⋆ (bytestring b) = bytestring b
-subTermCon σ⋆ (string s)     = string s
-subTermCon σ⋆ (bool b)       = bool b
-subTermCon σ⋆ unit           = unit
-subTermCon σ⋆ (pdata d)      = pdata d
-subTermCon σ⋆ (bls12-381-g1-element e) = bls12-381-g1-element e
-subTermCon σ⋆ (bls12-381-g2-element e) = bls12-381-g2-element e
-subTermCon σ⋆ (bls12-381-mlresult r)   = bls12-381-mlresult r
-=======
-subTermCon σ⋆ (tmInteger i)    = tmInteger i
-subTermCon σ⋆ (tmBytestring b) = tmBytestring b
-subTermCon σ⋆ (tmString s)     = tmString s
-subTermCon σ⋆ (tmBool b)       = tmBool b
-subTermCon σ⋆ tmUnit           = tmUnit
-subTermCon σ⋆ (tmData d)       = tmData d
->>>>>>> daad7f7a
+subTermCon σ⋆ (tmInteger i)              = tmInteger i
+subTermCon σ⋆ (tmBytestring b)           = tmBytestring b
+subTermCon σ⋆ (tmString s)               = tmString s
+subTermCon σ⋆ (tmBool b)                 = tmBool b
+subTermCon σ⋆ tmUnit                     = tmUnit
+subTermCon σ⋆ (tmData d)                 = tmData d
+subTermCon σ⋆ (tmBls12-381-g1-element e) = tmBls12-381-g1-element e
+subTermCon σ⋆ (tmBls12-381-g2-element e) = tmBls12-381-g2-element e
+subTermCon σ⋆ (tmBls12-381-mlresult r)   = tmBls12-381-mlresult r
 \end{code}
 
 \begin{code}
