--- conflicted
+++ resolved
@@ -107,14 +107,11 @@
 compEC' E (wrap E')   = compEC' (extEC E wrap-) E'
 compEC' E (unwrap E') = compEC' (extEC E unwrap-) E'
 
-<<<<<<< HEAD
 postulate
   compEC-eq : ∀{A B C}(E : EC C B)(E' : EC B A) → compEC E E' ≡ compEC' E E'
 
 compEC'-[] : ∀{B C}(E : EC B C) → compEC' [] E ≡ E
 compEC'-[] E = sym (compEC-eq [] E)
-=======
->>>>>>> 2a0600dc
 
 compEC'-extEC : ∀{A B C D}(E : EC A B)(E' : EC B C)(F : Frame C D)
   → compEC' E (extEC E' F) ≡ extEC (compEC' E E') F
@@ -141,7 +138,6 @@
 extEC-[]ᴱ (E ·⋆ A) F M = cong (_·⋆ A) (extEC-[]ᴱ E F M)
 extEC-[]ᴱ (wrap E) F M = cong (wrap _ _) (extEC-[]ᴱ E F M)
 extEC-[]ᴱ (unwrap E) F M = cong unwrap (extEC-[]ᴱ E F M)
-<<<<<<< HEAD
 
 -- 2nd functor law for []ᴱ
 compEC-[]ᴱ : ∀{A B C}(E : EC A B)(E' : EC B C)(L : ∅ ⊢ C)
@@ -152,8 +148,6 @@
 compEC-[]ᴱ (E ·⋆ A)   E' L = cong (_·⋆ A) (compEC-[]ᴱ E E' L)
 compEC-[]ᴱ (wrap E)   E' L = cong (wrap _ _) (compEC-[]ᴱ E E' L)
 compEC-[]ᴱ (unwrap E) E' L = cong unwrap (compEC-[]ᴱ E E' L)
-=======
->>>>>>> 2a0600dc
 ```
 
 # the machine
@@ -672,13 +666,7 @@
 
 open import Data.Empty
 
-<<<<<<< HEAD
 {-# TERMINATING #-}
-=======
-{-
--- a sketch of unwind
--- stepV needs to be refined to manage the unsat builtin cases
->>>>>>> 2a0600dc
 unwindVE : ∀{A B C}(M : ∅ ⊢ A)(N : ∅ ⊢ B)(E : EC C B)(E' : EC B A)
       → N ≡ E' [ M ]ᴱ
       → (VM : Value M)
@@ -686,7 +674,6 @@
       → (compEC' E E' ◅ VM) -→s (E ◅ VN) 
 unwindVE A B E E' refl VM VN with dissect E' | inspect dissect E'
 ... | inj₁ refl | I[ eq ] rewrite dissect-inj₁ E' refl eq rewrite uniqueVal A VM VN = base
-<<<<<<< HEAD
 ... | inj₂ (_ ,, E'' ,, (V-ƛ M ·-)) | I[ eq ] rewrite dissect-inj₂ E' E'' (V-ƛ M ·-) eq = ⊥-elim (lemVβ (lemVE _ E'' (Value2VALUE (subst Value (extEC-[]ᴱ E'' (V-ƛ M ·-) A) VN))))
 unwindVE A .(E' [ A ]ᴱ) E E' refl VM VN | inj₂ (_ ,, E'' ,, (V-I⇒ b {as' = []} p x ·-)) | I[ eq ] rewrite dissect-inj₂ E' E'' (V-I⇒ b p x ·-) eq = ⊥-elim (valred (lemVE _ E'' (Value2VALUE (subst Value (extEC-[]ᴱ E'' (V-I⇒ b p x ·-) A) VN))) (β-sbuiltin b (deval (V-I⇒ b p x)) p x A VM))
 unwindVE A .(E' [ A ]ᴱ) E E' refl VM VN | inj₂ (_ ,, E'' ,, (V-I⇒ b {as' = x₁ ∷ as'} p x ·-)) | I[ eq ] rewrite dissect-inj₂ E' E'' (V-I⇒ b p x ·-) eq =
@@ -709,24 +696,11 @@
         (sym (extEC-[]ᴱ E'' (V-I⇒ b p x ·-) M')))
        VN)))))) VN))))
 
-=======
-... | inj₂ (_ ,, E'' ,, (M ·-)) | I[ eq ] = {!!}
-... | inj₂ (_ ,, E'' ,, -·⋆ C) | I[ eq ] = {!!}
-... | inj₂ (_ ,, E'' ,, wrap-) | I[ eq ] = {!!}
-... | inj₂ (_ ,, E'' ,, unwrap-) | I[ eq ] = {!!}
-unwindVE .(ƛ M) .(E' [ ƛ M ]ᴱ) E E' refl (V-ƛ M) VN | inj₂ (_ ,, E'' ,, (-· M')) | I[ eq ] rewrite dissect-inj₂ E' E'' (-· M') eq = ⊥-elim (lemVβ (lemVE (ƛ M · M') E'' (Value2VALUE (subst Value (extEC-[]ᴱ E'' (-· M') (ƛ M)) VN))))
-unwindVE A .(E' [ A ]ᴱ) E E' refl V@(V-I⇒ b {as' = []} p x) VN | inj₂ (_ ,, E'' ,, (-· M')) | I[ eq ] rewrite dissect-inj₂ E' E'' (-· M') eq = ⊥-elim (valred (lemVE _ E'' (Value2VALUE (subst Value (extEC-[]ᴱ E'' (-· M') A) VN))) (β-sbuiltin b A p x M' (VALUE2Value (lemVE _ (extEC E'' (V ·-)) (Value2VALUE (subst Value (trans (extEC-[]ᴱ E'' (-· M') A) (sym (extEC-[]ᴱ E'' (V ·-) M'))) VN))))))
-unwindVE A .(E' [ A ]ᴱ) E E' refl V@(V-I⇒ b {as' = Term ∷ as'} p x) VN | inj₂ (_ ,, E'' ,, (-· M')) | I[ eq ] = {!!}
-unwindVE A .(E' [ A ]ᴱ) E E' refl V@(V-I⇒ b {as' = Type ∷ as'} p x) VN | inj₂ (_ ,, E'' ,, (-· M')) | I[ eq ] = {!!}
--- the use of the with rule in stepV gets in the way of the above two cases.
--- Introducing some helper functions into the definition of stepV are
--- probably the way to go
->>>>>>> 2a0600dc
 unwindE : ∀{A B C}(M : ∅ ⊢ A)(N : ∅ ⊢ B)(E : EC C B)(E' : EC B A)
       → N ≡ E' [ M ]ᴱ
       → (VN : Value N)
       → (compEC' E E' ▻ M) -→s (E ◅ VN) 
-<<<<<<< HEAD
+
 unwindE M N E E' refl VN = step**
   (lemV M _ (compEC' E E'))
   (unwindVE M N E E' refl (VALUE2Value (lemVE M E' (Value2VALUE VN))) VN)
@@ -1009,8 +983,4 @@
 ... | locate E₂ F E₃ refl VE₃M x₂ E₄ x₃ = step** (unwindE M (E₃ [ M ]ᴱ) (extEC E₂ F) E₃ refl VE₃M) (step** (lemmaF' (E₃ [ M ]ᴱ) F E₂ E₄ L _ VE₃M r x₂ (trans (trans (compEC-[]ᴱ (extEC E₂ F) E₃ M) (cong (_[ M ]ᴱ) (compEC-eq (extEC E₂ F) E₃))) (sym x₃))) (thm1 _ _ (compEC' E₂ E₄) (determinism q (ruleEC (compEC' E₂ E₄) r (sym x₃) refl)) O V q'))
 
 thm2 : ∀{A}(M N : ∅ ⊢ A)(V : Value N) → M —↠ N → ([] ▻ M) -→s ([] ◅ V)
-thm2 M N V p = thm1 M M [] refl N V p
-=======
-unwindE A B E E' refl VN = {!!}
--- -}
->>>>>>> 2a0600dc
+thm2 M N V p = thm1 M M [] refl N V p