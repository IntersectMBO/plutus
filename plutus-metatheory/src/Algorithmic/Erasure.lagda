--- conflicted
+++ resolved
@@ -67,24 +67,21 @@
 eraseVar (T α) = eraseVar α
 
 eraseTC : ∀{Φ}{Γ : Ctx Φ}{A : Φ ⊢Nf⋆ *} → AC.TyTermCon A → TmCon
-<<<<<<< HEAD
 eraseTC (AC.tmInteger i)              = tmCon integer i
 eraseTC (AC.tmBytestring b)           = tmCon bytestring b
 eraseTC (AC.tmString s)               = tmCon string s
 eraseTC (AC.tmBool b)                 = tmCon bool b
 eraseTC AC.tmUnit                     = tmCon unit tt
 eraseTC (AC.tmData d)                 = tmCon pdata d
-eraseTC (AC.tmBls12-381-g1-element e) = tmCon bls12-381-g1-element e
-eraseTC (AC.tmBls12-381-g2-element e) = tmCon bls12-381-g2-element e
-eraseTC (AC.tmBls12-381-mlresult r)   = tmCon bls12-381-mlresult r
-=======
-eraseTC (AC.tmInteger i)    = tmCon (con integer)  i
-eraseTC (AC.tmBytestring b) = tmCon (con bytestring) b
-eraseTC (AC.tmString s)     = tmCon (con string) s
-eraseTC (AC.tmBool b)       = tmCon (con bool) b
-eraseTC AC.tmUnit           = tmCon (con unit) tt
-eraseTC (AC.tmData d)       = tmCon (con pdata) d
->>>>>>> 84d46e88
+eraseTC (AC.tmInteger i)              = tmCon (con integer)  i
+eraseTC (AC.tmBytestring b)           = tmCon (con bytestring) b
+eraseTC (AC.tmString s)               = tmCon (con string) s
+eraseTC (AC.tmBool b)                 = tmCon (con bool) b
+eraseTC AC.tmUnit                     = tmCon (con unit) tt
+eraseTC (AC.tmData d)                 = tmCon (con pdata) d
+eraseTC (AC.tmBls12-381-g1-element e) = tmCon (con bls12-381-g1-element) e
+eraseTC (AC.tmBls12-381-g2-element e) = tmCon (con bls12-381-g2-element) e
+eraseTC (AC.tmBls12-381-mlresult r)   = tmCon (con bls12-381-mlresult) r
 
 erase : ∀{Φ Γ}{A : Φ ⊢Nf⋆ *} → Γ ⊢ A → len Γ ⊢
 erase (` α)                = ` (eraseVar α)
