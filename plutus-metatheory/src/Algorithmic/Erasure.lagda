--- conflicted
+++ resolved
@@ -64,26 +64,16 @@
 eraseVar (S α) = just (eraseVar α)
 eraseVar (T α) = eraseVar α
 
-<<<<<<< HEAD
-eraseTC : ∀{Φ}{Γ : Ctx Φ}{A : Φ ⊢Nf⋆ *} → AC.TyTermCon A → TermCon
-eraseTC (AC.integer i)    = integer i
-eraseTC (AC.bytestring b) = bytestring b
-eraseTC (AC.string s)     = string s
-eraseTC (AC.bool b)       = bool b
-eraseTC AC.unit           = unit
-eraseTC (AC.pdata d)       = pdata d
-eraseTC (AC.bls12-381-g1-element e) = bls12-381-g1-element e
-eraseTC (AC.bls12-381-g2-element e) = bls12-381-g2-element e
-eraseTC (AC.bls12-381-mlresult r)   = bls12-381-mlresult r
-=======
 eraseTC : ∀{Φ}{Γ : Ctx Φ}{A : Φ ⊢Nf⋆ *} → AC.TyTermCon A → TmCon
-eraseTC (AC.tmInteger i)    = tmCon integer i
-eraseTC (AC.tmBytestring b) = tmCon bytestring b
-eraseTC (AC.tmString s)     = tmCon string s
-eraseTC (AC.tmBool b)       = tmCon bool b
-eraseTC AC.tmUnit           = tmCon unit tt
-eraseTC (AC.tmData d)       = tmCon pdata d
->>>>>>> daad7f7a
+eraseTC (AC.tmInteger i)              = tmCon integer i
+eraseTC (AC.tmBytestring b)           = tmCon bytestring b
+eraseTC (AC.tmString s)               = tmCon string s
+eraseTC (AC.tmBool b)                 = tmCon bool b
+eraseTC AC.tmUnit                     = tmCon unit tt
+eraseTC (AC.tmData d)                 = tmCon pdata d
+eraseTC (AC.tmBls12-381-g1-element e) = tmBls12-381-g1-element e
+eraseTC (AC.tmBls12-381-g2-element e) = tmBls12-381-g2-element e
+eraseTC (AC.tmBls12-381-mlresult r)   = tmBls12-381-mlresult r
 
 erase : ∀{Φ Γ}{A : Φ ⊢Nf⋆ *} → Γ ⊢ A → len Γ ⊢
 erase (` α)                = ` (eraseVar α)
@@ -130,24 +120,15 @@
 
 sameTC : ∀{Φ Γ}{A : Φ ⊢⋆ *}(tcn : DC.TyTermCon A)
   → D.eraseTC {Γ = Γ} tcn ≡ eraseTC {Γ = nfCtx Γ} (nfTypeTC tcn)
-<<<<<<< HEAD
-sameTC (DC.integer i)    = refl
-sameTC (DC.bytestring b) = refl
-sameTC (DC.string s)     = refl
-sameTC (DC.bool b)       = refl
-sameTC DC.unit           = refl
-sameTC (DC.pdata d)      = refl
-sameTC (DC.bls12-381-g1-element e) = refl
-sameTC (DC.bls12-381-g2-element e) = refl
-sameTC (DC.bls12-381-mlresult r)   = refl
-=======
 sameTC (DC.tmInteger i)      = refl
 sameTC (DC.tmBytestring b)   = refl
 sameTC (DC.tmString s)       = refl
 sameTC (DC.tmBool b)         = refl
 sameTC DC.tmUnit             = refl
 sameTC (DC.tmData d)         = refl
->>>>>>> daad7f7a
+sameTC (DC.tmBls12-381-g1-element e) = refl
+sameTC (DC.tmBls12-381-g2-element e) = refl
+sameTC (DC.tmBls12-381-mlresult r)   = refl
 
 -- map D.eraseTC xs ≡ map (eraseTC ∘ nfTypeTC) xs
 
@@ -272,24 +253,15 @@
 
 same'TC : ∀{Φ Γ}{A : Φ ⊢Nf⋆ *}(tcn : AC.TyTermCon A)
   → eraseTC {Γ = Γ} tcn ≡ D.eraseTC {Φ}{Γ = embCtx Γ} (embTC tcn)
-<<<<<<< HEAD
-same'TC (AC.integer i)    = refl
-same'TC (AC.bytestring b) = refl
-same'TC (AC.string s)     = refl
-same'TC (AC.bool b)       = refl
-same'TC AC.unit           = refl
-same'TC (AC.pdata d)      = refl
-same'TC (AC.bls12-381-g1-element e) = refl
-same'TC (AC.bls12-381-g2-element e) = refl
-same'TC (AC.bls12-381-mlresult r)   = refl
-=======
-same'TC (AC.tmInteger i)      = refl
-same'TC (AC.tmBytestring b)   = refl
-same'TC (AC.tmString s)       = refl
-same'TC (AC.tmBool b)         = refl
-same'TC AC.tmUnit             = refl
-same'TC (AC.tmData d)         = refl
->>>>>>> daad7f7a
+same'TC (AC.tmInteger i)              = refl
+same'TC (AC.tmBytestring b)           = refl
+same'TC (AC.tmString s)               = refl
+same'TC (AC.tmBool b)                 = refl
+same'TC AC.tmUnit                     = refl
+same'TC (AC.tmData d)                 = refl
+same'TC (AC.tmBls12-381-g1-element e) = refl
+same'TC (AC.tmBls12-381-g2-element e) = refl
+same'TC (AC.tmBls12-381-mlresult r)   = refl
 
 same' : ∀{Φ Γ}{A : Φ ⊢Nf⋆ *}(x : Γ A.⊢ A)
   →  erase x ≡ subst _⊢ (same'Len Γ) (D.erase (emb x))
