
# Builtin Cost Models

```
module Cost.Model where 

```

# Imports

```
open import Agda.Builtin.Int using (Int;pos)
open import Data.Bool using (true;false;if_then_else_)
open import Data.Fin using (Fin;zero;suc)
open import Data.Maybe using (Maybe;just;nothing) renaming (map to mapMaybe)
open import Data.Nat using (ℕ;zero;suc;_+_;_*_;_∸_;_⊔_;_⊓_;_<ᵇ_;_≡ᵇ_)
open import Data.Nat.DivMod using (_/_)
open import Data.List using ([];_∷_)
import Data.List as L 
open import Data.Product using (Σ;_,_)
open import Data.String using (_==_)
open import Relation.Nullary using (_because_;ofʸ)
open import Relation.Binary.PropositionalEquality using (refl)

open import Utils using (List;_×_;[];_∷_;_,_;length)
open import Data.Vec using (Vec;[];_∷_;sum;foldr;lookup;map) 
open import Cost.Base 
open import Cost.Raw renaming (mkLinearFunction to mkLF; mkQuadraticFunction to mkQF)
open import Cost.Size using () renaming (defaultValueMeasure to sizeOf)
open import Builtin using (Builtin;arity;builtinList;showBuiltin;decBuiltin)
open import Builtin.Signature using (_⊢♯)
open _⊢♯
open import Builtin.Constant.AtomicType using (AtomicTyCon;aInteger)
open import Untyped.CEK using (Value;V-con)
```

## Basic Definitions

```
Intercept : Set 
Intercept = CostingNat 

Slope : Set 
Slope = CostingNat 
```

## Models

A model is indexed by the number of arguments.

For example, for `ifThenElse` we would assign a model `constantCost : CostingModel 3`,
which is a model for a builtin that takes three arguments.

For `linearCost` the model takes an index indicating on which argument the cost
should be calculated.

``` 
data CostingModel : ℕ → Set where 
   -- Any number of arguments
  constantCost       : ∀{n} → CostingNat → CostingModel n
  linearCostIn       : ∀{n} → Fin n → Intercept → Slope → CostingModel n
  quadraticCostIn    : ∀{n} → Fin n → CostingNat → CostingNat → CostingNat → CostingModel n
   -- take the cost literally if it is a positive integer, or else, use the provided model.
  literalCostIn      : ∀{n} → Fin n → CostingModel n → CostingModel n
  addedSizes         : ∀{n} → Intercept → Slope → CostingModel n 
  multipliedSizes    : ∀{n} → Intercept → Slope → CostingModel n
  -- at least one argument
  minSize            : ∀{n} → Intercept → Slope → CostingModel (1 + n)
  maxSize            : ∀{n} → Intercept → Slope → CostingModel (1 + n)
   -- exactly two arguments 
  twoArgumentsLinearInXAndY      : Intercept → Slope → Slope → CostingModel 2
  twoArgumentsSubtractedSizes    : Intercept → Slope → CostingNat → CostingModel 2
  twoArgumentsLinearOnDiagonal   : CostingNat → Intercept → Slope → CostingModel 2
  twoArgumentsConstAboveDiagonal : CostingNat → CostingModel 2 → CostingModel 2
  twoArgumentsConstBelowDiagonal : CostingNat → CostingModel 2 → CostingModel 2
``` 

A model of a builtin consists of a pair of costing models, one for CPU and one for memory.

```
record BuiltinModel (ar : ℕ) : Set where 
    field 
        costingCPU costingMem : CostingModel ar
        
open BuiltinModel public
```

### Model interpretations

Some helper functions.

```
prod : ∀ {n} → Vec ℕ n → ℕ
prod = foldr _ _*_ 1

maximum minimum : ∀ {n} → Vec ℕ (suc n) → ℕ
maximum (a ∷ xs) = foldr _ _⊔_ a xs
minimum (a ∷ xs) = foldr _ _⊓_ a xs
``` 

Given a model and the sizes of the arguments we can compute a cost.

```
runModel : ∀{n} → CostingModel n → Vec Value n → CostingNat 
runModel (constantCost x) _ = x
runModel (linearCostIn n i s) xs = i + s * sizeOf (lookup xs n)
runModel (quadraticCostIn n c0 c1 c2) xs = let x = sizeOf (lookup xs n) in c0 + c1 * x + c2 * x * x
runModel (addedSizes i s) xs = i + s * (sum (map sizeOf xs))
runModel (multipliedSizes i s) xs = i + s * (prod (map sizeOf xs))
runModel (minSize i s) xs = i + s * minimum (map sizeOf xs)
runModel (maxSize i s) xs = i + s * maximum (map sizeOf xs)
runModel (twoArgumentsLinearInXAndY i s₁ s₂) (x ∷ y ∷ []) = 
  let a = sizeOf x 
      b = sizeOf y 
  in i + s₁ * a + s₂ * b 
runModel (twoArgumentsSubtractedSizes i s min) (x ∷ y ∷ []) =
  let a = sizeOf x 
      b = sizeOf y 
  in i + s * (min ⊔ (a ∸ b))
runModel (twoArgumentsLinearOnDiagonal c i s) (x ∷ y ∷ []) = 
    let a = sizeOf x 
        b = sizeOf y 
    in if a ≡ᵇ b 
      then i + s * a 
      else c
runModel (twoArgumentsConstAboveDiagonal c m) (x ∷ y ∷ []) =
  let a = sizeOf x 
      b = sizeOf y 
  in if a <ᵇ b 
      then c 
      else runModel m (x ∷ y ∷ [])
runModel (twoArgumentsConstBelowDiagonal c m) (x ∷ y ∷ []) =
  let a = sizeOf x 
      b = sizeOf y 
  in if b <ᵇ a 
      then c 
      else runModel m (x ∷ y ∷ [])
runModel (literalCostIn n m) xs with lookup xs n 
... | V-con (atomic aInteger) (pos (suc n)) = (n / 8) + 1
  --only uses the literal size if positive integer.
... | _ = runModel m xs
```

## Convert from Raw Model

May fail if the model doesn't correspond to the number of arguments.

```
convertRawModel : ∀{n} → RawModel → Maybe (CostingModel n) 
convertRawModel (ConstantCost c) = just (constantCost c)
convertRawModel (AddedSizes (mkLF intercept slope)) = just (addedSizes intercept slope)
convertRawModel (MultipliedSizes (mkLF intercept slope)) = just (multipliedSizes intercept slope)
convertRawModel {suc n} (MinSize (mkLF intercept slope)) = just (minSize intercept slope)
convertRawModel {suc n} (MaxSize (mkLF intercept slope)) = just (maxSize intercept slope)
convertRawModel {suc n} (LinearCost (mkLF intercept slope)) = just (linearCostIn zero intercept slope)
convertRawModel {suc n} (LinearInX (mkLF intercept slope)) = just (linearCostIn zero intercept slope)
convertRawModel {suc (suc n)} (LinearInY (mkLF intercept slope)) = just (linearCostIn (suc zero) intercept slope)
convertRawModel {suc (suc n)} (QuadraticInY (mkQF c0 c1 c2)) = just (quadraticCostIn (suc zero) c0 c1 c2)
convertRawModel {suc (suc (suc n))}(LinearInZ (mkLF intercept slope)) = just (linearCostIn (suc (suc zero)) intercept slope)
convertRawModel {suc (suc (suc n))} (QuadraticInZ (mkQF c0 c1 c2)) = just (quadraticCostIn (suc (suc zero)) c0 c1 c2)
<<<<<<< HEAD
convertRawModel {suc (suc (suc n))} (LiteralInYOrLinearInZ (mkLF intercept slope)) = 
    just (literalCostIn  (suc zero) (linearCostIn (suc (suc zero)) intercept slope))
=======
convertRawModel {suc (suc (suc n))} (LiteralInYOrLinearInZ (mkLF intercept slope)) = just (linearCostIn (suc (suc zero)) intercept slope)
-- **** FIXME ****: for LiteralInYOrLinearInZ, the cost should be exactly ((y-1) `div` 8)+1) (the
-- parameter is a number of bytes, but the size is a number of words) if y > 0, and the linear
-- function applied to z if y == 0.
>>>>>>> 34435916
convertRawModel {2} (SubtractedSizes (mkLF intercept slope) c) = just (twoArgumentsSubtractedSizes intercept slope c)
convertRawModel {2} (ConstAboveDiagonal c m) = mapMaybe (twoArgumentsConstAboveDiagonal c) (convertRawModel m)
convertRawModel {2} (ConstBelowDiagonal c m) = mapMaybe (twoArgumentsConstBelowDiagonal c) (convertRawModel m)
convertRawModel {2} (LinearOnDiagonal (mkLF intercept slope) c) = just (twoArgumentsLinearOnDiagonal c intercept slope)
convertRawModel _ = nothing

convertCpuAndMemoryModel : ∀{n} → CpuAndMemoryModel → Maybe (BuiltinModel n)
convertCpuAndMemoryModel (mkCpuAndMemoryModel cpuModel memoryModel) with convertRawModel cpuModel | convertRawModel memoryModel 
... | just cm | just mm = just (record { costingCPU = cm ; costingMem = mm })
... | _ | _ = nothing
```

## Creation of mapping function 

Creates a function mapping builtins to their corresponding costing models, 
starting from a `BuiltinCostMap`.

We need to construct a `BuiltinModel (arity b)` for each `b`, and this may fail if
the model in the map doesn't correspond to the arity. 

```
getModel : Builtin → BuiltinCostMap → Maybe (Σ Builtin (λ b → (BuiltinModel (arity b))))
getModel b [] = nothing
getModel b ((bn , rm) ∷ xs) with showBuiltin b == bn 
... | false = getModel b xs
... | true = mapMaybe (b ,_) (convertCpuAndMemoryModel rm)
``` 

Once we have a list of all the builtins and their corresponding model, 
we need to turn this into a function.  

However Agda doesn't know that we are providing a model for *every* constructor, 
so we provide a `dummyModel` to answer in the `[]` case.

``` 
dummyModel :  ∀{n} → BuiltinModel n 
dummyModel = record { costingCPU = constantCost 0 ; costingMem = constantCost 0 }

lookupModel : L.List (Σ Builtin (λ b → (BuiltinModel (arity b)))) → (b : Builtin) → BuiltinModel (arity b)
lookupModel [] _ = dummyModel  --should not happen if builtinList is complete
                                  --but Agda doesn't know this (we do).
lookupModel ((b , bm) ∷ xs) b' with decBuiltin b b'
... | false because p = lookupModel xs b'
... | true because ofʸ refl = bm

allJust : {A : Set} → (xs : L.List (Maybe A)) → Maybe (L.List A)
allJust [] = just []
allJust (just x ∷ xs) with allJust xs 
... | just xs' = just (x ∷ xs')
... | nothing = nothing
allJust (nothing ∷ xs) = nothing

ModelAssignment : Set 
ModelAssignment = (b : Builtin) → BuiltinModel (arity b)

createMap : BuiltinCostMap → Maybe ModelAssignment
createMap bmap = 
      let modelMaybeList = L.map (λ b → getModel b bmap) builtinList 
          maybeModelList = allJust modelMaybeList
      in mapMaybe lookupModel maybeModelList
``` <|MERGE_RESOLUTION|>--- conflicted
+++ resolved
@@ -158,15 +158,8 @@
 convertRawModel {suc (suc n)} (QuadraticInY (mkQF c0 c1 c2)) = just (quadraticCostIn (suc zero) c0 c1 c2)
 convertRawModel {suc (suc (suc n))}(LinearInZ (mkLF intercept slope)) = just (linearCostIn (suc (suc zero)) intercept slope)
 convertRawModel {suc (suc (suc n))} (QuadraticInZ (mkQF c0 c1 c2)) = just (quadraticCostIn (suc (suc zero)) c0 c1 c2)
-<<<<<<< HEAD
 convertRawModel {suc (suc (suc n))} (LiteralInYOrLinearInZ (mkLF intercept slope)) = 
     just (literalCostIn  (suc zero) (linearCostIn (suc (suc zero)) intercept slope))
-=======
-convertRawModel {suc (suc (suc n))} (LiteralInYOrLinearInZ (mkLF intercept slope)) = just (linearCostIn (suc (suc zero)) intercept slope)
--- **** FIXME ****: for LiteralInYOrLinearInZ, the cost should be exactly ((y-1) `div` 8)+1) (the
--- parameter is a number of bytes, but the size is a number of words) if y > 0, and the linear
--- function applied to z if y == 0.
->>>>>>> 34435916
 convertRawModel {2} (SubtractedSizes (mkLF intercept slope) c) = just (twoArgumentsSubtractedSizes intercept slope c)
 convertRawModel {2} (ConstAboveDiagonal c m) = mapMaybe (twoArgumentsConstAboveDiagonal c) (convertRawModel m)
 convertRawModel {2} (ConstBelowDiagonal c m) = mapMaybe (twoArgumentsConstBelowDiagonal c) (convertRawModel m)
