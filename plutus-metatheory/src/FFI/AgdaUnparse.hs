--- conflicted
+++ resolved
@@ -5,17 +5,10 @@
 import Data.Aeson (Value (String))
 import Data.ByteString (ByteString)
 import Data.Functor.Identity
-<<<<<<< HEAD
-import Data.String (String)
-import Data.Text (Text)
-import Data.Text qualified as T
-import Data.Vector.Strict qualified as Vector
-=======
 import Data.Proxy
 import Data.Text (Text)
 import Data.Text qualified as T
 import Data.Vector.Strict (Vector)
->>>>>>> 45556025
 import FFI.Untyped qualified as AgdaFFI
 import PlutusCore qualified as PLC
 import PlutusCore.Crypto.BLS12_381.G1 qualified as BLS12_381.G1
@@ -140,97 +133,6 @@
   agdaUnparse (PLC.DefaultUniArray t) = "(array " ++ agdaUnparse t ++ ")"
   agdaUnparse (PLC.DefaultUniApply _ _) = error "Application of an unknown type is not supported."
 
-<<<<<<< HEAD
-agdaUnparseDList elemType xs =
-      let xs' :: [ DSum (PLC.ValueOf PLC.DefaultUni) Identity ]
-          xs' = mkValueDSum . PLC.Some . PLC.ValueOf elemType <$> xs
-        in unfoldFunctor plainAgdaUnparseValue xs'
-agdaUnparseDArray elemType xs =
-      let xs' :: Vector.Vector (DSum (PLC.ValueOf PLC.DefaultUni) Identity)
-          xs' = mkValueDSum . PLC.Some . PLC.ValueOf elemType <$> xs
-        in unfoldFunctor plainAgdaUnparseValue xs'
-agdaUnparseDPair type1 type2 (x, y) =
-      let x' = mkValueDSum $ PLC.Some $ PLC.ValueOf type1 x
-          y' = mkValueDSum $ PLC.Some $ PLC.ValueOf type2 y
-        in agdaUnparse (agdaUnparseValue x', agdaUnparseValue y')
-
-plainAgdaUnparseValue :: DSum (PLC.ValueOf UPLC.DefaultUni) Identity -> String
-plainAgdaUnparseValue dSum =
-    case dSum of
-      PLC.ValueOf PLC.DefaultUniInteger _ :=> Identity val ->
-        agdaUnparse val
-      PLC.ValueOf PLC.DefaultUniByteString _ :=> Identity val ->
-        agdaUnparse val
-      PLC.ValueOf PLC.DefaultUniString _ :=> Identity val ->
-        agdaUnparse val
-      PLC.ValueOf PLC.DefaultUniBool _ :=> Identity val ->
-        agdaUnparse val
-      PLC.ValueOf PLC.DefaultUniUnit _ :=> Identity _ ->
-        agdaUnparse ()
-      PLC.ValueOf PLC.DefaultUniData _ :=> Identity val ->
-        agdaUnparse val
-      PLC.ValueOf (PLC.DefaultUniList elemType) _ :=> Identity val ->
-        "[ " ++ agdaUnparseDList elemType val ++ "]"
-      PLC.ValueOf (PLC.DefaultUniPair type1 type2) _ :=> Identity val ->
-        agdaUnparseDPair type1 type2 val
-      PLC.ValueOf PLC.DefaultUniBLS12_381_G1_Element _ :=> Identity val ->
-        agdaUnparse val
-      PLC.ValueOf PLC.DefaultUniBLS12_381_G2_Element _ :=> Identity val ->
-        agdaUnparse val
-      PLC.ValueOf PLC.DefaultUniBLS12_381_MlResult _ :=> Identity val ->
-        agdaUnparse val
-      PLC.ValueOf (PLC.DefaultUniArray elemType) _ :=> Identity val ->
-       "(mkArray "
-          ++ agdaUnparseDArray elemType val ++ ")"
-      PLC.ValueOf (PLC.DefaultUniApply _ _) _ :=> Identity _ ->
-        error "Application of an unknown type is not supported."
-
-
-agdaUnparseValue :: DSum (PLC.ValueOf UPLC.DefaultUni) Identity -> String
-agdaUnparseValue dSum =
-  "(tagCon " ++
-    case dSum of
-      PLC.ValueOf PLC.DefaultUniInteger _ :=> Identity val ->
-        "integer " ++ agdaUnparse val
-      PLC.ValueOf PLC.DefaultUniByteString _ :=> Identity val ->
-        "bytestring " ++ agdaUnparse val
-      PLC.ValueOf PLC.DefaultUniString _ :=> Identity val ->
-        "string " ++ agdaUnparse val
-      PLC.ValueOf PLC.DefaultUniBool _ :=> Identity val ->
-        "bool " ++ agdaUnparse val
-      PLC.ValueOf PLC.DefaultUniUnit _ :=> Identity _ ->
-        "unit " ++ agdaUnparse ()
-      PLC.ValueOf PLC.DefaultUniData _ :=> Identity val ->
-        "pdata " ++ agdaUnparse val
-      PLC.ValueOf (PLC.DefaultUniList elemType) _ :=> Identity val ->
-        "(list " ++ agdaUnparse elemType ++ ") " ++ agdaUnparseDList elemType val
-      PLC.ValueOf (PLC.DefaultUniPair type1 type2) _ :=> Identity val ->
-        "(pair "
-        ++ agdaUnparse type1
-        ++ " "
-        ++ agdaUnparse type2
-        ++ ") "
-        ++ agdaUnparseDPair type1 type2 val
-      PLC.ValueOf PLC.DefaultUniBLS12_381_G1_Element _ :=> Identity val ->
-        "bls12-381-g1-element " ++  agdaUnparse val
-      PLC.ValueOf PLC.DefaultUniBLS12_381_G2_Element _ :=> Identity val ->
-        "bls12-381-g2-element " ++  agdaUnparse val
-      PLC.ValueOf PLC.DefaultUniBLS12_381_MlResult _ :=> Identity val ->
-        "bls12-381-mlresult " ++ agdaUnparse val
-      PLC.ValueOf (PLC.DefaultUniArray elemType) _ :=> Identity val ->
-        "(array " ++ agdaUnparse elemType ++ ") (mkArray "
-          ++ agdaUnparseDArray elemType val ++ ")"
-      PLC.ValueOf (PLC.DefaultUniApply _ _) _ :=> Identity _ ->
-        error "Application of an unknown type is not supported."
-  ++ ")"
-
-instance
-  AgdaUnparse (DSum (PLC.ValueOf UPLC.DefaultUni) Identity) where
-    agdaUnparse = agdaUnparseValue
-
-mkValueDSum :: PLC.Some (PLC.ValueOf UPLC.DefaultUni) -> DSum (PLC.ValueOf UPLC.DefaultUni) Identity
-mkValueDSum (PLC.Some valueOf@(PLC.ValueOf _ a)) = valueOf :=> Identity a
-=======
 instance AgdaUnparse (PLC.Some (PLC.ValueOf UPLC.DefaultUni)) where
   agdaUnparse (PLC.Some valOf) =
     "(tagCon " ++
@@ -270,5 +172,4 @@
           error "Arrays are currently not supported."
         PLC.ValueOf (PLC.DefaultUniApply _ _) _ ->
           error "Application of an unknown type is not supported."
-    ++ ")"
->>>>>>> 45556025
+    ++ ")"