---
layout: page
---
## Type checker

```
module Check where
```

```
open import Data.Nat hiding (_*_)
open import Function hiding (_∋_)
open import Data.String
open import Data.Fin
open import Data.Product renaming (_,_ to _,,_) hiding (map)
open import Data.Vec hiding ([_];_>>=_) hiding (map)
import Data.List as L
open import Data.Sum
open import Relation.Binary.PropositionalEquality hiding ([_])
open import Relation.Nullary

open import Scoped
open import Type
open import Type.BetaNormal
open import Utils
open import Builtin
open import Type.Equality
open import Type.BetaNBE
open import Type.BetaNBE.Soundness
open import Algorithmic
open import Type.BetaNBE.RenamingSubstitution
open import Type.BetaNormal.Equality
import Builtin.Constant.Type Ctx⋆ (_⊢Nf⋆ *) as T
import Builtin.Constant.Type ℕ ScopedTy as S
```

```
len⋆ : Ctx⋆ → ℕ
len⋆ ∅        = 0
len⋆ (Φ ,⋆ K) = suc (len⋆ Φ)

inferTyVar : ∀ Φ (i : Fin (len⋆ Φ)) → Σ Kind (Φ ∋⋆_)
inferTyVar (Φ ,⋆ K) zero    = K ,, Z
inferTyVar (Φ ,⋆ K) (suc i) = let J ,, α = inferTyVar Φ i in  J ,, S α

⊎bind : {A B C : Set} → A ⊎ C → (A → B ⊎ C) → B ⊎ C
⊎bind (inj₁ a) f = f a
⊎bind (inj₂ c) f = inj₂ c

data TypeError : Set where
  kindMismatch : (K K' : Kind) → ¬ (K ≡ K') → TypeError
  notStar : (K : Kind) → ¬ (K ≡ *) → TypeError
  notFunKind  : (K : Kind) → (∀ K' J → ¬ (K ≡ K' ⇒ J)) → TypeError
  notPat  : (K : Kind) → (∀ K' → ¬ (K ≡ (K' ⇒ *) ⇒ (K' ⇒ *))) → TypeError
  UnknownType : TypeError
  notPi  : ∀{Φ}(A : Φ ⊢Nf⋆ *) → (∀{K}(A' : Φ ,⋆ K ⊢Nf⋆ *) → ¬ (A ≡ Π A')) →
    TypeError
  notMu : ∀{Φ}(A : Φ ⊢Nf⋆ *) → (∀{K}(A' : Φ ⊢Nf⋆ _)(B : Φ ⊢Nf⋆ K) → ¬ (A ≡ μ A' B))
    → TypeError
  notFunType : ∀{Φ}(A : Φ ⊢Nf⋆ *) → ((A' B : Φ ⊢Nf⋆ *) → ¬ (A ≡ A' ⇒ B)) → TypeError
  typeMismatch : ∀{Φ K}(A A' : Φ ⊢Nf⋆ K) → ¬ (A ≡ A') → TypeError
  builtinError : TypeError

meqKind : (K K' : Kind) → Either (¬ (K ≡ K')) (K ≡ K')
meqKind * * = inj₂ refl
meqKind * (K' ⇒ J') = inj₁ λ() 
meqKind (K ⇒ J) * = inj₁ λ()
meqKind (K ⇒ J) (K' ⇒ J') = do
  p ← withE (λ ¬p → λ{refl → ¬p refl}) (meqKind K K')
  q ← withE (λ ¬q → λ{refl → ¬q refl}) (meqKind J J')
  return (cong₂ _⇒_ p q)

isStar : ∀{Φ}
       → Either TypeError (Σ Kind (Φ ⊢Nf⋆_))
       → Either TypeError (Φ ⊢Nf⋆ *)
isStar p = do
  * ,, A ← p
   where (K ⇒ J ,, _) → inj₁ (notStar (K ⇒ J) λ())
  return A

isFunKind : ∀{Φ}
       → Either TypeError (Σ Kind (Φ ⊢Nf⋆_))
       → Either TypeError (Σ Kind λ K → Σ Kind λ J → Φ ⊢Nf⋆ K ⇒ J)
isFunKind p = do
  K ⇒ J ,, A ← p
    where (* ,, _) → inj₁ (notFunKind * λ _ _ ())
  return (K ,, J ,, A)

isPat : ∀{Φ}
       → Either TypeError (Σ Kind (Φ ⊢Nf⋆_))
       → Either TypeError (Σ Kind λ K → Φ ⊢Nf⋆ (K ⇒ *) ⇒ (K ⇒ *))
isPat p = do
  (K ⇒ *) ⇒ (K' ⇒ *) ,, A ← p
    where
      (* ,, _) → inj₁ (notPat * λ _ ())
      (K@(_ ⇒ *) ,, _) → inj₁ (notPat K λ _ ())
      (K@(_ ⇒ (_ ⇒ (_ ⇒ _))) ,, _) → inj₁ (notPat K λ _ ())
      (K@(* ⇒ (_ ⇒ *)) ,, _) → inj₁ (notPat K λ _ ())
      (K@((_ ⇒ (_ ⇒ _)) ⇒ (_ ⇒ *)) ,, _) → inj₁ (notPat K λ _ ())
  refl ← withE (kindMismatch _ _) (meqKind K K')
  return (K ,, A)

isPi :  ∀{Φ Γ}
       → Either TypeError (Σ (Φ ⊢Nf⋆ *) (Γ ⊢_))
       → Either TypeError (Σ Kind λ K → Σ (Φ ,⋆ K ⊢Nf⋆ *) λ A → Γ ⊢ Π A)
isPi p = do
  Π A ,, L ← p
    where A ⇒ B ,, _ → inj₁ (notPi (A ⇒ B) (λ _ ()))
          ne A  ,, _ → inj₁ (notPi (ne A) (λ _ ()))
          con {Φ} c ,, _ → inj₁ (notPi (con {Φ} c) (λ _ ()))
          μ A B ,, _ → inj₁ (notPi (μ A B) (λ _ ()))
  return (_ ,, A ,, L)

isFunType :  ∀{Φ Γ}
       → Either TypeError (Σ (Φ ⊢Nf⋆ *) (Γ ⊢_))
       → Either TypeError (Σ (Φ ⊢Nf⋆ *) λ A → Σ (Φ ⊢Nf⋆ *) λ B → Γ ⊢ A ⇒ B)
isFunType p = do
  A ⇒ B ,, L ← p
    where Π A ,, _ → inj₁ (notFunType (Π A) (λ _ _ ()))
          ne A  ,, _ → inj₁ (notFunType (ne A) (λ _ _ ()))
          con {Φ} c ,, _ → inj₁ (notFunType (con {Φ} c) (λ _ _ ()))
          μ A B ,, _ → inj₁ (notFunType (μ A B) (λ _ _ ()))
  return (A ,, B ,, L)
  
isMu :  ∀{Φ Γ}
       → Either TypeError (Σ (Φ ⊢Nf⋆ *) (Γ ⊢_))
       → Either TypeError (Σ Kind λ K → Σ (Φ ⊢Nf⋆ (K ⇒ *) ⇒ (K ⇒ *)) λ A → Σ (Φ ⊢Nf⋆ K) λ B → Γ ⊢ μ A B)
isMu p = do
  μ A B ,, L ← p
    where Π A ,, _ → inj₁ (notMu (Π A) (λ _ _ ()))
          ne A  ,, _ → inj₁ (notMu (ne A) (λ _ _ ()))
          con {Φ} c ,, _ → inj₁ (notMu (con {Φ} c) (λ _ _ ()))
          A ⇒ B ,, _ → inj₁ (notMu (A ⇒ B) (λ _ _ ()))
  return (_ ,, A ,, B ,, L)

checkKind : ∀ Φ (A : ScopedTy (len⋆ Φ)) → ∀ K → Either TypeError (Φ ⊢Nf⋆ K)
inferKind : ∀ Φ (A : ScopedTy (len⋆ Φ)) → Either TypeError (Σ Kind (Φ ⊢Nf⋆_))
inferKindCon : ∀ Φ (c : S.TyCon (len⋆ Φ)) → Either TypeError (T.TyCon Φ)

inferKindCon Φ S.integer = inj₂ T.integer
inferKindCon Φ S.bytestring = inj₂ T.bytestring
inferKindCon Φ S.string = inj₂ T.string
inferKindCon Φ S.char = inj₂ T.char
inferKindCon Φ S.unit = inj₂ T.unit
inferKindCon Φ S.bool = inj₂ T.bool
inferKindCon Φ (S.list A) = do
  A ← isStar (inferKind Φ A)
  return (T.list A)
inferKindCon Φ (S.pair A B) = do
  A ← isStar (inferKind Φ A)
  B ← isStar (inferKind Φ B)  
  return (T.pair A B)
inferKindCon Φ S.Data = inj₂ T.Data

checkKind Φ A K = do
  K' ,, A ← inferKind Φ A
  refl ← withE (kindMismatch _ _) (meqKind K K')
  return A

inferKind Φ (` α) = let K ,, β = inferTyVar Φ α in return (K ,, ne (` β))
inferKind Φ (A ⇒ B) = do
  A ← isStar (inferKind Φ A)
  B ← isStar (inferKind Φ B)
  return (* ,, A ⇒ B)
inferKind Φ (Π K A) = do
  A ← isStar (inferKind (Φ ,⋆ K) A)
  return (* ,, Π A)
inferKind Φ (ƛ K A) = do
  J ,, A ← inferKind (Φ ,⋆ K) A
  return (K ⇒ J ,, ƛ A)
inferKind Φ (A · B) = do
  (K ,, J ,, A) ← isFunKind (inferKind Φ A)
  B ← checkKind Φ B K
  return (J ,, nf (embNf A · embNf B))
inferKind Φ (con tc) = do
  tc ← inferKindCon Φ tc
  return (* ,, con tc)
inferKind Φ (μ A B) = do
  K ,, A ← isPat (inferKind Φ A)
  B ← checkKind Φ B K
  return (* ,, μ A B)
inferKind Φ missing = inj₁ UnknownType

len : ∀{Φ} → Ctx Φ → Weirdℕ (len⋆ Φ)
len ∅        = Z
len (Γ ,⋆ J) = Weirdℕ.T (len Γ)
len (Γ , A)  = Weirdℕ.S (len Γ)

inferVarType : ∀{Φ}(Γ : Ctx Φ) → WeirdFin (len Γ) 
  → Either TypeError (Σ (Φ ⊢Nf⋆ *) λ A → Γ ∋ A)
inferVarType (Γ ,⋆ J) (WeirdFin.T x) = do
  A ,, α ← inferVarType Γ x
  return (weakenNf A ,, T α)
inferVarType (Γ , A) Z = return (A ,, Z)
inferVarType (Γ , A) (S x) = do
  A ,, α ← inferVarType Γ x
  return (A ,, S α)

meqTyVar : ∀{Φ K}(α α' : Φ ∋⋆ K) → Either (¬ (α ≡ α')) (α ≡ α')
meqTyVar Z     Z      = inj₂ refl 
meqTyVar (S α) (S α') = do
  p ← withE (λ ¬p → λ{refl → ¬p refl}) (meqTyVar α α')
  return (cong S p)
meqTyVar Z     (S α') = inj₁ λ()
meqTyVar (S α) Z      = inj₁ λ()

<<<<<<< HEAD
=======
meqTyCon : (c c' : TyCon) → Either (¬ (c ≡ c')) (c ≡ c')
meqTyCon integer    integer    = inj₂ refl
meqTyCon bytestring bytestring = inj₂ refl
meqTyCon string     string     = inj₂ refl
meqTyCon bool       bool       = inj₂ refl
meqTyCon unit       unit       = inj₂ refl
meqTyCon integer    bytestring = inj₁ λ()
meqTyCon integer    string     = inj₁ λ()
meqTyCon integer    unit       = inj₁ λ()
meqTyCon integer    bool       = inj₁ λ()
meqTyCon bytestring integer    = inj₁ λ()
meqTyCon bytestring string     = inj₁ λ()
meqTyCon bytestring unit       = inj₁ λ()
meqTyCon bytestring bool       = inj₁ λ()
meqTyCon string     integer    = inj₁ λ()
meqTyCon string     bytestring = inj₁ λ()
meqTyCon string     unit       = inj₁ λ()
meqTyCon string     bool       = inj₁ λ()
meqTyCon unit       integer    = inj₁ λ()
meqTyCon unit       bytestring = inj₁ λ()
meqTyCon unit       string     = inj₁ λ()
meqTyCon unit       bool       = inj₁ λ()
meqTyCon bool       integer    = inj₁ λ()
meqTyCon bool       bytestring = inj₁ λ()
meqTyCon bool       string     = inj₁ λ()
meqTyCon bool       unit       = inj₁ λ()
>>>>>>> 229eba89

meqNfTy : ∀{Φ K}(A A' : Φ ⊢Nf⋆ K) → Either (¬ (A ≡ A')) (A ≡ A')
meqNeTy : ∀{Φ K}(A A' : Φ ⊢Ne⋆ K) → Either (¬ (A ≡ A')) (A ≡ A')
meqTyCon : ∀{Φ}(c c' : T.TyCon Φ) → Either (¬ (c ≡ c')) (c ≡ c')

meqTyCon T.integer    T.integer      = inj₂ refl
meqTyCon T.bytestring T.bytestring   = inj₂ refl
meqTyCon T.string     T.string       = inj₂ refl
meqTyCon T.char       T.char         = inj₂ refl
meqTyCon T.bool       T.bool         = inj₂ refl
meqTyCon T.unit       T.unit         = inj₂ refl
meqTyCon T.integer    T.bytestring   = inj₁ λ()
meqTyCon T.integer    T.string       = inj₁ λ()
meqTyCon T.integer    T.char         = inj₁ λ()
meqTyCon T.integer    T.unit         = inj₁ λ()
meqTyCon T.integer    T.bool         = inj₁ λ()
meqTyCon T.bytestring T.integer      = inj₁ λ()
meqTyCon T.bytestring T.string       = inj₁ λ()
meqTyCon T.bytestring T.char         = inj₁ λ()
meqTyCon T.bytestring T.unit         = inj₁ λ()
meqTyCon T.bytestring T.bool         = inj₁ λ()
meqTyCon T.string     T.integer      = inj₁ λ()
meqTyCon T.string     T.bytestring   = inj₁ λ()
meqTyCon T.string     T.char         = inj₁ λ()
meqTyCon T.string     T.unit         = inj₁ λ()
meqTyCon T.string     T.bool         = inj₁ λ()
meqTyCon T.char       T.integer      = inj₁ λ()
meqTyCon T.char       T.bytestring   = inj₁ λ()
meqTyCon T.char       T.string       = inj₁ λ()
meqTyCon T.char       T.unit         = inj₁ λ()
meqTyCon T.char       T.bool         = inj₁ λ()
meqTyCon T.unit       T.integer      = inj₁ λ()
meqTyCon T.unit       T.bytestring   = inj₁ λ()
meqTyCon T.unit       T.string       = inj₁ λ()
meqTyCon T.unit       T.char         = inj₁ λ()
meqTyCon T.unit       T.bool         = inj₁ λ()
meqTyCon T.bool       T.integer      = inj₁ λ()
meqTyCon T.bool       T.bytestring   = inj₁ λ()
meqTyCon T.bool       T.string       = inj₁ λ()
meqTyCon T.bool       T.char         = inj₁ λ()
meqTyCon T.bool       T.unit         = inj₁ λ()
meqTyCon (T.pair A B) T.integer      = inj₁ λ()
meqTyCon T.Data       T.integer      = inj₁ λ()
meqTyCon (T.list A)   T.bytestring   = inj₁ λ()
meqTyCon (T.pair A B) T.bytestring   = inj₁ λ()
meqTyCon T.Data       T.bytestring   = inj₁ λ()
meqTyCon (T.list A)   T.string       = inj₁ λ()
meqTyCon (T.pair A B) T.string       = inj₁ λ()
meqTyCon T.Data       T.string       = inj₁ λ()
meqTyCon (T.list A)   T.char         = inj₁ λ()
meqTyCon (T.pair A B) T.char         = inj₁ λ()
meqTyCon T.Data       T.char         = inj₁ λ()
meqTyCon (T.list A)   T.unit         = inj₁ λ()
meqTyCon (T.pair A B) T.unit         = inj₁ λ()
meqTyCon T.Data       T.unit         = inj₁ λ()
meqTyCon (T.list A)   T.bool         = inj₁ λ()
meqTyCon (T.pair A B) T.bool         = inj₁ λ()
meqTyCon T.Data       T.bool         = inj₁ λ()
meqTyCon (T.list A)   T.integer      = inj₁ λ()
meqTyCon T.integer    (T.list A)     = inj₁ λ()
meqTyCon T.bytestring (T.list A)     = inj₁ λ()
meqTyCon T.string     (T.list A)     = inj₁ λ()
meqTyCon T.char       (T.list A)     = inj₁ λ()
meqTyCon T.unit       (T.list A)     = inj₁ λ()
meqTyCon T.bool       (T.list A)     = inj₁ λ()
meqTyCon (T.list A)   (T.list A')    = do
  refl ← withE (λ ¬q → λ{refl → ¬q refl}) (meqNfTy A A')
  return refl
meqTyCon (T.pair A B) (T.list A')    = inj₁ λ()
meqTyCon T.Data       (T.list A)     = inj₁ λ()
meqTyCon T.integer    (T.pair A' B') = inj₁ λ()
meqTyCon T.bytestring (T.pair A' B') = inj₁ λ()
meqTyCon T.string     (T.pair A' B') = inj₁ λ()
meqTyCon T.char       (T.pair A' B') = inj₁ λ()
meqTyCon T.unit       (T.pair A' B') = inj₁ λ()
meqTyCon T.bool       (T.pair A' B') = inj₁ λ()
meqTyCon (T.list A)   (T.pair A' B') = inj₁ λ()
meqTyCon (T.pair A B) (T.pair A' B') = do
  refl ← withE (λ ¬q → λ{refl → ¬q refl}) (meqNfTy A A')
  refl ← withE (λ ¬q → λ{refl → ¬q refl}) (meqNfTy B B')  
  return refl
meqTyCon T.Data       (T.pair A' B') = inj₁ λ()
meqTyCon T.integer    T.Data = inj₁ λ()
meqTyCon T.bytestring T.Data = inj₁ λ()
meqTyCon T.string     T.Data = inj₁ λ()
meqTyCon T.char       T.Data = inj₁ λ()
meqTyCon T.unit       T.Data = inj₁ λ()
meqTyCon T.bool       T.Data = inj₁ λ()
meqTyCon (T.list A)   T.Data = inj₁ λ()
meqTyCon (T.pair A B) T.Data = inj₁ λ()
meqTyCon T.Data       T.Data = inj₂ refl

meqNfTy (A ⇒ B) (A' ⇒ B') = do
  p ← withE (λ ¬p → λ{refl → ¬p refl}) (meqNfTy A A')
  q ← withE (λ ¬q → λ{refl → ¬q refl}) (meqNfTy B B')
  return (cong₂ _⇒_ p q)
meqNfTy (ƛ A) (ƛ A') = do
  p ← withE (λ ¬p → λ{refl → ¬p refl}) (meqNfTy A A')
  return (cong ƛ p)
meqNfTy (Π {K = K} A) (Π {K = K'} A') = do
 refl ← withE (λ ¬p → λ{refl → ¬p refl}) (meqKind K K')
 q    ← withE (λ ¬q → λ{refl → ¬q refl}) (meqNfTy A A')
 return (cong Π q)
meqNfTy (con c) (con c') = do
  p ← withE (λ ¬p → λ{refl → ¬p refl}) (meqTyCon c c')
  return (cong con p)
meqNfTy (μ {K = K} A B) (μ {K = K'} A' B') = do
  refl ← withE (λ ¬p → λ{refl → ¬p refl}) (meqKind K K')
  q    ← withE (λ ¬q → λ{refl → ¬q refl}) (meqNfTy A A')
  r    ← withE (λ ¬r → λ{refl → ¬r refl}) (meqNfTy B B')
  return (cong₂ μ q r)
meqNfTy (ne A) (ne A') = do
  p ← withE (λ ¬p → λ{refl → ¬p refl}) (meqNeTy A A')
  return (cong ne p)
meqNfTy (Π _) (_ ⇒ _) = inj₁ λ()
meqNfTy (Π _) (ne _) = inj₁ λ()
meqNfTy (Π _) (con _) = inj₁ λ()
meqNfTy (Π _) (μ _ _) = inj₁ λ()
meqNfTy (_ ⇒ _) (Π _) = inj₁ λ()
meqNfTy (_ ⇒ _) (ne _) = inj₁ λ()
meqNfTy (_ ⇒ _) (con _) = inj₁ λ()
meqNfTy (_ ⇒ _) (μ _ _) = inj₁ λ()
meqNfTy (ƛ _) (ne _) = inj₁ λ()
meqNfTy (ne _) (Π _) = inj₁ λ()
meqNfTy (ne _) (_ ⇒ _) = inj₁ λ()
meqNfTy (ne _) (ƛ _) = inj₁ λ()
meqNfTy (ne _) (con _) = inj₁ λ()
meqNfTy (ne _) (μ _ _) = inj₁ λ()
meqNfTy (con _) (Π _) = inj₁ λ()
meqNfTy (con _) (_ ⇒ _) = inj₁ λ()
meqNfTy (con _) (ne _) = inj₁ λ()
meqNfTy (con _) (μ _ _) = inj₁ λ()
meqNfTy (μ _ _) (Π _) = inj₁ λ()
meqNfTy (μ _ _) (_ ⇒ _) = inj₁ λ()
meqNfTy (μ _ _) (ne _) = inj₁ λ()
meqNfTy (μ _ _) (con _) = inj₁ λ()

meqNeTy (` α) (` α') = do
  p ← withE (λ ¬p → λ{refl → ¬p refl}) (meqTyVar α α')
  return (cong ` p)
meqNeTy (_·_ {K = K} A B) (_·_ {K = K'} A' B') = do
  refl ← withE (λ ¬p → λ{refl → ¬p refl}) (meqKind K K')
  q    ← withE (λ ¬q → λ{refl → ¬q refl}) (meqNeTy A A')
  r    ← withE (λ ¬r → λ{refl → ¬r refl}) (meqNfTy B B')
  return (cong₂ _·_ q r)
meqNeTy (` _) (_ · _) = inj₁ λ()
meqNeTy (_ · _) (` _) = inj₁ λ()

open import Type.BetaNormal.Equality

inv-complete : ∀{Φ K}{A A' : Φ ⊢⋆ K} → nf A ≡ nf A' → A' ≡β A
inv-complete {A = A}{A' = A'} p = trans≡β
  (soundness A')
  (trans≡β (≡2β (sym (cong embNf p))) (sym≡β (soundness A)))

open import Function
import Builtin.Constant.Term Ctx⋆ Kind * _⊢Nf⋆_ con as A
open import Type.RenamingSubstitution

<<<<<<< HEAD
inferTypeCon : ∀{Φ} → TermCon → Σ (T.TyCon _) λ c → A.TermCon {Φ} (con c) 
inferTypeCon (integer i)    = T.integer ,, A.integer i
inferTypeCon (bytestring b) = T.bytestring ,, A.bytestring b
inferTypeCon (string s)     = T.string ,, A.string s
inferTypeCon (bool b)       = T.bool ,, A.bool b
inferTypeCon (char c)       = T.char ,, A.char c
inferTypeCon unit           = T.unit ,, A.unit
=======
inferTypeCon : ∀{Φ} → TermCon → Σ TyCon λ c → A.TermCon {Φ} (con c) 
inferTypeCon (integer i)    = integer ,, A.integer i
inferTypeCon (bytestring b) = bytestring ,, A.bytestring b
inferTypeCon (string s)     = string ,, A.string s
inferTypeCon (bool b)       = bool ,, A.bool b
inferTypeCon unit           = unit ,, A.unit
>>>>>>> 229eba89

checkType : ∀{Φ}(Γ : Ctx Φ) → ScopedTm (len Γ) → (A : Φ ⊢Nf⋆ *)
  → Either TypeError (Γ ⊢ A)

inferType : ∀{Φ}(Γ : Ctx Φ) → ScopedTm (len Γ)
  → Either TypeError (Σ (Φ ⊢Nf⋆ *) λ A → Γ ⊢ A)

checkType Γ L A = do
  A' ,, L ← inferType Γ L
  refl ← withE (typeMismatch _ _) (meqNfTy A A')
  return L
  
inferTypeBuiltin : ∀{Φ m n}{Γ : Ctx Φ}(bn : Builtin)
  → Tel⋆ (len⋆ Φ) m → Scoped.Tel (len Γ) n
  → Either TypeError (Σ (Φ ⊢Nf⋆ *) (Γ ⊢_))
inferTypeBuiltin b [] [] = let Φ ,, As ,, C = ISIG b in
  inj₂ (_ ,, ibuiltin b)
inferTypeBuiltin _ _ _ = inj₁ builtinError
  
inferType Γ (` x) = do
  A ,, α ← inferVarType Γ x
  return (A ,, ` α)
inferType Γ (Λ K L) = do
  A ,, L ← inferType (Γ ,⋆ K) L
  return (Π A ,, Λ L)
inferType Γ (L ·⋆ A) = do
  K ,, B ,, L ← isPi (inferType Γ L)
  A ← checkKind _ A K
  return (B [ A ]Nf ,, L ·⋆ A)
inferType Γ (ƛ A L) = do
  A ← isStar (inferKind _ A)
  B ,, L ← inferType (Γ , A) L 
  return (A ⇒ B ,, ƛ L)
inferType {Φ} Γ (L · M) = do
  A ,, B ,, L ← isFunType (inferType Γ L)
  M ← checkType Γ M A
  return (B ,, L · M)
inferType {Φ} Γ (con c) = do
  let tc ,, c = inferTypeCon {Φ} c
  return (con tc ,, con c)
inferType Γ (error A) = do
  A ← isStar (inferKind _ A)
  return (A ,, error A)
inferType Γ (ibuiltin b) = inj₂ (itype b ,, ibuiltin b)
inferType Γ (wrap A B L) = do
  K ,, A ← isPat (inferKind _ A)
  B ← checkKind _ B K
  L ← checkType Γ L (nf (embNf A · ƛ (μ (embNf (weakenNf A)) (` Z)) · embNf B))
  return (μ A B ,, wrap A B L)
inferType Γ (unwrap L) = do
  K ,, A ,, B ,, L ← isMu (inferType Γ L)
  return (nf (embNf A · ƛ (μ (embNf (weakenNf A)) (` Z)) · embNf B) ,, unwrap L)
```<|MERGE_RESOLUTION|>--- conflicted
+++ resolved
@@ -140,7 +140,6 @@
 inferKindCon Φ S.integer = inj₂ T.integer
 inferKindCon Φ S.bytestring = inj₂ T.bytestring
 inferKindCon Φ S.string = inj₂ T.string
-inferKindCon Φ S.char = inj₂ T.char
 inferKindCon Φ S.unit = inj₂ T.unit
 inferKindCon Φ S.bool = inj₂ T.bool
 inferKindCon Φ (S.list A) = do
@@ -204,36 +203,6 @@
 meqTyVar Z     (S α') = inj₁ λ()
 meqTyVar (S α) Z      = inj₁ λ()
 
-<<<<<<< HEAD
-=======
-meqTyCon : (c c' : TyCon) → Either (¬ (c ≡ c')) (c ≡ c')
-meqTyCon integer    integer    = inj₂ refl
-meqTyCon bytestring bytestring = inj₂ refl
-meqTyCon string     string     = inj₂ refl
-meqTyCon bool       bool       = inj₂ refl
-meqTyCon unit       unit       = inj₂ refl
-meqTyCon integer    bytestring = inj₁ λ()
-meqTyCon integer    string     = inj₁ λ()
-meqTyCon integer    unit       = inj₁ λ()
-meqTyCon integer    bool       = inj₁ λ()
-meqTyCon bytestring integer    = inj₁ λ()
-meqTyCon bytestring string     = inj₁ λ()
-meqTyCon bytestring unit       = inj₁ λ()
-meqTyCon bytestring bool       = inj₁ λ()
-meqTyCon string     integer    = inj₁ λ()
-meqTyCon string     bytestring = inj₁ λ()
-meqTyCon string     unit       = inj₁ λ()
-meqTyCon string     bool       = inj₁ λ()
-meqTyCon unit       integer    = inj₁ λ()
-meqTyCon unit       bytestring = inj₁ λ()
-meqTyCon unit       string     = inj₁ λ()
-meqTyCon unit       bool       = inj₁ λ()
-meqTyCon bool       integer    = inj₁ λ()
-meqTyCon bool       bytestring = inj₁ λ()
-meqTyCon bool       string     = inj₁ λ()
-meqTyCon bool       unit       = inj₁ λ()
->>>>>>> 229eba89
-
 meqNfTy : ∀{Φ K}(A A' : Φ ⊢Nf⋆ K) → Either (¬ (A ≡ A')) (A ≡ A')
 meqNeTy : ∀{Φ K}(A A' : Φ ⊢Ne⋆ K) → Either (¬ (A ≡ A')) (A ≡ A')
 meqTyCon : ∀{Φ}(c c' : T.TyCon Φ) → Either (¬ (c ≡ c')) (c ≡ c')
@@ -241,38 +210,27 @@
 meqTyCon T.integer    T.integer      = inj₂ refl
 meqTyCon T.bytestring T.bytestring   = inj₂ refl
 meqTyCon T.string     T.string       = inj₂ refl
-meqTyCon T.char       T.char         = inj₂ refl
 meqTyCon T.bool       T.bool         = inj₂ refl
 meqTyCon T.unit       T.unit         = inj₂ refl
 meqTyCon T.integer    T.bytestring   = inj₁ λ()
 meqTyCon T.integer    T.string       = inj₁ λ()
-meqTyCon T.integer    T.char         = inj₁ λ()
 meqTyCon T.integer    T.unit         = inj₁ λ()
 meqTyCon T.integer    T.bool         = inj₁ λ()
 meqTyCon T.bytestring T.integer      = inj₁ λ()
 meqTyCon T.bytestring T.string       = inj₁ λ()
-meqTyCon T.bytestring T.char         = inj₁ λ()
 meqTyCon T.bytestring T.unit         = inj₁ λ()
 meqTyCon T.bytestring T.bool         = inj₁ λ()
 meqTyCon T.string     T.integer      = inj₁ λ()
 meqTyCon T.string     T.bytestring   = inj₁ λ()
-meqTyCon T.string     T.char         = inj₁ λ()
 meqTyCon T.string     T.unit         = inj₁ λ()
 meqTyCon T.string     T.bool         = inj₁ λ()
-meqTyCon T.char       T.integer      = inj₁ λ()
-meqTyCon T.char       T.bytestring   = inj₁ λ()
-meqTyCon T.char       T.string       = inj₁ λ()
-meqTyCon T.char       T.unit         = inj₁ λ()
-meqTyCon T.char       T.bool         = inj₁ λ()
 meqTyCon T.unit       T.integer      = inj₁ λ()
 meqTyCon T.unit       T.bytestring   = inj₁ λ()
 meqTyCon T.unit       T.string       = inj₁ λ()
-meqTyCon T.unit       T.char         = inj₁ λ()
 meqTyCon T.unit       T.bool         = inj₁ λ()
 meqTyCon T.bool       T.integer      = inj₁ λ()
 meqTyCon T.bool       T.bytestring   = inj₁ λ()
 meqTyCon T.bool       T.string       = inj₁ λ()
-meqTyCon T.bool       T.char         = inj₁ λ()
 meqTyCon T.bool       T.unit         = inj₁ λ()
 meqTyCon (T.pair A B) T.integer      = inj₁ λ()
 meqTyCon T.Data       T.integer      = inj₁ λ()
@@ -282,9 +240,6 @@
 meqTyCon (T.list A)   T.string       = inj₁ λ()
 meqTyCon (T.pair A B) T.string       = inj₁ λ()
 meqTyCon T.Data       T.string       = inj₁ λ()
-meqTyCon (T.list A)   T.char         = inj₁ λ()
-meqTyCon (T.pair A B) T.char         = inj₁ λ()
-meqTyCon T.Data       T.char         = inj₁ λ()
 meqTyCon (T.list A)   T.unit         = inj₁ λ()
 meqTyCon (T.pair A B) T.unit         = inj₁ λ()
 meqTyCon T.Data       T.unit         = inj₁ λ()
@@ -295,7 +250,6 @@
 meqTyCon T.integer    (T.list A)     = inj₁ λ()
 meqTyCon T.bytestring (T.list A)     = inj₁ λ()
 meqTyCon T.string     (T.list A)     = inj₁ λ()
-meqTyCon T.char       (T.list A)     = inj₁ λ()
 meqTyCon T.unit       (T.list A)     = inj₁ λ()
 meqTyCon T.bool       (T.list A)     = inj₁ λ()
 meqTyCon (T.list A)   (T.list A')    = do
@@ -306,7 +260,6 @@
 meqTyCon T.integer    (T.pair A' B') = inj₁ λ()
 meqTyCon T.bytestring (T.pair A' B') = inj₁ λ()
 meqTyCon T.string     (T.pair A' B') = inj₁ λ()
-meqTyCon T.char       (T.pair A' B') = inj₁ λ()
 meqTyCon T.unit       (T.pair A' B') = inj₁ λ()
 meqTyCon T.bool       (T.pair A' B') = inj₁ λ()
 meqTyCon (T.list A)   (T.pair A' B') = inj₁ λ()
@@ -318,7 +271,6 @@
 meqTyCon T.integer    T.Data = inj₁ λ()
 meqTyCon T.bytestring T.Data = inj₁ λ()
 meqTyCon T.string     T.Data = inj₁ λ()
-meqTyCon T.char       T.Data = inj₁ λ()
 meqTyCon T.unit       T.Data = inj₁ λ()
 meqTyCon T.bool       T.Data = inj₁ λ()
 meqTyCon (T.list A)   T.Data = inj₁ λ()
@@ -392,22 +344,12 @@
 import Builtin.Constant.Term Ctx⋆ Kind * _⊢Nf⋆_ con as A
 open import Type.RenamingSubstitution
 
-<<<<<<< HEAD
 inferTypeCon : ∀{Φ} → TermCon → Σ (T.TyCon _) λ c → A.TermCon {Φ} (con c) 
 inferTypeCon (integer i)    = T.integer ,, A.integer i
 inferTypeCon (bytestring b) = T.bytestring ,, A.bytestring b
 inferTypeCon (string s)     = T.string ,, A.string s
 inferTypeCon (bool b)       = T.bool ,, A.bool b
-inferTypeCon (char c)       = T.char ,, A.char c
 inferTypeCon unit           = T.unit ,, A.unit
-=======
-inferTypeCon : ∀{Φ} → TermCon → Σ TyCon λ c → A.TermCon {Φ} (con c) 
-inferTypeCon (integer i)    = integer ,, A.integer i
-inferTypeCon (bytestring b) = bytestring ,, A.bytestring b
-inferTypeCon (string s)     = string ,, A.string s
-inferTypeCon (bool b)       = bool ,, A.bool b
-inferTypeCon unit           = unit ,, A.unit
->>>>>>> 229eba89
 
 checkType : ∀{Φ}(Γ : Ctx Φ) → ScopedTm (len Γ) → (A : Φ ⊢Nf⋆ *)
   → Either TypeError (Γ ⊢ A)
