---
layout: page
---
## Type checker

```
module Check where
```

```
open import Data.Nat using (ℕ;zero;suc)
open import Data.Fin using (Fin;zero;suc)
open import Data.List using (map;[];_∷_)
open import Data.Product using (Σ) renaming (_,_ to _,,_)
open import Data.Sum using (_⊎_;inj₁;inj₂)
open import Relation.Binary.PropositionalEquality using (_≡_;refl;cong₂;cong;sym)
open import Relation.Nullary using (Dec;yes;no;_because_;¬_)
open import Agda.Builtin.String using (String)

import Utils as U
open import Utils.Decidable using (dcong;dcong₂;dhcong;dhcong₂)
open import Scoped using (ScopedTy;Weirdℕ;WeirdFin;ScopedTm)
open ScopedTy
open ScopedTm
open Weirdℕ
open WeirdFin

open import Type using (Ctx⋆;∅;_,⋆_;_⊢⋆_;_∋⋆_;Z;S)
open _⊢⋆_

open import Type.BetaNormal using (_⊢Nf⋆_;_⊢Ne⋆_;weakenNf;renNf;embNf)
open _⊢Nf⋆_
open _⊢Ne⋆_

open import Utils using (Kind;*;_⇒_;Either;inj₁;inj₂;withE;Monad;dec2Either;_,_)
open Monad {{...}}

open import RawU using (TmCon;tmCon;TyTag)
open import Builtin.Signature using (_⊢♯;con) 
open import Builtin.Constant.Type ℕ (_⊢♯)

open import Type.Equality using (_≡β_;≡2β)
open _≡β_

open import Type.BetaNBE using (nf)
open import Type.BetaNBE.Soundness using (soundness)
open import Algorithmic using (_⊢_;Ctx;_∋_)
open import Algorithmic.Signature using (btype)
open _⊢_
open Ctx
open _∋_

open import Type.BetaNBE.RenamingSubstitution using (_[_]Nf)
open import Builtin.Constant.AtomicType using (AtomicTyCon;decAtomicTyCon)
open AtomicTyCon
import Builtin.Constant.Type Ctx⋆ (_⊢Nf⋆ *) as T
import Builtin.Constant.Type ℕ ScopedTy as S
import Builtin.Constant.Term Ctx⋆ Kind * _⊢Nf⋆_ con as A
```

```
len⋆ : Ctx⋆ → ℕ
len⋆ ∅        = 0
len⋆ (Φ ,⋆ K) = suc (len⋆ Φ)

inferTyVar : ∀ Φ (i : Fin (len⋆ Φ)) → Σ Kind (Φ ∋⋆_)
inferTyVar (Φ ,⋆ K) zero    = K ,, Z
inferTyVar (Φ ,⋆ K) (suc i) = let J ,, α = inferTyVar Φ i in  J ,, S α

⊎bind : {A B C : Set} → A ⊎ C → (A → B ⊎ C) → B ⊎ C
⊎bind (inj₁ a) f = f a
⊎bind (inj₂ c) f = inj₂ c

data TypeError : Set where
  kindMismatch : (K K' : Kind) → ¬ (K ≡ K') → TypeError
  notStar : (K : Kind) → ¬ (K ≡ *) → TypeError
  notFunKind  : (K : Kind) → (∀ K' J → ¬ (K ≡ K' ⇒ J)) → TypeError
  notPat  : (K : Kind) → (∀ K' → ¬ (K ≡ (K' ⇒ *) ⇒ (K' ⇒ *))) → TypeError
  UnknownType : TypeError
  notPi  : ∀{Φ}(A : Φ ⊢Nf⋆ *) → (∀{K}(A' : Φ ,⋆ K ⊢Nf⋆ *) → ¬ (A ≡ Π A')) →
    TypeError
  notMu : ∀{Φ}(A : Φ ⊢Nf⋆ *) → (∀{K}(A' : Φ ⊢Nf⋆ _)(B : Φ ⊢Nf⋆ K) → ¬ (A ≡ μ A' B))
    → TypeError
  notFunType : ∀{Φ}(A : Φ ⊢Nf⋆ *) → ((A' B : Φ ⊢Nf⋆ *) → ¬ (A ≡ A' ⇒ B)) → TypeError
  typeMismatch : ∀{Φ K}(A A' : Φ ⊢Nf⋆ K) → ¬ (A ≡ A') → TypeError
  builtinError : TypeError
  Unimplemented : String → TypeError

decKind : (K K' : Kind) → Dec (K ≡ K')
decKind * * = yes refl
decKind * (K' ⇒ J') = no λ() 
decKind (K ⇒ J) * = no λ()
decKind (K ⇒ J) (K' ⇒ J') = dcong₂ _⇒_ (λ { refl → refl ,, refl}) (decKind K K') (decKind J J')

isStar : ∀{Φ}
       → Either TypeError (Σ Kind (Φ ⊢Nf⋆_))
       → Either TypeError (Φ ⊢Nf⋆ *)
isStar p = do
  * ,, A ← p
   where (K ⇒ J ,, _) → inj₁ (notStar (K ⇒ J) λ())
  return A

isFunKind : ∀{Φ}
       → Either TypeError (Σ Kind (Φ ⊢Nf⋆_))
       → Either TypeError (Σ Kind λ K → Σ Kind λ J → Φ ⊢Nf⋆ K ⇒ J)
isFunKind p = do
  K ⇒ J ,, A ← p
    where (* ,, _) → inj₁ (notFunKind * λ _ _ ())
  return (K ,, J ,, A)

isPat : ∀{Φ}
       → Either TypeError (Σ Kind (Φ ⊢Nf⋆_))
       → Either TypeError (Σ Kind λ K → Φ ⊢Nf⋆ (K ⇒ *) ⇒ (K ⇒ *))
isPat p = do
  (K ⇒ *) ⇒ (K' ⇒ *) ,, A ← p
    where
      (* ,, _) → inj₁ (notPat * λ _ ())
      (K@(_ ⇒ *) ,, _) → inj₁ (notPat K λ _ ())
      (K@(_ ⇒ (_ ⇒ (_ ⇒ _))) ,, _) → inj₁ (notPat K λ _ ())
      (K@(* ⇒ (_ ⇒ *)) ,, _) → inj₁ (notPat K λ _ ())
      (K@((_ ⇒ (_ ⇒ _)) ⇒ (_ ⇒ *)) ,, _) → inj₁ (notPat K λ _ ())
  refl ← withE (kindMismatch _ _) (dec2Either (decKind K K'))
  return (K ,, A)

isPi :  ∀{Φ Γ}
       → Either TypeError (Σ (Φ ⊢Nf⋆ *) (Γ ⊢_))
       → Either TypeError (Σ Kind λ K → Σ (Φ ,⋆ K ⊢Nf⋆ *) λ A → Γ ⊢ Π A)
isPi p = do
  Π A ,, L ← p
    where A ⇒ B ,, _ → inj₁ (notPi (A ⇒ B) (λ _ ()))
          ne A  ,, _ → inj₁ (notPi (ne A) (λ _ ()))
          con {Φ} c ,, _ → inj₁ (notPi (con {Φ} c) (λ _ ()))
          μ A B ,, _ → inj₁ (notPi (μ A B) (λ _ ()))
  return (_ ,, A ,, L)

isFunType :  ∀{Φ Γ}
       → Either TypeError (Σ (Φ ⊢Nf⋆ *) (Γ ⊢_))
       → Either TypeError (Σ (Φ ⊢Nf⋆ *) λ A → Σ (Φ ⊢Nf⋆ *) λ B → Γ ⊢ A ⇒ B)
isFunType p = do
  A ⇒ B ,, L ← p
    where Π A ,, _ → inj₁ (notFunType (Π A) (λ _ _ ()))
          ne A  ,, _ → inj₁ (notFunType (ne A) (λ _ _ ()))
          con {Φ} c ,, _ → inj₁ (notFunType (con {Φ} c) (λ _ _ ()))
          μ A B ,, _ → inj₁ (notFunType (μ A B) (λ _ _ ()))
  return (A ,, B ,, L)
  
isMu :  ∀{Φ Γ}
       → Either TypeError (Σ (Φ ⊢Nf⋆ *) (Γ ⊢_))
       → Either TypeError (Σ Kind λ K → Σ (Φ ⊢Nf⋆ (K ⇒ *) ⇒ (K ⇒ *)) λ A → Σ (Φ ⊢Nf⋆ K) λ B → Γ ⊢ μ A B)
isMu p = do
  μ A B ,, L ← p
    where Π A ,, _ → inj₁ (notMu (Π A) (λ _ _ ()))
          ne A  ,, _ → inj₁ (notMu (ne A) (λ _ _ ()))
          con {Φ} c ,, _ → inj₁ (notMu (con {Φ} c) (λ _ _ ()))
          A ⇒ B ,, _ → inj₁ (notMu (A ⇒ B) (λ _ _ ()))
  return (_ ,, A ,, B ,, L)

checkKind : ∀ Φ (A : ScopedTy (len⋆ Φ)) → ∀ K → Either TypeError (Φ ⊢Nf⋆ K)
inferKind : ∀ Φ (A : ScopedTy (len⋆ Φ)) → Either TypeError (Σ Kind (Φ ⊢Nf⋆_))
inferKindCon : ∀ Φ (c : S.TyCon (len⋆ Φ)) → Either TypeError (T.TyCon Φ)

inferKindCon Φ (S.list A) = do
  A ← isStar (inferKind Φ A)
  return (T.list A)
inferKindCon Φ (S.pair A B) = do
  A ← isStar (inferKind Φ A)
  B ← isStar (inferKind Φ B)  
  return (T.pair A B)
inferKindCon Φ (S.atomic A)= inj₂ (T.atomic A)

checkKind Φ A K = do
  K' ,, A ← inferKind Φ A
  refl ← withE (kindMismatch _ _) (dec2Either (decKind K K'))
  return A

inferKind Φ (` α) = let K ,, β = inferTyVar Φ α in return (K ,, ne (` β))
inferKind Φ (A ⇒ B) = do
  A ← isStar (inferKind Φ A)
  B ← isStar (inferKind Φ B)
  return (* ,, A ⇒ B)
inferKind Φ (Π K A) = do
  A ← isStar (inferKind (Φ ,⋆ K) A)
  return (* ,, Π A)
inferKind Φ (ƛ K A) = do
  J ,, A ← inferKind (Φ ,⋆ K) A
  return (K ⇒ J ,, ƛ A)
inferKind Φ (A · B) = do
  (K ,, J ,, A) ← isFunKind (inferKind Φ A)
  B ← checkKind Φ B K
  return (J ,, nf (embNf A · embNf B))
inferKind Φ (con tc) = do
  tc ← inferKindCon Φ tc
  return (* ,, con tc)
inferKind Φ (μ A B) = do
  K ,, A ← isPat (inferKind Φ A)
  B ← checkKind Φ B K
  return (* ,, μ A B)
inferKind Φ missing = inj₁ UnknownType

len : ∀{Φ} → Ctx Φ → Weirdℕ (len⋆ Φ)
len ∅        = Z
len (Γ ,⋆ J) = Weirdℕ.T (len Γ)
len (Γ , A)  = Weirdℕ.S (len Γ)

inferVarType : ∀{Φ}(Γ : Ctx Φ) → WeirdFin (len Γ) 
  → Either TypeError (Σ (Φ ⊢Nf⋆ *) λ A → Γ ∋ A)
inferVarType (Γ ,⋆ J) (WeirdFin.T x) = do
  A ,, α ← inferVarType Γ x
  return (weakenNf A ,, T α)
inferVarType (Γ , A) Z = return (A ,, Z)
inferVarType (Γ , A) (S x) = do
  A ,, α ← inferVarType Γ x
  return (A ,, S α)

decTyVar : ∀{Φ K}(α α' : Φ ∋⋆ K) → Dec (α ≡ α')
decTyVar Z     Z      = yes refl 
decTyVar (S α) (S α') with (decTyVar α α')
... | yes refl = yes refl 
... | no  ¬p   = no (λ { refl → ¬p refl})
decTyVar Z     (S α') = no λ()
decTyVar (S α) Z      = no λ()

decNfTy : ∀{Φ K}(A A' : Φ ⊢Nf⋆ K) → Dec (A ≡ A')
decNeTy : ∀{Φ K}(A A' : Φ ⊢Ne⋆ K) → Dec (A ≡ A')
decTyCon : ∀{Φ}(c c' : T.TyCon Φ) → Dec (c ≡ c')
-- atomic
decTyCon (T.atomic A) (T.atomic A') = dcong T.atomic (λ {refl → refl}) (decAtomicTyCon A A')
decTyCon (T.atomic _) (T.list _)     = no λ()
decTyCon (T.atomic _) (T.pair _ _)   = no λ()
-- pair
decTyCon (T.pair A B) (T.pair A' B')  = dcong₂ T.pair (λ {refl → refl ,, refl }) (decNfTy A A') (decNfTy B B') 
decTyCon (T.pair _ _) (T.atomic _)   = no λ()
decTyCon (T.pair _ _) (T.list _)     = no λ()
-- list
decTyCon (T.list A)   (T.list A') = dcong T.list (λ {refl → refl}) (decNfTy A A')
decTyCon (T.list _)   (T.atomic _)   = no λ()
decTyCon (T.list _)   (T.pair _ _)   = no λ()
<<<<<<< HEAD
decNfTy (A ⇒ B) (A' ⇒ B') with decNfTy A A' | decNfTy B B' 
... | yes refl | yes refl = yes refl
... | yes refl | no  ¬p   = no (λ { refl → ¬p refl})
... | no  ¬p   | d        = no (λ { refl → ¬p refl})
decNfTy (ƛ A) (ƛ A') with decNfTy A A' 
... | yes refl = yes refl
... | no  ¬p   = no (λ { refl → ¬p refl})
decNfTy (Π {K = K} A) (Π {K = K'} A') with decKind K K' 
... | no  ¬p               = no (λ { refl → ¬p refl})
... | yes refl with decNfTy A A' 
...             | yes refl = yes refl
...             | no  ¬p   = no (λ { refl → ¬p refl})
decNfTy (con c) (con c') with decTyCon c c' 
... | yes refl = yes refl
... | no  ¬p   = no (λ { refl → ¬p refl})
decNfTy (μ {K = K} A B) (μ {K = K'} A' B') with decKind K K' 
... | no  ¬p                          = no (λ { refl → ¬p refl})
... | yes refl with decNfTy A A' | decNfTy B B' 
...             | yes refl | yes refl = yes refl
...             | yes refl | no  ¬p   = no (λ { refl → ¬p refl})
...             | no  ¬p   | _        = no (λ { refl → ¬p refl})
decNfTy (ne A) (ne A') with decNeTy A A'
... | yes refl = yes refl
... | no  ¬p   = no (λ { refl → ¬p refl})
=======

decNfTy (A ⇒ B) (A' ⇒ B') = dcong₂ _⇒_ (λ {refl → refl ,, refl }) (decNfTy A A') (decNfTy B B') 
decNfTy (ƛ A) (ƛ A') = dcong ƛ (λ {refl → refl}) (decNfTy A A')
decNfTy (Π {K = K} A) (Π {K = K'} A') = dhcong (λ k t → Π {K = k} t) 
                                                (λ {refl → refl ,, refl}) 
                                                (decKind K K')
                                                (decNfTy A) 
decNfTy (con c) (con c') = dcong con (λ {refl → refl}) (decTyCon c c')
decNfTy (μ {K = K} A B) (μ {K = K'} A' B') = dhcong₂ (λ k x y → μ {K = k} x y)
                                                     (λ { refl → refl ,, refl ,, refl }) 
                                                     (decKind K K') 
                                                     (decNfTy A)
                                                     (decNfTy B)
decNfTy (ne A) (ne A') = dcong ne (λ {refl → refl}) (decNeTy A A')
>>>>>>> 84d46e88
decNfTy (Π _) (_ ⇒ _) = no λ()
decNfTy (Π _) (ne _) = no λ()
decNfTy (Π _) (con _) = no λ()
decNfTy (Π _) (μ _ _) = no λ()
decNfTy (_ ⇒ _) (Π _) = no λ()
decNfTy (_ ⇒ _) (ne _) = no λ()
decNfTy (_ ⇒ _) (con _) = no λ()
decNfTy (_ ⇒ _) (μ _ _) = no λ()
decNfTy (ƛ _) (ne _) = no λ()
decNfTy (ne _) (Π _) = no λ()
decNfTy (ne _) (_ ⇒ _) = no λ()
decNfTy (ne _) (ƛ _) = no λ()
decNfTy (ne _) (con _) = no λ()
decNfTy (ne _) (μ _ _) = no λ()
decNfTy (con _) (Π _) = no λ()
decNfTy (con _) (_ ⇒ _) = no λ()
decNfTy (con _) (ne _) = no λ()
decNfTy (con _) (μ _ _) = no λ()
decNfTy (μ _ _) (Π _) = no λ()
decNfTy (μ _ _) (_ ⇒ _) = no λ()
decNfTy (μ _ _) (ne _) = no λ()
decNfTy (μ _ _) (con _) = no λ()

decNeTy (` α) (` α') = dcong ` (λ {refl → refl}) (decTyVar α α')
decNeTy (_·_ {K = K} A B) (_·_ {K = K'} A' B') = dhcong₂ (λ k t u → _·_ {K = k} t u)
                                                         (λ { refl → refl ,, refl ,, refl }) 
                                                         (decKind K K') 
                                                         (decNeTy A) 
                                                         (decNfTy B)
decNeTy (` _) (_ · _) = no λ()
decNeTy (_ · _) (` _) = no λ()

inv-complete : ∀{Φ K}{A A' : Φ ⊢⋆ K} → nf A ≡ nf A' → A' ≡β A
inv-complete {A = A}{A' = A'} p = trans≡β
  (soundness A')
  (trans≡β (≡2β (sym (cong embNf p))) (sym≡β (soundness A)))

inferTypeCon : ∀{Φ} → TmCon → Either TypeError (Σ (T.TyCon _) λ c → A.TermCon {Φ} (con c))
<<<<<<< HEAD
inferTypeCon (tmCon integer i)              = return (T.integer ,, A.tmInteger i)
inferTypeCon (tmCon bytestring b)           = return (T.bytestring ,, A.tmBytestring b)
inferTypeCon (tmCon string s)               = return (T.string ,, A.tmString s)
inferTypeCon (tmCon bool b)                 = return (T.bool ,, A.tmBool b)
inferTypeCon (tmCon unit _)                 = return (T.unit ,, A.tmUnit)
inferTypeCon (tmCon pdata d)                = return (T.pdata ,, A.tmData d)
inferTypeCon (tmCon (pair _ _) (x , y))     = inj₁ (Unimplemented "Typed pairs")
inferTypeCon (tmCon (list _) xs)            = inj₁ (Unimplemented "Typed lists")
inferTypeCon (tmCon bls12-381-g1-element e) = return (T.bls12-381-g1-element ,, A.tmBls12-381-g1-element e)
inferTypeCon (tmCon bls12-381-g2-element e) = return (T.bls12-381-g2-element ,, A.tmBls12-381-g2-element e)
inferTypeCon (tmCon bls12-381-mlresult r)   = return (T.bls12-381-mlresult ,, A.tmBls12-381-mlresult r)
=======
inferTypeCon (tmCon (con integer) i)          = return (T.integer ,, A.tmInteger i)
inferTypeCon (tmCon (con bytestring) b)       = return (T.bytestring ,, A.tmBytestring b)
inferTypeCon (tmCon (con string) s)           = return (T.string ,, A.tmString s)
inferTypeCon (tmCon (con bool) b)             = return (T.bool ,, A.tmBool b)
inferTypeCon (tmCon (con unit) _)             = return (T.unit ,, A.tmUnit)
inferTypeCon (tmCon (con pdata) d)            = return (T.pdata ,, A.tmData d)
inferTypeCon (tmCon (con (pair _ _)) (x , y)) = inj₁ (Unimplemented "Typed pairs")
inferTypeCon (tmCon (con (list _)) xs)        = inj₁ (Unimplemented "Typed lists")
>>>>>>> 84d46e88

checkType : ∀{Φ}(Γ : Ctx Φ) → ScopedTm (len Γ) → (A : Φ ⊢Nf⋆ *)
  → Either TypeError (Γ ⊢ A)

inferType : ∀{Φ}(Γ : Ctx Φ) → ScopedTm (len Γ)
  → Either TypeError (Σ (Φ ⊢Nf⋆ *) λ A → Γ ⊢ A)

checkType Γ L A = do
  A' ,, L ← inferType Γ L
  refl ← withE (typeMismatch _ _) (dec2Either (decNfTy A A'))
  return L
  
inferType Γ (` x) = do
  A ,, α ← inferVarType Γ x
  return (A ,, ` α)
inferType Γ (Λ K L) = do
  A ,, L ← inferType (Γ ,⋆ K) L
  return (Π A ,, Λ L)
inferType Γ (L ·⋆ A) = do
  K ,, B ,, L ← isPi (inferType Γ L)
  A ← checkKind _ A K
  return (B [ A ]Nf ,, L ·⋆ A / refl)
inferType Γ (ƛ A L) = do
  A ← isStar (inferKind _ A)
  B ,, L ← inferType (Γ , A) L 
  return (A ⇒ B ,, ƛ L)
inferType {Φ} Γ (L · M) = do
  A ,, B ,, L ← isFunType (inferType Γ L)
  M ← checkType Γ M A
  return (B ,, L · M)
inferType {Φ} Γ (con c) = do
  tc ,, c ← inferTypeCon {Φ} c
  return (con tc ,, con c)
inferType Γ (error A) = do
  A ← isStar (inferKind _ A)
  return (A ,, error A)
inferType Γ (builtin b) = inj₂ (btype b ,, builtin b / refl)
inferType Γ (wrap A B L) = do
  K ,, A ← isPat (inferKind _ A)
  B ← checkKind _ B K
  L ← checkType Γ L (nf (embNf A · ƛ (μ (embNf (weakenNf A)) (` Z)) · embNf B))
  return (μ A B ,, wrap A B L)
inferType Γ (unwrap L) = do
  K ,, A ,, B ,, L ← isMu (inferType Γ L)
  return (nf (embNf A · ƛ (μ (embNf (weakenNf A)) (` Z)) · embNf B) ,, unwrap L refl)
```<|MERGE_RESOLUTION|>--- conflicted
+++ resolved
@@ -235,32 +235,6 @@
 decTyCon (T.list A)   (T.list A') = dcong T.list (λ {refl → refl}) (decNfTy A A')
 decTyCon (T.list _)   (T.atomic _)   = no λ()
 decTyCon (T.list _)   (T.pair _ _)   = no λ()
-<<<<<<< HEAD
-decNfTy (A ⇒ B) (A' ⇒ B') with decNfTy A A' | decNfTy B B' 
-... | yes refl | yes refl = yes refl
-... | yes refl | no  ¬p   = no (λ { refl → ¬p refl})
-... | no  ¬p   | d        = no (λ { refl → ¬p refl})
-decNfTy (ƛ A) (ƛ A') with decNfTy A A' 
-... | yes refl = yes refl
-... | no  ¬p   = no (λ { refl → ¬p refl})
-decNfTy (Π {K = K} A) (Π {K = K'} A') with decKind K K' 
-... | no  ¬p               = no (λ { refl → ¬p refl})
-... | yes refl with decNfTy A A' 
-...             | yes refl = yes refl
-...             | no  ¬p   = no (λ { refl → ¬p refl})
-decNfTy (con c) (con c') with decTyCon c c' 
-... | yes refl = yes refl
-... | no  ¬p   = no (λ { refl → ¬p refl})
-decNfTy (μ {K = K} A B) (μ {K = K'} A' B') with decKind K K' 
-... | no  ¬p                          = no (λ { refl → ¬p refl})
-... | yes refl with decNfTy A A' | decNfTy B B' 
-...             | yes refl | yes refl = yes refl
-...             | yes refl | no  ¬p   = no (λ { refl → ¬p refl})
-...             | no  ¬p   | _        = no (λ { refl → ¬p refl})
-decNfTy (ne A) (ne A') with decNeTy A A'
-... | yes refl = yes refl
-... | no  ¬p   = no (λ { refl → ¬p refl})
-=======
 
 decNfTy (A ⇒ B) (A' ⇒ B') = dcong₂ _⇒_ (λ {refl → refl ,, refl }) (decNfTy A A') (decNfTy B B') 
 decNfTy (ƛ A) (ƛ A') = dcong ƛ (λ {refl → refl}) (decNfTy A A')
@@ -275,7 +249,6 @@
                                                      (decNfTy A)
                                                      (decNfTy B)
 decNfTy (ne A) (ne A') = dcong ne (λ {refl → refl}) (decNeTy A A')
->>>>>>> 84d46e88
 decNfTy (Π _) (_ ⇒ _) = no λ()
 decNfTy (Π _) (ne _) = no λ()
 decNfTy (Π _) (con _) = no λ()
@@ -314,28 +287,17 @@
   (trans≡β (≡2β (sym (cong embNf p))) (sym≡β (soundness A)))
 
 inferTypeCon : ∀{Φ} → TmCon → Either TypeError (Σ (T.TyCon _) λ c → A.TermCon {Φ} (con c))
-<<<<<<< HEAD
-inferTypeCon (tmCon integer i)              = return (T.integer ,, A.tmInteger i)
-inferTypeCon (tmCon bytestring b)           = return (T.bytestring ,, A.tmBytestring b)
-inferTypeCon (tmCon string s)               = return (T.string ,, A.tmString s)
-inferTypeCon (tmCon bool b)                 = return (T.bool ,, A.tmBool b)
-inferTypeCon (tmCon unit _)                 = return (T.unit ,, A.tmUnit)
-inferTypeCon (tmCon pdata d)                = return (T.pdata ,, A.tmData d)
-inferTypeCon (tmCon (pair _ _) (x , y))     = inj₁ (Unimplemented "Typed pairs")
-inferTypeCon (tmCon (list _) xs)            = inj₁ (Unimplemented "Typed lists")
-inferTypeCon (tmCon bls12-381-g1-element e) = return (T.bls12-381-g1-element ,, A.tmBls12-381-g1-element e)
-inferTypeCon (tmCon bls12-381-g2-element e) = return (T.bls12-381-g2-element ,, A.tmBls12-381-g2-element e)
-inferTypeCon (tmCon bls12-381-mlresult r)   = return (T.bls12-381-mlresult ,, A.tmBls12-381-mlresult r)
-=======
-inferTypeCon (tmCon (con integer) i)          = return (T.integer ,, A.tmInteger i)
-inferTypeCon (tmCon (con bytestring) b)       = return (T.bytestring ,, A.tmBytestring b)
-inferTypeCon (tmCon (con string) s)           = return (T.string ,, A.tmString s)
-inferTypeCon (tmCon (con bool) b)             = return (T.bool ,, A.tmBool b)
-inferTypeCon (tmCon (con unit) _)             = return (T.unit ,, A.tmUnit)
-inferTypeCon (tmCon (con pdata) d)            = return (T.pdata ,, A.tmData d)
-inferTypeCon (tmCon (con (pair _ _)) (x , y)) = inj₁ (Unimplemented "Typed pairs")
-inferTypeCon (tmCon (con (list _)) xs)        = inj₁ (Unimplemented "Typed lists")
->>>>>>> 84d46e88
+inferTypeCon (tmCon (con integer) i)              = return (T.integer ,, A.tmInteger i)
+inferTypeCon (tmCon (con bytestring) b)           = return (T.bytestring ,, A.tmBytestring b)
+inferTypeCon (tmCon (con string) s)               = return (T.string ,, A.tmString s)
+inferTypeCon (tmCon (con bool) b)                 = return (T.bool ,, A.tmBool b)
+inferTypeCon (tmCon (con unit) _)                 = return (T.unit ,, A.tmUnit)
+inferTypeCon (tmCon (con pdata) d)                = return (T.pdata ,, A.tmData d)
+inferTypeCon (tmCon (con (pair _ _)) (x , y))     = inj₁ (Unimplemented "Typed pairs")
+inferTypeCon (tmCon (con (list _)) xs)            = inj₁ (Unimplemented "Typed lists")
+inferTypeCon (tmCon (con bls12-381-g1-element) e) = return (T.bls12-381-g1-element ,, A.tmBls12-381-g1-element e)
+inferTypeCon (tmCon (con bls12-381-g2-element) e) = return (T.bls12-381-g2-element ,, A.tmBls12-381-g2-element e)
+inferTypeCon (tmCon (con bls12-381-mlresult) r)   = return (T.bls12-381-mlresult ,, A.tmBls12-381-mlresult r)
 
 checkType : ∀{Φ}(Γ : Ctx Φ) → ScopedTm (len Γ) → (A : Φ ⊢Nf⋆ *)
   → Either TypeError (Γ ⊢ A)
