---
title: Type level constants
layout: page
---

This module contains the type level constants and also postulated
operations for builtins that are imported from Haskell libraries.

The postulated operations are in this module because it is not
parameterised. They could also be placed elsewhere.

```
module Builtin.Constant.Type
  (Con : Set)(Ty : Con → Set) where
```

## Imports

```
open import Agda.Builtin.Char
open import Agda.Builtin.Int
open import Agda.Builtin.String
open import Data.Integer using (ℤ;-_;+≤+;-≤+;-≤-;_<_;_>_;_≤?_;_<?_;_≥_;_≤_)
open import Data.Unit using (⊤)
open import Data.Bool using (Bool)
open import Data.Product
open import Relation.Binary
open import Data.Nat using (ℕ;_*_;z≤n;s≤s;zero;suc)
open import Relation.Binary.PropositionalEquality
open import Relation.Nullary
open import Function

open import Utils
```

## Type constants

We have six base types referred to as type constants:

```
<<<<<<< HEAD
data TyCon (Φ : Con) : Set where
  integer    : TyCon Φ
  bytestring : TyCon Φ
  string     : TyCon Φ
  char       : TyCon Φ
  unit       : TyCon Φ
  bool       : TyCon Φ
  list       : Ty Φ → TyCon Φ
  pair       : Ty Φ → Ty Φ → TyCon Φ
  Data       : TyCon Φ
=======
data TyCon : Set where
  integer    : TyCon
  bytestring : TyCon
  string     : TyCon
  unit       : TyCon
  bool       : TyCon
>>>>>>> 229eba89

{-# FOREIGN GHC {-# LANGUAGE GADTs, PatternSynonyms #-}                #-}
{-# FOREIGN GHC import PlutusCore                                      #-}
{-# FOREIGN GHC type TypeBuiltin = SomeTypeIn DefaultUni               #-}
{-# FOREIGN GHC pattern TyInteger    = SomeTypeIn DefaultUniInteger    #-}
{-# FOREIGN GHC pattern TyByteString = SomeTypeIn DefaultUniByteString #-}
{-# FOREIGN GHC pattern TyString     = SomeTypeIn DefaultUniString     #-}
{-# FOREIGN GHC pattern TyUnit       = SomeTypeIn DefaultUniUnit       #-}
{-# FOREIGN GHC pattern TyBool       = SomeTypeIn DefaultUniBool       #-}
<<<<<<< HEAD
{-# FOREIGN GHC pattern TyList a     = SomeTypeIn DefaultUniList a     #-}
{-# FOREIGN GHC pattern TyPair a b   = SomeTypeIn DefaultUniPair a b   #-}

{-# COMPILE GHC TyCon = data TypeBuiltin (TyInteger | TyByteString | TyString | TyChar | TyUnit | TyBool | TyList | TyPair | TyData) #-}
=======
{-# COMPILE GHC TyCon = data TypeBuiltin (TyInteger | TyByteString | TyString | TyUnit | TyBool) #-}
>>>>>>> 229eba89
```<|MERGE_RESOLUTION|>--- conflicted
+++ resolved
@@ -38,25 +38,15 @@
 We have six base types referred to as type constants:
 
 ```
-<<<<<<< HEAD
 data TyCon (Φ : Con) : Set where
   integer    : TyCon Φ
   bytestring : TyCon Φ
   string     : TyCon Φ
-  char       : TyCon Φ
   unit       : TyCon Φ
   bool       : TyCon Φ
   list       : Ty Φ → TyCon Φ
   pair       : Ty Φ → Ty Φ → TyCon Φ
   Data       : TyCon Φ
-=======
-data TyCon : Set where
-  integer    : TyCon
-  bytestring : TyCon
-  string     : TyCon
-  unit       : TyCon
-  bool       : TyCon
->>>>>>> 229eba89
 
 {-# FOREIGN GHC {-# LANGUAGE GADTs, PatternSynonyms #-}                #-}
 {-# FOREIGN GHC import PlutusCore                                      #-}
@@ -66,12 +56,8 @@
 {-# FOREIGN GHC pattern TyString     = SomeTypeIn DefaultUniString     #-}
 {-# FOREIGN GHC pattern TyUnit       = SomeTypeIn DefaultUniUnit       #-}
 {-# FOREIGN GHC pattern TyBool       = SomeTypeIn DefaultUniBool       #-}
-<<<<<<< HEAD
 {-# FOREIGN GHC pattern TyList a     = SomeTypeIn DefaultUniList a     #-}
 {-# FOREIGN GHC pattern TyPair a b   = SomeTypeIn DefaultUniPair a b   #-}
 
-{-# COMPILE GHC TyCon = data TypeBuiltin (TyInteger | TyByteString | TyString | TyChar | TyUnit | TyBool | TyList | TyPair | TyData) #-}
-=======
-{-# COMPILE GHC TyCon = data TypeBuiltin (TyInteger | TyByteString | TyString | TyUnit | TyBool) #-}
->>>>>>> 229eba89
+{-# COMPILE GHC TyCon = data TypeBuiltin (TyInteger | TyByteString | TyString | TyUnit | TyBool | TyList | TyPair | TyData) #-}
 ```