---
title: Signatures
layout: page
---

Module for abstract signatures of builtins:

This module defines signatures for characterizing the types of built-in functions.

The signatures defined in this module are abstract in the sense 
that they don't refer to any particular typing context or typing rule,
except for the minimal rule of guaranteeing well-formedness.

## Imports 

```
module Builtin.Signature where

open import Data.Nat using (ℕ;zero;suc)
open import Data.Nat.Properties using (+-identityʳ)
open import Data.Fin using (Fin) renaming (zero to Z; suc to S)
open import Data.List using (List;[];_∷_;length)
open import Data.List.NonEmpty using (List⁺;foldr;_∷_;toList;reverse) renaming (length to length⁺)
open import Data.Product using (Σ;proj₁;proj₂) renaming (_,_ to _,,_)
open import Relation.Binary.PropositionalEquality using (_≡_;refl;sym;cong;trans;subst)

open import Utils using (*;_∔_≣_;start;bubble;alldone;unique∔)

```

## Built-in compatible types 

The arguments of a built-in function can't be just any type, but are restricted 
to certain types, which in this file are called *built-in-compatible* types.

The built-in compatible types are either type constants, type variables, 
or type operators applied to built-in-compatible type.

The type of built-in-compatible types (_⊢♯) is indexed by the number of 
distinct type variables.
```
data _⊢♯ : ℕ → Set

open import Builtin.Constant.Type ℕ (_⊢♯) using (TyCon)

data _⊢♯ where
  -- a type variable
  ` : ∀ {n} → 
      Fin n
      --------
    → n ⊢♯

  -- a type constant or type operator applied to a built-in-compatible type
  con : ∀ {n} → 
      TyCon n
      ------
      → n ⊢♯
```

The list of arguments is a non-empty list of built-in compatible types.
It is indexed by the number of distinct type variables that may appear.

```

Args : ℕ → Set
Args n = List⁺ (n ⊢♯) 

```

## Signatures

A signature is given by
  1. The number (fv♯) of type variables that may appear
  2. A list of arguments
  3. A result type

```
record Sig : Set where 
   constructor sig
   field
     -- number of type variables
    fv♯ : ℕ   
     -- list of arguments
    args : Args fv♯
     -- type of result
    result : fv♯ ⊢♯

open Sig

args♯ : Sig → ℕ
args♯ σ = length⁺ (args σ)
```

## Obtaining concrete types from signatures

Signatures represent abstract types which need to be made concrete in 
order to use them. The following modules may be instantiated to obtain 
a function `sig2type` which converts from an abstract into a concrete type.

The following parameters should be instantiated:

   1. the set `Ctx` over which types are indexed,
   2. the types `Ty` (indexed over `Ctx`),
   3. a function interpreting naturals as elements of `Ctx`,  
   4. a function interpreting variable indexes into types in `Ty,
   5. a way to insert a type constant as a type,
   6. the constructor for function types, and
   7. the constructor for Π types.
```
import Builtin.Constant.Type as T2
open T2.TyCon



module FromSig (Ctx : Set)
               (Ty : Ctx → Set) 
               (nat2Ctx : ℕ → Ctx) 
               (fin2Ty : ∀{n} → Fin n → Ty (nat2Ctx n))
               (mkTyCon : ∀{n} → T2.TyCon Ctx Ty (nat2Ctx n) → Ty (nat2Ctx n)) 
               (_⇒_ : ∀{n} → Ty (nat2Ctx n) → Ty (nat2Ctx n) → Ty (nat2Ctx n))
               (Π : ∀{n} → Ty (nat2Ctx (suc n)) → Ty (nat2Ctx n))
          where
    
    -- convert a built-in-compatible type into a Ty type
    ♯2* : ∀{n} → n ⊢♯ → Ty (nat2Ctx n)
    ♯2* (` x) = fin2Ty x
    ♯2* (con (atomic ty)) = mkTyCon (T2.atomic ty)
    ♯2* (con (list x)) = mkTyCon  (T2.list (♯2* x))
    ♯2* (con (pair x y)) = mkTyCon  (T2.pair (♯2* x) (♯2* y))
<<<<<<< HEAD
    ♯2* (con pdata) = mkTyCon  T2.pdata
    ♯2* (con bls12-381-g1-element) = mkTyCon  T2.bls12-381-g1-element
    ♯2* (con bls12-381-g2-element) = mkTyCon  T2.bls12-381-g2-element
    ♯2* (con bls12-381-mlresult) = mkTyCon  T2.bls12-381-mlresult
=======
>>>>>>> daad7f7a

    -- The empty context
    ∅ : Ctx 
    ∅ = nat2Ctx 0
```

 `sig2type⇒` takes a list of arguments and a result type, and produces
        a function that takes all arguments and returns the result type.

   sig2type⇒ [ b₁ , b₂ , ... ,bₙ ] tᵣ = tₙ ⇒ ... ⇒ t₂ ⇒ t₁ ⇒ tᵣ
       where tᵢ = ♯2* bᵢ
   
```
    sig2type⇒ : ∀{n} 
              → List (n ⊢♯) 
              → Ty (nat2Ctx n) → Ty (nat2Ctx n)
    sig2type⇒ [] r = r
    sig2type⇒ (a ∷ as) r = sig2type⇒ as (♯2* a ⇒ r)
      --foldr (λ A xs res → (♯2* A) ⇒ (xs res)) (λ A res → ♯2* A ⇒ res) xs
```

  `sig2typeΠ` adds as many Π as needed to close the type.

```
    sig2typeΠ : ∀{n} → Ty (nat2Ctx n) → Ty (nat2Ctx 0)
    sig2typeΠ {zero} t = t
    sig2typeΠ {suc n} t = sig2typeΠ {n} (Π t)
```

   The main conversion function from a signature into a concrete type

```
    sig2type : Sig → Ty ∅
    sig2type (sig _ as res) = sig2typeΠ (sig2type⇒ (toList as) (♯2* res)) 
```

### Types originating from a Signature

The types produced by a signature have a particular form: possibly 
some Π applications and then at least one function argument.

We define a predicate for concrete types of that shape as a datatype 
indexed by the concrete types

```
    -- an : number of arguments to be added to the type 
    -- am : number of arguments expected
    -- at : total number of arguments
    -- tm : number of Π applied
    -- tn : number of Π yet to be applied
    -- tt: number of Π in the signature (fv♯)
    data SigTy : ∀{tn tm tt} → tn ∔ tm ≣ tt 
               → ∀{an am at} → an ∔ am ≣ at 
               → ∀{n} → Ty (nat2Ctx n) → Set where
       bresult  : ∀{tt} → {pt : tt ∔ 0 ≣ tt}
                → ∀{at} → {pa : at ∔ 0 ≣ at}
                → ∀{n} (A : Ty (nat2Ctx n)) 
                → SigTy pt pa A
       _B⇒_ : ∀{tn tt} → {pt : tn ∔ 0 ≣ tt }        -- all Π yet to be applied
            → ∀{an am at} → {pa : an ∔ suc am ≣ at} -- there is one more argument to add
            → ∀{n} → (A : Ty (nat2Ctx n)) 
                   → {B : Ty (nat2Ctx n)} 
            → SigTy pt (bubble pa) B 
            → SigTy pt pa (A ⇒ B)
       sucΠ : ∀{tn tm tt} → {pt : tn ∔ suc tm ≣ tt}
            → ∀{am an at} → {pa : an ∔ am ≣ at}
            → ∀{n}{A : Ty (nat2Ctx (suc n))} 
            → SigTy (bubble pt) pa A 
            → SigTy pt pa (Π A)

```
   
   A `SigTy (0 ∔ tn ≣ tn) at A` is a type that expects the total number of 
   type arguments `tn` and the total number of term arguments `at`.  

## Conversion from a Signature to a SigType    

```    
    sig2SigTy⇒ : ∀{tt : ℕ} → {pt : tt ∔ 0 ≣ tt}
               → (as : List (tt ⊢♯))
               → ∀ {am at}(pa : length as ∔ am ≣ at)
               → {A : Ty (nat2Ctx tt)} → (σA : SigTy pt pa A)
               → SigTy pt (start at) (sig2type⇒ as A)
    sig2SigTy⇒ [] (start _) bty = bty
    sig2SigTy⇒ (a ∷ as) (bubble pa) bty = sig2SigTy⇒ as pa (♯2* a B⇒ bty)


    sig2SigTyΠ : ∀{tn tm tt : ℕ} → (pt : tn ∔ tm ≣ tt) 
                    → ∀ {at}{pa : 0 ∔ at ≣ at}
                    → ∀{A : Ty (nat2Ctx tn)} → SigTy pt pa A
                    → SigTy (start tt) pa (sig2typeΠ A)
    sig2SigTyΠ (start _) bty = bty
    sig2SigTyΠ (bubble pt) bty = sig2SigTyΠ pt (sucΠ bty)
                        
    -- From a signature obtain a signature type
    sig2SigTy : (σ : Sig) → SigTy (start (fv♯ σ)) (start (args♯ σ)) (sig2type σ)
    sig2SigTy (sig n as r) =
                sig2SigTyΠ (alldone n) (sig2SigTy⇒ (toList as) (alldone (length⁺ as)) (bresult (♯2* r)))
 
    -- extract the concrete type from a signature type.
    sigTy2type : ∀{n tm tn tt an am at}{A : Ty (nat2Ctx n)} → {pt : tn ∔ tm ≣ tt} → {pa : an ∔ am ≣ at} → SigTy pt pa A → Ty (nat2Ctx n)
    sigTy2type {A = A} _ = A

    saturatedSigTy : ∀ (σ : Sig) → (A : Ty ∅) → Set
    saturatedSigTy σ A = SigTy (alldone (fv♯ σ)) (alldone (args♯ σ)) A
```

## Conversion of Signature types

```
    convSigTy :
          ∀{tn tm tt} → {pt pt' : tn ∔ tm ≣ tt}
        → ∀{an am at} → {pa pa' : an ∔ am ≣ at}
        → ∀{n}{A A' : Ty (nat2Ctx n)}
        → A ≡ A'
        → SigTy pt pa A
        → SigTy pt' pa' A'
    convSigTy {pt = pt} {pt'} {pa = pa} {pa'} refl sty rewrite unique∔ pt pt' | unique∔ pa pa' = sty
-- -}
```

## Auxiliary functions

The parameter `Ctx` above is usually `Ctx⋆`.  In this case, the parameters
 `nat2Ctx` and  `fin2Ty` can be instantiated with the help of the following 
 auxiliary functions.

```
open import Type using (Ctx⋆;_,⋆_;_⊢⋆_;_∋⋆_;Z;S;Φ)

nat2Ctx⋆ : ℕ → Ctx⋆
nat2Ctx⋆ zero = Ctx⋆.∅
nat2Ctx⋆ (suc n) = nat2Ctx⋆ n ,⋆ *

fin2∈⋆ : ∀{n} → Fin n → (nat2Ctx⋆ n) ∋⋆ *
fin2∈⋆ Z = Z
fin2∈⋆ (S x) = S (fin2∈⋆ x)
```  <|MERGE_RESOLUTION|>--- conflicted
+++ resolved
@@ -127,13 +127,6 @@
     ♯2* (con (atomic ty)) = mkTyCon (T2.atomic ty)
     ♯2* (con (list x)) = mkTyCon  (T2.list (♯2* x))
     ♯2* (con (pair x y)) = mkTyCon  (T2.pair (♯2* x) (♯2* y))
-<<<<<<< HEAD
-    ♯2* (con pdata) = mkTyCon  T2.pdata
-    ♯2* (con bls12-381-g1-element) = mkTyCon  T2.bls12-381-g1-element
-    ♯2* (con bls12-381-g2-element) = mkTyCon  T2.bls12-381-g2-element
-    ♯2* (con bls12-381-mlresult) = mkTyCon  T2.bls12-381-mlresult
-=======
->>>>>>> daad7f7a
 
     -- The empty context
     ∅ : Ctx 
