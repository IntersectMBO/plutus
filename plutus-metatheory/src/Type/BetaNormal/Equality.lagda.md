```
module Type.BetaNormal.Equality where
```

## Imports

```
open import Function using (id;_∘_)
open import Relation.Binary.PropositionalEquality using (_≡_;refl;trans;cong;cong₂)

open import Utils using (*;J)
open import Type using (Ctx⋆;Θ;Φ;Ψ;_∋⋆_)
open import Type.BetaNormal using (_⊢Nf⋆_;_⊢Ne⋆_;renNf;renNe;renNfTyCon)
open _⊢Nf⋆_
open _⊢Ne⋆_
open import Type.RenamingSubstitution using (Ren;ext-cong;ext-id;ext-comp)
open import Builtin.Constant.Type Ctx⋆ (_⊢Nf⋆ *) using (TyCon)
open TyCon
```

```
renNf-cong : {f g : Ren Φ Ψ}
           → (∀ {J}(α : Φ ∋⋆ J) → f α ≡ g α)
           → ∀{K}(A : Φ ⊢Nf⋆ K)
             -------------------------------
           → renNf f A ≡ renNf g A

renNfTyCon-cong : {f g : Ren Φ Ψ}
                → (∀ {J}(α : Φ ∋⋆ J) → f α ≡ g α)
                → (c : TyCon Φ)
                  -------------------------------
                → renNfTyCon f c ≡ renNfTyCon g c
renNfTyCon-cong p (list A)   = cong list (renNf-cong p A) 
renNfTyCon-cong p (pair A B) = cong₂ pair (renNf-cong p A) (renNf-cong p B)
<<<<<<< HEAD
renNfTyCon-cong p pdata       = refl
renNfTyCon-cong p bls12-381-g1-element = refl
renNfTyCon-cong p bls12-381-g2-element = refl
renNfTyCon-cong p bls12-381-mlresult   = refl
=======
renNfTyCon-cong p (atomic _) = refl
>>>>>>> daad7f7a


renNe-cong : {f g : Ren Φ Ψ}
           → (∀ {J}(α : Φ ∋⋆ J) → f α ≡ g α)
           → ∀{K}(A : Φ ⊢Ne⋆ K)
             -------------------------------
           → renNe f A ≡ renNe g A

renNf-cong p (Π A)   = cong Π (renNf-cong (ext-cong p) A)
renNf-cong p (A ⇒ B) = cong₂ _⇒_ (renNf-cong p A) (renNf-cong p B)
renNf-cong p (ƛ A)   = cong ƛ (renNf-cong (ext-cong p) A)
renNf-cong p (ne A)  = cong ne (renNe-cong p A)
renNf-cong p (con c) = cong con (renNfTyCon-cong p c)
renNf-cong p (μ A B) = cong₂ μ (renNf-cong p A) (renNf-cong p B)

renNe-cong p (` α)   = cong ` (p α)
renNe-cong p (A · B) = cong₂ _·_ (renNe-cong p A) (renNf-cong p B)
```

```
renNf-id : (n : Φ ⊢Nf⋆ J)
           --------------
         → renNf id n ≡ n

renNfTyCon-id : (c : TyCon Φ)
           --------------
         → renNfTyCon id c ≡ c
renNfTyCon-id (list A)   = cong list (renNf-id A) 
renNfTyCon-id (pair A B) = cong₂ pair (renNf-id A) (renNf-id B)
<<<<<<< HEAD
renNfTyCon-id pdata       = refl
renNfTyCon-id bls12-381-g1-element = refl
renNfTyCon-id bls12-381-g2-element = refl
renNfTyCon-id bls12-381-mlresult   = refl
=======
renNfTyCon-id (atomic _) = refl
>>>>>>> daad7f7a

renNe-id : (n : Φ ⊢Ne⋆ J)
           --------------
         → renNe id n ≡ n

renNf-id (Π A)   = cong Π (trans (renNf-cong ext-id A) (renNf-id A))
renNf-id (A ⇒ B) = cong₂ _⇒_ (renNf-id A) (renNf-id B)
renNf-id (ƛ A)   = cong ƛ (trans (renNf-cong ext-id A) (renNf-id A))
renNf-id (ne A)  = cong ne (renNe-id A)
renNf-id (con c) = cong con (renNfTyCon-id c)
renNf-id (μ A B) = cong₂ μ (renNf-id A) (renNf-id B)

renNe-id (` α)   = refl
renNe-id (A · B) = cong₂ _·_ (renNe-id A) (renNf-id B)
```

```
renNf-comp : {g : Ren Φ Ψ}
           → {f : Ren Ψ Θ}
           → ∀{J}(A : Φ ⊢Nf⋆ J)
             -------------------------------------
           → renNf (f ∘ g) A ≡ renNf f (renNf g A)

renNfTyCon-comp : {g : Ren Φ Ψ}
                → {f : Ren Ψ Θ}
                → (c : TyCon Φ)
                  -------------------------------------
                → renNfTyCon (f ∘ g) c ≡ renNfTyCon f (renNfTyCon g c)
renNfTyCon-comp (list A)   = cong list (renNf-comp A) 
renNfTyCon-comp (pair A B) = cong₂ pair (renNf-comp A) (renNf-comp B)
<<<<<<< HEAD
renNfTyCon-comp pdata       = refl
renNfTyCon-comp bls12-381-g1-element = refl
renNfTyCon-comp bls12-381-g2-element = refl
renNfTyCon-comp bls12-381-mlresult   = refl
=======
renNfTyCon-comp (atomic _) = refl
>>>>>>> daad7f7a

renNe-comp : {g : Ren Φ Ψ}
           → {f : Ren Ψ Θ}
           → ∀{J}(A : Φ ⊢Ne⋆ J)
             -------------------------------------
           → renNe (f ∘ g) A ≡ renNe f (renNe g A)

renNf-comp (Π B)   = cong Π (trans (renNf-cong ext-comp B) (renNf-comp B))
renNf-comp (A ⇒ B) = cong₂ _⇒_ (renNf-comp A) (renNf-comp B)
renNf-comp (ƛ A)   = cong ƛ (trans (renNf-cong ext-comp A) (renNf-comp A))
renNf-comp (ne A)  = cong ne (renNe-comp A)
renNf-comp (con c) = cong con (renNfTyCon-comp c)
renNf-comp (μ A B) = cong₂ μ (renNf-comp A) (renNf-comp B)

renNe-comp (` x)   = refl
renNe-comp (A · B) = cong₂ _·_ (renNe-comp A) (renNf-comp B)
```
 <|MERGE_RESOLUTION|>--- conflicted
+++ resolved
@@ -32,14 +32,7 @@
                 → renNfTyCon f c ≡ renNfTyCon g c
 renNfTyCon-cong p (list A)   = cong list (renNf-cong p A) 
 renNfTyCon-cong p (pair A B) = cong₂ pair (renNf-cong p A) (renNf-cong p B)
-<<<<<<< HEAD
-renNfTyCon-cong p pdata       = refl
-renNfTyCon-cong p bls12-381-g1-element = refl
-renNfTyCon-cong p bls12-381-g2-element = refl
-renNfTyCon-cong p bls12-381-mlresult   = refl
-=======
 renNfTyCon-cong p (atomic _) = refl
->>>>>>> daad7f7a
 
 
 renNe-cong : {f g : Ren Φ Ψ}
@@ -69,14 +62,7 @@
          → renNfTyCon id c ≡ c
 renNfTyCon-id (list A)   = cong list (renNf-id A) 
 renNfTyCon-id (pair A B) = cong₂ pair (renNf-id A) (renNf-id B)
-<<<<<<< HEAD
-renNfTyCon-id pdata       = refl
-renNfTyCon-id bls12-381-g1-element = refl
-renNfTyCon-id bls12-381-g2-element = refl
-renNfTyCon-id bls12-381-mlresult   = refl
-=======
 renNfTyCon-id (atomic _) = refl
->>>>>>> daad7f7a
 
 renNe-id : (n : Φ ⊢Ne⋆ J)
            --------------
@@ -107,14 +93,7 @@
                 → renNfTyCon (f ∘ g) c ≡ renNfTyCon f (renNfTyCon g c)
 renNfTyCon-comp (list A)   = cong list (renNf-comp A) 
 renNfTyCon-comp (pair A B) = cong₂ pair (renNf-comp A) (renNf-comp B)
-<<<<<<< HEAD
-renNfTyCon-comp pdata       = refl
-renNfTyCon-comp bls12-381-g1-element = refl
-renNfTyCon-comp bls12-381-g2-element = refl
-renNfTyCon-comp bls12-381-mlresult   = refl
-=======
 renNfTyCon-comp (atomic _) = refl
->>>>>>> daad7f7a
 
 renNe-comp : {g : Ren Φ Ψ}
            → {f : Ren Ψ Θ}
