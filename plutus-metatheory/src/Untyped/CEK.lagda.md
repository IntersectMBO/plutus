```
{-# OPTIONS --type-in-type #-}

module Untyped.CEK where
```

## Imports

```
open import Data.Nat using (ℕ;zero;suc)
open import Data.Nat.Properties using (+-identityʳ)
open import Function using (case_of_;_$_)
open import Data.Integer using (_<?_;_+_;_-_;∣_∣;_≤?_;_≟_;ℤ) renaming (_*_ to _**_)
open import Data.Bool using (true;false;if_then_else_)
open import Data.Empty using (⊥)
open import Agda.Builtin.String using (primStringAppend; primStringEquality)
open import Relation.Nullary using (yes;no)
open import Relation.Binary.PropositionalEquality using (refl;sym;trans;cong)
open import Data.Nat using (ℕ;suc)
open import Data.List using ([];_∷_)

open import Untyped using (_⊢)
open _⊢
open import Untyped.RenamingSubstitution using (Sub;sub;lifts)
open import Utils 
open import Builtin
open import Builtin.Signature using (Sig;sig;Args;_⊢♯;nat2Ctx⋆;fin2∈⋆;args♯)
open Sig
```

```
data Value : Set
data Env : Set → Set where
  [] : Env ⊥
  _∷_ : ∀{X} → Env X → Value → Env (Maybe X)

data BApp (b : Builtin) :
    ∀{tn tm tt} → (pt : tn ∔ tm ≣ tt)
  → ∀{an am at} → (pa : an ∔ am ≣ at)
  → Set

data Value where
  V-ƛ : ∀{X} → Env X → Maybe X ⊢ → Value
  V-con : TermCon → Value
  V-delay : ∀{X} → Env X → X ⊢ → Value
  V-I⇒ : ∀ b {tn} 
       → {pt : tn ∔ 0 ≣ fv♯ (signature b)} 
       → ∀{an am}{pa : an ∔ (suc am) ≣ args♯ (signature b)}
       → BApp b pt pa
       → Value
  V-IΠ : ∀ b 
       → ∀{tn tm}{pt : tn ∔ (suc tm) ≣ fv♯ (signature b)} 
       → ∀{an am}{pa : an ∔ suc am ≣ args♯ (signature b)}
       → BApp b pt pa
       → Value

data BApp b where
  base : BApp b (start (fv♯ (signature b))) (start (args♯ (signature b)))
  app : ∀{tn}
      {pt : tn ∔ 0 ≣ fv♯ (signature b)} 
    → ∀{an am}{pa : an ∔ suc am ≣ args♯ (signature b)}
    → BApp b pt pa
    → Value
    → BApp b pt (bubble pa)
  app⋆ : 
      ∀{tn tm} {pt : tn ∔ (suc tm) ≣ fv♯ (signature b)} 
    → ∀{an am}{pa : an ∔ (suc am) ≣ args♯ (signature b)}
    → BApp b pt pa
    → BApp b (bubble pt) pa

env2sub : ∀{Γ} → Env Γ → Sub Γ ⊥

discharge : Value → ⊥ ⊢

dischargeB : ∀{b}
          → ∀{tn tm} → {pt : tn ∔ tm ≣ fv♯ (signature b)}
          → ∀{an am} → {pa : an ∔ am ≣ args♯ (signature b)}
          → BApp b pt pa → ⊥ ⊢

discharge (V-ƛ ρ t)     = ƛ (sub (lifts (env2sub ρ)) t)
discharge (V-con c)     = con c
discharge (V-delay ρ t) = delay (sub (env2sub ρ) t)
discharge (V-I⇒ b vs) = dischargeB vs
discharge (V-IΠ b vs) = dischargeB vs

dischargeB {b = b} base = builtin b
dischargeB (app vs v) = dischargeB vs · discharge v
dischargeB (app⋆ vs)   = force (dischargeB vs)

env2sub (ρ ∷ v) nothing  = discharge v
env2sub (ρ ∷ v) (just x) = env2sub ρ x

data Frame : Set where
  -·  : ∀{Γ} → Env Γ → Γ ⊢ → Frame
  _·- : Value → Frame
  force- : Frame

data Stack : Set where
  ε : Stack
  _,_ : Stack → Frame → Stack

data State : Set where
  _;_▻_ : {X : Set} → Stack → Env X → X ⊢ → State
  _◅_   : Stack → Value → State
  □ : Value → State
  ◆ : State

-- lookup is the same as env2sub without the discharge
lookup : ∀{Γ} → Env Γ → Γ → Value
lookup (ρ ∷ v) nothing  = v
lookup (ρ ∷ v) (just x) = lookup ρ x

V-I : ∀ b 
    → ∀{tn tm} {pt : tn ∔ tm ≣ fv♯ (signature b)}
    → ∀{an am} {pa : an ∔ suc am ≣ args♯ (signature b)}
    → BApp b pt pa
    → Value
V-I b {tm = zero}   bt = V-I⇒ b bt
V-I b {tm = suc tm} bt = V-IΠ b bt

BUILTIN : ∀ b → BApp b (alldone (fv♯ (signature b))) (alldone (args♯ (signature b))) → Either RuntimeError Value
BUILTIN addInteger = λ
  { (app (app base (V-con (integer i))) (V-con (integer i'))) -> inj₂ (V-con (integer (i + i')))  
  ; _ -> inj₁ userError
  }
BUILTIN subtractInteger = λ
  { (app (app base (V-con (integer i))) (V-con (integer i'))) -> inj₂ (V-con (integer (i - i')))
  ; _ -> inj₁ userError
  }
BUILTIN multiplyInteger = λ
  { (app (app base (V-con (integer i))) (V-con (integer i'))) -> inj₂ (V-con (integer (i ** i')))
  ; _ -> inj₁ userError
  }
BUILTIN divideInteger = λ
  { (app (app base (V-con (integer i))) (V-con (integer i'))) -> decIf
      (i' ≟ ℤ.pos 0)
      (inj₁ userError)
      (inj₂ (V-con (integer (div i i'))))
  ; _ -> inj₁ userError
  }
BUILTIN quotientInteger = λ
  { (app (app base (V-con (integer i))) (V-con (integer i'))) -> decIf
      (i' ≟ ℤ.pos 0)
      (inj₁ userError)
      (inj₂ (V-con (integer (quot i i'))))
  ; _ -> inj₁ userError
  }
BUILTIN remainderInteger = λ
  { (app (app base (V-con (integer i))) (V-con (integer i'))) -> decIf
      (i' ≟ ℤ.pos 0)
      (inj₁ userError)
      (inj₂ (V-con (integer (rem i i'))))
  ; _ -> inj₁ userError
  }
BUILTIN modInteger = λ
  { (app (app base (V-con (integer i))) (V-con (integer i'))) -> decIf
      (i' ≟ ℤ.pos 0)
      (inj₁ userError)
      (inj₂ (V-con (integer (mod i i'))))
  ; _ -> inj₁ userError
  }
BUILTIN lessThanInteger = λ
  { (app (app base (V-con (integer i))) (V-con (integer i'))) -> decIf (i <? i') (inj₂ (V-con (bool true))) (inj₂ (V-con (bool false)))
  ; _ -> inj₁ userError
  }
BUILTIN lessThanEqualsInteger = λ
  { (app (app base (V-con (integer i))) (V-con (integer i'))) -> decIf (i ≤? i') (inj₂ (V-con (bool true))) (inj₂ (V-con (bool false)))
  ; _ -> inj₁ userError
  }
BUILTIN equalsInteger = λ
  { (app (app base (V-con (integer i))) (V-con (integer i'))) -> decIf (i ≟ i') (inj₂ (V-con (bool true))) (inj₂ (V-con (bool false)))
  ; _ -> inj₁ userError
  }
BUILTIN appendByteString = λ
  { (app (app base (V-con (bytestring b))) (V-con (bytestring b'))) -> inj₂ (V-con (bytestring (concat b b')))
  ; _ -> inj₁ userError
  }
BUILTIN lessThanByteString = λ
  { (app (app base (V-con (bytestring b))) (V-con (bytestring b'))) -> inj₂ (V-con (bool (B< b b')))
  ; _ -> inj₁ userError
  }
BUILTIN lessThanEqualsByteString = λ
  { (app (app base (V-con (bytestring b))) (V-con (bytestring b'))) -> inj₂ (V-con (bool (B<= b b')))
  ; _ -> inj₁ userError
  }
BUILTIN sha2-256 = λ
  { (app base (V-con (bytestring b))) -> inj₂ (V-con
      (bytestring (SHA2-256 b)))
  ; _ -> inj₁ userError
  }
BUILTIN sha3-256 = λ
  { (app base (V-con (bytestring b))) ->
      inj₂ (V-con (bytestring (SHA3-256 b)))
  ; _ -> inj₁ userError
  }
BUILTIN blake2b-256 = λ
  { (app base (V-con (bytestring b))) ->
      inj₂ (V-con (bytestring (BLAKE2B-256 b)))
  ; _ -> inj₁ userError
  }
BUILTIN verifyEd25519Signature = λ
  { (app (app (app base (V-con (bytestring k))) (V-con (bytestring d))) (V-con (bytestring c))) -> case verifyEd25519Sig k d c of λ
      { (just b) -> inj₂ (V-con (bool b))
      ; nothing -> inj₁ userError
      }
  ; _ -> inj₁ userError
  }
BUILTIN verifyEcdsaSecp256k1Signature = λ
  { (app (app (app base (V-con (bytestring k))) (V-con (bytestring d))) (V-con (bytestring c))) -> case verifyEcdsaSecp256k1Sig k d c of λ
      { (just b) -> inj₂ (V-con (bool b))
      ; nothing -> inj₁ userError
      }
  ; _ -> inj₁ userError
  }
BUILTIN verifySchnorrSecp256k1Signature = λ
  { (app (app (app base (V-con (bytestring k))) (V-con (bytestring d))) (V-con (bytestring c))) -> case verifySchnorrSecp256k1Sig k d c of λ
      { (just b) -> inj₂ (V-con (bool b))
      ; nothing -> inj₁ userError
      }
  ; _ -> inj₁ userError
  }
BUILTIN encodeUtf8 = λ
  { (app base (V-con (string s))) ->
      inj₂ (V-con (bytestring (ENCODEUTF8 s)))
  ; _ -> inj₁ userError
  }
BUILTIN decodeUtf8 = λ
  { (app base (V-con (bytestring b))) ->
      case DECODEUTF8 b of λ
        { (just s) -> inj₂ (V-con (string s))
        ; nothing -> inj₁ userError
        }
  ; _ -> inj₁ userError
  }
BUILTIN equalsByteString = λ
  { (app (app base (V-con (bytestring b))) (V-con (bytestring b'))) -> inj₂ (V-con (bool (equals b b')))
  ; _ -> inj₁ userError
  }
BUILTIN ifThenElse = λ
  { (app (app (app (app⋆ base) (V-con (bool b))) vt) vf) -> inj₂ $ if b then vt else vf
  ; _ -> inj₁ userError
  }
BUILTIN appendString = λ
  { (app (app base (V-con (string s))) (V-con (string s'))) -> inj₂ (V-con (string (primStringAppend s s')))
  ; _ -> inj₁ userError
  }
BUILTIN trace = λ
  { (app (app (app⋆ base) (V-con (string s))) v) -> inj₂ (TRACE s v)
  ; _ -> inj₁ userError
  }
BUILTIN iData = λ
  { (app base (V-con (integer i))) -> inj₂ (V-con (pdata (iDATA i)))
  ; _ -> inj₁ userError
  }
BUILTIN bData = λ
  { (app base (V-con (bytestring b))) -> inj₂ (V-con (pdata (bDATA b)))
  ; _ -> inj₁ userError
  }
BUILTIN consByteString = λ
  { (app (app base (V-con (integer i))) (V-con (bytestring b))) -> inj₂ (V-con (bytestring (cons i b)))
  ; _ -> inj₁ userError
  }
BUILTIN sliceByteString = λ
  { (app (app (app base (V-con (integer st))) (V-con (integer n))) (V-con (bytestring b))) -> inj₂ (V-con (bytestring (slice st n b)))
  ; _ -> inj₁ userError
  }
BUILTIN lengthOfByteString = λ
  { (app base (V-con (bytestring b))) -> inj₂ (V-con (integer (length b)))
  ; _ -> inj₁ userError
  }
BUILTIN indexByteString = λ
  { (app (app base (V-con (bytestring b))) (V-con (integer i))) ->
      case Data.Integer.ℤ.pos 0 ≤? i of λ
        { (no  _) -> inj₁ userError
        ; (yes _) -> case i <? length b of λ
          { (no _)  -> inj₁ userError
          ; (yes _) -> inj₂ (V-con (integer (index b i)))
          }
        }
  ; _ -> inj₁ userError
  }
BUILTIN equalsString = λ
  { (app (app base (V-con (string s))) (V-con (string s'))) -> inj₂ (V-con (bool (primStringEquality s s')))
  ; _ -> inj₁ userError
  }
BUILTIN unIData = λ
  { (app base (V-con (pdata (iDATA i)))) -> inj₂ (V-con (integer i))
  ; _ -> inj₁ userError
  }
BUILTIN unBData = λ
  { (app base (V-con (pdata (bDATA b)))) -> inj₂ (V-con (bytestring b))
  ; _ -> inj₁ userError
  }
BUILTIN serialiseData = λ
  { (app base (V-con (pdata d))) -> inj₂ (V-con (bytestring (serialiseDATA d)))
  ; _ -> inj₁ userError
  }
BUILTIN chooseUnit = λ
  { (app (app (app⋆ base) (V-con unit)) v) -> inj₂ v
  ; _ -> inj₁ userError
  }
BUILTIN fstPair = λ
  { _ -> inj₁ userError
  }
BUILTIN sndPair = λ
  { _ -> inj₁ userError
  }
BUILTIN chooseList = λ
  { _ -> inj₁ userError
  }
BUILTIN mkCons = λ
  { _ -> inj₁ userError
  }
BUILTIN headList = λ
  { _ -> inj₁ userError
  }
BUILTIN tailList = λ
  { _ -> inj₁ userError
  }
BUILTIN nullList = λ
  { _ -> inj₁ userError
  }
BUILTIN chooseData = λ
  { _ -> inj₁ userError
  }
BUILTIN constrData = λ
  { _ -> inj₁ userError
  }
BUILTIN mapData = λ
  { _ -> inj₁ userError
  }
BUILTIN listData = λ
  { _ -> inj₁ userError
  }
BUILTIN unConstrData = λ
  { _ -> inj₁ userError
  }
BUILTIN unMapData = λ
  { _ -> inj₁ userError
  }
BUILTIN unListData = λ
  { _ -> inj₁ userError
  }
BUILTIN equalsData = λ
  { _ -> inj₁ userError
  }
BUILTIN mkPairData = λ
  { _ -> inj₁ userError
  }
BUILTIN mkNilData = λ
  { _ -> inj₁ userError
  }
BUILTIN mkNilPairData = λ
  { _ -> inj₁ userError
  }
BUILTIN bls12-381-G1-add = λ
  { _ -> inj₁ userError
  }
BUILTIN bls12-381-G1-neg = λ
  { _ -> inj₁ userError
  }
BUILTIN bls12-381-G1-scalarMul = λ
  { _ -> inj₁ userError
  }
BUILTIN bls12-381-G1-equal = λ
  { _ -> inj₁ userError
  }
BUILTIN bls12-381-G1-hashToGroup = λ
  { _ -> inj₁ userError
  }
BUILTIN bls12-381-G1-compress = λ
  { _ -> inj₁ userError
  }
BUILTIN bls12-381-G1-uncompress = λ
  { _ -> inj₁ userError
  }
BUILTIN bls12-381-G2-add = λ
  { _ -> inj₁ userError
  }
BUILTIN bls12-381-G2-neg = λ
  { _ -> inj₁ userError
  }
BUILTIN bls12-381-G2-scalarMul = λ
  { _ -> inj₁ userError
  }
BUILTIN bls12-381-G2-equal = λ
  { _ -> inj₁ userError
  }
BUILTIN bls12-381-G2-hashToGroup = λ
  { _ -> inj₁ userError
  }
BUILTIN bls12-381-G2-compress = λ
  { _ -> inj₁ userError
  }
BUILTIN bls12-381-G2-uncompress = λ
  { _ -> inj₁ userError
  }
BUILTIN bls12-381-pairing = λ
  { _ -> inj₁ userError
  }
BUILTIN bls12-381-mulMlResult = λ
  { _ -> inj₁ userError
  }
BUILTIN bls12-381-finalVerify = λ
  { _ -> inj₁ userError
  }

BUILTIN' : ∀ b
  → ∀{tn} → {pt : tn ∔ 0 ≣ fv♯ (signature b)}
  → ∀{an} → {pa : an ∔ 0 ≣ args♯ (signature b)}
  → BApp b pt pa
  → ⊥ ⊢
BUILTIN' b {pt = pt} {pa = pa} bt with trans (sym (+-identityʳ _)) (∔2+ pt) | trans (sym (+-identityʳ _)) (∔2+ pa)
... | refl | refl with unique∔ pt (alldone (fv♯ (signature b))) | unique∔ pa (alldone (args♯ (signature b)))
... | refl | refl with BUILTIN b bt
... | inj₁ _ = error
... | inj₂ V = discharge V

ival : Builtin → Value
<<<<<<< HEAD
ival addInteger = V-I⇒ addInteger _ base
ival subtractInteger = V-I⇒ subtractInteger _ base
ival multiplyInteger = V-I⇒ multiplyInteger _ base
ival divideInteger = V-I⇒ divideInteger _ base
ival quotientInteger = V-I⇒ quotientInteger _ base
ival remainderInteger = V-I⇒ remainderInteger _ base
ival modInteger = V-I⇒ modInteger _ base
ival lessThanInteger = V-I⇒ lessThanInteger _ base
ival lessThanEqualsInteger = V-I⇒ lessThanEqualsInteger _ base
ival equalsInteger = V-I⇒ equalsInteger _ base
ival appendByteString = V-I⇒ appendByteString _ base
ival lessThanByteString = V-I⇒ lessThanByteString _ base
ival lessThanEqualsByteString = V-I⇒ lessThanEqualsByteString _ base
ival sha2-256 = V-I⇒ sha2-256 _ base
ival sha3-256 = V-I⇒ sha3-256 _ base
ival verifyEd25519Signature = V-I⇒ verifyEd25519Signature _ base
ival verifyEcdsaSecp256k1Signature = V-I⇒ verifyEcdsaSecp256k1Signature _ base
ival verifySchnorrSecp256k1Signature = V-I⇒ verifySchnorrSecp256k1Signature _ base
ival equalsByteString = V-I⇒ equalsByteString _ base
ival ifThenElse = V-IΠ ifThenElse _ base
ival appendString = V-I⇒ appendString _ base
ival trace = V-IΠ trace _ base
ival equalsString = V-I⇒ equalsString (start _) base
ival encodeUtf8 = V-I⇒ encodeUtf8 (start _) base
ival decodeUtf8 = V-I⇒ decodeUtf8 (start _) base
ival fstPair = V-IΠ fstPair (start _) base
ival sndPair = V-IΠ sndPair (start _) base
ival nullList = V-IΠ nullList (start _) base
ival headList = V-IΠ headList (start _) base
ival tailList = V-IΠ tailList (start _) base
ival chooseList = V-IΠ chooseList (start _) base
ival constrData = V-I⇒ constrData (start _) base
ival mapData = V-I⇒ mapData (start _) base
ival listData = V-I⇒ listData (start _) base
ival iData = V-I⇒ iData (start _) base
ival bData = V-I⇒ bData (start _) base
ival unConstrData = V-I⇒ unConstrData (start _) base
ival unMapData = V-I⇒ unMapData (start _) base
ival unListData = V-I⇒ unListData (start _) base
ival unIData = V-I⇒ unIData (start _) base
ival unBData = V-I⇒ unBData (start _) base
ival equalsData = V-I⇒ equalsData (start _) base
ival serialiseData = V-I⇒ serialiseData (start _) base
ival chooseData = V-IΠ chooseData (start _) base
ival chooseUnit = V-IΠ chooseUnit (start _) base
ival mkPairData = V-I⇒ mkPairData (start _) base
ival mkNilData = V-I⇒ mkNilData (start _) base
ival mkNilPairData = V-I⇒ mkNilPairData (start _) base
ival mkCons = V-IΠ mkCons (start _) base
ival consByteString = V-I⇒ consByteString (start _) base
ival sliceByteString = V-I⇒ sliceByteString (start _) base
ival lengthOfByteString = V-I⇒ lengthOfByteString (start _) base
ival indexByteString = V-I⇒ indexByteString (start _) base
ival blake2b-256 = V-I⇒ blake2b-256 (start _) base
ival bls12-381-G1-add = V-I⇒ bls12-381-G1-add (start _) base
ival bls12-381-G1-neg = V-I⇒ bls12-381-G1-neg (start _) base
ival bls12-381-G1-scalarMul = V-I⇒ bls12-381-G1-scalarMul (start _) base
ival bls12-381-G1-equal = V-I⇒ bls12-381-G1-equal (start _) base
ival bls12-381-G1-hashToGroup = V-I⇒ bls12-381-G1-hashToGroup (start _) base
ival bls12-381-G1-compress = V-I⇒ bls12-381-G1-compress (start _) base
ival bls12-381-G1-uncompress = V-I⇒ bls12-381-G1-uncompress (start _) base
ival bls12-381-G2-add = V-I⇒ bls12-381-G2-add (start _) base
ival bls12-381-G2-neg = V-I⇒ bls12-381-G2-neg (start _) base
ival bls12-381-G2-scalarMul = V-I⇒ bls12-381-G2-scalarMul (start _) base
ival bls12-381-G2-equal = V-I⇒ bls12-381-G2-equal (start _) base
ival bls12-381-G2-hashToGroup = V-I⇒ bls12-381-G2-hashToGroup (start _) base
ival bls12-381-G2-compress = V-I⇒ bls12-381-G2-compress (start _) base
ival bls12-381-G2-uncompress = V-I⇒ bls12-381-G2-uncompress (start _) base
ival bls12-381-pairing = V-I⇒ bls12-381-pairing (start _) base
ival bls12-381-mulMlResult = V-I⇒ bls12-381-mulMlResult (start _) base
ival bls12-381-finalVerify = V-I⇒ bls12-381-finalVerify (start _) base

=======
ival b = V-I b base
>>>>>>> 56d06159

step : State → State
step (s ; ρ ▻ ` x)       = s ◅ lookup ρ x
step (s ; ρ ▻ ƛ t)       = s ◅ V-ƛ ρ t
step (s ; ρ ▻ (t · u))   = (s , -· ρ u) ; ρ ▻ t
step (s ; ρ ▻ force t)   = (s , force-) ; ρ ▻ t
step (s ; ρ ▻ delay t)   = s ◅ V-delay ρ t
step (s ; ρ ▻ con c)     = s ◅ V-con c
step (s ; ρ ▻ builtin b) = s ◅ ival b
step (s ; ρ ▻ error)     = ◆
step (ε ◅ v)             = □ v
step ((s , -· ρ u) ◅ v)  = (s , (v ·-)) ; ρ ▻ u
step ((s , (V-ƛ ρ t ·-)) ◅ v) = s ; ρ ∷ v ▻ t
step ((s , (V-I⇒ b {am = 0} bapp ·-)) ◅ v) =
  s ; [] ▻ BUILTIN' b (app bapp v)
step ((s , (V-I⇒ b {am = suc _} bapp ·-)) ◅ v) =
  s ◅ V-I b (app bapp v)
step ((s , (V-con _     ·-)) ◅ v) = ◆ -- constant in function position
step ((s , (V-delay _ _ ·-)) ◅ v) = ◆ -- delay in function position
step ((s , (V-IΠ b bapp ·-)) ◅ v) = ◆ -- delayed builtin in function position
step ((s , force-) ◅ V-IΠ b bapp) = s ◅ V-I b (app⋆ bapp)
step ((s , force-) ◅ V-delay ρ t) = step (s ; ρ ▻ t)
step ((s , force-) ◅ V-ƛ _ _)     = ◆ -- lambda in delay position
step ((s , force-) ◅ V-con _)     = ◆ -- constant in delay position
step ((s , force-) ◅ V-I⇒ b bapp) = ◆ -- function in delay position

step (□ v)               = □ v
step ◆                   = ◆

open import Function
stepper : ℕ → (t : State) → Either RuntimeError State
stepper 0       s = inj₁ gasError
stepper (suc n) s with step s
... | (s ; ρ ▻ t) = stepper n (s ; ρ ▻ t)
... | (s ◅ v)     = stepper n (s ◅ v)
... | (□ v)       = return (□ v)
... | ◆           = return ◆<|MERGE_RESOLUTION|>--- conflicted
+++ resolved
@@ -417,82 +417,7 @@
 ... | inj₂ V = discharge V
 
 ival : Builtin → Value
-<<<<<<< HEAD
-ival addInteger = V-I⇒ addInteger _ base
-ival subtractInteger = V-I⇒ subtractInteger _ base
-ival multiplyInteger = V-I⇒ multiplyInteger _ base
-ival divideInteger = V-I⇒ divideInteger _ base
-ival quotientInteger = V-I⇒ quotientInteger _ base
-ival remainderInteger = V-I⇒ remainderInteger _ base
-ival modInteger = V-I⇒ modInteger _ base
-ival lessThanInteger = V-I⇒ lessThanInteger _ base
-ival lessThanEqualsInteger = V-I⇒ lessThanEqualsInteger _ base
-ival equalsInteger = V-I⇒ equalsInteger _ base
-ival appendByteString = V-I⇒ appendByteString _ base
-ival lessThanByteString = V-I⇒ lessThanByteString _ base
-ival lessThanEqualsByteString = V-I⇒ lessThanEqualsByteString _ base
-ival sha2-256 = V-I⇒ sha2-256 _ base
-ival sha3-256 = V-I⇒ sha3-256 _ base
-ival verifyEd25519Signature = V-I⇒ verifyEd25519Signature _ base
-ival verifyEcdsaSecp256k1Signature = V-I⇒ verifyEcdsaSecp256k1Signature _ base
-ival verifySchnorrSecp256k1Signature = V-I⇒ verifySchnorrSecp256k1Signature _ base
-ival equalsByteString = V-I⇒ equalsByteString _ base
-ival ifThenElse = V-IΠ ifThenElse _ base
-ival appendString = V-I⇒ appendString _ base
-ival trace = V-IΠ trace _ base
-ival equalsString = V-I⇒ equalsString (start _) base
-ival encodeUtf8 = V-I⇒ encodeUtf8 (start _) base
-ival decodeUtf8 = V-I⇒ decodeUtf8 (start _) base
-ival fstPair = V-IΠ fstPair (start _) base
-ival sndPair = V-IΠ sndPair (start _) base
-ival nullList = V-IΠ nullList (start _) base
-ival headList = V-IΠ headList (start _) base
-ival tailList = V-IΠ tailList (start _) base
-ival chooseList = V-IΠ chooseList (start _) base
-ival constrData = V-I⇒ constrData (start _) base
-ival mapData = V-I⇒ mapData (start _) base
-ival listData = V-I⇒ listData (start _) base
-ival iData = V-I⇒ iData (start _) base
-ival bData = V-I⇒ bData (start _) base
-ival unConstrData = V-I⇒ unConstrData (start _) base
-ival unMapData = V-I⇒ unMapData (start _) base
-ival unListData = V-I⇒ unListData (start _) base
-ival unIData = V-I⇒ unIData (start _) base
-ival unBData = V-I⇒ unBData (start _) base
-ival equalsData = V-I⇒ equalsData (start _) base
-ival serialiseData = V-I⇒ serialiseData (start _) base
-ival chooseData = V-IΠ chooseData (start _) base
-ival chooseUnit = V-IΠ chooseUnit (start _) base
-ival mkPairData = V-I⇒ mkPairData (start _) base
-ival mkNilData = V-I⇒ mkNilData (start _) base
-ival mkNilPairData = V-I⇒ mkNilPairData (start _) base
-ival mkCons = V-IΠ mkCons (start _) base
-ival consByteString = V-I⇒ consByteString (start _) base
-ival sliceByteString = V-I⇒ sliceByteString (start _) base
-ival lengthOfByteString = V-I⇒ lengthOfByteString (start _) base
-ival indexByteString = V-I⇒ indexByteString (start _) base
-ival blake2b-256 = V-I⇒ blake2b-256 (start _) base
-ival bls12-381-G1-add = V-I⇒ bls12-381-G1-add (start _) base
-ival bls12-381-G1-neg = V-I⇒ bls12-381-G1-neg (start _) base
-ival bls12-381-G1-scalarMul = V-I⇒ bls12-381-G1-scalarMul (start _) base
-ival bls12-381-G1-equal = V-I⇒ bls12-381-G1-equal (start _) base
-ival bls12-381-G1-hashToGroup = V-I⇒ bls12-381-G1-hashToGroup (start _) base
-ival bls12-381-G1-compress = V-I⇒ bls12-381-G1-compress (start _) base
-ival bls12-381-G1-uncompress = V-I⇒ bls12-381-G1-uncompress (start _) base
-ival bls12-381-G2-add = V-I⇒ bls12-381-G2-add (start _) base
-ival bls12-381-G2-neg = V-I⇒ bls12-381-G2-neg (start _) base
-ival bls12-381-G2-scalarMul = V-I⇒ bls12-381-G2-scalarMul (start _) base
-ival bls12-381-G2-equal = V-I⇒ bls12-381-G2-equal (start _) base
-ival bls12-381-G2-hashToGroup = V-I⇒ bls12-381-G2-hashToGroup (start _) base
-ival bls12-381-G2-compress = V-I⇒ bls12-381-G2-compress (start _) base
-ival bls12-381-G2-uncompress = V-I⇒ bls12-381-G2-uncompress (start _) base
-ival bls12-381-pairing = V-I⇒ bls12-381-pairing (start _) base
-ival bls12-381-mulMlResult = V-I⇒ bls12-381-mulMlResult (start _) base
-ival bls12-381-finalVerify = V-I⇒ bls12-381-finalVerify (start _) base
-
-=======
 ival b = V-I b base
->>>>>>> 56d06159
 
 step : State → State
 step (s ; ρ ▻ ` x)       = s ◅ lookup ρ x
