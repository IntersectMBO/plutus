---
title: Untyped.CEK
layout: page
---
```
{-# OPTIONS --type-in-type #-}

module Untyped.CEK where
```

## Imports

```
open import Data.Unit using (tt)
open import Data.Nat using (ℕ;zero;suc)
open import Data.Nat.Properties using (+-identityʳ)
open import Function using (case_of_;_$_)
open import Data.Integer using (_<?_;_+_;_-_;∣_∣;_≤?_;_≟_;ℤ) renaming (_*_ to _**_)
open import Data.Bool using (true;false;if_then_else_)
open import Data.Empty using (⊥)
open import Agda.Builtin.String using (primStringAppend; primStringEquality)
open import Relation.Nullary using (yes;no)
open import Relation.Binary.PropositionalEquality using (refl;sym;trans;cong)
open import Data.List using (List;[];_∷_)
open import Data.Product using (_,_)

open import Untyped using (_⊢)
open _⊢
open import Untyped.RenamingSubstitution using (Sub;sub;lifts)
open import Utils hiding (List;length)
open import Builtin
open import Builtin.Signature using (Sig;sig;Args;_⊢♯;args♯;fv)
            using (integer;bool;bytestring;string;pdata;unit;bls12-381-g1-element;bls12-381-g2-element;bls12-381-mlresult)
open _⊢♯
open Sig
open import RawU using (TmCon;tmCon;TyTag;decTag;⟦_⟧tag)
```

```
data Stack (A : Set) : Set where
  ε : Stack A
  _,_ : Stack A → A → Stack A
```

```
data Value : Set
data Env : Set → Set where
  [] : Env ⊥
  _∷_ : ∀{X} → Env X → Value → Env (Maybe X)

data BApp (b : Builtin) :
    ∀{tn tm tt} → (pt : tn ∔ tm ≣ tt)
  → ∀{an am at} → (pa : an ∔ am ≣ at)
  → Set

data Value where
  V-ƛ : ∀{X} → Env X → Maybe X ⊢ → Value
  V-con : (ty : TyTag) → ⟦ ty ⟧tag → Value
  V-delay : ∀{X} → Env X → X ⊢ → Value
  V-constr : (i : ℕ) → (vs : Stack Value) → Value
  V-I⇒ : ∀ b {tn}
       → {pt : tn ∔ 0 ≣ fv (signature b)}
       → ∀{an am}{pa : an ∔ (suc am) ≣ args♯ (signature b)}
       → BApp b pt pa
       → Value
  V-IΠ : ∀ b
       → ∀{tn tm}{pt : tn ∔ (suc tm) ≣ fv (signature b)}
       → ∀{an am}{pa : an ∔ suc am ≣ args♯ (signature b)}
       → BApp b pt pa
       → Value

data BApp b where
  base : BApp b (start (fv (signature b))) (start (args♯ (signature b)))
  app : ∀{tn}
      {pt : tn ∔ 0 ≣ fv (signature b)}
    → ∀{an am}{pa : an ∔ suc am ≣ args♯ (signature b)}
    → BApp b pt pa
    → Value
    → BApp b pt (bubble pa)
  app⋆ :
      ∀{tn tm} {pt : tn ∔ (suc tm) ≣ fv (signature b)}
    → ∀{an am}{pa : an ∔ (suc am) ≣ args♯ (signature b)}
    → BApp b pt pa
    → BApp b (bubble pt) pa

env2sub : ∀{Γ} → Env Γ → Sub Γ ⊥

discharge : Value → ⊥ ⊢

dischargeB : ∀{b}
          → ∀{tn tm} → {pt : tn ∔ tm ≣ fv (signature b)}
          → ∀{an am} → {pa : an ∔ am ≣ args♯ (signature b)}
          → BApp b pt pa → ⊥ ⊢

dischargeList : Stack Value → List (⊥ ⊢) → List (⊥ ⊢)

discharge (V-ƛ ρ t)       = ƛ (sub (lifts (env2sub ρ)) t)
discharge (V-con t c)     = con (tmCon t c)
discharge (V-delay ρ t)   = delay (sub (env2sub ρ) t)
discharge (V-I⇒ b vs)     = dischargeB vs
discharge (V-IΠ b vs)     = dischargeB vs
discharge (V-constr i vs) = constr i (dischargeList vs [])

dischargeList ε ts = ts
dischargeList (xs , x) ts = dischargeList xs (discharge x ∷ ts)

dischargeB {b = b} base = builtin b
dischargeB (app vs v) = dischargeB vs · discharge v
dischargeB (app⋆ vs)   = force (dischargeB vs)

env2sub (ρ ∷ v) nothing  = discharge v
env2sub (ρ ∷ v) (just x) = env2sub ρ x

data Frame : Set where
  -·  : ∀{Γ} → Env Γ → Γ ⊢ → Frame
  -·v : Value → Frame
  _·- : Value → Frame
  force- : Frame
  constr- : ∀{Γ} → ℕ → (Stack Value) → Env Γ → List (Γ ⊢) → Frame
  case- : ∀{Γ} → (ρ : Env Γ) → List (Γ ⊢) → Frame


data State : Set where
  _;_▻_ : {X : Set} → Stack Frame → Env X → X ⊢ → State
  _◅_   : Stack Frame → Value → State
  □ : Value → State
  ◆ : State

-- lookup is the same as env2sub without the discharge
lookup : ∀{Γ} → Env Γ → Γ → Value
lookup (ρ ∷ v) nothing  = v
lookup (ρ ∷ v) (just x) = lookup ρ x

V-I : ∀ b
    → ∀{tn tm} {pt : tn ∔ tm ≣ fv (signature b)}
    → ∀{an am} {pa : an ∔ suc am ≣ args♯ (signature b)}
    → BApp b pt pa
    → Value
V-I b {tm = zero}   bt = V-I⇒ b bt
V-I b {tm = suc tm} bt = V-IΠ b bt


fullyAppliedBuiltin : ∀ b → Set
fullyAppliedBuiltin b = BApp b (alldone (fv (signature b))) (alldone (args♯ (signature b)))

{-
The BUILTIN function provides the semantics of builtin functions.
-}

BUILTIN : ∀ b → fullyAppliedBuiltin b → Either RuntimeError Value
BUILTIN addInteger = λ
  { (app (app base (V-con integer i)) (V-con integer i')) -> inj₂ (V-con integer (i + i'))
  ; _ -> inj₁ userError
  }
BUILTIN subtractInteger = λ
  { (app (app base (V-con integer i)) (V-con integer i')) -> inj₂ (V-con integer (i - i'))
  ; _ -> inj₁ userError
  }
BUILTIN multiplyInteger = λ
  { (app (app base (V-con integer i)) (V-con integer i')) -> inj₂ (V-con integer (i ** i'))
  ; _ -> inj₁ userError
  }
BUILTIN divideInteger = λ
  { (app (app base (V-con integer i)) (V-con integer i')) -> decIf
      (i' ≟ ℤ.pos 0)
      (inj₁ userError)
      (inj₂ (V-con integer (div i i')))
  ; _ -> inj₁ userError
  }
BUILTIN quotientInteger = λ
  { (app (app base (V-con integer i)) (V-con integer i')) -> decIf
      (i' ≟ ℤ.pos 0)
      (inj₁ userError)
      (inj₂ (V-con integer (quot i i')))
  ; _ -> inj₁ userError
  }
BUILTIN remainderInteger = λ
  { (app (app base (V-con integer i)) (V-con integer i')) -> decIf
      (i' ≟ ℤ.pos 0)
      (inj₁ userError)
      (inj₂ (V-con integer (rem i i')))
  ; _ -> inj₁ userError
  }
BUILTIN modInteger = λ
  { (app (app base (V-con integer i)) (V-con integer i')) -> decIf
      (i' ≟ ℤ.pos 0)
      (inj₁ userError)
      (inj₂ (V-con integer (mod i i')))
  ; _ -> inj₁ userError
  }
BUILTIN lessThanInteger = λ
  { (app (app base (V-con integer i)) (V-con integer i')) -> decIf (i <? i') (inj₂ (V-con bool true)) (inj₂ (V-con bool false))
  ; _ -> inj₁ userError
  }
BUILTIN lessThanEqualsInteger = λ
  { (app (app base (V-con integer i)) (V-con integer i')) -> decIf (i ≤? i') (inj₂ (V-con bool true)) (inj₂ (V-con bool false))
  ; _ -> inj₁ userError
  }
BUILTIN equalsInteger = λ
  { (app (app base (V-con integer i)) (V-con integer i')) -> decIf (i ≟ i') (inj₂ (V-con bool true)) (inj₂ (V-con bool false))
  ; _ -> inj₁ userError
  }
BUILTIN appendByteString = λ
  { (app (app base (V-con bytestring b)) (V-con bytestring b')) -> inj₂ (V-con bytestring (concat b b'))
  ; _ -> inj₁ userError
  }
BUILTIN lessThanByteString = λ
  { (app (app base (V-con bytestring b)) (V-con bytestring b')) -> inj₂ (V-con bool (B< b b'))
  ; _ -> inj₁ userError
  }
BUILTIN lessThanEqualsByteString = λ
  { (app (app base (V-con bytestring b)) (V-con bytestring b')) -> inj₂ (V-con bool (B<= b b'))
  ; _ -> inj₁ userError
  }
BUILTIN sha2-256 = λ
  { (app base (V-con bytestring b)) -> inj₂ (V-con bytestring (SHA2-256 b))
  ; _ -> inj₁ userError
  }
BUILTIN sha3-256 = λ
  { (app base (V-con bytestring b)) -> inj₂ (V-con bytestring (SHA3-256 b))
  ; _ -> inj₁ userError
  }
BUILTIN blake2b-256 = λ
  { (app base (V-con bytestring b)) -> inj₂ (V-con bytestring (BLAKE2B-256 b))
  ; _ -> inj₁ userError
  }
BUILTIN verifyEd25519Signature = λ
  { (app (app (app base (V-con bytestring k)) (V-con bytestring d)) (V-con bytestring c)) -> case verifyEd25519Sig k d c of λ
      { (just b) -> inj₂ (V-con bool b)
      ; nothing -> inj₁ userError
      }
  ; _ -> inj₁ userError
  }
BUILTIN verifyEcdsaSecp256k1Signature = λ
  { (app (app (app base (V-con bytestring k)) (V-con bytestring d)) (V-con bytestring c)) -> case verifyEcdsaSecp256k1Sig k d c of λ
      { (just b) -> inj₂ (V-con bool b)
      ; nothing -> inj₁ userError
      }
  ; _ -> inj₁ userError
  }
BUILTIN verifySchnorrSecp256k1Signature = λ
  { (app (app (app base (V-con bytestring k)) (V-con bytestring d)) (V-con bytestring c)) -> case verifySchnorrSecp256k1Sig k d c of λ
      { (just b) -> inj₂ (V-con bool b)
      ; nothing -> inj₁ userError
      }
  ; _ -> inj₁ userError
  }
BUILTIN encodeUtf8 = λ
  { (app base (V-con string s)) ->
      inj₂ (V-con bytestring (ENCODEUTF8 s))
  ; _ -> inj₁ userError
  }
BUILTIN decodeUtf8 = λ
  { (app base (V-con bytestring b)) ->
      case DECODEUTF8 b of λ
        { (just s) -> inj₂ (V-con string s)
        ; nothing -> inj₁ userError
        }
  ; _ -> inj₁ userError
  }
BUILTIN equalsByteString = λ
  { (app (app base (V-con bytestring b)) (V-con bytestring b')) -> inj₂ (V-con bool (equals b b'))
  ; _ -> inj₁ userError
  }
BUILTIN ifThenElse = λ
  { (app (app (app (app⋆ base) (V-con bool b)) vt) vf) -> inj₂ $ if b then vt else vf
  ; _ -> inj₁ userError
  }
BUILTIN appendString = λ
  { (app (app base (V-con string s)) (V-con string s')) -> inj₂ (V-con string (primStringAppend s s'))
  ; _ -> inj₁ userError
  }
BUILTIN trace = λ
  { (app (app (app⋆ base) (V-con string s)) v) -> inj₂ (TRACE s v)
  ; _ -> inj₁ userError
  }
BUILTIN iData = λ
  { (app base (V-con integer i)) -> inj₂ (V-con pdata (iDATA i))
  ; _ -> inj₁ userError
  }
BUILTIN bData = λ
  { (app base (V-con bytestring b)) -> inj₂ (V-con pdata (bDATA b))
  ; _ -> inj₁ userError
  }
BUILTIN consByteString (app (app base (V-con integer i)) (V-con bytestring b))  with cons i b
... | just b' = inj₂ (V-con bytestring b')
... | nothing = inj₁ userError
BUILTIN consByteString _ = inj₁ userError
BUILTIN sliceByteString = λ
  { (app (app (app base (V-con integer st)) (V-con integer n)) (V-con bytestring b)) -> inj₂ (V-con bytestring (slice st n b))
  ; _ -> inj₁ userError
  }
BUILTIN lengthOfByteString = λ
  { (app base (V-con bytestring b)) -> inj₂ (V-con integer (lengthBS b))
  ; _ -> inj₁ userError
  }
BUILTIN indexByteString = λ
  { (app (app base (V-con bytestring b)) (V-con integer i)) ->
      case Data.Integer.ℤ.pos 0 ≤? i of λ
        { (no  _) -> inj₁ userError
        ; (yes _) -> case i <? lengthBS b of λ
          { (no _)  -> inj₁ userError
          ; (yes _) -> inj₂ (V-con integer (index b i))
          }
        }
  ; _ -> inj₁ userError
  }
BUILTIN equalsString = λ
  { (app (app base (V-con string s)) (V-con string s')) -> inj₂ (V-con bool (primStringEquality s s'))
  ; _ -> inj₁ userError
  }
BUILTIN unIData = λ
  { (app base (V-con pdata (iDATA i))) -> inj₂ (V-con integer i)
  ; _ -> inj₁ userError
  }
BUILTIN unBData = λ
  { (app base (V-con pdata (bDATA b))) -> inj₂ (V-con bytestring b)
  ; _ -> inj₁ userError
  }
BUILTIN serialiseData = λ
  { (app base (V-con pdata d)) -> inj₂ (V-con bytestring (serialiseDATA d))
  ; _ -> inj₁ userError
  }
BUILTIN chooseUnit = λ
  { (app (app (app⋆ base) (V-con unit tt)) v) -> inj₂ v
  ; _ -> inj₁ userError
  }
BUILTIN fstPair = λ
  { (app (app⋆ (app⋆ base)) (V-con (pair t _) (x , _))) -> inj₂ (V-con t x)
  ; _ -> inj₁ userError
  }
BUILTIN sndPair = λ
  { (app (app⋆ (app⋆ base)) (V-con (pair _ t) (_ , y))) → inj₂ (V-con t y)
  ; _ -> inj₁ userError
  }
BUILTIN chooseList = λ
  { (app (app (app (app⋆ (app⋆ base)) (V-con (list _) [])) v) _) → inj₂ v
  ; (app (app (app (app⋆ (app⋆ base)) (V-con (list _) (_ ∷ _))) _) v) → inj₂ v
  ; _ -> inj₁ userError
  }
BUILTIN mkCons (app (app (app⋆ base) (V-con t x)) (V-con (list ts) xs)) with decTag t ts
... | yes refl = inj₂ (V-con (list ts) (x ∷ xs))
... | no _     = inj₁ userError
BUILTIN mkCons _ = inj₁ userError
BUILTIN headList = λ
  { (app (app⋆ base) (V-con (list t) (x ∷ _))) → inj₂ (V-con t x)
  ; _ -> inj₁ userError
  }
BUILTIN tailList = λ
  { (app (app⋆ base) (V-con (list t) (_ ∷ xs))) → inj₂ (V-con (list t) xs)
  ; _ -> inj₁ userError
  }
BUILTIN nullList = λ
  { (app (app⋆ base) (V-con (list _) [])) → inj₂ (V-con bool true)
  ; (app (app⋆ base) (V-con (list _) (_ ∷ _))) → inj₂ (V-con bool false)
  ; _ -> inj₁ userError
  }
BUILTIN chooseData = λ
  { (app (app (app (app (app (app (app⋆ base) (V-con pdata (ConstrDATA x₁ x₂))) v) _) _) _) _) → inj₂ v
  ; (app (app (app (app (app (app (app⋆ base) (V-con pdata (MapDATA x₁))) _) v) _) _) _) → inj₂ v
  ; (app (app (app (app (app (app (app⋆ base) (V-con pdata (ListDATA x₁))) _) _) v) _) _) → inj₂ v
  ; (app (app (app (app (app (app (app⋆ base) (V-con pdata (iDATA x₁))) _) _) _) v) _) → inj₂ v
  ; (app (app (app (app (app (app (app⋆ base) (V-con pdata (bDATA x₁))) _) _) _) _) v) → inj₂ v
  ; _ -> inj₁ userError
  }
BUILTIN constrData = λ
  { (app (app base (V-con integer i)) (V-con (list pdata) xs)) → do
     return (V-con pdata (ConstrDATA i xs))
  ; _ -> inj₁ userError
  }
BUILTIN mapData = λ
  { (app base (V-con (list (pair pdata pdata)) xs)) → do
     return (V-con pdata (MapDATA xs))
  ; _ -> inj₁ userError
  }
BUILTIN listData = λ
  { (app base (V-con (list pdata) xs)) → do
     return (V-con pdata (ListDATA xs))
  ; _ -> inj₁ userError
  }
BUILTIN unConstrData = λ
  { (app base (V-con pdata (ConstrDATA i xs))) → inj₂ (V-con (pair integer (list pdata)) (i , xs))
  ; _ -> inj₁ userError
  }
BUILTIN unMapData = λ
  { (app base (V-con pdata (MapDATA xs))) → inj₂ (V-con (list (pair pdata pdata)) xs)
  ; _ -> inj₁ userError
  }
BUILTIN unListData = λ
  { (app base (V-con pdata (ListDATA xs))) → inj₂ (V-con (list pdata) xs)
  ; _ -> inj₁ userError
  }
BUILTIN equalsData = λ
  {
    (app (app base (V-con pdata x)) (V-con pdata y)) → inj₂ (V-con bool (eqDATA x y))
  ;  _ -> inj₁ userError
  }
BUILTIN mkPairData = λ
  { (app (app base (V-con pdata x)) (V-con pdata y)) → inj₂ (V-con (pair pdata pdata) (x , y))
  ; _ -> inj₁ userError
  }
BUILTIN mkNilData = λ
  { (app base (V-con unit tt)) → inj₂ (V-con (list pdata) [])
  ; _ -> inj₁ userError
  }
BUILTIN mkNilPairData = λ
  { (app base (V-con unit tt)) -> inj₂ (V-con (list (pair pdata pdata)) [])
  ; _ -> inj₁ userError
  }
BUILTIN bls12-381-G1-add = λ
  { (app (app base (V-con bls12-381-g1-element e)) (V-con bls12-381-g1-element e')) -> inj₂ (V-con bls12-381-g1-element (BLS12-381-G1-add e e'))
  ; _ -> inj₁ userError
  }
BUILTIN bls12-381-G1-neg = λ
  { (app base (V-con bls12-381-g1-element e)) -> inj₂ (V-con bls12-381-g1-element (BLS12-381-G1-neg e))
  ; _ -> inj₁ userError
  }
BUILTIN bls12-381-G1-scalarMul = λ
  { (app (app base (V-con integer i)) (V-con bls12-381-g1-element e)) -> inj₂ (V-con bls12-381-g1-element (BLS12-381-G1-scalarMul i e))
  ;  _ -> inj₁ userError
  }
BUILTIN bls12-381-G1-equal = λ
  { (app (app base (V-con bls12-381-g1-element e)) (V-con bls12-381-g1-element e')) -> inj₂ (V-con bool (BLS12-381-G1-equal e e'))
  ; _ -> inj₁ userError
  }
BUILTIN bls12-381-G1-hashToGroup = λ
  { (app (app base (V-con bytestring msg)) (V-con bytestring dst)) -> case BLS12-381-G1-hashToGroup msg dst of λ
     { (just p) -> inj₂ (V-con bls12-381-g1-element p)
     ; nothing  -> inj₁ userError
     }
  ; _ -> inj₁ userError
  }
BUILTIN bls12-381-G1-compress = λ
  { (app base (V-con bls12-381-g1-element e)) -> inj₂ (V-con bytestring (BLS12-381-G1-compress e))
  ; _ -> inj₁ userError
  }
BUILTIN bls12-381-G1-uncompress = λ
  { (app base (V-con bytestring b)) -> case  BLS12-381-G1-uncompress b of λ
     { (just e) -> inj₂ (V-con bls12-381-g1-element e)
     ; nothing  -> inj₁ userError
     }
  ; _ -> inj₁ userError
  }
BUILTIN bls12-381-G2-add = λ
  { (app (app base (V-con bls12-381-g2-element e)) (V-con bls12-381-g2-element e')) -> inj₂ (V-con bls12-381-g2-element (BLS12-381-G2-add e e'))
  ; _ -> inj₁ userError
  }
BUILTIN bls12-381-G2-neg = λ
  { (app base (V-con bls12-381-g2-element e)) -> inj₂ (V-con bls12-381-g2-element (BLS12-381-G2-neg e))
  ; _ -> inj₁ userError
  }
BUILTIN bls12-381-G2-scalarMul = λ
  { (app (app base (V-con integer i)) (V-con bls12-381-g2-element e)) -> inj₂ (V-con bls12-381-g2-element (BLS12-381-G2-scalarMul i e))
  ;  _ -> inj₁ userError
  }
BUILTIN bls12-381-G2-equal = λ
  { (app (app base (V-con bls12-381-g2-element e)) (V-con bls12-381-g2-element e')) -> inj₂ (V-con bool (BLS12-381-G2-equal e e'))
  ; _ -> inj₁ userError
  }
BUILTIN bls12-381-G2-hashToGroup = λ
  { (app (app base (V-con bytestring msg)) (V-con bytestring dst)) -> case BLS12-381-G2-hashToGroup msg dst of λ
     { (just p) -> inj₂ (V-con bls12-381-g2-element p)
     ; nothing  -> inj₁ userError
     }
  ; _ -> inj₁ userError
  }
BUILTIN bls12-381-G2-compress = λ
  { (app base (V-con bls12-381-g2-element e)) -> inj₂ (V-con bytestring (BLS12-381-G2-compress e))
  ; _ -> inj₁ userError
  }
BUILTIN bls12-381-G2-uncompress = λ
  { (app base (V-con bytestring b)) -> case  BLS12-381-G2-uncompress b of λ
     { (just e) -> inj₂ (V-con bls12-381-g2-element e)
     ; nothing  -> inj₁ userError
     }
  ; _ -> inj₁ userError
  }
BUILTIN bls12-381-millerLoop = λ
  { (app (app base (V-con bls12-381-g1-element e1)) (V-con bls12-381-g2-element e2)) -> inj₂ (V-con bls12-381-mlresult (BLS12-381-millerLoop e1 e2))
  ;  _ -> inj₁ userError
  }
BUILTIN bls12-381-mulMlResult = λ
  { (app (app base (V-con bls12-381-mlresult r)) (V-con bls12-381-mlresult r')) -> inj₂ (V-con bls12-381-mlresult (BLS12-381-mulMlResult r r'))
  ; _ -> inj₁ userError
  }
BUILTIN bls12-381-finalVerify = λ
  { (app (app base (V-con bls12-381-mlresult r)) (V-con bls12-381-mlresult r')) -> inj₂ (V-con bool (BLS12-381-finalVerify r r'))
  ; _ -> inj₁ userError
  }
BUILTIN keccak-256 = λ
  { (app base (V-con bytestring b)) -> inj₂ (V-con bytestring (KECCAK-256 b))
  ; _ -> inj₁ userError
  }
BUILTIN blake2b-224 = λ
  { (app base (V-con bytestring b)) -> inj₂ (V-con bytestring (BLAKE2B-224 b))
  ; _ -> inj₁ userError
  }
BUILTIN byteStringToInteger = λ
  { (app (app base (V-con bool e)) (V-con bytestring s)) -> inj₂ (V-con integer (BStoI e s))
  ; _ -> inj₁ userError
  }
BUILTIN integerToByteString = λ
  { (app (app (app base (V-con bool e)) (V-con integer w)) (V-con integer n)) -> case ItoBS e w n of λ
      { (just s) -> inj₂ (V-con bytestring s)
      ; nothing -> inj₁ userError
      }
  ; _ -> inj₁ userError
  }
<<<<<<< HEAD
BUILTIN ripemd-160 = λ
  { (app base (V-con bytestring b)) -> inj₂ (V-con bytestring (RIPEMD-160 b))
=======
BUILTIN andByteString = λ
  { (app (app (app base (V-con bool b)) (V-con bytestring s)) (V-con bytestring s')) -> inj₂ (V-con bytestring (andBYTESTRING b s s'))
  ; _ -> inj₁ userError
  }
BUILTIN orByteString = λ
  { (app (app (app base (V-con bool b)) (V-con bytestring s)) (V-con bytestring s')) -> inj₂ (V-con bytestring (orBYTESTRING b s s'))
  ; _ -> inj₁ userError
  }
BUILTIN xorByteString = λ
  { (app (app (app base (V-con bool b)) (V-con bytestring s)) (V-con bytestring s')) -> inj₂ (V-con bytestring (xorBYTESTRING b s s'))
  ; _ -> inj₁ userError
  }
BUILTIN complementByteString = λ
  { (app base (V-con bytestring s)) -> inj₂ (V-con bytestring (complementBYTESTRING s))
  ; _ -> inj₁ userError
  }
BUILTIN readBit = λ
  { (app (app base (V-con bytestring s)) (V-con integer i)) -> case readBIT s i of λ
     { (just r) -> inj₂ (V-con bool r)
     ; nothing  -> inj₁ userError
     }
  ; _ -> inj₁ userError
  }
BUILTIN writeBits = λ
  { (app (app (app base (V-con bytestring s)) (V-con (list integer) ps)) (V-con (list bool) us)) ->
     case writeBITS s (toList ps) (toList us) of λ
       { (just r) -> inj₂ (V-con bytestring r)
       ; nothing  -> inj₁ userError
       }
  ; _ -> inj₁ userError
  }
BUILTIN replicateByte = λ
  { (app (app base (V-con integer l)) (V-con integer w)) -> case replicateBYTE l w of λ
     { (just r) -> inj₂ (V-con bytestring r)
     ; nothing  -> inj₁ userError
     }
  ; _ -> inj₁ userError
  }
BUILTIN shiftByteString = λ
  { (app (app base (V-con bytestring s)) (V-con integer i)) -> inj₂ (V-con bytestring (shiftBYTESTRING s i))
  ; _ -> inj₁ userError
  }
BUILTIN rotateByteString = λ
  { (app (app base (V-con bytestring s)) (V-con integer i)) -> inj₂ (V-con bytestring (rotateBYTESTRING s i))
  ; _ -> inj₁ userError
  }
BUILTIN countSetBits  = λ
  { (app base (V-con bytestring s)) -> inj₂ (V-con integer (countSetBITS s))
  ; _ -> inj₁ userError
  }
BUILTIN findFirstSetBit  = λ
  { (app base (V-con bytestring s)) -> inj₂ (V-con integer (findFirstSetBIT s))
>>>>>>> 36311fe6
  ; _ -> inj₁ userError
  }

-- Take an apparently more general index and show that it is a fully applied builtin.
mkFullyAppliedBuiltin : ∀ { b }
  → ∀{tn} → {pt : tn ∔ 0 ≣ fv (signature b)}
  → ∀{an} → {pa : an ∔ 0 ≣ args♯ (signature b)}
  → BApp b pt pa
  → fullyAppliedBuiltin b
mkFullyAppliedBuiltin {b} {pt = pt} {pa = pa} bt with trans (sym (+-identityʳ _)) (∔2+ pt) | trans (sym (+-identityʳ _)) (∔2+ pa)
... | refl | refl with unique∔ pt (alldone (fv (signature b))) | unique∔ pa (alldone (args♯ (signature b)))
... | refl | refl = bt

BUILTIN' : ∀ b
  → ∀{tn} → {pt : tn ∔ 0 ≣ fv (signature b)}
  → ∀{an} → {pa : an ∔ 0 ≣ args♯ (signature b)}
  → BApp b pt pa
  → Either RuntimeError Value
BUILTIN' b bt =  BUILTIN b (mkFullyAppliedBuiltin bt)

ival : Builtin → Value
ival b = V-I b base

pushValueFrames : Stack Frame → Stack Value → Stack Frame
pushValueFrames s ε = s
pushValueFrames s (vs , v) = pushValueFrames (s , -·v v) vs

lookup? : ∀{A} → ℕ → List A → Maybe A
lookup? n [] = nothing
lookup? zero (x ∷ xs) = just x
lookup? (suc n) (x ∷ xs) = lookup? n xs

step : State → State
step (s ; ρ ▻ ` x)               = s ◅ lookup ρ x
step (s ; ρ ▻ ƛ t)               = s ◅ V-ƛ ρ t
step (s ; ρ ▻ (t · u))           = (s , -· ρ u) ; ρ ▻ t
step (s ; ρ ▻ force t)           = (s , force-) ; ρ ▻ t
step (s ; ρ ▻ delay t)           = s ◅ V-delay ρ t
step (s ; ρ ▻ con (tmCon t c))   = s ◅ V-con t c
step (s ; ρ ▻ constr i [])       = s ◅ V-constr i ε
step (s ; ρ ▻ constr i (x ∷ xs)) = (s , constr- i ε ρ xs); ρ ▻ x
step (s ; ρ ▻ case t ts)         = (s , case- ρ ts) ; ρ ▻ t
step (s ; ρ ▻ builtin b)         = s ◅ ival b
step (s ; ρ ▻ error)             = ◆

step (ε ◅ v)                               = □ v
step ((s , -· ρ u) ◅ v)                    = (s , (v ·-)) ; ρ ▻ u
step ((s , -·v v) ◅ vf)                    = (s , vf ·-) ◅ v
step ((s , (V-ƛ ρ t ·-)) ◅ v)              = s ; ρ ∷ v ▻ t
step ((s , (V-con _ _   ·-)) ◅ v)          = ◆ -- constant in function position
step ((s , (V-delay _ _ ·-)) ◅ v)          = ◆ -- delay in function position
step ((s , (V-IΠ b bapp ·-)) ◅ v)          = ◆ -- delayed builtin in function position
step ((s , (V-constr i vs ·-)) ◅ v)        = ◆ -- SOP in function position
step ((s , force-) ◅ V-IΠ b bapp)          = s ◅ V-I b (app⋆ bapp)
step ((s , force-) ◅ V-delay ρ t)          = step (s ; ρ ▻ t)
step ((s , force-) ◅ V-ƛ _ _)              = ◆ -- lambda in delay position
step ((s , force-) ◅ V-con _ _)            = ◆ -- constant in delay position
step ((s , force-) ◅ V-I⇒ b bapp)          = ◆ -- function in delay position
step ((s , force-) ◅ V-constr i vs)        = ◆ -- SOP in delay position
step ((s , constr- i vs ρ []) ◅ v)         = s ◅ V-constr i (vs , v)
step ((s , constr- i vs ρ (x ∷ ts)) ◅ v)   = (s , constr- i (vs , v) ρ ts); ρ ▻ x
step ((s , case- ρ ts) ◅ V-constr i vs)    = maybe (pushValueFrames s vs ; ρ ▻_) ◆ (lookup? i ts)
step ((s , case- ρ ts) ◅ V-ƛ _ _)          = ◆ -- case of lambda
step ((s , case- ρ ts) ◅ V-con _ _)        = ◆ -- case of constant
step ((s , case- ρ ts) ◅ V-delay _ _)      = ◆ -- case of delay
step ((s , case- ρ ts) ◅ V-I⇒ _ _)         = ◆ -- case of builtin value
step ((s , case- ρ ts) ◅ V-IΠ _ _)         = ◆ -- case of delqyed builtin
step ((s , (V-I⇒ b {am = 0} bapp ·-)) ◅ v) = either (BUILTIN' b (app bapp v)) (λ _ → ◆) (s ◅_)
step ((s , (V-I⇒ b {am = suc _} bapp ·-)) ◅ v) = s ◅ V-I b (app bapp v)

step (□ v)               = □ v
step ◆                   = ◆

stepper : ℕ → (t : State) → Either RuntimeError State
stepper 0       s = inj₁ gasError
stepper (suc n) s with step s
... | (s ; ρ ▻ t) = stepper n (s ; ρ ▻ t)
... | (s ◅ v)     = stepper n (s ◅ v)
... | (□ v)       = return (□ v)
... | ◆           = return ◆<|MERGE_RESOLUTION|>--- conflicted
+++ resolved
@@ -428,8 +428,6 @@
      { (just p) -> inj₂ (V-con bls12-381-g1-element p)
      ; nothing  -> inj₁ userError
      }
-  ; _ -> inj₁ userError
-  }
 BUILTIN bls12-381-G1-compress = λ
   { (app base (V-con bls12-381-g1-element e)) -> inj₂ (V-con bytestring (BLS12-381-G1-compress e))
   ; _ -> inj₁ userError
@@ -506,10 +504,6 @@
       }
   ; _ -> inj₁ userError
   }
-<<<<<<< HEAD
-BUILTIN ripemd-160 = λ
-  { (app base (V-con bytestring b)) -> inj₂ (V-con bytestring (RIPEMD-160 b))
-=======
 BUILTIN andByteString = λ
   { (app (app (app base (V-con bool b)) (V-con bytestring s)) (V-con bytestring s')) -> inj₂ (V-con bytestring (andBYTESTRING b s s'))
   ; _ -> inj₁ userError
@@ -562,7 +556,10 @@
   }
 BUILTIN findFirstSetBit  = λ
   { (app base (V-con bytestring s)) -> inj₂ (V-con integer (findFirstSetBIT s))
->>>>>>> 36311fe6
+  ; _ -> inj₁ userError
+  }
+BUILTIN ripemd-160 = λ
+  { (app base (V-con bytestring b)) -> inj₂ (V-con bytestring (RIPEMD-160 b))
   ; _ -> inj₁ userError
   }
 
