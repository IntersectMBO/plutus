--- conflicted
+++ resolved
@@ -76,25 +76,15 @@
 renTermCon : (ρ⋆ : ⋆.Ren Φ Ψ)
              ------------------------------------------
            → (∀{A} → TermCon A → TermCon (⋆.ren ρ⋆ A ))
-<<<<<<< HEAD
-renTermCon _ (integer i)    = integer i
-renTermCon _ (bytestring b) = bytestring b
-renTermCon _ (string s)     = string s
-renTermCon _ (bool b)       = bool b
-renTermCon _ unit           = unit
-renTermCon _ (pdata d)      = pdata d
-renTermCon _ (bls12-381-g1-element e) = bls12-381-g1-element e
-renTermCon _ (bls12-381-g2-element e) = bls12-381-g2-element e
-renTermCon _ (bls12-381-mlresult r)   = bls12-381-mlresult r
-=======
-renTermCon _ (tmInteger i)    = tmInteger i
-renTermCon _ (tmBytestring b) = tmBytestring b
-renTermCon _ (tmString s)     = tmString s
-renTermCon _ (tmBool b)       = tmBool b
-renTermCon _ tmUnit           = tmUnit
-renTermCon _ (tmData d)       = tmData d
->>>>>>> daad7f7a
-```
+renTermCon _ (tmInteger i)              = tmInteger i
+renTermCon _ (tmBytestring b)           = tmBytestring b
+renTermCon _ (tmString s)               = tmString s
+renTermCon _ (tmBool b)                 = tmBool b
+renTermCon _ tmUnit                     = tmUnit
+renTermCon _ (tmData d)                 = tmData d
+renTermCon _ (tmBls12-381-g1-element e) = tmBls12-381-g1-element e
+renTermCon _ (tmBls12-381-g2-element e) = tmBls12-381-g2-element e
+renTermCon _ (tmBls12-381-mlresult r)   = tmBls12-381-mlresult r
 
 Renaming for terms
 
@@ -180,25 +170,15 @@
 subTermCon : (σ⋆ : ⋆.Sub Φ Ψ)
              -------------------------------------------
            → ∀ {A} → TermCon A → TermCon (⋆.sub σ⋆ A )
-<<<<<<< HEAD
-subTermCon _ (integer i)    = integer i
-subTermCon _ (bytestring b) = bytestring b
-subTermCon _ (string s)     = string s
-subTermCon _ (bool b)       = bool b
-subTermCon _ unit           = unit
-subTermCon _ (pdata d)       = pdata d
-subTermCon _ (bls12-381-g1-element e) = bls12-381-g1-element e
-subTermCon _ (bls12-381-g2-element e) = bls12-381-g2-element e
-subTermCon _ (bls12-381-mlresult r)   = bls12-381-mlresult r
-
-=======
 subTermCon _ (tmInteger i)    = tmInteger i
 subTermCon _ (tmBytestring b) = tmBytestring b
 subTermCon _ (tmString s)     = tmString s
 subTermCon _ (tmBool b)       = tmBool b
 subTermCon _ tmUnit           = tmUnit
 subTermCon _ (tmData d)       = tmData d
->>>>>>> daad7f7a
+subTermCon _ (tmBls12-381-g1-element e) = tmBls12-381-g1-element e
+subTermCon _ (tmBls12-381-g2-element e) = tmBls12-381-g2-element e
+subTermCon _ (tmBls12-381-mlresult r)   = tmBls12-381-mlresult r
 ```
 
 Substitution for terms
