--- conflicted
+++ resolved
@@ -57,24 +57,15 @@
 eraseVar (T α) = eraseVar α
 
 eraseTC : ∀{Φ}{Γ : Ctx Φ}{A : Φ ⊢⋆ *} → TyTermCon A → TmCon
-<<<<<<< HEAD
-eraseTC (tmInteger i)              = tmCon integer i
-eraseTC (tmBytestring b)           = tmCon bytestring b
-eraseTC (tmString s)               = tmCon string s
-eraseTC (tmBool b)                 = tmCon bool b 
-eraseTC tmUnit                     = tmCon unit tt
-eraseTC (tmData d)                 = tmCon pdata d
-eraseTC (tmBls12-381-g1-element e) = tmCon bls12-381-g1-element e
-eraseTC (tmBls12-381-g2-element e) = tmCon bls12-381-g2-element e
-eraseTC (tmBls12-381-mlresult r)   = tmCon bls12-381-mlresult r
-=======
-eraseTC (tmInteger i)      = tmCon (con integer) i
-eraseTC (tmBytestring b)   = tmCon (con bytestring) b
-eraseTC (tmString s)       = tmCon (con string) s
-eraseTC (tmBool b)         = tmCon (con bool) b 
-eraseTC tmUnit             = tmCon (con unit) tt
-eraseTC (tmData d)         = tmCon (con pdata) d
->>>>>>> 84d46e88
+eraseTC (tmInteger i)              = tmCon (con integer) i
+eraseTC (tmBytestring b)           = tmCon (con bytestring) b
+eraseTC (tmString s)               = tmCon (con string) s
+eraseTC (tmBool b)                 = tmCon (con bool) b 
+eraseTC tmUnit                     = tmCon (con unit) tt
+eraseTC (tmData d)                 = tmCon (con pdata) d
+eraseTC (tmBls12-381-g1-element e) = tmCon (con bls12-381-g1-element e)
+eraseTC (tmBls12-381-g2-element e) = tmCon (con bls12-381-g2-element e)
+eraseTC (tmBls12-381-mlresult r)   = tmCon (con bls12-381-mlresult r)
 
 erase : ∀{Φ Γ}{A : Φ ⊢⋆ *} → Γ ⊢ A → len Γ ⊢
 
