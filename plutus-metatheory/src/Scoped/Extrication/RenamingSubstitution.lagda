\begin{code}
module Scoped.Extrication.RenamingSubstitution where
\end{code}

erasure commutes with renaming/substitution

\begin{code}
open import Data.Nat using (ℕ)
open import Data.Fin using (Fin;zero;suc)
open import Data.Product using (Σ;proj₁;proj₂) renaming (_,_ to _,,_)
open import Function using (_∘_)
open import Relation.Binary.PropositionalEquality as Eq using (_≡_;refl;sym;trans;cong;cong₂)

open import Utils using (Kind;*)
open import Type using (Ctx⋆;_,⋆_;_∋⋆_;Z;S)
open import Algorithmic using (Ctx;_⊢_)
open Ctx
import Algorithmic.RenamingSubstitution as AS
import Type.RenamingSubstitution as T
open import Type.BetaNormal using (_⊢Nf⋆_;_⊢Ne⋆_;renNf;renNe;renNfTyCon)
open _⊢Nf⋆_
open _⊢Ne⋆_
open import Type.BetaNBE.RenamingSubstitution using (extsNf)
open import Scoped using (ScopedTy)
open ScopedTy
open import Scoped.Extrication using (len⋆;extricateVar⋆;extricateNf⋆;extricateNe⋆;extricateTyConNf⋆;extricate)
open import Scoped.RenamingSubstitution as SS using (Ren⋆;lift⋆;ren⋆;renTyCon⋆;ren⋆-cong;Sub⋆;slift⋆)
import Builtin.Constant.Type Ctx⋆ (_⊢Nf⋆ *) as AC
import Builtin.Constant.Type ℕ ScopedTy as SC

-- type renamings


backVar : ∀{Γ} → Fin (len⋆ Γ) → Σ Kind λ J → Γ ∋⋆ J
backVar {Γ ,⋆ K} zero    = K ,, Z
backVar {Γ ,⋆ K} (suc i) = let J ,, α = backVar i in J ,, S α

lem-backVar₁ : ∀{Γ J}(α : Γ ∋⋆ J) → proj₁ (backVar (extricateVar⋆ α)) ≡ J
lem-backVar₁ Z = refl
lem-backVar₁ (S α) = lem-backVar₁ α

lem-S : ∀{Φ K J J'} → (p : J ≡ J') → (α : Φ ∋⋆ J)
  → S (Eq.subst (Φ ∋⋆_) p α) ≡ Eq.subst (Φ ,⋆ K ∋⋆_) p (S α)
lem-S refl α = refl

lem-backVar : ∀{Γ J}(α : Γ ∋⋆ J)
  → Eq.subst (Γ ∋⋆_) (lem-backVar₁ α) (proj₂ (backVar (extricateVar⋆ α))) ≡ α
lem-backVar Z = refl
lem-backVar (S α) = trans
  (sym (lem-S (lem-backVar₁ α) (proj₂ (backVar (extricateVar⋆ α)))))
  (cong S (lem-backVar α))

extricateRenNf⋆ : ∀{Γ Δ}(ρ⋆ : ∀ {J} → Γ ∋⋆ J → Δ ∋⋆ J) 
  → Ren⋆ (len⋆ Γ) (len⋆ Δ)
extricateRenNf⋆ ρ⋆ x = extricateVar⋆ (ρ⋆ (proj₂ (backVar x)))

lift⋆-ext : ∀{Γ Δ K}
  → (ρ⋆ : ∀ {J} → Γ ∋⋆ J → Δ ∋⋆ J)
  → (α : Fin (len⋆ (Γ ,⋆ K)))
  → lift⋆ (extricateRenNf⋆ ρ⋆) α ≡ extricateRenNf⋆ (T.ext ρ⋆ {K = K}) α -- 
lift⋆-ext ρ⋆ zero = refl
lift⋆-ext ρ⋆ (suc α) = refl

lem-extricateVar⋆ :  ∀{Γ Δ J J'}
  → (ρ⋆ : ∀ {J} → Γ ∋⋆ J → Δ ∋⋆ J)
  → (α : Γ ∋⋆ J)
  → (p : J ≡ J')
  → extricateVar⋆ (ρ⋆ α) ≡ extricateVar⋆ (ρ⋆ (Eq.subst (Γ ∋⋆_) p α))
lem-extricateVar⋆ ρ⋆ α refl = refl

ren-extricateNf⋆ :  ∀{Γ Δ J}
  → (ρ⋆ : ∀ {J} → Γ ∋⋆ J → Δ ∋⋆ J)
  → (A : Γ ⊢Nf⋆ J)
  → ren⋆ (extricateRenNf⋆ ρ⋆) (extricateNf⋆ A) ≡ extricateNf⋆ (renNf ρ⋆ A)

ren-extricateNe⋆ :  ∀{Γ Δ J}
  → (ρ⋆ : ∀ {J} → Γ ∋⋆ J → Δ ∋⋆ J)
  → (A : Γ ⊢Ne⋆ J)
  → ren⋆ (extricateRenNf⋆ ρ⋆) (extricateNe⋆ A) ≡ extricateNe⋆ (renNe ρ⋆ A)
ren-extricateTyConNf⋆ :  ∀{Γ Δ}
  → (ρ⋆ : ∀ {J} → Γ ∋⋆ J → Δ ∋⋆ J)
  → (A : AC.TyCon Γ)
  → renTyCon⋆ (extricateRenNf⋆ ρ⋆) (extricateTyConNf⋆ A) ≡ extricateTyConNf⋆ (renNfTyCon ρ⋆ A)

ren-extricateTyConNf⋆ ρ⋆ (AC.list A)   = cong SC.list (ren-extricateNf⋆ ρ⋆ A)
ren-extricateTyConNf⋆ ρ⋆ (AC.pair A B) = cong₂ SC.pair (ren-extricateNf⋆ ρ⋆ A) (ren-extricateNf⋆ ρ⋆ B)
<<<<<<< HEAD
ren-extricateTyConNf⋆ ρ⋆ AC.pdata = refl
ren-extricateTyConNf⋆ ρ⋆ AC.bls12-381-g1-element = refl
ren-extricateTyConNf⋆ ρ⋆ AC.bls12-381-g2-element = refl
ren-extricateTyConNf⋆ ρ⋆ AC.bls12-381-mlresult = refl
=======
ren-extricateTyConNf⋆ ρ⋆ (AC.atomic A) = refl
>>>>>>> daad7f7a

ren-extricateNe⋆ ρ⋆ (` x)   = cong
  `
  (trans (lem-extricateVar⋆ ρ⋆ (proj₂ (backVar (extricateVar⋆ x))) (lem-backVar₁ x))
  (cong (extricateVar⋆ ∘ ρ⋆) (lem-backVar x)))
ren-extricateNe⋆ ρ⋆ (A · B) =
  cong₂ _·_ (ren-extricateNe⋆ ρ⋆ A) (ren-extricateNf⋆ ρ⋆ B)
ren-extricateNf⋆ ρ⋆ (Π A)  =
  cong (Π _)
       (trans (ren⋆-cong (lift⋆-ext ρ⋆) (extricateNf⋆ A))
              (ren-extricateNf⋆ (T.ext ρ⋆) A))
ren-extricateNf⋆ ρ⋆ (A ⇒ B)  =
  cong₂ _⇒_ (ren-extricateNf⋆ ρ⋆ A) (ren-extricateNf⋆ ρ⋆ B)
ren-extricateNf⋆ ρ⋆ (ƛ A)  =
  cong (ƛ _)
       (trans (ren⋆-cong (lift⋆-ext ρ⋆) (extricateNf⋆ A)) (ren-extricateNf⋆ (T.ext ρ⋆) A))
ren-extricateNf⋆ ρ⋆ (ne A)   = ren-extricateNe⋆ ρ⋆ A
ren-extricateNf⋆ ρ⋆ (con c)  = cong con (ren-extricateTyConNf⋆ ρ⋆ c)
ren-extricateNf⋆ ρ⋆ (μ A B)  =
  cong₂ μ (ren-extricateNf⋆ ρ⋆ A) (ren-extricateNf⋆ ρ⋆ B)

extricateSubNf⋆ : ∀{Γ Δ}(σ⋆ : ∀ {J} → Γ ∋⋆ J → Δ ⊢Nf⋆ J) 
  → Sub⋆ (len⋆ Γ) (len⋆ Δ)
extricateSubNf⋆ σ⋆ α = extricateNf⋆ (σ⋆ (proj₂ (backVar α)))

suclem : ∀{Δ K} → (x : Fin (len⋆ Δ)) → Fin.suc x ≡ extricateRenNf⋆ (λ {J} → S {K = K}) x
suclem {Δ ,⋆ _} zero = refl
suclem {Δ ,⋆ _} {K} (suc x) = cong suc (suclem {Δ}{K} x)

slift⋆-exts : ∀{Γ Δ K}
  → (σ⋆ : ∀ {J} → Γ ∋⋆ J → Δ ⊢Nf⋆ J)
  → (α : Fin (len⋆ (Γ ,⋆ K)))
  → slift⋆ (extricateSubNf⋆ σ⋆) α ≡ extricateSubNf⋆ (extsNf σ⋆ {K = K}) α -- 
slift⋆-exts σ⋆ zero = refl
slift⋆-exts {K = K} σ⋆ (suc α) = trans
  (ren⋆-cong (suclem {K = K}) (extricateNf⋆ (σ⋆ (proj₂ (backVar α)))))
  (ren-extricateNf⋆ S (σ⋆ (proj₂ (backVar α))))

{-
sub-extricateNf⋆ :  ∀{Γ Δ J}
  → (σ⋆ : ∀ {J} → Γ ∋⋆ J → Δ ⊢Nf⋆ J)
  → (A : Γ ⊢Nf⋆ J)
  → sub⋆ (extricateSubNf⋆ σ⋆) (extricateNf⋆ A) ≡ extricateNf⋆ (substNf σ⋆ A)

sub-extricateNe⋆ :  ∀{Γ Δ J}
  → (σ⋆ : ∀ {J} → Γ ∋⋆ J → Δ ⊢Nf⋆ J)
  → (A : Γ ⊢NeN⋆ J)
  → sub⋆ (extricateSubNf⋆ σ⋆) (extricateNe⋆ A) ≡ extricateNf⋆ (nf (T.subst (embNf ∘ σ⋆) (embNeN A)))
sub-extricateNe⋆ σ⋆ (` x)   = {!!}
sub-extricateNe⋆ σ⋆ (A · B) = trans (cong₂ _·_ (sub-extricateNe⋆ σ⋆ A) (sub-extricateNf⋆ σ⋆ B)) {!!}
sub-extricateNe⋆ σ⋆ μ1      = refl


sub-extricateNf⋆ σ⋆ (Π {K = K} x A) = cong
  (Π x (extricateK _))
  (trans (trans (sub⋆-cong (slift⋆-exts σ⋆) (extricateNf⋆ A))
                (sub-extricateNf⋆ (extsNf σ⋆) A))
         (cong extricateNf⋆ {x = substNf (extsNf σ⋆) A}{y = reify (eval (T.subst (T.exts (embNf ∘ σ⋆)) (embNf A)) (exte (idEnv _)))}
            (trans (subst-eval (embNf A) idCR (embNf ∘ extsNf σ⋆)) (trans (idext (λ { Z → reflectCR (refl {x = ` Z}) ; (S α) → transCR (transCR (evalCRSubst idCR (ren-embNf S (σ⋆ α))) (ren-eval (embNf (σ⋆ α)) idCR S)) (transCR (symCR (ren-eval (embNf (σ⋆ α)) idCR S)) (idext (λ { Z → reflectCR (refl {x = ` Z}) ; (S β) → symCR (renVal-reflect S (` β))}) (T.weaken (embNf (σ⋆ α)))))}) (embNf A)) (sym (subst-eval (embNf A) (CR,,⋆ (renCR S ∘ idCR) (reflectCR (refl {x = ` Z}))) (T.exts (embNf ∘ σ⋆))))))))
sub-extricateNf⋆ σ⋆ (A ⇒ B) = cong₂ _⇒_ (sub-extricateNf⋆ σ⋆ A) (sub-extricateNf⋆ σ⋆ B)
sub-extricateNf⋆ σ⋆ (ƛ {K = K} x  A) = cong
  (ƛ x (extricateK _))
  (trans (sub⋆-cong (slift⋆-exts σ⋆) (extricateNf⋆ A))
         (trans (sub-extricateNf⋆ (extsNf σ⋆) A)
                (cong extricateNf⋆ {x = substNf (extsNf σ⋆) A}{y = reify (eval (T.subst (T.exts (embNf ∘ σ⋆)) (embNf A)) ((renVal S ∘ idEnv _) ,,⋆ fresh))} (reifyCR (transCR (subst-eval (embNf A) idCR (embNf ∘ extsNf σ⋆)) (transCR (idext (λ { Z → reflectCR {K = K} (refl {x = ` Z}) ; (S α) → transCR (transCR (evalCRSubst idCR (ren-embNf S (σ⋆ α))) (ren-eval (embNf (σ⋆ α)) idCR S)) (transCR (symCR (ren-eval (embNf (σ⋆ α)) idCR S)) (idext (λ { Z → reflectCR (refl {x = ` Z}) ; (S β) → symCR (renVal-reflect S (` β))}) (T.weaken (embNf (σ⋆ α)))) ) }) (embNf A)) (symCR (subst-eval (embNf A) (CR,,⋆ (renCR S ∘ idCR) (reflectCR {K = K} (refl {x = ` Z}))) (T.exts (embNf ∘ σ⋆))))) )))))
sub-extricateNf⋆ σ⋆ (ne A)  = {!!}
sub-extricateNf⋆ σ⋆ (con c) = refl
-}

{-
-- term level renamings

extricateRen : ∀{Φ Ψ Γ Δ}(ρ⋆ : ∀ {J} → Φ ∋⋆ J → Ψ ∋⋆ J) →
  (ρ : ∀{J}{A : Φ ⊢Nf⋆ J} → Γ ∋ A → Δ ∋ renNf ρ⋆ A)
  → SS.Ren (len Γ) (len Δ)
extricateRen {Γ = Γ ,⋆ J} {Δ} ρ⋆ ρ (T x) = extricateRen
  (ρ⋆ ∘ S)
  (λ {_}{A} x → Eq.subst (Δ ∋_) (sym (renNf-comp A)) (ρ (T x)))
  x
extricateRen {Γ = Γ , A}  {Δ} ρ⋆ ρ Z     = extricateVar (ρ Z)
extricateRen {Γ = Γ , A}  {Δ} ρ⋆ ρ (S x) = extricateRen ρ⋆ (ρ ∘ S) x
-}



-- these are the two properties of extrication/ren/sub needed to define
-- extricate—→

postulate
  lem[] : ∀{Φ Γ}{A B : Φ ⊢Nf⋆ *}(N : Γ , A ⊢ B)(W : Γ ⊢ A)
    → extricate N SS.[ extricate W ] ≡ extricate (N AS.[ W ])

  lem[]⋆ : ∀{Φ Γ K}{B : Φ ,⋆ K ⊢Nf⋆ *}(N : Γ ,⋆ K ⊢ B)(A : Φ ⊢Nf⋆ K)
    → extricate N SS.[ extricateNf⋆ A ]⋆ ≡ extricate (N AS.[ A ]⋆)
\end{code}<|MERGE_RESOLUTION|>--- conflicted
+++ resolved
@@ -84,14 +84,7 @@
 
 ren-extricateTyConNf⋆ ρ⋆ (AC.list A)   = cong SC.list (ren-extricateNf⋆ ρ⋆ A)
 ren-extricateTyConNf⋆ ρ⋆ (AC.pair A B) = cong₂ SC.pair (ren-extricateNf⋆ ρ⋆ A) (ren-extricateNf⋆ ρ⋆ B)
-<<<<<<< HEAD
-ren-extricateTyConNf⋆ ρ⋆ AC.pdata = refl
-ren-extricateTyConNf⋆ ρ⋆ AC.bls12-381-g1-element = refl
-ren-extricateTyConNf⋆ ρ⋆ AC.bls12-381-g2-element = refl
-ren-extricateTyConNf⋆ ρ⋆ AC.bls12-381-mlresult = refl
-=======
 ren-extricateTyConNf⋆ ρ⋆ (AC.atomic A) = refl
->>>>>>> daad7f7a
 
 ren-extricateNe⋆ ρ⋆ (` x)   = cong
   `
