-- editorconfig-checker-disable-file
{-# LANGUAGE AllowAmbiguousTypes   #-}
{-# LANGUAGE FlexibleInstances     #-}
{-# LANGUAGE GADTs                 #-}
{-# LANGUAGE MultiParamTypeClasses #-}
{-# LANGUAGE RankNTypes            #-}
{-# LANGUAGE TypeApplications      #-}
module Raw where

import Data.ByteString as BS
import Data.Text qualified as T
import PlutusCore
import PlutusCore.Data
import PlutusCore.DeBruijn
import PlutusCore.Default
import PlutusCore.Parser
import PlutusCore.Pretty

import Data.Either
import PlutusCore.Error (ParserErrorBundle)

data RType = RTyVar Integer
           | RTyFun RType RType
           | RTyPi (Kind ()) RType
           | RTyLambda (Kind ()) RType
           | RTyApp RType RType
           | RTyCon RTyCon
           | RTyMu RType RType
           deriving Show

data AtomicTyCon = ATyConInt
                 | ATyConBS
                 | ATyConStr
                 | ATyConUnit
                 | ATyConBool
                 | ATyConData
              deriving Show

data RTyCon = RTyConAtom AtomicTyCon
            | RTyConList RType
            | RTyConPair RType RType
<<<<<<< HEAD
            | RTyConData
            | RTyConG1elt
            | RTyConG2elt
            | RTyConMlResult
=======
>>>>>>> daad7f7a
            deriving Show


data RTerm = RVar Integer
           | RTLambda (Kind ()) RTerm
           | RTApp RTerm RType
           | RLambda RType RTerm
           | RApp RTerm RTerm
           | RCon (Some (ValueOf DefaultUni))
           | RError RType
           | RBuiltin DefaultFun
           | RWrap RType RType RTerm
           | RUnWrap RTerm
  deriving Show

unIndex :: Index -> Integer
unIndex (Index n) = toInteger n

convP :: Program NamedTyDeBruijn NamedDeBruijn DefaultUni DefaultFun a -> RTerm
convP (Program _ _ t) = conv t

convT :: Type NamedTyDeBruijn DefaultUni a -> RType
convT (TyVar _ (NamedTyDeBruijn x)) = RTyVar (unIndex (ndbnIndex x))
convT (TyFun _ _A _B)               = RTyFun (convT _A) (convT _B)
convT (TyForall _ _ _K _A)          = RTyPi (() <$ _K) (convT _A)
convT (TyLam _ _ _K _A)             = RTyLambda (() <$ _K) (convT _A)
convT (TyApp _ _A _B)               = RTyApp (convT _A) (convT _B)
convT (TyBuiltin _ b)               = RTyCon (convTyCon b)
convT (TyIFix _ a b)                = RTyMu (convT a) (convT b)

convTyCon :: SomeTypeIn DefaultUni -> RTyCon
convTyCon (SomeTypeIn DefaultUniInteger)    = RTyConAtom ATyConInt
convTyCon (SomeTypeIn DefaultUniByteString) = RTyConAtom ATyConBS
convTyCon (SomeTypeIn DefaultUniString)     = RTyConAtom ATyConStr
convTyCon (SomeTypeIn DefaultUniBool)       = RTyConAtom ATyConBool
convTyCon (SomeTypeIn DefaultUniUnit)       = RTyConAtom ATyConUnit
convTyCon (SomeTypeIn DefaultUniData)       = RTyConAtom ATyConData
convTyCon (SomeTypeIn (DefaultUniApply DefaultUniProtoList a)) = RTyConList (RTyCon (convTyCon (SomeTypeIn a)))
convTyCon (SomeTypeIn (DefaultUniApply (DefaultUniApply DefaultUniProtoPair a) b)) = RTyConPair (RTyCon (convTyCon (SomeTypeIn a))) (RTyCon (convTyCon (SomeTypeIn b)))
convTyCon (SomeTypeIn (DefaultUniApply _ _)) = error "unsupported builtin type application"
convTyCon (SomeTypeIn DefaultUniProtoList) = error "unsupported usage of builtin list type"
convTyCon (SomeTypeIn DefaultUniProtoPair) = error "unsupported usage of builtin pair type"
convTyCon (SomeTypeIn DefaultUniBLS12_381_G1_Element)   = RTyConG1elt
convTyCon (SomeTypeIn DefaultUniBLS12_381_G2_Element)   = RTyConG2elt
convTyCon (SomeTypeIn DefaultUniBLS12_381_MlResult)    = RTyConMlResult

conv :: Term NamedTyDeBruijn NamedDeBruijn DefaultUni DefaultFun a -> RTerm
conv (Var _ x)           = RVar (unIndex (ndbnIndex x))
conv (TyAbs _ _ _K t)    = RTLambda (() <$ _K) (conv t)
conv (TyInst _ t _A)     = RTApp (conv t) (convT _A)
conv (LamAbs _ _ _A t)   = RLambda (convT _A) (conv t)
conv (Apply _ t u)       = RApp (conv t) (conv u)
conv (Builtin _ b)       = RBuiltin b
conv (Constant _ c)      = RCon c
conv (Unwrap _ t)        = RUnWrap (conv t)
conv (IWrap _ ty1 ty2 t) = RWrap (convT ty1) (convT ty2) (conv t)
conv (Error _ _A)        = RError (convT _A)

varTm :: Int -> NamedDeBruijn
varTm i = NamedDeBruijn (T.pack [tmnames !! i]) deBruijnInitIndex

varTy :: Int -> NamedDeBruijn
varTy i = NamedDeBruijn (T.pack [tynames !! i]) deBruijnInitIndex

-- this should take a level and render levels as names
unconvT :: Int -> RType -> Type NamedTyDeBruijn DefaultUni ()
unconvT i (RTyVar x)        =
  TyVar () (NamedTyDeBruijn (NamedDeBruijn (T.pack [tynames !! (i - fromIntegral x)]) (Index (fromInteger x))))
unconvT i (RTyFun t u)      = TyFun () (unconvT i t) (unconvT i u)
unconvT i (RTyPi k t)       =
  TyForall () (NamedTyDeBruijn (varTy i)) k (unconvT (i+1) t)
unconvT i (RTyLambda k t) = TyLam () (NamedTyDeBruijn (varTy i)) k (unconvT (i+1) t)

unconvT i (RTyApp t u)      = TyApp () (unconvT i t) (unconvT i u)
unconvT i (RTyCon c)        = TyBuiltin () (unconvTyCon i c)
unconvT i (RTyMu t u)       = TyIFix () (unconvT i t) (unconvT i u)

unconvTyCon :: Int -> RTyCon -> SomeTypeIn DefaultUni
unconvTyCon i (RTyConAtom ATyConInt)  = SomeTypeIn DefaultUniInteger
unconvTyCon i (RTyConAtom ATyConBS)   = SomeTypeIn DefaultUniByteString
unconvTyCon i (RTyConAtom ATyConStr)  = SomeTypeIn DefaultUniString
unconvTyCon i (RTyConAtom ATyConBool) = SomeTypeIn DefaultUniBool
unconvTyCon i (RTyConAtom ATyConUnit) = SomeTypeIn DefaultUniUnit
unconvTyCon i (RTyConAtom ATyConData) = SomeTypeIn DefaultUniData
unconvTyCon i (RTyConList (RTyCon a)) =
  case unconvTyCon i a of
    SomeTypeIn a' -> case decodeKindedUni (encodeUni a') of
      Nothing -> error "encode;decode failed"
      Just (SomeTypeIn (Kinded ka)) -> case checkStar @DefaultUni ka of
        Nothing   -> error "higher kinded thing in list"
        Just Refl -> SomeTypeIn (DefaultUniList ka)
unconvTyCon i (RTyConList a) =
  error "builtin lists of arbitrary type not supported"
unconvTyCon i (RTyConPair (RTyCon a) (RTyCon b)) =
  case (unconvTyCon i a,unconvTyCon i b) of
    (SomeTypeIn a',SomeTypeIn b') ->
      case (decodeKindedUni (encodeUni a'),decodeKindedUni (encodeUni b')) of
        (Just (SomeTypeIn (Kinded ka)),Just (SomeTypeIn (Kinded kb))) ->
          case (checkStar @DefaultUni ka,checkStar @DefaultUni kb) of
            (Just Refl,Just Refl) -> SomeTypeIn (DefaultUniPair ka kb)
            _                     -> error "higher kinded thing in pair"
        _ -> error "encode;decode failed"
unconvTyCon i (RTyConPair a b) =
  error "builtin pairs of arbitrary type not supported"
<<<<<<< HEAD
unconvTyCon i RTyConData       = SomeTypeIn DefaultUniData
unconvTyCon i RTyConG1elt      = SomeTypeIn DefaultUniBLS12_381_G1_Element
unconvTyCon i RTyConG2elt      = SomeTypeIn DefaultUniBLS12_381_G2_Element
unconvTyCon i RTyConMlResult   = SomeTypeIn DefaultUniBLS12_381_MlResult
=======

>>>>>>> daad7f7a

tmnames = ['a' .. 'z']
--tynames = ['α','β','γ','δ','ε','ζ','θ','ι','κ','ν','ξ','ο','π','ρ','σ','τ','υ','ϕ','χ','ψ','ω']
tynames = ['A' .. 'Z']

unconv :: Int -> RTerm -> Term NamedTyDeBruijn NamedDeBruijn DefaultUni DefaultFun ()
unconv i (RVar x)          =
  Var () (NamedDeBruijn (T.pack [tmnames !! (i - fromInteger x )]) (Index (fromInteger x)))
unconv i (RTLambda k tm)   = TyAbs () (NamedTyDeBruijn (varTy i)) k (unconv (i+1) tm)
unconv i (RTApp t ty)      = TyInst () (unconv i t) (unconvT i ty)
unconv i (RLambda ty tm)   = LamAbs () (varTm i) (unconvT (i+1) ty) (unconv (i+1) tm)
unconv i (RApp t u)        = Apply () (unconv i t) (unconv i u)
unconv i (RCon c)          = Constant () c
unconv i (RError ty)       = Error () (unconvT i ty)
unconv i (RBuiltin b)      = Builtin () b
unconv i (RWrap tyA tyB t) = IWrap () (unconvT i tyA) (unconvT i tyB) (unconv i t)
unconv i (RUnWrap t)       = Unwrap () (unconv i t)

-- I have put this here as it needs to be a .hs file so that it can be
-- imported in multiple places

data ERROR = TypeError T.Text
           | ParseError ParserErrorBundle
           | ScopeError ScopeError
           | RuntimeError RuntimeError
           deriving Show

data ScopeError = DeBError|FreeVariableError FreeVariableError deriving Show
data RuntimeError = GasError | UserError | RuntimeTypeError deriving Show<|MERGE_RESOLUTION|>--- conflicted
+++ resolved
@@ -34,18 +34,14 @@
                  | ATyConUnit
                  | ATyConBool
                  | ATyConData
+                 | ATyConG1elt
+                 | ATyConG2elt
+                 | ATyConMlResult
               deriving Show
 
 data RTyCon = RTyConAtom AtomicTyCon
             | RTyConList RType
             | RTyConPair RType RType
-<<<<<<< HEAD
-            | RTyConData
-            | RTyConG1elt
-            | RTyConG2elt
-            | RTyConMlResult
-=======
->>>>>>> daad7f7a
             deriving Show
 
 
@@ -77,20 +73,20 @@
 convT (TyIFix _ a b)                = RTyMu (convT a) (convT b)
 
 convTyCon :: SomeTypeIn DefaultUni -> RTyCon
-convTyCon (SomeTypeIn DefaultUniInteger)    = RTyConAtom ATyConInt
-convTyCon (SomeTypeIn DefaultUniByteString) = RTyConAtom ATyConBS
-convTyCon (SomeTypeIn DefaultUniString)     = RTyConAtom ATyConStr
-convTyCon (SomeTypeIn DefaultUniBool)       = RTyConAtom ATyConBool
-convTyCon (SomeTypeIn DefaultUniUnit)       = RTyConAtom ATyConUnit
-convTyCon (SomeTypeIn DefaultUniData)       = RTyConAtom ATyConData
-convTyCon (SomeTypeIn (DefaultUniApply DefaultUniProtoList a)) = RTyConList (RTyCon (convTyCon (SomeTypeIn a)))
+convTyCon (SomeTypeIn DefaultUniInteger)                                           = RTyConAtom ATyConInt
+convTyCon (SomeTypeIn DefaultUniByteString)                                        = RTyConAtom ATyConBS
+convTyCon (SomeTypeIn DefaultUniString)                                            = RTyConAtom ATyConStr
+convTyCon (SomeTypeIn DefaultUniBool)                                              = RTyConAtom ATyConBool
+convTyCon (SomeTypeIn DefaultUniUnit)                                              = RTyConAtom ATyConUnit
+convTyCon (SomeTypeIn DefaultUniData)                                              = RTyConAtom ATyConData
+convTyCon (SomeTypeIn (DefaultUniApply DefaultUniProtoList a))                     = RTyConList (RTyCon (convTyCon (SomeTypeIn a)))
 convTyCon (SomeTypeIn (DefaultUniApply (DefaultUniApply DefaultUniProtoPair a) b)) = RTyConPair (RTyCon (convTyCon (SomeTypeIn a))) (RTyCon (convTyCon (SomeTypeIn b)))
-convTyCon (SomeTypeIn (DefaultUniApply _ _)) = error "unsupported builtin type application"
-convTyCon (SomeTypeIn DefaultUniProtoList) = error "unsupported usage of builtin list type"
-convTyCon (SomeTypeIn DefaultUniProtoPair) = error "unsupported usage of builtin pair type"
-convTyCon (SomeTypeIn DefaultUniBLS12_381_G1_Element)   = RTyConG1elt
-convTyCon (SomeTypeIn DefaultUniBLS12_381_G2_Element)   = RTyConG2elt
-convTyCon (SomeTypeIn DefaultUniBLS12_381_MlResult)    = RTyConMlResult
+convTyCon (SomeTypeIn (DefaultUniApply _ _))                                       = error "unsupported builtin type application"
+convTyCon (SomeTypeIn DefaultUniProtoList)                                         = error "unsupported usage of builtin list type"
+convTyCon (SomeTypeIn DefaultUniProtoPair)                                         = error "unsupported usage of builtin pair type"
+convTyCon (SomeTypeIn DefaultUniBLS12_381_G1_Element)                              = RTyConAtom ATyConG1elt
+convTyCon (SomeTypeIn DefaultUniBLS12_381_G2_Element)                              = RTyConAtom ATyConG2elt
+convTyCon (SomeTypeIn DefaultUniBLS12_381_MlResult)                                = RTyConAtom ATyConMlResult
 
 conv :: Term NamedTyDeBruijn NamedDeBruijn DefaultUni DefaultFun a -> RTerm
 conv (Var _ x)           = RVar (unIndex (ndbnIndex x))
@@ -150,14 +146,6 @@
         _ -> error "encode;decode failed"
 unconvTyCon i (RTyConPair a b) =
   error "builtin pairs of arbitrary type not supported"
-<<<<<<< HEAD
-unconvTyCon i RTyConData       = SomeTypeIn DefaultUniData
-unconvTyCon i RTyConG1elt      = SomeTypeIn DefaultUniBLS12_381_G1_Element
-unconvTyCon i RTyConG2elt      = SomeTypeIn DefaultUniBLS12_381_G2_Element
-unconvTyCon i RTyConMlResult   = SomeTypeIn DefaultUniBLS12_381_MlResult
-=======
-
->>>>>>> daad7f7a
 
 tmnames = ['a' .. 'z']
 --tynames = ['α','β','γ','δ','ε','ζ','θ','ι','κ','ν','ξ','ο','π','ρ','σ','τ','υ','ϕ','χ','ψ','ω']
