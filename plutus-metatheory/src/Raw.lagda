--- conflicted
+++ resolved
@@ -44,28 +44,12 @@
 {-# FOREIGN GHC import Raw #-}
 
 data RawTyCon where
-<<<<<<< HEAD
-  integer              : RawTyCon
-  bytestring           : RawTyCon
-  string               : RawTyCon
-  unit                 : RawTyCon
-  bool                 : RawTyCon
-  list                 : RawTy → RawTyCon
-  pair                 : RawTy → RawTy → RawTyCon
-  pdata                : RawTyCon
-  bls12-381-g1-element : RawTyCon
-  bls12-381-g2-element : RawTyCon
-  bls12-381-mlresult   : RawTyCon
-
-
-{-# COMPILE GHC RawTyCon = data RTyCon (RTyConInt | RTyConBS | RTyConStr | RTyConUnit | RTyConBool | RTyConList | RTyConPair | RTyConData | RTyConG1elt | RTyConG2elt | RTyConMlResult) #-}
-=======
   atomic     : AtomicTyCon → RawTyCon
   list       : RawTy → RawTyCon
   pair       : RawTy → RawTy → RawTyCon
 
 {-# COMPILE GHC RawTyCon = data RTyCon (RTyConAtom | RTyConList | RTyConPair) #-}
->>>>>>> daad7f7a
+
 
 data RawTm : Set where
   `             : ℕ → RawTm
@@ -86,74 +70,6 @@
 -- we don't have a decidable equality instance for bytestring, so I
 -- converted this to bool for now
 
-<<<<<<< HEAD
-decRTyCon : (C C' : RawTyCon) → Bool
-decRTyCon integer    integer    = true
-decRTyCon bytestring bytestring = true
-decRTyCon string     string     = true
-decRTyCon unit       unit       = true
-decRTyCon bool       bool       = true
-decRTyCon bls12-381-g1-element bls12-381-g1-element = true
-decRTyCon bls12-381-g2-element bls12-381-g2-element = true
-decRTyCon bls12-381-mlresult   bls12-381-mlresult   = true  -- Maybe not: no eq for bls12-381-mlresult in Plutus
-decRTyCon _          _          = false
-
-decTermCon : (C C' : TermCon) → Bool
-decTermCon (integer i) (integer i') with i Data.Integer.≟ i'
-... | yes p = true
-... | no ¬p = false
-decTermCon (bytestring b) (bytestring b') with equals b b'
-decTermCon (bytestring b) (bytestring b') | false = false
-decTermCon (bytestring b) (bytestring b') | true = true
-decTermCon (string s) (string s') with s Data.String.≟ s'
-... | yes p = true
-... | no ¬p = false
-decTermCon (bool b) (bool b') with b Data.Bool.≟ b'
-... | yes p = true
-... | no ¬p = false
-decTermCon unit unit = true
--- FIXME: not sure what to do about the BLS types here.
-decTermCon _ _ = false
-
-decBuiltin : (b b' : Builtin) → Bool
-decBuiltin addInteger addInteger = true
-decBuiltin subtractInteger subtractInteger = true
-decBuiltin multiplyInteger multiplyInteger = true
-decBuiltin divideInteger divideInteger = true
-decBuiltin quotientInteger quotientInteger = true
-decBuiltin remainderInteger remainderInteger = true
-decBuiltin modInteger modInteger = true
-decBuiltin lessThanInteger lessThanInteger = true
-decBuiltin lessThanEqualsInteger lessThanEqualsInteger = true
-decBuiltin equalsInteger equalsInteger = true
-decBuiltin appendByteString appendByteString = true
-decBuiltin sha2-256 sha2-256 = true
-decBuiltin sha3-256 sha3-256 = true
-decBuiltin verifyEd25519Signature verifyEd25519Signature = true
-decBuiltin verifyEcdsaSecp256k1Signature verifyEcdsaSecp256k1Signature = true
-decBuiltin verifySchnorrSecp256k1Signature verifySchnorrSecp256k1Signature = true
-decBuiltin equalsByteString equalsByteString = true
-decBuiltin appendString appendString = true
-decBuiltin trace trace = true
-decBuiltin bls12-381-G1-add bls12-381-G1-add = true
-decBuiltin bls12-381-G1-neg bls12-381-G1-neg = true
-decBuiltin bls12-381-G1-scalarMul bls12-381-G1-scalarMul = true
-decBuiltin bls12-381-G1-equal bls12-381-G1-equal = true
-decBuiltin bls12-381-G1-hashToGroup bls12-381-G1-hashToGroup = true
-decBuiltin bls12-381-G1-compress bls12-381-G1-compress = true
-decBuiltin bls12-381-G1-uncompress bls12-381-G1-uncompress = true
-decBuiltin bls12-381-G2-add bls12-381-G2-add = true
-decBuiltin bls12-381-G2-neg bls12-381-G2-neg = true
-decBuiltin bls12-381-G2-scalarMul bls12-381-G2-scalarMul = true
-decBuiltin bls12-381-G2-equal bls12-381-G2-equal = true
-decBuiltin bls12-381-G2-hashToGroup bls12-381-G2-hashToGroup = true
-decBuiltin bls12-381-G2-compress bls12-381-G2-compress = true
-decBuiltin bls12-381-G2-uncompress bls12-381-G2-uncompress = true
-decBuiltin bls12-381-millerLoop bls12-381-millerLoop = true
-decBuiltin bls12-381-mulMlResult bls12-381-mulMlResult = true
-decBuiltin bls12-381-finalVerify bls12-381-finalVerify = true
-decBuiltin _ _ = false
-=======
 decRTy : (A A' : RawTy) → Bool
 
 decRTyCon : (C C' : RawTyCon) → Bool
@@ -167,7 +83,6 @@
 ... | false = false
 ... | true = true
 decRTyCon _          _  = false
->>>>>>> daad7f7a
 
 decRKi : (K K' : Kind) → Bool
 decRKi * * = true
