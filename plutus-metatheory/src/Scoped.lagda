\begin{code}
module Scoped where
\end{code}

\begin{code}
open import Data.Nat using (ℕ;zero;suc;∣_-_∣)
open import Data.Fin using (Fin;zero;suc;toℕ) 
open import Data.Integer.Show using () renaming (show to ishow)
open import Data.Vec using (Vec;[];_∷_)
open import Data.Bool using (Bool)
open import Data.Product using (_×_;_,_)
open import Relation.Binary.PropositionalEquality using (_≡_;refl)
open import Data.Sum using (_⊎_;inj₁)
open import Data.String using (String;_++_)

open import Builtin using (Builtin)
open Builtin.Builtin
open import Builtin.Constant.AtomicType using (aBool)

open import Raw using (RawTy;RawTm;RawTyCon)
open RawTy
open RawTm
open RawTyCon

open import Utils using (Kind;Maybe;nothing;just;maybe;Monad;Either;inj₁;inj₂)
open Monad{{...}}

open import RawU using (TyTag;TmCon;tmCon;tagCon2TmCon;tmCon2TagCon)
open TyTag
\end{code}

\begin{code}
data ScopedTy (n : ℕ) : Set

import Builtin.Constant.Type ℕ ScopedTy as S

data ScopedTy n where
  `    : Fin n → ScopedTy n
  _⇒_  : ScopedTy n → ScopedTy n → ScopedTy n
  Π    : Kind → ScopedTy (suc n) → ScopedTy n
  ƛ    : Kind → ScopedTy (suc n) → ScopedTy n
  _·_  : ScopedTy n → ScopedTy n → ScopedTy n
  con  : S.TyCon n → ScopedTy n
  μ    : ScopedTy n → ScopedTy n → ScopedTy n
  missing : ScopedTy n -- for when things compute to error

Tel⋆ : ℕ → ℕ → Set
Tel⋆ n m = Vec (ScopedTy n) m

-- contexts

data Weirdℕ : ℕ → Set where
  Z : Weirdℕ 0
  S : ∀{n} → Weirdℕ n  → Weirdℕ n
  T : ∀{n} → Weirdℕ n → Weirdℕ (suc n)

-- variables

data WeirdFin : ∀{n} → Weirdℕ n → Set where
  Z : ∀{n}{w : Weirdℕ n} → WeirdFin (S w)
  S : ∀{n}{w : Weirdℕ n} → WeirdFin w → WeirdFin (S w)
  T : ∀{n}{w : Weirdℕ n} → WeirdFin w → WeirdFin (T w)


-- what is this for?
-- there are two meaningful things here:
-- 1. one to literally convert the number
-- 2. to extract a type context from a term one
-- this looks like (1)

wtoℕ : ∀{n} → Weirdℕ n → ℕ
wtoℕ Z = zero
wtoℕ (S x) = suc (wtoℕ x)
wtoℕ (T x) = suc (wtoℕ x)

WeirdFintoℕ : ∀{n}{w : Weirdℕ n} → WeirdFin w → ℕ
WeirdFintoℕ Z     = 0
WeirdFintoℕ (S i) = suc (WeirdFintoℕ i)
WeirdFintoℕ (T i) = WeirdFintoℕ i

-- extract number of term binders we are under
wtoℕTm : ∀{n} → Weirdℕ n → ℕ
wtoℕTm Z = zero
wtoℕTm (S x) = suc (wtoℕTm x)
wtoℕTm (T x) = wtoℕTm x

wtoℕTy : ∀{n} → Weirdℕ n → ℕ
wtoℕTy Z     = zero
wtoℕTy (S x) = wtoℕTm x
wtoℕTy (T x) = suc (wtoℕTm x)


-- extract the number of type binders

lookupWTm : ∀(x : ℕ){n}(w : Weirdℕ n) → Maybe ℕ
lookupWTm zero Z = nothing
lookupWTm zero (S w) = just 0
lookupWTm zero (T w) = nothing
lookupWTm (suc x) Z = nothing
lookupWTm (suc x) (S w) = fmap suc (lookupWTm x w)
lookupWTm (suc x) (T w) = lookupWTm x w

lookupWTy : ∀(x : ℕ){n}(w : Weirdℕ n) → Maybe ℕ
lookupWTy zero Z = nothing
lookupWTy zero (S w) = nothing
lookupWTy zero (T w) = just 0
lookupWTy (suc x) Z = nothing
lookupWTy (suc x) (S w) = lookupWTy x w
lookupWTy (suc x) (T w) = fmap suc (lookupWTy x w)


lookupWTm' : ∀(x : ℕ){n} → Weirdℕ n → ℕ
lookupWTm' i Z = i
lookupWTm' zero (S w) = 1
lookupWTm' (suc i) (S w) = suc (lookupWTm' i w)
lookupWTm' i (T w) = suc (lookupWTm' i w)
{-
lookupWTm' x (S m) = lookupWTm' x m
lookupWTm' x (T m) = lookupWTm' (suc x) m
lookupWTm' x Z     = suc x
-}

lookupWTy' : ∀(x : ℕ){n} → Weirdℕ n → ℕ
lookupWTy' i Z = i
lookupWTy' i (S w) = suc (lookupWTy' i w)
lookupWTy' (suc i) (T w) = suc (lookupWTy' i w)
lookupWTy' 0 (T w) = 1

{-
lookupWTy' x (S m) = lookupWTy' (suc x) m
lookupWTy' x (T m) = lookupWTy' x m
lookupWTy' x Z     = suc x
-}

-- these are renamings
shifterTy : ∀{n}(w : Weirdℕ n) → RawTy → RawTy
shifterTy w (` x) = ` (maybe (\x → x) 100 (lookupWTy ∣ x - 1 ∣  w))
shifterTy w (A ⇒ B) = shifterTy w A ⇒ shifterTy w B
shifterTy w (Π K A) = Π K (shifterTy (T w) A)
shifterTy w (ƛ K A) = ƛ K (shifterTy (T w) A)
shifterTy w (A · B) = shifterTy w A · shifterTy w B
shifterTy w (con c) = con c
shifterTy w (μ A B) = μ (shifterTy w A) (shifterTy w B)

shifter : ∀{n}(w : Weirdℕ n) → RawTm → RawTm
shifter w (` x) = ` (maybe (\x → x) 100 (lookupWTm ∣ x - 1 ∣ w))
shifter w (Λ K t) = Λ K (shifter (T w) t)
shifter w (t ·⋆ A) = shifter w t ·⋆ shifterTy w A
shifter w (ƛ A t) = ƛ (shifterTy (S w) A) (shifter (S w) t)
shifter w (t · u) = shifter w t · shifter w u
shifter w (con c) = con c
shifter w (error A) = error (shifterTy w A)
shifter w (builtin b) = builtin b
shifter w (wrap pat arg t) =
  wrap (shifterTy w pat) (shifterTy w arg) (shifter w t)
shifter w (unwrap t) = unwrap (shifter w t)

unshifterTy : ∀{n} → Weirdℕ n → RawTy → RawTy
unshifterTy w (` x) = ` (lookupWTy' x w)
unshifterTy w (A ⇒ B) = unshifterTy w A ⇒ unshifterTy w B
unshifterTy w (Π K A) = Π K (unshifterTy (T w) A)
unshifterTy w (ƛ K A) = ƛ K (unshifterTy (T w) A)
unshifterTy w (A · B) = unshifterTy w A · unshifterTy w B
unshifterTy w (con c) = con c
unshifterTy w (μ A B) = μ (unshifterTy w A) (unshifterTy w B)

unshifter : ∀{n} → Weirdℕ n → RawTm → RawTm
unshifter w (` x) = ` (lookupWTm' x w)
unshifter w (Λ K t) = Λ K (unshifter (T w) t)

unshifter w (t ·⋆ A) = unshifter w t ·⋆ unshifterTy w A
unshifter w (ƛ A t) = ƛ (unshifterTy (S w) A) (unshifter (S w) t)
unshifter w (t · u) = unshifter w t · unshifter w u
unshifter w (con c) = con c
unshifter w (error A) = error (unshifterTy w A)
unshifter w (builtin b) = builtin b
unshifter w (wrap pat arg t) =
  wrap (unshifterTy w pat) (unshifterTy w arg) (unshifter w t)
unshifter w (unwrap t) = unwrap (unshifter w t)
  
Tel : ∀{n} → Weirdℕ n → ℕ → Set

data ScopedTm {n}(w : Weirdℕ n) : Set where
  `    :    WeirdFin w → ScopedTm w
  Λ    :    Kind → ScopedTm (T w) → ScopedTm w
  _·⋆_ :    ScopedTm w → ScopedTy n → ScopedTm w
  ƛ    :    ScopedTy n → ScopedTm (S w) → ScopedTm w
  _·_  :    ScopedTm w → ScopedTm w → ScopedTm w
  con  :    TmCon → ScopedTm w
  error :   ScopedTy n → ScopedTm w
  builtin : (b : Builtin) → ScopedTm w
  wrap :    ScopedTy n → ScopedTy n → ScopedTm w → ScopedTm w
  unwrap :  ScopedTm w → ScopedTm w

Tel w n = Vec (ScopedTm w) n

-- SCOPE CHECKING / CONVERSION FROM RAW TO SCOPED

-- should just use ordinary kind for everything

postulate
  FreeVariableError : Set

{-# COMPILE GHC FreeVariableError = type FreeVariableError #-}


data ScopeError : Set where
  deBError : ScopeError
  freeVariableError : FreeVariableError → ScopeError

{-# FOREIGN GHC import PlutusCore.DeBruijn #-}
{-# FOREIGN GHC import Raw #-}
{-# COMPILE GHC ScopeError = data ScopeError (DeBError | FreeVariableError) #-}


ℕtoFin : ∀{n} → ℕ → Either ScopeError (Fin n)
ℕtoFin {zero}  _       = inj₁ deBError
ℕtoFin {suc m} zero    = return zero
ℕtoFin {suc m} (suc n) = fmap suc (ℕtoFin n)

ℕtoWeirdFin : ∀{n}{w : Weirdℕ n} → ℕ → Either ScopeError (WeirdFin w)
ℕtoWeirdFin {w = Z}   n    = inj₁ deBError
ℕtoWeirdFin {w = S w} zero = return Z
ℕtoWeirdFin {w = S w} (suc n) = do
  i ← ℕtoWeirdFin {w = w} n
  return (S i)
ℕtoWeirdFin {w = T w} n  = do
  i ← ℕtoWeirdFin {w = w} n
  return (T i)

scopeCheckTy : ∀{n} → RawTy → Either ScopeError (ScopedTy n)
scopeCheckTyCon : ∀{n} → RawTyCon → Either ScopeError (S.TyCon n)

<<<<<<< HEAD
scopeCheckTyCon integer              = inj₂ S.integer
scopeCheckTyCon bytestring           = inj₂ S.bytestring
scopeCheckTyCon string               = inj₂ S.string
scopeCheckTyCon unit                 = inj₂ S.unit
scopeCheckTyCon bool                 = inj₂ S.bool
scopeCheckTyCon (list A)             = fmap S.list (scopeCheckTy A)
scopeCheckTyCon (pair A B)           = do
                                         A ← scopeCheckTy A
                                         B ← scopeCheckTy B
                                         return (S.pair A B)
scopeCheckTyCon pdata                = inj₂ S.pdata
scopeCheckTyCon bls12-381-g1-element = inj₂ S.bls12-381-g1-element
scopeCheckTyCon bls12-381-g2-element = inj₂ S.bls12-381-g2-element
scopeCheckTyCon bls12-381-mlresult   = inj₂ S.bls12-381-mlresult
=======
scopeCheckTyCon (atomic ty) = inj₂ (S.atomic ty)
scopeCheckTyCon (list A)    = fmap S.list (scopeCheckTy A)
scopeCheckTyCon (pair A B)  = do
  A ← scopeCheckTy A
  B ← scopeCheckTy B
  return (S.pair A B)
>>>>>>> daad7f7a

scopeCheckTy (` x) = fmap ` (ℕtoFin x)
scopeCheckTy (A ⇒ B) = do
  A ← scopeCheckTy A
  B ← scopeCheckTy B
  return (A ⇒ B)
scopeCheckTy (Π K A) = fmap (Π K) (scopeCheckTy A)
scopeCheckTy (ƛ K A) = fmap (ƛ K) (scopeCheckTy A)
scopeCheckTy (A · B) = do
  A ← scopeCheckTy A
  B ← scopeCheckTy B
  return (A · B)
scopeCheckTy (con c) = fmap con (scopeCheckTyCon c)
scopeCheckTy (μ A B) = do
  A ← scopeCheckTy A
  B ← scopeCheckTy B
  return (μ A B)

scopeCheckTm : ∀{n}{w : Weirdℕ n} → RawTm → Either ScopeError (ScopedTm w)
scopeCheckTm (` x) = fmap ` (ℕtoWeirdFin x)
scopeCheckTm {n}{w}(Λ K t) = fmap (Λ K) (scopeCheckTm {suc n}{T w} t)
scopeCheckTm (t ·⋆ A) = do
  A ← scopeCheckTy A
  t ← scopeCheckTm t
  return (t ·⋆ A)
scopeCheckTm (ƛ A t) = do
  A ← scopeCheckTy A
  t ← scopeCheckTm t
  return (ƛ A t)
scopeCheckTm (t · u) = do
  t ← scopeCheckTm t
  u ← scopeCheckTm u
  return (t · u)
scopeCheckTm (con c) = return (con (tagCon2TmCon c))
scopeCheckTm (builtin b) = return (builtin b)
scopeCheckTm (error A) = fmap error (scopeCheckTy A)
scopeCheckTm (wrap A B t) = do
  A ← scopeCheckTy A
  B ← scopeCheckTy B
  t ← scopeCheckTm t
  return (wrap A B t)
scopeCheckTm (unwrap t) = fmap unwrap (scopeCheckTm t)
\end{code}

\begin{code}
{-
wftoℕ : ∀{n}{w : Weirdℕ n} → WeirdFin w → ℕ
wftoℕ Z = zero
wftoℕ (S i) = ℕ.suc (wftoℕ i)
wftoℕ (T i) = ℕ.suc (wftoℕ i)
-}
\end{code}

\begin{code}
extricateScopeTy : ∀{n} → ScopedTy n → RawTy
extricateTyCon : ∀{n} → S.TyCon n → RawTyCon

<<<<<<< HEAD
extricateTyCon S.integer              = integer
extricateTyCon S.bytestring           = bytestring
extricateTyCon S.string               = string
extricateTyCon S.unit                 = unit
extricateTyCon S.bool                 = bool
extricateTyCon (S.list A)             = list (extricateScopeTy A)
extricateTyCon (S.pair A B)           = pair (extricateScopeTy A) (extricateScopeTy B)
extricateTyCon S.pdata                = pdata
extricateTyCon S.bls12-381-g1-element = bls12-381-g1-element
extricateTyCon S.bls12-381-g2-element = bls12-381-g2-element
extricateTyCon S.bls12-381-mlresult   = bls12-381-mlresult
=======

extricateTyCon (S.atomic ty) = atomic ty
extricateTyCon (S.list A)    = list (extricateScopeTy A)
extricateTyCon (S.pair A B)  = pair (extricateScopeTy A) (extricateScopeTy B)
>>>>>>> daad7f7a

extricateScopeTy (` x) = ` (toℕ x)
extricateScopeTy (A ⇒ B) = extricateScopeTy A ⇒ extricateScopeTy B
extricateScopeTy (Π K A) = Π K (extricateScopeTy A)
extricateScopeTy (ƛ K A) = ƛ K (extricateScopeTy A)
extricateScopeTy (A · B) = extricateScopeTy A · extricateScopeTy B
extricateScopeTy (con c) = con (extricateTyCon c)
extricateScopeTy (μ A B) = μ (extricateScopeTy A) (extricateScopeTy B)
extricateScopeTy missing = con (atomic aBool) -- TODO

extricateScope : ∀{n}{w : Weirdℕ n} → ScopedTm w → RawTm
extricateScope (` x) = ` (WeirdFintoℕ x)
extricateScope (Λ K t) = Λ K (extricateScope t)
extricateScope (t ·⋆ A) = extricateScope t ·⋆ extricateScopeTy A
extricateScope (ƛ A t) = ƛ (extricateScopeTy A) (extricateScope t)
extricateScope (t · u) = extricateScope t · extricateScope u
extricateScope (con c) = con (tmCon2TagCon c)
extricateScope (error A) = error (extricateScopeTy A)
extricateScope (builtin bn) = builtin bn
extricateScope (wrap pat arg t) =
  wrap (extricateScopeTy pat) (extricateScopeTy arg) (extricateScope t)
extricateScope (unwrap t) = unwrap (extricateScope t)
\end{code}

-- UGLY PRINTING

\begin{code}
uglyWeirdFin : ∀{n}{w : Weirdℕ n} → WeirdFin w → String
uglyWeirdFin Z = "0"
uglyWeirdFin (T x) = "(T " ++ uglyWeirdFin x ++ ")"
uglyWeirdFin (S x) = "(S " ++ uglyWeirdFin x ++ ")"

uglyTmCon : TmCon → String
uglyTmCon (tmCon integer x) = "(integer " ++ ishow x ++ ")"
uglyTmCon (tmCon bytestring x) = "bytestring"
uglyTmCon size = "size"

postulate showNat : ℕ → String

{-# FOREIGN GHC import qualified Data.Text as T #-}
{-# COMPILE GHC showNat = T.pack . show #-}

uglyBuiltin : Builtin → String
uglyBuiltin addInteger = "addInteger"
uglyBuiltin _ = "other"
ugly : ∀{n}{w : Weirdℕ n} → ScopedTm w → String
ugly (` x) = "(` " ++ uglyWeirdFin x ++ ")"
ugly (ƛ _ t) = "(ƛ " ++ ugly t ++ ")"
ugly (t · u) = "( " ++ ugly t ++ " · " ++ ugly u ++ ")"
ugly (Λ _ t) = "(Λ " ++ ugly t ++ ")"
ugly (t ·⋆ A) = "( " ++ ugly t ++ " ·⋆ " ++ "TYPE" ++ ")"

ugly (con c) = "(con " -- ++ uglyTermCon c ++ ")"
ugly (builtin b) = "builtin " ++ uglyBuiltin b
{-  "(builtin " ++
  uglyBuiltin b ++
  " " ++
  ishow (Data.Integer.ℤ.pos (Data.List.length As)) ++
  " " ++
  ishow (Data.Integer.ℤ.pos (Data.List.length ts))
  ++ ")" -}
ugly (error _) = "error _"
ugly (wrap _ _ t) = "(wrap " ++ ugly t ++ ")"
ugly (unwrap t) = "(unwrap " ++ ugly t ++ ")"
\end{code}<|MERGE_RESOLUTION|>--- conflicted
+++ resolved
@@ -231,29 +231,12 @@
 scopeCheckTy : ∀{n} → RawTy → Either ScopeError (ScopedTy n)
 scopeCheckTyCon : ∀{n} → RawTyCon → Either ScopeError (S.TyCon n)
 
-<<<<<<< HEAD
-scopeCheckTyCon integer              = inj₂ S.integer
-scopeCheckTyCon bytestring           = inj₂ S.bytestring
-scopeCheckTyCon string               = inj₂ S.string
-scopeCheckTyCon unit                 = inj₂ S.unit
-scopeCheckTyCon bool                 = inj₂ S.bool
-scopeCheckTyCon (list A)             = fmap S.list (scopeCheckTy A)
-scopeCheckTyCon (pair A B)           = do
-                                         A ← scopeCheckTy A
-                                         B ← scopeCheckTy B
-                                         return (S.pair A B)
-scopeCheckTyCon pdata                = inj₂ S.pdata
-scopeCheckTyCon bls12-381-g1-element = inj₂ S.bls12-381-g1-element
-scopeCheckTyCon bls12-381-g2-element = inj₂ S.bls12-381-g2-element
-scopeCheckTyCon bls12-381-mlresult   = inj₂ S.bls12-381-mlresult
-=======
 scopeCheckTyCon (atomic ty) = inj₂ (S.atomic ty)
 scopeCheckTyCon (list A)    = fmap S.list (scopeCheckTy A)
 scopeCheckTyCon (pair A B)  = do
   A ← scopeCheckTy A
   B ← scopeCheckTy B
   return (S.pair A B)
->>>>>>> daad7f7a
 
 scopeCheckTy (` x) = fmap ` (ℕtoFin x)
 scopeCheckTy (A ⇒ B) = do
@@ -311,24 +294,10 @@
 extricateScopeTy : ∀{n} → ScopedTy n → RawTy
 extricateTyCon : ∀{n} → S.TyCon n → RawTyCon
 
-<<<<<<< HEAD
-extricateTyCon S.integer              = integer
-extricateTyCon S.bytestring           = bytestring
-extricateTyCon S.string               = string
-extricateTyCon S.unit                 = unit
-extricateTyCon S.bool                 = bool
-extricateTyCon (S.list A)             = list (extricateScopeTy A)
-extricateTyCon (S.pair A B)           = pair (extricateScopeTy A) (extricateScopeTy B)
-extricateTyCon S.pdata                = pdata
-extricateTyCon S.bls12-381-g1-element = bls12-381-g1-element
-extricateTyCon S.bls12-381-g2-element = bls12-381-g2-element
-extricateTyCon S.bls12-381-mlresult   = bls12-381-mlresult
-=======
 
 extricateTyCon (S.atomic ty) = atomic ty
 extricateTyCon (S.list A)    = list (extricateScopeTy A)
 extricateTyCon (S.pair A B)  = pair (extricateScopeTy A) (extricateScopeTy B)
->>>>>>> daad7f7a
 
 extricateScopeTy (` x) = ` (toℕ x)
 extricateScopeTy (A ⇒ B) = extricateScopeTy A ⇒ extricateScopeTy B
