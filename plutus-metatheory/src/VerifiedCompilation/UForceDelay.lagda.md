--- conflicted
+++ resolved
@@ -13,13 +13,8 @@
 ```
 open import VerifiedCompilation.Equality using (DecEq; _≟_; decPointwise)
 open import VerifiedCompilation.UntypedViews using (Pred; isCase?; isApp?; isLambda?; isForce?; isBuiltin?; isConstr?; isDelay?; isTerm?; allTerms?; iscase; isapp; islambda; isforce; isbuiltin; isconstr; isterm; allterms; isdelay)
-<<<<<<< HEAD
-open import VerifiedCompilation.UntypedTranslation using (Translation; translation?; Relation)
-open import Relation.Nullary using (_×-dec_)
-=======
 open import VerifiedCompilation.UntypedTranslation using (Translation; translation?; Relation; convert; reflexive)
 open import Relation.Nullary.Product using (_×-dec_)
->>>>>>> a44dd059
 open import Data.Product using (_,_)
 import Relation.Binary as Binary using (Decidable)
 open import Relation.Nullary using (Dec; yes; no; ¬_)
