--- conflicted
+++ resolved
@@ -170,8 +170,6 @@
 Our builtins types and functions are postulated. In order to decide equality
 we rely on Agda's notion of definitional equality.
 
-<<<<<<< HEAD
-=======
 The definition of `builtinEq` might seem strange, but what happens is that
 matching on `refl` triggers Agda's unification algorithm, which checks whether
 the two terms are definitionally equal.
@@ -181,7 +179,6 @@
 `yes refl`, while `builtinEq (mkByteString "foo") (mkByteString "bar")` will get
 stuck because unification does not succeed.
 ```
->>>>>>> 3ee4aa3c
 builtinEq : {A : Set} → Binary.Decidable {A = A} _≡_
 builtinEq {A} x y with primTrustMe {Agda.Primitive.lzero} {A} {x} {y}
 ... | refl = yes refl
