--- conflicted
+++ resolved
@@ -31,12 +31,8 @@
 open import Agda.Builtin.Int using (Int)
 open import Data.Empty using (⊥)
 open import Function using (case_of_)
-<<<<<<< HEAD
+open import VerifiedCompilation.Certificate using (ProofOrCE; ce; proof; caseReduceT)
 open import Untyped.Reduction using (iterApp)
-=======
-open import VerifiedCompilation.Certificate using (ProofOrCE; ce; proof; caseReduceT)
-
->>>>>>> f810009b
 ```
 
 ## Translation Relation
