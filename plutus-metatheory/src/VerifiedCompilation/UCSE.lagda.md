---
title: VerifiedCompilation.UCSE
layout: page
---

# Common Subexpression Elimination Translation Phase
```
module VerifiedCompilation.UCSE where

```
## Imports

```
open import VerifiedCompilation.Equality using (DecEq; _≟_; decPointwise)
open import VerifiedCompilation.UntypedViews using (Pred; isCase?; isApp?; isLambda?; isForce?; isBuiltin?; isConstr?; isDelay?; isTerm?; allTerms?; iscase; isapp; islambda; isforce; isbuiltin; isconstr; isterm; allterms; isdelay)
open import VerifiedCompilation.UntypedTranslation using (Translation; translation?; Relation)
open import Relation.Nullary using (_×-dec_)
open import Data.Product using (_,_)
import Relation.Binary as Binary using (Decidable)
open import Relation.Nullary using (Dec; yes; no; ¬_)
open import Untyped using (_⊢; case; builtin; _·_; force; `; ƛ; delay; con; constr; error)
import Relation.Binary.PropositionalEquality as Eq
open Eq using (_≡_; refl)
open import Data.Empty using (⊥)
open import Agda.Builtin.Maybe using (Maybe; just; nothing)
open import Untyped.RenamingSubstitution using (_[_])
<<<<<<< HEAD
open import Untyped.Purity using (Pure; isPure?)
=======
open import VerifiedCompilation.Purity using (UPure; isUPure?)
open import VerifiedCompilation.Certificate using (ProofOrCE; ce; proof; pcePointwise; MatchOrCE; cseT)

>>>>>>> 5b436da2
```
## Translation Relation

This module is required to certify that an application of CSE doesn't break the
semantics; we are explicitly not evaluating whether the particular choice of
sub-expression was a "good" choice.

As such, this Translation Relation primarily checks that substituting the expression
back in would yield the original expression.

```
data UCSE : Relation where
  cse : {X : Set} {{ _ : DecEq X}} {x' : Maybe X ⊢} {x e : X ⊢}
    → Pure e
    → Translation UCSE x (x' [ e ])
    → UCSE x ((ƛ x') · e)

UntypedCSE : {X : Set} {{_ : DecEq X}} → (ast : X ⊢) → (ast' : X ⊢) → Set₁
UntypedCSE = Translation UCSE

```

## Decision Procedure

```

isUntypedCSE? : {X : Set} {{_ : DecEq X}} → MatchOrCE (Translation UCSE {X})

{-# TERMINATING #-}
isUCSE? : {X : Set} {{_ : DecEq X}} → MatchOrCE (UCSE {X})
isUCSE? ast ast' with (isApp? (isLambda? isTerm?) isTerm?) ast'
<<<<<<< HEAD
... | no ¬match = no λ { (cse up x) → ¬match (isapp (islambda (isterm _)) (isterm _)) }
... | yes (isapp (islambda (isterm x')) (isterm e)) with (isUntypedCSE? ast (x' [ e ])) ×-dec (isPure? e)
... | no ¬p = no λ { (cse up x) → ¬p (x , up) }
... | yes (p , upure) = yes (cse upure p)

isUntypedCSE? = translation? isUCSE?
=======
... | no ¬match = ce (λ { (cse x x₁) → ¬match (isapp (islambda (isterm _)) (isterm _))}) cseT ast ast'
... | yes (isapp (islambda (isterm x')) (isterm e)) with (isUntypedCSE? ast (x' [ e ]))
... | ce ¬p t b a = ce (λ { (cse x x₁) → ¬p x₁}) t b a
... | proof p with (isUPure? e)
...   | yes upure = proof (cse upure p)
...   | no ¬p = ce (λ z → ¬p (UPure.FIXME e)) cseT ast ast'
isUntypedCSE? = translation? cseT isUCSE?
>>>>>>> 5b436da2
```<|MERGE_RESOLUTION|>--- conflicted
+++ resolved
@@ -24,13 +24,8 @@
 open import Data.Empty using (⊥)
 open import Agda.Builtin.Maybe using (Maybe; just; nothing)
 open import Untyped.RenamingSubstitution using (_[_])
-<<<<<<< HEAD
 open import Untyped.Purity using (Pure; isPure?)
-=======
-open import VerifiedCompilation.Purity using (UPure; isUPure?)
 open import VerifiedCompilation.Certificate using (ProofOrCE; ce; proof; pcePointwise; MatchOrCE; cseT)
-
->>>>>>> 5b436da2
 ```
 ## Translation Relation
 
@@ -62,20 +57,11 @@
 {-# TERMINATING #-}
 isUCSE? : {X : Set} {{_ : DecEq X}} → MatchOrCE (UCSE {X})
 isUCSE? ast ast' with (isApp? (isLambda? isTerm?) isTerm?) ast'
-<<<<<<< HEAD
-... | no ¬match = no λ { (cse up x) → ¬match (isapp (islambda (isterm _)) (isterm _)) }
-... | yes (isapp (islambda (isterm x')) (isterm e)) with (isUntypedCSE? ast (x' [ e ])) ×-dec (isPure? e)
-... | no ¬p = no λ { (cse up x) → ¬p (x , up) }
-... | yes (p , upure) = yes (cse upure p)
-
-isUntypedCSE? = translation? isUCSE?
-=======
 ... | no ¬match = ce (λ { (cse x x₁) → ¬match (isapp (islambda (isterm _)) (isterm _))}) cseT ast ast'
 ... | yes (isapp (islambda (isterm x')) (isterm e)) with (isUntypedCSE? ast (x' [ e ]))
 ... | ce ¬p t b a = ce (λ { (cse x x₁) → ¬p x₁}) t b a
-... | proof p with (isUPure? e)
+... | proof p with (isPure? e)
 ...   | yes upure = proof (cse upure p)
-...   | no ¬p = ce (λ z → ¬p (UPure.FIXME e)) cseT ast ast'
+...   | no ¬p = ce (λ { (cse x x₁) → ¬p x}) cseT ast ast'
 isUntypedCSE? = translation? cseT isUCSE?
->>>>>>> 5b436da2
 ```