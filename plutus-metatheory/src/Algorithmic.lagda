\begin{code}
module Algorithmic where
\end{code}

## Imports

\begin{code}
open import Function hiding (_∋_)
open import Data.Product renaming (_,_ to _,,_)
open import Data.List hiding ([_])
open import Relation.Binary.PropositionalEquality hiding ([_])
open import Data.Unit
open import Data.Sum

open import Type
open import Type.BetaNormal
import Type.RenamingSubstitution as ⋆
open import Type.BetaNBE
open import Type.BetaNBE.RenamingSubstitution renaming (_[_]Nf to _[_])
open import Builtin
open import Builtin.Constant.Term Ctx⋆ Kind * _⊢Nf⋆_ con
open import Builtin.Constant.Type Ctx⋆ (_⊢Nf⋆ *)
open import Utils
\end{code}

## Fixity declarations

To begin, we get all our infix declarations out of the way.
We list separately operators for judgements, types, and terms.
\begin{code}
infix  4 _∋_
infix  4 _⊢_
infixl 5 _,_
\end{code}

## Contexts and erasure

We need to mutually define contexts and their
erasure to type contexts.
\begin{code}
--data Ctx : Set
--∥_∥ : Ctx → Ctx⋆
\end{code}

A context is either empty, or extends a context by
a type variable of a given kind, or extends a context
by a variable of a given type.
\begin{code}
data Ctx : Ctx⋆ → Set where
  ∅    : Ctx ∅
  _,⋆_ : ∀{Φ} → Ctx Φ → (J : Kind) → Ctx (Φ ,⋆ J)
  _,_  : ∀ {Φ} (Γ : Ctx Φ) → Φ ⊢Nf⋆ * → Ctx Φ
\end{code}
Let `Γ` range over contexts.  In the last rule,
the type is indexed by the erasure of the previous
context to a type context and a kind.

The erasure of a context is a type context.
\begin{code}
--∥ ∅ ∥       =  ∅
--∥ Γ ,⋆ J ∥  =  ∥ Γ ∥ ,⋆ J
--∥ Γ , A ∥   =  ∥ Γ ∥
\end{code}

## Variables

A variable is indexed by its context and type.
\begin{code}
open import Type.BetaNormal.Equality
data _∋_ : ∀ {Φ} (Γ : Ctx Φ) → Φ ⊢Nf⋆ * → Set where

  Z : ∀ {Φ Γ} {A : Φ ⊢Nf⋆ *}
      ----------
    → Γ , A ∋ A

  S : ∀ {Φ Γ} {A : Φ ⊢Nf⋆ *} {B : Φ ⊢Nf⋆ *}
    → Γ ∋ A
      ----------
    → Γ , B ∋ A

  T : ∀ {Φ Γ K}{A : Φ ⊢Nf⋆ *}
    → Γ ∋ A
      -------------------
    → Γ ,⋆ K ∋ weakenNf A
\end{code}
Let `x`, `y` range over variables.

## Terms

A term is indexed over by its context and type.  A term is a variable,
an abstraction, an application, a type abstraction, or a type
application.
\begin{code}
ISIG : Builtin → Σ Ctx⋆ λ Φ → Ctx Φ × Φ ⊢Nf⋆ *
ISIG ifThenElse = _ ,, ∅ ,⋆ * , con bool , ne (` Z) , ne (` Z) ,, ne (` Z)
ISIG addInteger = ∅ ,, ∅ , con integer , con integer ,, con integer
ISIG subtractInteger = ∅ ,, ∅ , con integer , con integer ,, con integer
ISIG multiplyInteger = ∅ ,, ∅ , con integer , con integer ,, con integer
ISIG divideInteger = ∅ ,, ∅ , con integer , con integer ,, con integer
ISIG quotientInteger = ∅ ,, ∅ , con integer , con integer ,, con integer
ISIG remainderInteger = ∅ ,, ∅ , con integer , con integer ,, con integer
ISIG modInteger = ∅ ,, ∅ , con integer , con integer ,, con integer
ISIG lessThanInteger = ∅ ,, ∅ , con integer , con integer ,, con bool
ISIG lessThanEqualsInteger = ∅ ,, ∅ , con integer , con integer ,, con bool
ISIG equalsInteger = ∅ ,, ∅ , con integer , con integer ,, con bool
ISIG appendByteString = ∅ ,, ∅ , con bytestring , con bytestring ,, con bytestring
ISIG lessThanByteString = ∅ ,, ∅ , con bytestring , con bytestring ,, con bool
ISIG lessThanEqualsByteString = ∅ ,, ∅ , con bytestring , con bytestring ,, con bool
ISIG sha2-256 = ∅ ,, ∅ , con bytestring ,, con bytestring
ISIG sha3-256 = ∅ ,, ∅ , con bytestring ,, con bytestring
ISIG verifySignature = ∅ ,, ∅ , con bytestring , con bytestring , con bytestring ,, con bool
ISIG equalsByteString = ∅ ,, ∅ , con bytestring , con bytestring ,, con bool 
ISIG appendString = ∅ ,, ∅ , con string , con string ,, con string
ISIG trace = ∅ ,, ∅ , con string ,, con unit
ISIG equalsString = ∅ ,, ∅ , con string , con string ,, con bool
ISIG encodeUtf8 = ∅ ,, ∅ , con string ,, con bytestring
ISIG decodeUtf8 = ∅ ,, ∅ , con bytestring ,, con string
ISIG fstPair =
  _ ,, ∅ ,⋆ * ,⋆ * , con (pair (ne (` (S Z))) (ne (` Z))) ,, ne (` (S Z))
ISIG sndPair = 
  _ ,, ∅ ,⋆ * ,⋆ * , con (pair (ne (` (S Z))) (ne (` Z))) ,, ne (` Z)
ISIG nullList = _ ,, ∅ ,⋆ * , con (list (ne (` Z))) ,, con bool
ISIG headList = _ ,, ∅ ,⋆ * , con (list (ne (` Z))) ,, ne (` Z)
ISIG tailList = _ ,, ∅ ,⋆ * , con (list (ne (` Z))) ,, con (list (ne (` Z)))
ISIG chooseList =
  _
  ,,
  ∅ ,⋆ * ,⋆ * , ne (` (S Z)) , ne (` (S Z)) , con (list (ne (` Z)))
  ,,
  ne (` (S Z)) 
ISIG constrData = _ ,, ∅ , con integer , con (list (con Data)) ,, con Data
ISIG mapData = _ ,, ∅ , con (pair (con Data) (con Data)) ,, con Data
ISIG listData = _ ,, ∅ , con (list (con Data)) ,, con Data
ISIG iData = _ ,, ∅ , con integer ,, con Data
ISIG bData = _ ,, ∅ , con bytestring ,, con Data
ISIG unconstrData =
  _ ,, ∅ , con Data ,, con (pair (con integer) (con (list (con Data))))
ISIG unMapData = _ ,, ∅ , con Data ,, con (pair (con Data) (con Data))
ISIG unListData = _ ,, ∅ , con Data ,, con (list (con Data))
ISIG unIData = _ ,, ∅ , con Data ,, con integer
ISIG unBData = _ ,, ∅ , con Data ,, con bytestring
ISIG equalsData = _ ,, ∅ , con Data , con Data ,, con bool
ISIG chooseData =
  _
  ,,
  ∅ ,⋆ * , ne (` Z) , ne (` Z) , ne (` Z) , ne (` Z) , ne (` Z) , con Data
  ,,
  ne (` Z)
ISIG chooseUnit = _ ,, ∅ ,⋆ * , ne (` Z) , con unit ,, ne (` Z)
ISIG mkPairData =
  _ ,, ∅ , con Data , con Data ,, con (pair (con Data) (con Data)) 
ISIG mkNilData = _ ,, ∅ , con unit ,, con (list (con Data))
ISIG mkNilPairData = _ ,, ∅ , con unit ,, con (list (con (pair (con Data) (con Data))))
ISIG mkConsData =
  _ ,, ∅ , con Data , con (list (con Data)) ,, con (list (con Data))

isig2type : (Φ : Ctx⋆) → Ctx Φ → Φ ⊢Nf⋆ * → ∅ ⊢Nf⋆ *
isig2type .∅ ∅ C = C
isig2type (Φ ,⋆ J) (Γ ,⋆ J) C = isig2type Φ Γ (Π C)
isig2type Φ        (Γ ,  A) C = isig2type Φ Γ (A ⇒ C)

itype : ∀{Φ} → Builtin → Φ ⊢Nf⋆ *
itype b = let Φ ,, Γ ,, C = ISIG b in subNf (λ()) (isig2type Φ Γ C)

postulate itype-ren : ∀{Φ Ψ} b (ρ : ⋆.Ren Φ Ψ) → itype b ≡ renNf ρ (itype b)
postulate itype-sub : ∀{Φ Ψ} b (ρ : SubNf Φ Ψ) → itype b ≡ subNf ρ (itype b)

infixl 7 _·⋆_

data _⊢_ {Φ} (Γ : Ctx Φ) : Φ ⊢Nf⋆ * → Set where

  ` : ∀ {A : Φ ⊢Nf⋆ *}
    → Γ ∋ A
      ------
    → Γ ⊢ A

  ƛ : ∀ {A B : Φ ⊢Nf⋆ *}
    → Γ , A ⊢ B
      -----------
    → Γ ⊢ A ⇒ B

  _·_ : ∀ {A B : Φ ⊢Nf⋆ *}
    → Γ ⊢ A ⇒ B
    → Γ ⊢ A
      -----------
    → Γ ⊢ B

  Λ : ∀ {K}
    → {B : Φ ,⋆ K ⊢Nf⋆ *}
    → Γ ,⋆ K ⊢ B
      ----------
    → Γ ⊢ Π B

  _·⋆_ : ∀ {K}
    → {B : Φ ,⋆ K ⊢Nf⋆ *}
    → Γ ⊢ Π B
    → (A : Φ ⊢Nf⋆ K)
      ---------------
    → Γ ⊢ B [ A ]

  wrap : ∀{K}
   → (A : Φ ⊢Nf⋆ (K ⇒ *) ⇒ K ⇒ *)
   → (B : Φ ⊢Nf⋆ K)
   → Γ ⊢ nf (embNf A · ƛ (μ (embNf (weakenNf A)) (` Z)) · embNf B)
   → Γ ⊢ μ A B

  unwrap : ∀{K}
    → {A : Φ ⊢Nf⋆ (K ⇒ *) ⇒ K ⇒ *}
    → {B : Φ ⊢Nf⋆ K}
    → Γ ⊢ μ A B
    → Γ ⊢ nf (embNf A · ƛ (μ (embNf (weakenNf A)) (` Z)) · embNf B)

  con : ∀{tcn}
    → TermCon {Φ} (con tcn)
      -------------------
    → Γ ⊢ con tcn

  ibuiltin : (b :  Builtin) → Γ ⊢ itype b

  error : (A : Φ ⊢Nf⋆ *) → Γ ⊢ A
\end{code}

Utility functions

\begin{code}
open import Type.BetaNormal.Equality

conv∋ : ∀ {Φ Γ Γ'}{A A' : Φ ⊢Nf⋆ *}
 → Γ ≡ Γ'
 → A ≡ A'
 → Γ ∋ A
 → Γ' ∋ A'
conv∋ refl refl x = x

open import Type.BetaNBE.Completeness
open import Type.Equality
open import Type.BetaNBE.RenamingSubstitution

conv⊢ : ∀ {Φ Γ Γ'}{A A' : Φ ⊢Nf⋆ *}
 → Γ ≡ Γ'
 → A ≡ A'
 → Γ ⊢ A
 → Γ' ⊢ A'
conv⊢ refl refl t = t

Ctx2type : ∀{Φ}(Γ : Ctx Φ) → Φ ⊢Nf⋆ * → ∅ ⊢Nf⋆ *
Ctx2type ∅        C = C
Ctx2type (Γ ,⋆ J) C = Ctx2type Γ (Π C)
Ctx2type (Γ , x)  C = Ctx2type Γ (x ⇒ C)
<<<<<<< HEAD
=======

Πlem : ∀{K K'}{Φ Φ'}{Δ : Ctx Φ'}{Γ : Ctx Φ}(p : ((Δ ,⋆ K) ,⋆ K') ≤C' Γ)
  (A : ∅ ⊢Nf⋆ K)(C : Φ ⊢Nf⋆ *)(σ : SubNf Φ' ∅)
  → (Π
       (eval
        (⋆.sub (⋆.exts (⋆.exts (λ x → embNf (σ x))))
         (embNf (<C'2type p C)))
        (exte (exte (idEnv ∅))))
       [ A ]Nf)
      ≡ subNf (subNf-cons σ A) (Π (<C'2type p C))
Πlem p A C σ = sym (subNf-cons-[]Nf (Π (<C'2type p C)))

⇒lem : ∀{K}{A : ∅ ⊢Nf⋆ K}{Φ Φ'}{Δ : Ctx Φ'}{Γ : Ctx Φ}{B : Φ' ,⋆ K ⊢Nf⋆ *}
       (p : ((Δ ,⋆ K) , B) ≤C' Γ)(σ : SubNf Φ' ∅)(C : Φ ⊢Nf⋆ *)
  → ((eval (⋆.sub (⋆.exts (λ x → embNf (σ x))) (embNf B))
        (exte (idEnv ∅))
        ⇒
        eval (⋆.sub (⋆.exts (λ x → embNf (σ x))) (embNf (<C'2type p C)))
        (exte (idEnv ∅)))
       [ A ]Nf)
      ≡ subNf (subNf-cons σ A) (B ⇒ <C'2type p C)
⇒lem {B = B} p σ C = sym (subNf-cons-[]Nf (B ⇒ <C'2type p C))
>>>>>>> 229eba89
\end{code}<|MERGE_RESOLUTION|>--- conflicted
+++ resolved
@@ -109,7 +109,7 @@
 ISIG sha2-256 = ∅ ,, ∅ , con bytestring ,, con bytestring
 ISIG sha3-256 = ∅ ,, ∅ , con bytestring ,, con bytestring
 ISIG verifySignature = ∅ ,, ∅ , con bytestring , con bytestring , con bytestring ,, con bool
-ISIG equalsByteString = ∅ ,, ∅ , con bytestring , con bytestring ,, con bool 
+ISIG equalsByteString = ∅ ,, ∅ , con bytestring , con bytestring ,, con bool
 ISIG appendString = ∅ ,, ∅ , con string , con string ,, con string
 ISIG trace = ∅ ,, ∅ , con string ,, con unit
 ISIG equalsString = ∅ ,, ∅ , con string , con string ,, con bool
@@ -247,29 +247,4 @@
 Ctx2type ∅        C = C
 Ctx2type (Γ ,⋆ J) C = Ctx2type Γ (Π C)
 Ctx2type (Γ , x)  C = Ctx2type Γ (x ⇒ C)
-<<<<<<< HEAD
-=======
-
-Πlem : ∀{K K'}{Φ Φ'}{Δ : Ctx Φ'}{Γ : Ctx Φ}(p : ((Δ ,⋆ K) ,⋆ K') ≤C' Γ)
-  (A : ∅ ⊢Nf⋆ K)(C : Φ ⊢Nf⋆ *)(σ : SubNf Φ' ∅)
-  → (Π
-       (eval
-        (⋆.sub (⋆.exts (⋆.exts (λ x → embNf (σ x))))
-         (embNf (<C'2type p C)))
-        (exte (exte (idEnv ∅))))
-       [ A ]Nf)
-      ≡ subNf (subNf-cons σ A) (Π (<C'2type p C))
-Πlem p A C σ = sym (subNf-cons-[]Nf (Π (<C'2type p C)))
-
-⇒lem : ∀{K}{A : ∅ ⊢Nf⋆ K}{Φ Φ'}{Δ : Ctx Φ'}{Γ : Ctx Φ}{B : Φ' ,⋆ K ⊢Nf⋆ *}
-       (p : ((Δ ,⋆ K) , B) ≤C' Γ)(σ : SubNf Φ' ∅)(C : Φ ⊢Nf⋆ *)
-  → ((eval (⋆.sub (⋆.exts (λ x → embNf (σ x))) (embNf B))
-        (exte (idEnv ∅))
-        ⇒
-        eval (⋆.sub (⋆.exts (λ x → embNf (σ x))) (embNf (<C'2type p C)))
-        (exte (idEnv ∅)))
-       [ A ]Nf)
-      ≡ subNf (subNf-cons σ A) (B ⇒ <C'2type p C)
-⇒lem {B = B} p σ C = sym (subNf-cons-[]Nf (B ⇒ <C'2type p C))
->>>>>>> 229eba89
 \end{code}