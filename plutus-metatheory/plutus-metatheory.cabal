--- conflicted
+++ resolved
@@ -1,18 +1,10 @@
-<<<<<<< HEAD
-cabal-version:      3.0
-name:               plutus-metatheory
-version:            0.1.0.0
-synopsis:           Command line tool for running plutus core programs
-homepage:           https://github.com/IntersectMBO/plutus
-license:            Apache-2.0
-=======
 cabal-version: 3.0
 name:          plutus-metatheory
 version:       0.1.0.0
 synopsis:      Command line tool for running plutus core programs
 homepage:      https://github.com/input-output-hk/plutus
+homepage:      https://github.com/IntersectMBO/plutus
 license:       Apache-2.0
->>>>>>> 907c537b
 license-files:
   LICENSE
   NOTICE
