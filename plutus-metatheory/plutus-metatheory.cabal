cabal-version: 3.0
name:          plutus-metatheory
version:       0.1.0.0
synopsis:      Command line tool for running plutus core programs
homepage:      https://github.com/IntersectMBO/plutus
license:       Apache-2.0
license-files:
  LICENSE
  NOTICE

author:        James Chapman
maintainer:    james.chapman@iohk.io
category:      Development
data-files:
  Plutus.agda-lib
  README.md
  src/**/*.lagda.md

-- This makes cabal rebuild if any of these files change, which allow the
-- custom setup to fire and rebuild the Haskell sources
build-type:    Custom

custom-setup
  setup-depends:
    , base
    , Cabal
    , process
    , turtle   >=1.6

common lang
  default-language:   Haskell2010
  default-extensions:
    DeriveFoldable
    DeriveFunctor
    DeriveGeneric
    DeriveLift
    DeriveTraversable
    DerivingStrategies
    DerivingVia
    ExplicitForAll
    FlexibleContexts
    GeneralizedNewtypeDeriving
    ImportQualifiedPost
    ScopedTypeVariables
    StandaloneDeriving

  ghc-options:
    -fwarn-incomplete-patterns -fno-warn-overlapping-patterns

common os-support
  if (impl(ghcjs) || os(windows))
    buildable: False

library
  import:          lang, os-support
  hs-source-dirs:  src
  build-depends:
    , aeson
    , base
    , bytestring
    , composition-prelude
    , cryptonite
    , extra
    , filepath
    , ghc-prim
    , ieee754
    , megaparsec
    , memory
    , optparse-applicative
    , plutus-core:{plutus-core, plutus-core-execlib}  ^>=1.32
    , process
    , text
    , transformers

  if impl(ghc <9.0)
    build-depends: integer-gmp

  exposed-modules:
    Opts
    Raw
    Untyped

  -- WARNING: Order is important! MAlonzo modules must be listed last.
  -- But cabal-fmt reorders modules alphabetically, so we use two 
  -- exposed-modules subsets to work around that. See Setup.hs
  exposed-modules:
    MAlonzo.Code.Agda.Builtin.Bool
    MAlonzo.Code.Agda.Builtin.Char
    MAlonzo.Code.Agda.Builtin.Equality
    MAlonzo.Code.Agda.Builtin.Float
    MAlonzo.Code.Agda.Builtin.Int
    MAlonzo.Code.Agda.Builtin.IO
    MAlonzo.Code.Agda.Builtin.List
    MAlonzo.Code.Agda.Builtin.Maybe
    MAlonzo.Code.Agda.Builtin.Nat
    MAlonzo.Code.Agda.Builtin.Reflection
    MAlonzo.Code.Agda.Builtin.Sigma
    MAlonzo.Code.Agda.Builtin.Strict
    MAlonzo.Code.Agda.Builtin.String
    MAlonzo.Code.Agda.Builtin.Unit
    MAlonzo.Code.Agda.Primitive
    MAlonzo.Code.Algebra.Bundles
    MAlonzo.Code.Algebra.Consequences.Base
    MAlonzo.Code.Algebra.Consequences.Setoid
    MAlonzo.Code.Algebra.Construct.LiftedChoice
    MAlonzo.Code.Algebra.Construct.NaturalChoice.Base
    MAlonzo.Code.Algebra.Construct.NaturalChoice.Max
    MAlonzo.Code.Algebra.Construct.NaturalChoice.MaxOp
    MAlonzo.Code.Algebra.Construct.NaturalChoice.Min
    MAlonzo.Code.Algebra.Construct.NaturalChoice.MinMaxOp
    MAlonzo.Code.Algebra.Construct.NaturalChoice.MinOp
    MAlonzo.Code.Algebra.Morphism
    MAlonzo.Code.Algebra.Properties.BooleanAlgebra
    MAlonzo.Code.Algebra.Properties.DistributiveLattice
    MAlonzo.Code.Algebra.Properties.Lattice
    MAlonzo.Code.Algebra.Properties.Semilattice
    MAlonzo.Code.Algebra.Structures
    MAlonzo.Code.Algebra.Structures.Biased
    MAlonzo.Code.Algorithmic
    MAlonzo.Code.Algorithmic.CEK
    MAlonzo.Code.Algorithmic.CK
    MAlonzo.Code.Algorithmic.Erasure
    MAlonzo.Code.Algorithmic.Evaluation
    MAlonzo.Code.Algorithmic.Properties
    MAlonzo.Code.Algorithmic.ReductionEC
    MAlonzo.Code.Algorithmic.ReductionEC.Progress
    MAlonzo.Code.Algorithmic.RenamingSubstitution
    MAlonzo.Code.Algorithmic.Signature
    MAlonzo.Code.Builtin
    MAlonzo.Code.Builtin.Constant.AtomicType
    MAlonzo.Code.Builtin.Constant.Type
    MAlonzo.Code.Builtin.Signature
    MAlonzo.Code.Category.Applicative.Indexed
    MAlonzo.Code.Category.Comonad
    MAlonzo.Code.Category.Functor
    MAlonzo.Code.Category.Monad.Indexed
    MAlonzo.Code.Check
    MAlonzo.Code.Cost
    MAlonzo.Code.Cost.Base
    MAlonzo.Code.Cost.Model
    MAlonzo.Code.Cost.Raw
    MAlonzo.Code.Cost.Size
    MAlonzo.Code.Data.Bool.Base
    MAlonzo.Code.Data.Bool.Properties
    MAlonzo.Code.Data.Char.Base
    MAlonzo.Code.Data.Char.Properties
    MAlonzo.Code.Data.DifferenceList
    MAlonzo.Code.Data.Digit
    MAlonzo.Code.Data.Empty
    MAlonzo.Code.Data.Empty.Irrelevant
    MAlonzo.Code.Data.Empty.Polymorphic
    MAlonzo.Code.Data.Fin.Base
    MAlonzo.Code.Data.Integer
    MAlonzo.Code.Data.Integer.Base
    MAlonzo.Code.Data.Integer.Properties
    MAlonzo.Code.Data.Integer.Show
    MAlonzo.Code.Data.List.Base
    MAlonzo.Code.Data.List.Categorical
    MAlonzo.Code.Data.List.Extrema
    MAlonzo.Code.Data.List.Extrema.Core
    MAlonzo.Code.Data.List.Membership.DecSetoid
    MAlonzo.Code.Data.List.Membership.Propositional
    MAlonzo.Code.Data.List.Membership.Propositional.Properties
    MAlonzo.Code.Data.List.Membership.Propositional.Properties.Core
    MAlonzo.Code.Data.List.Membership.Setoid
    MAlonzo.Code.Data.List.Membership.Setoid.Properties
    MAlonzo.Code.Data.List.NonEmpty
    MAlonzo.Code.Data.List.NonEmpty.Base
    MAlonzo.Code.Data.List.Properties
    MAlonzo.Code.Data.List.Relation.Binary.Equality.Propositional
    MAlonzo.Code.Data.List.Relation.Binary.Equality.Setoid
    MAlonzo.Code.Data.List.Relation.Binary.Lex
    MAlonzo.Code.Data.List.Relation.Binary.Lex.Core
    MAlonzo.Code.Data.List.Relation.Binary.Lex.Strict
    MAlonzo.Code.Data.List.Relation.Binary.Pointwise
    MAlonzo.Code.Data.List.Relation.Binary.Pointwise.Base
    MAlonzo.Code.Data.List.Relation.Binary.Pointwise.Properties
    MAlonzo.Code.Data.List.Relation.Unary.All
    MAlonzo.Code.Data.List.Relation.Unary.All.Properties
    MAlonzo.Code.Data.List.Relation.Unary.AllPairs.Core
    MAlonzo.Code.Data.List.Relation.Unary.Any
    MAlonzo.Code.Data.List.Relation.Unary.Any.Properties
    MAlonzo.Code.Data.Maybe.Base
    MAlonzo.Code.Data.Maybe.Categorical
    MAlonzo.Code.Data.Maybe.Properties
    MAlonzo.Code.Data.Maybe.Relation.Unary.All
    MAlonzo.Code.Data.Maybe.Relation.Unary.Any
    MAlonzo.Code.Data.Nat.Base
    MAlonzo.Code.Data.Nat.Divisibility.Core
    MAlonzo.Code.Data.Nat.DivMod
    MAlonzo.Code.Data.Nat.DivMod.Core
    MAlonzo.Code.Data.Nat.Properties
    MAlonzo.Code.Data.Nat.Properties.Core
    MAlonzo.Code.Data.Nat.Show
    MAlonzo.Code.Data.Product
    MAlonzo.Code.Data.Product.Function.Dependent.Propositional
    MAlonzo.Code.Data.Product.Function.NonDependent.Propositional
    MAlonzo.Code.Data.Product.Function.NonDependent.Setoid
    MAlonzo.Code.Data.Product.Nary.NonDependent
    MAlonzo.Code.Data.Product.Properties
    MAlonzo.Code.Data.Product.Relation.Binary.Pointwise.NonDependent
    MAlonzo.Code.Data.Sign.Base
    MAlonzo.Code.Data.String
    MAlonzo.Code.Data.String.Base
    MAlonzo.Code.Data.String.Properties
    MAlonzo.Code.Data.Sum.Base
    MAlonzo.Code.Data.Sum.Categorical.Left
    MAlonzo.Code.Data.Sum.Function.Propositional
    MAlonzo.Code.Data.Sum.Function.Setoid
    MAlonzo.Code.Data.Sum.Relation.Binary.Pointwise
    MAlonzo.Code.Data.These.Base
    MAlonzo.Code.Data.Tree.AVL
    MAlonzo.Code.Data.Tree.AVL.Height
    MAlonzo.Code.Data.Tree.AVL.Indexed
    MAlonzo.Code.Data.Tree.AVL.Key
    MAlonzo.Code.Data.Tree.AVL.Map
    MAlonzo.Code.Data.Tree.AVL.Value
    MAlonzo.Code.Data.Vec.Base
    MAlonzo.Code.Data.Vec.Bounded.Base
    MAlonzo.Code.Declarative
    MAlonzo.Code.Evaluator.Base
    MAlonzo.Code.Evaluator.Program
    MAlonzo.Code.Evaluator.Term
    MAlonzo.Code.Function.Base
    MAlonzo.Code.Function.Bijection
    MAlonzo.Code.Function.Bundles
    MAlonzo.Code.Function.Equality
    MAlonzo.Code.Function.Equivalence
    MAlonzo.Code.Function.HalfAdjointEquivalence
    MAlonzo.Code.Function.Identity.Categorical
    MAlonzo.Code.Function.Injection
    MAlonzo.Code.Function.Inverse
    MAlonzo.Code.Function.LeftInverse
    MAlonzo.Code.Function.Metric.Nat.Bundles
    MAlonzo.Code.Function.Metric.Structures
    MAlonzo.Code.Function.Nary.NonDependent.Base
    MAlonzo.Code.Function.Related
    MAlonzo.Code.Function.Related.TypeIsomorphisms
    MAlonzo.Code.Function.Structures
    MAlonzo.Code.Function.Surjection
    MAlonzo.Code.Induction
    MAlonzo.Code.Induction.WellFounded
    MAlonzo.Code.IO.Primitive
    MAlonzo.Code.Level
    MAlonzo.Code.Main
    MAlonzo.Code.Raw
    MAlonzo.Code.RawU
    MAlonzo.Code.Relation.Binary.Bundles
    MAlonzo.Code.Relation.Binary.Consequences
    MAlonzo.Code.Relation.Binary.Construct.Add.Extrema.Equality
    MAlonzo.Code.Relation.Binary.Construct.Add.Extrema.Strict
    MAlonzo.Code.Relation.Binary.Construct.Add.Infimum.NonStrict
    MAlonzo.Code.Relation.Binary.Construct.Add.Infimum.Strict
    MAlonzo.Code.Relation.Binary.Construct.Add.Point.Equality
    MAlonzo.Code.Relation.Binary.Construct.Add.Supremum.NonStrict
    MAlonzo.Code.Relation.Binary.Construct.Add.Supremum.Strict
    MAlonzo.Code.Relation.Binary.Construct.Closure.Reflexive
    MAlonzo.Code.Relation.Binary.Construct.Closure.Reflexive.Properties
    MAlonzo.Code.Relation.Binary.Construct.Converse
    MAlonzo.Code.Relation.Binary.Construct.NaturalOrder.Left
    MAlonzo.Code.Relation.Binary.Construct.NonStrictToStrict
    MAlonzo.Code.Relation.Binary.Construct.On
    MAlonzo.Code.Relation.Binary.Definitions
    MAlonzo.Code.Relation.Binary.HeterogeneousEquality.Core
    MAlonzo.Code.Relation.Binary.Indexed.Heterogeneous.Bundles
    MAlonzo.Code.Relation.Binary.Indexed.Heterogeneous.Construct.Trivial
    MAlonzo.Code.Relation.Binary.Indexed.Heterogeneous.Structures
    MAlonzo.Code.Relation.Binary.Lattice
    MAlonzo.Code.Relation.Binary.Properties.Poset
    MAlonzo.Code.Relation.Binary.Properties.Preorder
    MAlonzo.Code.Relation.Binary.PropositionalEquality
    MAlonzo.Code.Relation.Binary.PropositionalEquality.Algebra
    MAlonzo.Code.Relation.Binary.PropositionalEquality.Core
    MAlonzo.Code.Relation.Binary.PropositionalEquality.Properties
    MAlonzo.Code.Relation.Binary.Reasoning.Base.Double
    MAlonzo.Code.Relation.Binary.Reasoning.Base.Single
    MAlonzo.Code.Relation.Binary.Reasoning.Base.Triple
    MAlonzo.Code.Relation.Binary.Reasoning.Setoid
    MAlonzo.Code.Relation.Binary.Structures
    MAlonzo.Code.Relation.Nullary
    MAlonzo.Code.Relation.Nullary.Decidable
    MAlonzo.Code.Relation.Nullary.Decidable.Core
    MAlonzo.Code.Relation.Nullary.Negation
    MAlonzo.Code.Relation.Nullary.Negation.Core
    MAlonzo.Code.Relation.Nullary.Product
    MAlonzo.Code.Relation.Nullary.Reflects
    MAlonzo.Code.Relation.Nullary.Sum
    MAlonzo.Code.Relation.Unary.Properties
    MAlonzo.Code.Scoped
    MAlonzo.Code.Scoped.Extrication
    MAlonzo.Code.Strict
    MAlonzo.Code.Text.Format
    MAlonzo.Code.Text.Format.Generic
    MAlonzo.Code.Text.Printf
    MAlonzo.Code.Text.Printf.Generic
    MAlonzo.Code.Type
    MAlonzo.Code.Type.BetaNBE
    MAlonzo.Code.Type.BetaNBE.Completeness
    MAlonzo.Code.Type.BetaNBE.RenamingSubstitution
    MAlonzo.Code.Type.BetaNBE.Soundness
    MAlonzo.Code.Type.BetaNormal
    MAlonzo.Code.Type.Equality
    MAlonzo.Code.Type.RenamingSubstitution
    MAlonzo.Code.Untyped
    MAlonzo.Code.Untyped.CEK
    MAlonzo.Code.Untyped.CEKWithCost
    MAlonzo.Code.Untyped.RenamingSubstitution
    MAlonzo.Code.Utils
    MAlonzo.Code.Utils.Decidable
    MAlonzo.Code.Utils.List
    MAlonzo.Code.Utils.Reflection
    MAlonzo.RTE
    MAlonzo.RTE.Float

  autogen-modules:
    MAlonzo.Code.Agda.Builtin.Bool
    MAlonzo.Code.Agda.Builtin.Char
    MAlonzo.Code.Agda.Builtin.Equality
    MAlonzo.Code.Agda.Builtin.Float
    MAlonzo.Code.Agda.Builtin.Int
    MAlonzo.Code.Agda.Builtin.IO
    MAlonzo.Code.Agda.Builtin.List
    MAlonzo.Code.Agda.Builtin.Maybe
    MAlonzo.Code.Agda.Builtin.Nat
    MAlonzo.Code.Agda.Builtin.Reflection
    MAlonzo.Code.Agda.Builtin.Sigma
    MAlonzo.Code.Agda.Builtin.Strict
    MAlonzo.Code.Agda.Builtin.String
    MAlonzo.Code.Agda.Builtin.Unit
    MAlonzo.Code.Agda.Primitive
    MAlonzo.Code.Algebra.Bundles
    MAlonzo.Code.Algebra.Consequences.Base
    MAlonzo.Code.Algebra.Consequences.Setoid
    MAlonzo.Code.Algebra.Construct.LiftedChoice
    MAlonzo.Code.Algebra.Construct.NaturalChoice.Base
    MAlonzo.Code.Algebra.Construct.NaturalChoice.Max
    MAlonzo.Code.Algebra.Construct.NaturalChoice.MaxOp
    MAlonzo.Code.Algebra.Construct.NaturalChoice.Min
    MAlonzo.Code.Algebra.Construct.NaturalChoice.MinMaxOp
    MAlonzo.Code.Algebra.Construct.NaturalChoice.MinOp
    MAlonzo.Code.Algebra.Morphism
    MAlonzo.Code.Algebra.Properties.BooleanAlgebra
    MAlonzo.Code.Algebra.Properties.DistributiveLattice
    MAlonzo.Code.Algebra.Properties.Lattice
    MAlonzo.Code.Algebra.Properties.Semilattice
    MAlonzo.Code.Algebra.Structures
    MAlonzo.Code.Algebra.Structures.Biased
    MAlonzo.Code.Algorithmic
    MAlonzo.Code.Algorithmic.CEK
    MAlonzo.Code.Algorithmic.CK
    MAlonzo.Code.Algorithmic.Erasure
    MAlonzo.Code.Algorithmic.Evaluation
    MAlonzo.Code.Algorithmic.Properties
    MAlonzo.Code.Algorithmic.ReductionEC
    MAlonzo.Code.Algorithmic.ReductionEC.Progress
    MAlonzo.Code.Algorithmic.RenamingSubstitution
    MAlonzo.Code.Algorithmic.Signature
    MAlonzo.Code.Builtin
    MAlonzo.Code.Builtin.Constant.AtomicType
    MAlonzo.Code.Builtin.Constant.Type
    MAlonzo.Code.Builtin.Signature
    MAlonzo.Code.Category.Applicative.Indexed
    MAlonzo.Code.Category.Comonad
    MAlonzo.Code.Category.Functor
    MAlonzo.Code.Category.Monad.Indexed
    MAlonzo.Code.Check
    MAlonzo.Code.Cost
    MAlonzo.Code.Cost.Base
    MAlonzo.Code.Cost.Model
    MAlonzo.Code.Cost.Raw
    MAlonzo.Code.Cost.Size
    MAlonzo.Code.Data.Bool.Base
    MAlonzo.Code.Data.Bool.Properties
    MAlonzo.Code.Data.Char.Base
    MAlonzo.Code.Data.Char.Properties
    MAlonzo.Code.Data.DifferenceList
    MAlonzo.Code.Data.Digit
    MAlonzo.Code.Data.Empty
    MAlonzo.Code.Data.Empty.Irrelevant
    MAlonzo.Code.Data.Empty.Polymorphic
    MAlonzo.Code.Data.Fin.Base
    MAlonzo.Code.Data.Integer
    MAlonzo.Code.Data.Integer.Base
    MAlonzo.Code.Data.Integer.Properties
    MAlonzo.Code.Data.Integer.Show
    MAlonzo.Code.Data.List.Base
    MAlonzo.Code.Data.List.Categorical
    MAlonzo.Code.Data.List.Extrema
    MAlonzo.Code.Data.List.Extrema.Core
    MAlonzo.Code.Data.List.Membership.DecSetoid
    MAlonzo.Code.Data.List.Membership.Propositional
    MAlonzo.Code.Data.List.Membership.Propositional.Properties
    MAlonzo.Code.Data.List.Membership.Propositional.Properties.Core
    MAlonzo.Code.Data.List.Membership.Setoid
    MAlonzo.Code.Data.List.Membership.Setoid.Properties
    MAlonzo.Code.Data.List.NonEmpty
    MAlonzo.Code.Data.List.NonEmpty.Base
    MAlonzo.Code.Data.List.Properties
    MAlonzo.Code.Data.List.Relation.Binary.Equality.Propositional
    MAlonzo.Code.Data.List.Relation.Binary.Equality.Setoid
    MAlonzo.Code.Data.List.Relation.Binary.Lex
    MAlonzo.Code.Data.List.Relation.Binary.Lex.Core
    MAlonzo.Code.Data.List.Relation.Binary.Lex.Strict
    MAlonzo.Code.Data.List.Relation.Binary.Pointwise
    MAlonzo.Code.Data.List.Relation.Binary.Pointwise.Base
    MAlonzo.Code.Data.List.Relation.Binary.Pointwise.Properties
    MAlonzo.Code.Data.List.Relation.Unary.All
    MAlonzo.Code.Data.List.Relation.Unary.All.Properties
    MAlonzo.Code.Data.List.Relation.Unary.AllPairs.Core
    MAlonzo.Code.Data.List.Relation.Unary.Any
    MAlonzo.Code.Data.List.Relation.Unary.Any.Properties
    MAlonzo.Code.Data.Maybe.Base
    MAlonzo.Code.Data.Maybe.Categorical
    MAlonzo.Code.Data.Maybe.Properties
    MAlonzo.Code.Data.Maybe.Relation.Unary.All
    MAlonzo.Code.Data.Maybe.Relation.Unary.Any
    MAlonzo.Code.Data.Nat.Base
    MAlonzo.Code.Data.Nat.Divisibility.Core
    MAlonzo.Code.Data.Nat.DivMod
    MAlonzo.Code.Data.Nat.DivMod.Core
    MAlonzo.Code.Data.Nat.Properties
    MAlonzo.Code.Data.Nat.Properties.Core
    MAlonzo.Code.Data.Nat.Show
    MAlonzo.Code.Data.Product
    MAlonzo.Code.Data.Product.Function.Dependent.Propositional
    MAlonzo.Code.Data.Product.Function.NonDependent.Propositional
    MAlonzo.Code.Data.Product.Function.NonDependent.Setoid
    MAlonzo.Code.Data.Product.Nary.NonDependent
    MAlonzo.Code.Data.Product.Properties
    MAlonzo.Code.Data.Product.Relation.Binary.Pointwise.NonDependent
    MAlonzo.Code.Data.Sign.Base
    MAlonzo.Code.Data.String
    MAlonzo.Code.Data.String.Base
    MAlonzo.Code.Data.String.Properties
    MAlonzo.Code.Data.Sum.Base
    MAlonzo.Code.Data.Sum.Categorical.Left
    MAlonzo.Code.Data.Sum.Function.Propositional
    MAlonzo.Code.Data.Sum.Function.Setoid
    MAlonzo.Code.Data.Sum.Relation.Binary.Pointwise
    MAlonzo.Code.Data.These.Base
    MAlonzo.Code.Data.Tree.AVL
    MAlonzo.Code.Data.Tree.AVL.Height
    MAlonzo.Code.Data.Tree.AVL.Indexed
    MAlonzo.Code.Data.Tree.AVL.Key
    MAlonzo.Code.Data.Tree.AVL.Map
    MAlonzo.Code.Data.Tree.AVL.Value
    MAlonzo.Code.Data.Vec.Base
    MAlonzo.Code.Data.Vec.Bounded.Base
    MAlonzo.Code.Declarative
    MAlonzo.Code.Evaluator.Base
    MAlonzo.Code.Evaluator.Program
    MAlonzo.Code.Evaluator.Term
    MAlonzo.Code.Function.Base
    MAlonzo.Code.Function.Bijection
    MAlonzo.Code.Function.Bundles
    MAlonzo.Code.Function.Equality
    MAlonzo.Code.Function.Equivalence
    MAlonzo.Code.Function.HalfAdjointEquivalence
    MAlonzo.Code.Function.Identity.Categorical
    MAlonzo.Code.Function.Injection
    MAlonzo.Code.Function.Inverse
    MAlonzo.Code.Function.LeftInverse
    MAlonzo.Code.Function.Metric.Nat.Bundles
    MAlonzo.Code.Function.Metric.Structures
    MAlonzo.Code.Function.Nary.NonDependent.Base
    MAlonzo.Code.Function.Related
    MAlonzo.Code.Function.Related.TypeIsomorphisms
    MAlonzo.Code.Function.Structures
    MAlonzo.Code.Function.Surjection
    MAlonzo.Code.Induction
    MAlonzo.Code.Induction.WellFounded
    MAlonzo.Code.IO.Primitive
    MAlonzo.Code.Level
    MAlonzo.Code.Main
    MAlonzo.Code.Raw
    MAlonzo.Code.RawU
    MAlonzo.Code.Relation.Binary.Bundles
    MAlonzo.Code.Relation.Binary.Consequences
    MAlonzo.Code.Relation.Binary.Construct.Add.Extrema.Equality
    MAlonzo.Code.Relation.Binary.Construct.Add.Extrema.Strict
    MAlonzo.Code.Relation.Binary.Construct.Add.Infimum.NonStrict
    MAlonzo.Code.Relation.Binary.Construct.Add.Infimum.Strict
    MAlonzo.Code.Relation.Binary.Construct.Add.Point.Equality
    MAlonzo.Code.Relation.Binary.Construct.Add.Supremum.NonStrict
    MAlonzo.Code.Relation.Binary.Construct.Add.Supremum.Strict
    MAlonzo.Code.Relation.Binary.Construct.Closure.Reflexive
    MAlonzo.Code.Relation.Binary.Construct.Closure.Reflexive.Properties
    MAlonzo.Code.Relation.Binary.Construct.Converse
    MAlonzo.Code.Relation.Binary.Construct.NaturalOrder.Left
    MAlonzo.Code.Relation.Binary.Construct.NonStrictToStrict
    MAlonzo.Code.Relation.Binary.Construct.On
    MAlonzo.Code.Relation.Binary.Definitions
    MAlonzo.Code.Relation.Binary.HeterogeneousEquality.Core
    MAlonzo.Code.Relation.Binary.Indexed.Heterogeneous.Bundles
    MAlonzo.Code.Relation.Binary.Indexed.Heterogeneous.Construct.Trivial
    MAlonzo.Code.Relation.Binary.Indexed.Heterogeneous.Structures
    MAlonzo.Code.Relation.Binary.Lattice
    MAlonzo.Code.Relation.Binary.Properties.Poset
    MAlonzo.Code.Relation.Binary.Properties.Preorder
    MAlonzo.Code.Relation.Binary.PropositionalEquality
    MAlonzo.Code.Relation.Binary.PropositionalEquality.Algebra
    MAlonzo.Code.Relation.Binary.PropositionalEquality.Core
    MAlonzo.Code.Relation.Binary.PropositionalEquality.Properties
    MAlonzo.Code.Relation.Binary.Reasoning.Base.Double
    MAlonzo.Code.Relation.Binary.Reasoning.Base.Single
    MAlonzo.Code.Relation.Binary.Reasoning.Base.Triple
    MAlonzo.Code.Relation.Binary.Reasoning.Setoid
    MAlonzo.Code.Relation.Binary.Structures
    MAlonzo.Code.Relation.Nullary
    MAlonzo.Code.Relation.Nullary.Decidable
    MAlonzo.Code.Relation.Nullary.Decidable.Core
    MAlonzo.Code.Relation.Nullary.Negation
    MAlonzo.Code.Relation.Nullary.Negation.Core
    MAlonzo.Code.Relation.Nullary.Product
    MAlonzo.Code.Relation.Nullary.Reflects
    MAlonzo.Code.Relation.Nullary.Sum
    MAlonzo.Code.Relation.Unary.Properties
    MAlonzo.Code.Scoped
    MAlonzo.Code.Scoped.Extrication
    MAlonzo.Code.Strict
    MAlonzo.Code.Text.Format
    MAlonzo.Code.Text.Format.Generic
    MAlonzo.Code.Text.Printf
    MAlonzo.Code.Text.Printf.Generic
    MAlonzo.Code.Type
    MAlonzo.Code.Type.BetaNBE
    MAlonzo.Code.Type.BetaNBE.Completeness
    MAlonzo.Code.Type.BetaNBE.RenamingSubstitution
    MAlonzo.Code.Type.BetaNBE.Soundness
    MAlonzo.Code.Type.BetaNormal
    MAlonzo.Code.Type.Equality
    MAlonzo.Code.Type.RenamingSubstitution
    MAlonzo.Code.Untyped
    MAlonzo.Code.Untyped.CEK
    MAlonzo.Code.Untyped.CEKWithCost
    MAlonzo.Code.Untyped.RenamingSubstitution
    MAlonzo.Code.Utils
    MAlonzo.Code.Utils.Decidable
    MAlonzo.Code.Utils.List
    MAlonzo.Code.Utils.Reflection
    MAlonzo.RTE
    MAlonzo.RTE.Float

executable plc-agda
  import:         lang, os-support
  hs-source-dirs: exe
  main-is:        Main.hs
  build-depends:
    , base
    , plutus-metatheory

<<<<<<< HEAD
test-suite test-simple
  import:             lang
  type:               exitcode-stdio-1.0
  main-is:            Spec.hs
  hs-source-dirs:     test/simple
=======
test-suite test1
  import:             lang, os-support
>>>>>>> e2860c19
  build-tool-depends:
    , plutus-core:plc   ^>=1.32
    , plutus-core:uplc  ^>=1.32

  build-depends:
    , base
    , extra
    , plutus-metatheory
    , process

<<<<<<< HEAD
test-suite test-detailed
  import:             lang
  type:               exitcode-stdio-1.0
  main-is:            Spec.hs
  hs-source-dirs:     test/detailed
=======
  type:               exitcode-stdio-1.0
  main-is:            TestSimple.hs

test-suite test2
  import:             lang, os-support
>>>>>>> e2860c19
  build-tool-depends:
    , plutus-core:plc   ^>=1.32
    , plutus-core:uplc  ^>=1.32

  build-depends:
    , base
    , bytestring
    , Cabal
    , directory
    , extra
    , plutus-core        ^>=1.32
    , plutus-metatheory
    , process
    , tasty
    , tasty-hunit
    , text

<<<<<<< HEAD
test-suite test-NEAT
  import:         lang
=======
test-suite test3
  import:         lang, os-support
  hs-source-dirs: test
  type:           exitcode-stdio-1.0
  main-is:        TestNEAT.hs
>>>>>>> e2860c19
  ghc-options:    -threaded -rtsopts -with-rtsopts=-N
  type:           exitcode-stdio-1.0
  main-is:        Spec.hs
  hs-source-dirs: test/NEAT
  build-depends:
    , base
    , lazy-search
    , mtl
    , plutus-core:{plutus-core, plutus-core-testlib}  ^>=1.32
    , plutus-metatheory
    , size-based
    , Stream
    , tasty
    , tasty-hunit<|MERGE_RESOLUTION|>--- conflicted
+++ resolved
@@ -549,16 +549,11 @@
     , base
     , plutus-metatheory
 
-<<<<<<< HEAD
 test-suite test-simple
-  import:             lang
+  import:             lang, os-support
   type:               exitcode-stdio-1.0
   main-is:            Spec.hs
   hs-source-dirs:     test/simple
-=======
-test-suite test1
-  import:             lang, os-support
->>>>>>> e2860c19
   build-tool-depends:
     , plutus-core:plc   ^>=1.32
     , plutus-core:uplc  ^>=1.32
@@ -569,19 +564,11 @@
     , plutus-metatheory
     , process
 
-<<<<<<< HEAD
 test-suite test-detailed
-  import:             lang
+  import:             lang, os-support
   type:               exitcode-stdio-1.0
   main-is:            Spec.hs
   hs-source-dirs:     test/detailed
-=======
-  type:               exitcode-stdio-1.0
-  main-is:            TestSimple.hs
-
-test-suite test2
-  import:             lang, os-support
->>>>>>> e2860c19
   build-tool-depends:
     , plutus-core:plc   ^>=1.32
     , plutus-core:uplc  ^>=1.32
@@ -599,19 +586,11 @@
     , tasty-hunit
     , text
 
-<<<<<<< HEAD
 test-suite test-NEAT
-  import:         lang
-=======
-test-suite test3
   import:         lang, os-support
-  hs-source-dirs: test
-  type:           exitcode-stdio-1.0
-  main-is:        TestNEAT.hs
->>>>>>> e2860c19
-  ghc-options:    -threaded -rtsopts -with-rtsopts=-N
   type:           exitcode-stdio-1.0
   main-is:        Spec.hs
+  ghc-options:    -threaded -rtsopts -with-rtsopts=-N
   hs-source-dirs: test/NEAT
   build-depends:
     , base
