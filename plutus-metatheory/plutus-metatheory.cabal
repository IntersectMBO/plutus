cabal-version:      3.0
name:               plutus-metatheory
version:            0.1.0.0
synopsis:           Command line tool for running plutus core programs
homepage:           https://github.com/input-output-hk/plutus
license:            Apache-2.0
license-files:
  LICENSE
  NOTICE

author:             James Chapman
maintainer:         james.chapman@iohk.io
category:           Development
extra-source-files:
  Plutus.agda-lib
  README.md
  src/**/*.lagda
  src/**/*.lagda.md

-- This makes cabal rebuild if any of these files change, which allow the
-- custom setup to fire and rebuild the Haskell sources
build-type:         Custom

custom-setup
  setup-depends:
    , base
    , Cabal
    , process
    , turtle

common lang
  default-language:   Haskell2010
  default-extensions:
    DeriveFoldable
    DeriveFunctor
    DeriveGeneric
    DeriveLift
    DeriveTraversable
    DerivingStrategies
    DerivingVia
    ExplicitForAll
    FlexibleContexts
    GeneralizedNewtypeDeriving
    ImportQualifiedPost
    ScopedTypeVariables
    StandaloneDeriving

  ghc-options:
    -fwarn-incomplete-patterns -fno-warn-overlapping-patterns

library
  import:          lang
  hs-source-dirs:  src
  build-depends:
    , base
    , bytestring
    , cryptonite
    , extra
    , ieee754
    , megaparsec
    , memory
    , optparse-applicative
    , plutus-core           ^>=1.1
    , process
    , text
    , transformers

  exposed-modules:
    Opts
    Raw
    Scoped
    Untyped

  -- WARNING: Order is important! MAlonzo modules must be listed last.
  -- But cabal-fmt reorders modules alphabetically, so we use two 
  -- exposed-modules subsets to work arount that. See Setup.hs
  exposed-modules:
    MAlonzo.Code.Agda.Builtin.Bool
    MAlonzo.Code.Agda.Builtin.Char
    MAlonzo.Code.Agda.Builtin.Equality
    MAlonzo.Code.Agda.Builtin.Int
    MAlonzo.Code.Agda.Builtin.IO
    MAlonzo.Code.Agda.Builtin.List
    MAlonzo.Code.Agda.Builtin.Maybe
    MAlonzo.Code.Agda.Builtin.Nat
    MAlonzo.Code.Agda.Builtin.Sigma
    MAlonzo.Code.Agda.Builtin.String
    MAlonzo.Code.Agda.Builtin.Unit
    MAlonzo.Code.Agda.Primitive
    MAlonzo.Code.Algebra.Bundles
    MAlonzo.Code.Algebra.Consequences.Base
    MAlonzo.Code.Algebra.Consequences.Setoid
    MAlonzo.Code.Algebra.Construct.LiftedChoice
    MAlonzo.Code.Algebra.Construct.NaturalChoice.Base
    MAlonzo.Code.Algebra.Construct.NaturalChoice.Max
    MAlonzo.Code.Algebra.Construct.NaturalChoice.MaxOp
    MAlonzo.Code.Algebra.Construct.NaturalChoice.Min
    MAlonzo.Code.Algebra.Construct.NaturalChoice.MinMaxOp
    MAlonzo.Code.Algebra.Construct.NaturalChoice.MinOp
    MAlonzo.Code.Algebra.Morphism
    MAlonzo.Code.Algebra.Properties.BooleanAlgebra
    MAlonzo.Code.Algebra.Properties.DistributiveLattice
    MAlonzo.Code.Algebra.Properties.Lattice
    MAlonzo.Code.Algebra.Properties.Semilattice
    MAlonzo.Code.Algebra.Structures
    MAlonzo.Code.Algebra.Structures.Biased
    MAlonzo.Code.Algorithmic
    MAlonzo.Code.Algorithmic.CC
    MAlonzo.Code.Algorithmic.CEKV
    MAlonzo.Code.Algorithmic.CK
    MAlonzo.Code.Algorithmic.Erasure
    MAlonzo.Code.Algorithmic.Evaluation
    MAlonzo.Code.Algorithmic.Properties
    MAlonzo.Code.Algorithmic.ReductionEC
    MAlonzo.Code.Algorithmic.RenamingSubstitution
    MAlonzo.Code.Builtin
    MAlonzo.Code.Builtin.Constant.Term
    MAlonzo.Code.Builtin.Constant.Type
    MAlonzo.Code.Category.Applicative.Indexed
    MAlonzo.Code.Category.Comonad
    MAlonzo.Code.Category.Functor
    MAlonzo.Code.Category.Monad.Indexed
    MAlonzo.Code.Check
    MAlonzo.Code.Data.Bool.Base
    MAlonzo.Code.Data.Bool.Properties
    MAlonzo.Code.Data.Char.Properties
    MAlonzo.Code.Data.Digit
    MAlonzo.Code.Data.Empty
    MAlonzo.Code.Data.Empty.Irrelevant
    MAlonzo.Code.Data.Empty.Polymorphic
    MAlonzo.Code.Data.Fin.Base
    MAlonzo.Code.Data.Integer
    MAlonzo.Code.Data.Integer.Base
    MAlonzo.Code.Data.Integer.Properties
    MAlonzo.Code.Data.Integer.Show
    MAlonzo.Code.Data.List.Base
    MAlonzo.Code.Data.List.Categorical
    MAlonzo.Code.Data.List.Extrema
    MAlonzo.Code.Data.List.Extrema.Core
    MAlonzo.Code.Data.List.Membership.DecSetoid
    MAlonzo.Code.Data.List.Membership.Propositional
    MAlonzo.Code.Data.List.Membership.Propositional.Properties
    MAlonzo.Code.Data.List.Membership.Propositional.Properties.Core
    MAlonzo.Code.Data.List.Membership.Setoid
    MAlonzo.Code.Data.List.Membership.Setoid.Properties
    MAlonzo.Code.Data.List.NonEmpty
    MAlonzo.Code.Data.List.NonEmpty.Base
    MAlonzo.Code.Data.List.Properties
    MAlonzo.Code.Data.List.Relation.Binary.Equality.Propositional
    MAlonzo.Code.Data.List.Relation.Binary.Equality.Setoid
    MAlonzo.Code.Data.List.Relation.Binary.Lex
    MAlonzo.Code.Data.List.Relation.Binary.Lex.Core
    MAlonzo.Code.Data.List.Relation.Binary.Lex.Strict
    MAlonzo.Code.Data.List.Relation.Binary.Pointwise
    MAlonzo.Code.Data.List.Relation.Binary.Pointwise.Base
    MAlonzo.Code.Data.List.Relation.Binary.Pointwise.Properties
    MAlonzo.Code.Data.List.Relation.Unary.All
    MAlonzo.Code.Data.List.Relation.Unary.All.Properties
    MAlonzo.Code.Data.List.Relation.Unary.AllPairs.Core
    MAlonzo.Code.Data.List.Relation.Unary.Any
    MAlonzo.Code.Data.List.Relation.Unary.Any.Properties
    MAlonzo.Code.Data.Maybe.Base
    MAlonzo.Code.Data.Maybe.Categorical
    MAlonzo.Code.Data.Maybe.Relation.Unary.All
    MAlonzo.Code.Data.Maybe.Relation.Unary.Any
    MAlonzo.Code.Data.Nat.Base
    MAlonzo.Code.Data.Nat.Divisibility.Core
    MAlonzo.Code.Data.Nat.DivMod
    MAlonzo.Code.Data.Nat.DivMod.Core
    MAlonzo.Code.Data.Nat.Properties
    MAlonzo.Code.Data.Nat.Properties.Core
    MAlonzo.Code.Data.Nat.Show
    MAlonzo.Code.Data.Product
    MAlonzo.Code.Data.Product.Function.Dependent.Propositional
    MAlonzo.Code.Data.Product.Function.NonDependent.Propositional
    MAlonzo.Code.Data.Product.Function.NonDependent.Setoid
    MAlonzo.Code.Data.Product.Properties
    MAlonzo.Code.Data.Product.Relation.Binary.Pointwise.NonDependent
    MAlonzo.Code.Data.Sign.Base
    MAlonzo.Code.Data.String.Base
    MAlonzo.Code.Data.String.Properties
    MAlonzo.Code.Data.Sum.Base
    MAlonzo.Code.Data.Sum.Function.Propositional
    MAlonzo.Code.Data.Sum.Function.Setoid
    MAlonzo.Code.Data.Sum.Relation.Binary.Pointwise
    MAlonzo.Code.Data.These.Base
    MAlonzo.Code.Data.Vec.Base
    MAlonzo.Code.Data.Vec.Bounded.Base
    MAlonzo.Code.Debug.Trace
    MAlonzo.Code.Declarative
    MAlonzo.Code.Function.Base
    MAlonzo.Code.Function.Bijection
    MAlonzo.Code.Function.Bundles
    MAlonzo.Code.Function.Equality
    MAlonzo.Code.Function.Equivalence
    MAlonzo.Code.Function.HalfAdjointEquivalence
    MAlonzo.Code.Function.Identity.Categorical
    MAlonzo.Code.Function.Injection
    MAlonzo.Code.Function.Inverse
    MAlonzo.Code.Function.LeftInverse
    MAlonzo.Code.Function.Metric.Nat.Bundles
    MAlonzo.Code.Function.Metric.Structures
    MAlonzo.Code.Function.Related
    MAlonzo.Code.Function.Related.TypeIsomorphisms
    MAlonzo.Code.Function.Structures
    MAlonzo.Code.Function.Surjection
    MAlonzo.Code.Induction
    MAlonzo.Code.Induction.WellFounded
    MAlonzo.Code.IO.Primitive
    MAlonzo.Code.Level
    MAlonzo.Code.Main
    MAlonzo.Code.Raw
    MAlonzo.Code.Relation.Binary.Bundles
    MAlonzo.Code.Relation.Binary.Consequences
    MAlonzo.Code.Relation.Binary.Construct.Closure.Reflexive
    MAlonzo.Code.Relation.Binary.Construct.Closure.Reflexive.Properties
    MAlonzo.Code.Relation.Binary.Construct.Converse
    MAlonzo.Code.Relation.Binary.Construct.NaturalOrder.Left
    MAlonzo.Code.Relation.Binary.Construct.NonStrictToStrict
    MAlonzo.Code.Relation.Binary.Construct.On
    MAlonzo.Code.Relation.Binary.Definitions
    MAlonzo.Code.Relation.Binary.HeterogeneousEquality.Core
    MAlonzo.Code.Relation.Binary.Indexed.Heterogeneous.Bundles
    MAlonzo.Code.Relation.Binary.Indexed.Heterogeneous.Construct.Trivial
    MAlonzo.Code.Relation.Binary.Indexed.Heterogeneous.Structures
    MAlonzo.Code.Relation.Binary.Lattice
    MAlonzo.Code.Relation.Binary.Properties.Poset
    MAlonzo.Code.Relation.Binary.Properties.Preorder
    MAlonzo.Code.Relation.Binary.PropositionalEquality
    MAlonzo.Code.Relation.Binary.PropositionalEquality.Algebra
    MAlonzo.Code.Relation.Binary.PropositionalEquality.Core
    MAlonzo.Code.Relation.Binary.PropositionalEquality.Properties
    MAlonzo.Code.Relation.Binary.Reasoning.Base.Double
    MAlonzo.Code.Relation.Binary.Reasoning.Base.Single
    MAlonzo.Code.Relation.Binary.Reasoning.Base.Triple
    MAlonzo.Code.Relation.Binary.Reasoning.Setoid
    MAlonzo.Code.Relation.Binary.Structures
    MAlonzo.Code.Relation.Nullary
    MAlonzo.Code.Relation.Nullary.Decidable
    MAlonzo.Code.Relation.Nullary.Decidable.Core
    MAlonzo.Code.Relation.Nullary.Negation
    MAlonzo.Code.Relation.Nullary.Negation.Core
    MAlonzo.Code.Relation.Nullary.Product
    MAlonzo.Code.Relation.Nullary.Reflects
    MAlonzo.Code.Relation.Nullary.Sum
    MAlonzo.Code.Relation.Unary.Properties
    MAlonzo.Code.Scoped
    MAlonzo.Code.Scoped.Extrication
    MAlonzo.Code.Type
    MAlonzo.Code.Type.BetaNBE
    MAlonzo.Code.Type.BetaNBE.Completeness
    MAlonzo.Code.Type.BetaNBE.RenamingSubstitution
    MAlonzo.Code.Type.BetaNBE.Soundness
    MAlonzo.Code.Type.BetaNormal
    MAlonzo.Code.Type.Equality
    MAlonzo.Code.Type.RenamingSubstitution
    MAlonzo.Code.Untyped
    MAlonzo.Code.Untyped.CEK
    MAlonzo.Code.Untyped.RenamingSubstitution
    MAlonzo.Code.Utils
    MAlonzo.RTE

  autogen-modules:
    MAlonzo.Code.Agda.Builtin.Bool
    MAlonzo.Code.Agda.Builtin.Char
    MAlonzo.Code.Agda.Builtin.Equality
    MAlonzo.Code.Agda.Builtin.Int
    MAlonzo.Code.Agda.Builtin.IO
    MAlonzo.Code.Agda.Builtin.List
    MAlonzo.Code.Agda.Builtin.Maybe
    MAlonzo.Code.Agda.Builtin.Nat
    MAlonzo.Code.Agda.Builtin.Sigma
    MAlonzo.Code.Agda.Builtin.String
    MAlonzo.Code.Agda.Builtin.Unit
    MAlonzo.Code.Agda.Primitive
    MAlonzo.Code.Algebra.Bundles
    MAlonzo.Code.Algebra.Consequences.Base
    MAlonzo.Code.Algebra.Consequences.Setoid
    MAlonzo.Code.Algebra.Construct.LiftedChoice
    MAlonzo.Code.Algebra.Construct.NaturalChoice.Base
    MAlonzo.Code.Algebra.Construct.NaturalChoice.Max
    MAlonzo.Code.Algebra.Construct.NaturalChoice.MaxOp
    MAlonzo.Code.Algebra.Construct.NaturalChoice.Min
    MAlonzo.Code.Algebra.Construct.NaturalChoice.MinMaxOp
    MAlonzo.Code.Algebra.Construct.NaturalChoice.MinOp
    MAlonzo.Code.Algebra.Morphism
    MAlonzo.Code.Algebra.Properties.BooleanAlgebra
    MAlonzo.Code.Algebra.Properties.DistributiveLattice
    MAlonzo.Code.Algebra.Properties.Lattice
    MAlonzo.Code.Algebra.Properties.Semilattice
    MAlonzo.Code.Algebra.Structures
    MAlonzo.Code.Algebra.Structures.Biased
    MAlonzo.Code.Algorithmic
    MAlonzo.Code.Algorithmic.CC
    MAlonzo.Code.Algorithmic.CEKV
    MAlonzo.Code.Algorithmic.CK
    MAlonzo.Code.Algorithmic.Erasure
<<<<<<< HEAD
=======
    MAlonzo.Code.Algorithmic.Evaluation
    MAlonzo.Code.Algorithmic.Properties
    MAlonzo.Code.Algorithmic.Reduction
    MAlonzo.Code.Algorithmic.ReductionEC
>>>>>>> 0a42e79c
    MAlonzo.Code.Algorithmic.RenamingSubstitution
    MAlonzo.Code.Builtin
    MAlonzo.Code.Builtin.Constant.Term
    MAlonzo.Code.Builtin.Constant.Type
    MAlonzo.Code.Category.Applicative.Indexed
    MAlonzo.Code.Category.Comonad
    MAlonzo.Code.Category.Functor
    MAlonzo.Code.Category.Monad.Indexed
    MAlonzo.Code.Check
    MAlonzo.Code.Data.Bool.Base
    MAlonzo.Code.Data.Bool.Properties
    MAlonzo.Code.Data.Char.Properties
    MAlonzo.Code.Data.Digit
    MAlonzo.Code.Data.Empty
    MAlonzo.Code.Data.Empty.Irrelevant
    MAlonzo.Code.Data.Empty.Polymorphic
    MAlonzo.Code.Data.Fin.Base
    MAlonzo.Code.Data.Integer
    MAlonzo.Code.Data.Integer.Base
    MAlonzo.Code.Data.Integer.Properties
    MAlonzo.Code.Data.Integer.Show
    MAlonzo.Code.Data.List.Base
    MAlonzo.Code.Data.List.Categorical
    MAlonzo.Code.Data.List.Extrema
    MAlonzo.Code.Data.List.Extrema.Core
    MAlonzo.Code.Data.List.Membership.DecSetoid
    MAlonzo.Code.Data.List.Membership.Propositional
    MAlonzo.Code.Data.List.Membership.Propositional.Properties
    MAlonzo.Code.Data.List.Membership.Propositional.Properties.Core
    MAlonzo.Code.Data.List.Membership.Setoid
    MAlonzo.Code.Data.List.Membership.Setoid.Properties
    MAlonzo.Code.Data.List.NonEmpty
    MAlonzo.Code.Data.List.NonEmpty.Base
    MAlonzo.Code.Data.List.Properties
    MAlonzo.Code.Data.List.Relation.Binary.Equality.Propositional
    MAlonzo.Code.Data.List.Relation.Binary.Equality.Setoid
    MAlonzo.Code.Data.List.Relation.Binary.Lex
    MAlonzo.Code.Data.List.Relation.Binary.Lex.Core
    MAlonzo.Code.Data.List.Relation.Binary.Lex.Strict
    MAlonzo.Code.Data.List.Relation.Binary.Pointwise
    MAlonzo.Code.Data.List.Relation.Binary.Pointwise.Base
    MAlonzo.Code.Data.List.Relation.Binary.Pointwise.Properties
    MAlonzo.Code.Data.List.Relation.Unary.All
    MAlonzo.Code.Data.List.Relation.Unary.All.Properties
    MAlonzo.Code.Data.List.Relation.Unary.AllPairs.Core
    MAlonzo.Code.Data.List.Relation.Unary.Any
    MAlonzo.Code.Data.List.Relation.Unary.Any.Properties
    MAlonzo.Code.Data.Maybe.Base
    MAlonzo.Code.Data.Maybe.Categorical
    MAlonzo.Code.Data.Maybe.Relation.Unary.All
    MAlonzo.Code.Data.Maybe.Relation.Unary.Any
    MAlonzo.Code.Data.Nat.Base
    MAlonzo.Code.Data.Nat.Divisibility.Core
    MAlonzo.Code.Data.Nat.DivMod
    MAlonzo.Code.Data.Nat.DivMod.Core
    MAlonzo.Code.Data.Nat.Properties
    MAlonzo.Code.Data.Nat.Properties.Core
    MAlonzo.Code.Data.Nat.Show
    MAlonzo.Code.Data.Product
    MAlonzo.Code.Data.Product.Function.Dependent.Propositional
    MAlonzo.Code.Data.Product.Function.NonDependent.Propositional
    MAlonzo.Code.Data.Product.Function.NonDependent.Setoid
    MAlonzo.Code.Data.Product.Properties
    MAlonzo.Code.Data.Product.Relation.Binary.Pointwise.NonDependent
    MAlonzo.Code.Data.Sign.Base
    MAlonzo.Code.Data.String.Base
    MAlonzo.Code.Data.String.Properties
    MAlonzo.Code.Data.Sum.Base
    MAlonzo.Code.Data.Sum.Function.Propositional
    MAlonzo.Code.Data.Sum.Function.Setoid
    MAlonzo.Code.Data.Sum.Relation.Binary.Pointwise
    MAlonzo.Code.Data.These.Base
    MAlonzo.Code.Data.Vec.Base
    MAlonzo.Code.Data.Vec.Bounded.Base
    MAlonzo.Code.Debug.Trace
    MAlonzo.Code.Declarative
    MAlonzo.Code.Function.Base
    MAlonzo.Code.Function.Bijection
    MAlonzo.Code.Function.Bundles
    MAlonzo.Code.Function.Equality
    MAlonzo.Code.Function.Equivalence
    MAlonzo.Code.Function.HalfAdjointEquivalence
    MAlonzo.Code.Function.Identity.Categorical
    MAlonzo.Code.Function.Injection
    MAlonzo.Code.Function.Inverse
    MAlonzo.Code.Function.LeftInverse
    MAlonzo.Code.Function.Metric.Nat.Bundles
    MAlonzo.Code.Function.Metric.Structures
    MAlonzo.Code.Function.Related
    MAlonzo.Code.Function.Related.TypeIsomorphisms
    MAlonzo.Code.Function.Structures
    MAlonzo.Code.Function.Surjection
    MAlonzo.Code.Induction
    MAlonzo.Code.Induction.WellFounded
    MAlonzo.Code.IO.Primitive
    MAlonzo.Code.Level
    MAlonzo.Code.Main
    MAlonzo.Code.Raw
    MAlonzo.Code.Relation.Binary.Bundles
    MAlonzo.Code.Relation.Binary.Consequences
    MAlonzo.Code.Relation.Binary.Construct.Closure.Reflexive
    MAlonzo.Code.Relation.Binary.Construct.Closure.Reflexive.Properties
    MAlonzo.Code.Relation.Binary.Construct.Converse
    MAlonzo.Code.Relation.Binary.Construct.NaturalOrder.Left
    MAlonzo.Code.Relation.Binary.Construct.NonStrictToStrict
    MAlonzo.Code.Relation.Binary.Construct.On
    MAlonzo.Code.Relation.Binary.Definitions
    MAlonzo.Code.Relation.Binary.HeterogeneousEquality.Core
    MAlonzo.Code.Relation.Binary.Indexed.Heterogeneous.Bundles
    MAlonzo.Code.Relation.Binary.Indexed.Heterogeneous.Construct.Trivial
    MAlonzo.Code.Relation.Binary.Indexed.Heterogeneous.Structures
    MAlonzo.Code.Relation.Binary.Lattice
    MAlonzo.Code.Relation.Binary.Properties.Poset
    MAlonzo.Code.Relation.Binary.Properties.Preorder
    MAlonzo.Code.Relation.Binary.PropositionalEquality
    MAlonzo.Code.Relation.Binary.PropositionalEquality.Algebra
    MAlonzo.Code.Relation.Binary.PropositionalEquality.Core
    MAlonzo.Code.Relation.Binary.PropositionalEquality.Properties
    MAlonzo.Code.Relation.Binary.Reasoning.Base.Double
    MAlonzo.Code.Relation.Binary.Reasoning.Base.Single
    MAlonzo.Code.Relation.Binary.Reasoning.Base.Triple
    MAlonzo.Code.Relation.Binary.Reasoning.Setoid
    MAlonzo.Code.Relation.Binary.Structures
    MAlonzo.Code.Relation.Nullary
    MAlonzo.Code.Relation.Nullary.Decidable
    MAlonzo.Code.Relation.Nullary.Decidable.Core
    MAlonzo.Code.Relation.Nullary.Negation
    MAlonzo.Code.Relation.Nullary.Negation.Core
    MAlonzo.Code.Relation.Nullary.Product
    MAlonzo.Code.Relation.Nullary.Reflects
    MAlonzo.Code.Relation.Nullary.Sum
    MAlonzo.Code.Relation.Unary.Properties
    MAlonzo.Code.Scoped
    MAlonzo.Code.Scoped.Extrication
    MAlonzo.Code.Type
    MAlonzo.Code.Type.BetaNBE
    MAlonzo.Code.Type.BetaNBE.Completeness
    MAlonzo.Code.Type.BetaNBE.RenamingSubstitution
    MAlonzo.Code.Type.BetaNBE.Soundness
    MAlonzo.Code.Type.BetaNormal
    MAlonzo.Code.Type.Equality
    MAlonzo.Code.Type.RenamingSubstitution
    MAlonzo.Code.Untyped
    MAlonzo.Code.Untyped.CEK
    MAlonzo.Code.Untyped.RenamingSubstitution
    MAlonzo.Code.Utils
    MAlonzo.RTE

executable plc-agda
  import:         lang
  hs-source-dirs: exe
  main-is:        Main.hs
  build-depends:
    , base
    , plutus-metatheory

test-suite test1
  import:             lang
  build-tool-depends:
    , plutus-core:plc   ^>=1.1
    , plutus-core:uplc  ^>=1.1

  hs-source-dirs:     test
  build-depends:
    , base
    , extra
    , plutus-metatheory
    , process

  type:               exitcode-stdio-1.0
  main-is:            TestSimple.hs

test-suite test2
  import:             lang
  build-tool-depends:
    , plutus-core:plc   ^>=1.1
    , plutus-core:uplc  ^>=1.1

  hs-source-dirs:     test
  type:               detailed-0.9
  test-module:        TestDetailed
  build-depends:
    , base
    , bytestring
    , Cabal
    , directory
    , extra
    , plutus-metatheory
    , process
    , text

test-suite test3
  import:         lang
  hs-source-dirs: test
  type:           exitcode-stdio-1.0
  main-is:        TestNEAT.hs
  build-depends:
    , base
    , lazy-search
    , mtl
    , plutus-core:{plutus-core, plutus-core-testlib}  ^>=1.1
    , plutus-metatheory
    , size-based
    , Stream
    , tasty
    , tasty-hunit<|MERGE_RESOLUTION|>--- conflicted
+++ resolved
@@ -295,13 +295,9 @@
     MAlonzo.Code.Algorithmic.CEKV
     MAlonzo.Code.Algorithmic.CK
     MAlonzo.Code.Algorithmic.Erasure
-<<<<<<< HEAD
-=======
     MAlonzo.Code.Algorithmic.Evaluation
     MAlonzo.Code.Algorithmic.Properties
-    MAlonzo.Code.Algorithmic.Reduction
     MAlonzo.Code.Algorithmic.ReductionEC
->>>>>>> 0a42e79c
     MAlonzo.Code.Algorithmic.RenamingSubstitution
     MAlonzo.Code.Builtin
     MAlonzo.Code.Builtin.Constant.Term
