cabal-version: 3.0
name:          plutus-metatheory
version:       0.1.0.0
synopsis:      Command line tool for running plutus core programs
homepage:      https://github.com/IntersectMBO/plutus
license:       Apache-2.0
license-files:
  LICENSE
  NOTICE

author:        James Chapman
maintainer:    james.chapman@iohk.io
category:      Development
data-files:
  Plutus.agda-lib
  README.md
  src/**/*.lagda.md

-- This makes cabal rebuild if any of these files change, which allow the
-- custom setup to fire and rebuild the Haskell sources
build-type:    Custom

custom-setup
  setup-depends:
    , base
    , Cabal
    , process
    , turtle   >=1.6

common lang
  default-language:   Haskell2010
  default-extensions:
    DeriveFoldable
    DeriveFunctor
    DeriveGeneric
    DeriveLift
    DeriveTraversable
    DerivingStrategies
    DerivingVia
    ExplicitForAll
    FlexibleContexts
    GeneralizedNewtypeDeriving
    ImportQualifiedPost
    ScopedTypeVariables
    StandaloneDeriving

  ghc-options:
    -fwarn-incomplete-patterns -fno-warn-overlapping-patterns

common os-support
  if (impl(ghcjs) || os(windows))
    buildable: False

library
  import:          lang, os-support
  hs-source-dirs:  src
  build-depends:
    , aeson
    , base
    , bytestring
    , composition-prelude
    , cryptonite
    , extra
    , filepath
    , ghc-prim
    , ieee754
    , megaparsec
    , memory
    , optparse-applicative
    , plutus-core:{plutus-core, plutus-core-execlib}  ^>=1.35
    , process
    , text
    , transformers

  if impl(ghc <9.0)
    build-depends: integer-gmp

  exposed-modules:
    Opts
    Raw
    Untyped

  -- WARNING: Order is important! MAlonzo modules must be listed last.
  -- But cabal-fmt reorders modules alphabetically, so we use two 
  -- exposed-modules subsets to work around that. See Setup.hs
  exposed-modules:
    MAlonzo.Code.Agda.Builtin.Bool
    MAlonzo.Code.Agda.Builtin.Char
    MAlonzo.Code.Agda.Builtin.Equality
    MAlonzo.Code.Agda.Builtin.Float
    MAlonzo.Code.Agda.Builtin.Int
    MAlonzo.Code.Agda.Builtin.IO
    MAlonzo.Code.Agda.Builtin.List
    MAlonzo.Code.Agda.Builtin.Maybe
    MAlonzo.Code.Agda.Builtin.Nat
    MAlonzo.Code.Agda.Builtin.Reflection
    MAlonzo.Code.Agda.Builtin.Sigma
    MAlonzo.Code.Agda.Builtin.Strict
    MAlonzo.Code.Agda.Builtin.String
    MAlonzo.Code.Agda.Builtin.Unit
    MAlonzo.Code.Agda.Primitive
    MAlonzo.Code.Algebra.Bundles
    MAlonzo.Code.Algebra.Bundles.Raw
    MAlonzo.Code.Algebra.Consequences.Base
    MAlonzo.Code.Algebra.Consequences.Setoid
    MAlonzo.Code.Algebra.Construct.LiftedChoice
    MAlonzo.Code.Algebra.Construct.NaturalChoice.Base
    MAlonzo.Code.Algebra.Construct.NaturalChoice.Max
    MAlonzo.Code.Algebra.Construct.NaturalChoice.MaxOp
    MAlonzo.Code.Algebra.Construct.NaturalChoice.Min
    MAlonzo.Code.Algebra.Construct.NaturalChoice.MinMaxOp
    MAlonzo.Code.Algebra.Construct.NaturalChoice.MinOp
    MAlonzo.Code.Algebra.Definitions.RawMagma
    MAlonzo.Code.Algebra.Lattice.Bundles
    MAlonzo.Code.Algebra.Lattice.Bundles.Raw
    MAlonzo.Code.Algebra.Lattice.Construct.NaturalChoice.MinMaxOp
    MAlonzo.Code.Algebra.Lattice.Construct.NaturalChoice.MinOp
    MAlonzo.Code.Algebra.Lattice.Properties.BooleanAlgebra
    MAlonzo.Code.Algebra.Lattice.Properties.DistributiveLattice
    MAlonzo.Code.Algebra.Lattice.Properties.Lattice
    MAlonzo.Code.Algebra.Lattice.Properties.Semilattice
    MAlonzo.Code.Algebra.Lattice.Structures
    MAlonzo.Code.Algebra.Morphism
    MAlonzo.Code.Algebra.Morphism.Structures
    MAlonzo.Code.Algebra.Structures
    MAlonzo.Code.Algebra.Structures.Biased
    MAlonzo.Code.Algorithmic
    MAlonzo.Code.Algorithmic.CEK
    MAlonzo.Code.Algorithmic.CK
    MAlonzo.Code.Algorithmic.Erasure
    MAlonzo.Code.Algorithmic.Evaluation
    MAlonzo.Code.Algorithmic.Properties
    MAlonzo.Code.Algorithmic.ReductionEC
    MAlonzo.Code.Algorithmic.ReductionEC.Progress
    MAlonzo.Code.Algorithmic.RenamingSubstitution
    MAlonzo.Code.Algorithmic.Signature
    MAlonzo.Code.Builtin
    MAlonzo.Code.Builtin.Constant.AtomicType
    MAlonzo.Code.Builtin.Constant.Type
    MAlonzo.Code.Builtin.Signature
    MAlonzo.Code.Check
    MAlonzo.Code.Cost
    MAlonzo.Code.Cost.Base
    MAlonzo.Code.Cost.Model
    MAlonzo.Code.Cost.Raw
    MAlonzo.Code.Cost.Size
    MAlonzo.Code.Data.Bool.Base
    MAlonzo.Code.Data.Bool.Properties
    MAlonzo.Code.Data.Char.Base
    MAlonzo.Code.Data.Char.Properties
    MAlonzo.Code.Data.DifferenceList
    MAlonzo.Code.Data.Digit
    MAlonzo.Code.Data.Empty
    MAlonzo.Code.Data.Empty.Irrelevant
    MAlonzo.Code.Data.Empty.Polymorphic
    MAlonzo.Code.Data.Fin.Base
    MAlonzo.Code.Data.Float.Properties
    MAlonzo.Code.Data.Integer
    MAlonzo.Code.Data.Integer.Base
    MAlonzo.Code.Data.Integer.Properties
    MAlonzo.Code.Data.Integer.Show
    MAlonzo.Code.Data.Irrelevant
    MAlonzo.Code.Data.List.Base
    MAlonzo.Code.Data.List.Effectful
    MAlonzo.Code.Data.List.Extrema
    MAlonzo.Code.Data.List.Extrema.Core
    MAlonzo.Code.Data.List.Membership.DecSetoid
    MAlonzo.Code.Data.List.Membership.Propositional
    MAlonzo.Code.Data.List.Membership.Propositional.Properties
    MAlonzo.Code.Data.List.Membership.Propositional.Properties.Core
    MAlonzo.Code.Data.List.Membership.Setoid
    MAlonzo.Code.Data.List.Membership.Setoid.Properties
    MAlonzo.Code.Data.List.NonEmpty
    MAlonzo.Code.Data.List.NonEmpty.Base
    MAlonzo.Code.Data.List.Properties
    MAlonzo.Code.Data.List.Relation.Binary.Equality.Propositional
    MAlonzo.Code.Data.List.Relation.Binary.Equality.Setoid
    MAlonzo.Code.Data.List.Relation.Binary.Lex
    MAlonzo.Code.Data.List.Relation.Binary.Lex.Core
    MAlonzo.Code.Data.List.Relation.Binary.Lex.Strict
    MAlonzo.Code.Data.List.Relation.Binary.Pointwise
    MAlonzo.Code.Data.List.Relation.Binary.Pointwise.Base
    MAlonzo.Code.Data.List.Relation.Binary.Pointwise.Properties
    MAlonzo.Code.Data.List.Relation.Unary.All
    MAlonzo.Code.Data.List.Relation.Unary.All.Properties
    MAlonzo.Code.Data.List.Relation.Unary.AllPairs.Core
    MAlonzo.Code.Data.List.Relation.Unary.Any
    MAlonzo.Code.Data.List.Relation.Unary.Any.Properties
    MAlonzo.Code.Data.Maybe.Base
    MAlonzo.Code.Data.Maybe.Effectful
    MAlonzo.Code.Data.Maybe.Properties
    MAlonzo.Code.Data.Maybe.Relation.Unary.All
    MAlonzo.Code.Data.Maybe.Relation.Unary.Any
    MAlonzo.Code.Data.Nat.Base
    MAlonzo.Code.Data.Nat.Divisibility
    MAlonzo.Code.Data.Nat.Divisibility.Core
    MAlonzo.Code.Data.Nat.DivMod
    MAlonzo.Code.Data.Nat.DivMod.Core
    MAlonzo.Code.Data.Nat.Properties
    MAlonzo.Code.Data.Nat.Show
    MAlonzo.Code.Data.Parity.Base
    MAlonzo.Code.Data.Product
    MAlonzo.Code.Data.Product.Base
    MAlonzo.Code.Data.Product.Function.Dependent.Propositional
    MAlonzo.Code.Data.Product.Function.NonDependent.Propositional
    MAlonzo.Code.Data.Product.Function.NonDependent.Setoid
    MAlonzo.Code.Data.Product.Nary.NonDependent
    MAlonzo.Code.Data.Product.Properties
    MAlonzo.Code.Data.Product.Relation.Binary.Pointwise.NonDependent
    MAlonzo.Code.Data.Sign.Base
    MAlonzo.Code.Data.String
    MAlonzo.Code.Data.String.Base
    MAlonzo.Code.Data.String.Properties
    MAlonzo.Code.Data.Sum.Base
    MAlonzo.Code.Data.Sum.Effectful.Left
    MAlonzo.Code.Data.Sum.Function.Propositional
    MAlonzo.Code.Data.Sum.Function.Setoid
    MAlonzo.Code.Data.Sum.Relation.Binary.Pointwise
    MAlonzo.Code.Data.These.Base
    MAlonzo.Code.Data.Tree.AVL
    MAlonzo.Code.Data.Tree.AVL.Height
    MAlonzo.Code.Data.Tree.AVL.Indexed
    MAlonzo.Code.Data.Tree.AVL.Key
    MAlonzo.Code.Data.Tree.AVL.Map
    MAlonzo.Code.Data.Tree.AVL.Value
    MAlonzo.Code.Data.Unit.Base
    MAlonzo.Code.Data.Unit.Properties
    MAlonzo.Code.Data.Vec.Base
    MAlonzo.Code.Data.Vec.Bounded.Base
    MAlonzo.Code.Data.Word.Properties
    MAlonzo.Code.Declarative
    MAlonzo.Code.Effect.Applicative
    MAlonzo.Code.Effect.Choice
    MAlonzo.Code.Effect.Empty
    MAlonzo.Code.Effect.Functor
    MAlonzo.Code.Effect.Monad
    MAlonzo.Code.Evaluator.Base
    MAlonzo.Code.Evaluator.Program
    MAlonzo.Code.Evaluator.Term
    MAlonzo.Code.Function.Base
    MAlonzo.Code.Function.Bundles
    MAlonzo.Code.Function.Consequences
    MAlonzo.Code.Function.Consequences.Propositional
    MAlonzo.Code.Function.Consequences.Setoid
    MAlonzo.Code.Function.Construct.Composition
    MAlonzo.Code.Function.Construct.Identity
    MAlonzo.Code.Function.Construct.Symmetry
    MAlonzo.Code.Function.Dependent.Bundles
    MAlonzo.Code.Function.Indexed.Relation.Binary.Equality
    MAlonzo.Code.Function.Metric.Nat.Bundles
    MAlonzo.Code.Function.Metric.Structures
    MAlonzo.Code.Function.Nary.NonDependent.Base
    MAlonzo.Code.Function.Properties.Bijection
    MAlonzo.Code.Function.Properties.Inverse
    MAlonzo.Code.Function.Properties.Inverse.HalfAdjointEquivalence
    MAlonzo.Code.Function.Properties.RightInverse
    MAlonzo.Code.Function.Properties.Surjection
    MAlonzo.Code.Function.Related.Propositional
    MAlonzo.Code.Function.Related.TypeIsomorphisms
    MAlonzo.Code.Function.Strict
    MAlonzo.Code.Function.Structures
    MAlonzo.Code.Induction
    MAlonzo.Code.Induction.WellFounded
    MAlonzo.Code.IO.Primitive
    MAlonzo.Code.Level
    MAlonzo.Code.Main
    MAlonzo.Code.Raw
    MAlonzo.Code.RawU
    MAlonzo.Code.Reflection
<<<<<<< HEAD
    MAlonzo.Code.Reflection.AST.Abstraction
    MAlonzo.Code.Reflection.AST.Argument
    MAlonzo.Code.Reflection.AST.Argument.Information
    MAlonzo.Code.Reflection.AST.Argument.Modality
    MAlonzo.Code.Reflection.AST.Argument.QQuantity
    MAlonzo.Code.Reflection.AST.Argument.Relevance
    MAlonzo.Code.Reflection.AST.Argument.Visibility
    MAlonzo.Code.Reflection.AST.Literal
    MAlonzo.Code.Reflection.AST.Meta
    MAlonzo.Code.Reflection.AST.Name
    MAlonzo.Code.Reflection.AST.Term
=======
    MAlonzo.Code.Reflection.Abstraction
    MAlonzo.Code.Reflection.Argument
    MAlonzo.Code.Reflection.Argument.Information
    MAlonzo.Code.Reflection.Argument.Modality
    MAlonzo.Code.Reflection.Argument.QQuantity
    MAlonzo.Code.Reflection.Argument.Relevance
    MAlonzo.Code.Reflection.Argument.Visibility
    MAlonzo.Code.Reflection.Literal
    MAlonzo.Code.Reflection.Meta
    MAlonzo.Code.Reflection.Name
    MAlonzo.Code.Reflection.Show
    MAlonzo.Code.Reflection.Term
>>>>>>> a44dd059
    MAlonzo.Code.Relation.Binary.Bundles
    MAlonzo.Code.Relation.Binary.Consequences
    MAlonzo.Code.Relation.Binary.Construct.Add.Extrema.Equality
    MAlonzo.Code.Relation.Binary.Construct.Add.Extrema.Strict
    MAlonzo.Code.Relation.Binary.Construct.Add.Infimum.NonStrict
    MAlonzo.Code.Relation.Binary.Construct.Add.Infimum.Strict
    MAlonzo.Code.Relation.Binary.Construct.Add.Point.Equality
    MAlonzo.Code.Relation.Binary.Construct.Add.Supremum.NonStrict
    MAlonzo.Code.Relation.Binary.Construct.Add.Supremum.Strict
    MAlonzo.Code.Relation.Binary.Construct.Closure.Reflexive
    MAlonzo.Code.Relation.Binary.Construct.Closure.Reflexive.Properties
    MAlonzo.Code.Relation.Binary.Construct.Flip.EqAndOrd
    MAlonzo.Code.Relation.Binary.Construct.NaturalOrder.Left
    MAlonzo.Code.Relation.Binary.Construct.NonStrictToStrict
    MAlonzo.Code.Relation.Binary.Construct.On
    MAlonzo.Code.Relation.Binary.Definitions
    MAlonzo.Code.Relation.Binary.HeterogeneousEquality.Core
    MAlonzo.Code.Relation.Binary.Indexed.Heterogeneous.Bundles
    MAlonzo.Code.Relation.Binary.Indexed.Heterogeneous.Construct.Trivial
    MAlonzo.Code.Relation.Binary.Indexed.Heterogeneous.Structures
    MAlonzo.Code.Relation.Binary.Lattice
    MAlonzo.Code.Relation.Binary.Lattice.Bundles
    MAlonzo.Code.Relation.Binary.Lattice.Structures
    MAlonzo.Code.Relation.Binary.Morphism.Structures
    MAlonzo.Code.Relation.Binary.Properties.Poset
    MAlonzo.Code.Relation.Binary.Properties.Preorder
    MAlonzo.Code.Relation.Binary.Properties.Setoid
    MAlonzo.Code.Relation.Binary.PropositionalEquality
    MAlonzo.Code.Relation.Binary.PropositionalEquality.Algebra
    MAlonzo.Code.Relation.Binary.PropositionalEquality.Core
    MAlonzo.Code.Relation.Binary.PropositionalEquality.Properties
    MAlonzo.Code.Relation.Binary.Reasoning.Base.Double
    MAlonzo.Code.Relation.Binary.Reasoning.Base.Single
    MAlonzo.Code.Relation.Binary.Reasoning.Base.Triple
    MAlonzo.Code.Relation.Binary.Reasoning.Setoid
    MAlonzo.Code.Relation.Binary.Reasoning.Syntax
    MAlonzo.Code.Relation.Binary.Structures
    MAlonzo.Code.Relation.Binary.Structures.Biased
    MAlonzo.Code.Relation.Nullary
    MAlonzo.Code.Relation.Nullary.Decidable
    MAlonzo.Code.Relation.Nullary.Decidable.Core
    MAlonzo.Code.Relation.Nullary.Negation
    MAlonzo.Code.Relation.Nullary.Negation.Core
    MAlonzo.Code.Relation.Nullary.Reflects
    MAlonzo.Code.Relation.Unary.Properties
    MAlonzo.Code.Scoped
    MAlonzo.Code.Scoped.Extrication
    MAlonzo.Code.Text.Format
    MAlonzo.Code.Text.Format.Generic
    MAlonzo.Code.Text.Printf
    MAlonzo.Code.Text.Printf.Generic
    MAlonzo.Code.Type
    MAlonzo.Code.Type.BetaNBE
    MAlonzo.Code.Type.BetaNBE.Completeness
    MAlonzo.Code.Type.BetaNBE.RenamingSubstitution
    MAlonzo.Code.Type.BetaNBE.Soundness
    MAlonzo.Code.Type.BetaNormal
    MAlonzo.Code.Type.Equality
    MAlonzo.Code.Type.RenamingSubstitution
    MAlonzo.Code.Untyped
    MAlonzo.Code.Untyped.CEK
    MAlonzo.Code.Untyped.CEKWithCost
    MAlonzo.Code.Untyped.RenamingSubstitution
    MAlonzo.Code.Utils
    MAlonzo.Code.Utils.Decidable
    MAlonzo.Code.Utils.List
    MAlonzo.Code.Utils.Reflection
    MAlonzo.Code.VerifiedCompilation
    MAlonzo.Code.VerifiedCompilation.Equality
    MAlonzo.Code.VerifiedCompilation.UCaseOfCase
    MAlonzo.Code.VerifiedCompilation.UForceDelay
    MAlonzo.Code.VerifiedCompilation.UntypedTranslation
    MAlonzo.Code.VerifiedCompilation.UntypedViews
    MAlonzo.RTE
    MAlonzo.RTE.Float

  autogen-modules:
    MAlonzo.Code.Agda.Builtin.Bool
    MAlonzo.Code.Agda.Builtin.Char
    MAlonzo.Code.Agda.Builtin.Equality
    MAlonzo.Code.Agda.Builtin.Float
    MAlonzo.Code.Agda.Builtin.Int
    MAlonzo.Code.Agda.Builtin.IO
    MAlonzo.Code.Agda.Builtin.List
    MAlonzo.Code.Agda.Builtin.Maybe
    MAlonzo.Code.Agda.Builtin.Nat
    MAlonzo.Code.Algebra.Bundles.Raw
    MAlonzo.Code.Algebra.Definitions.RawMagma
    MAlonzo.Code.Algebra.Lattice.Bundles
    MAlonzo.Code.Algebra.Lattice.Bundles.Raw
    MAlonzo.Code.Algebra.Lattice.Construct.NaturalChoice.MinMaxOp
    MAlonzo.Code.Algebra.Lattice.Construct.NaturalChoice.MinOp
    MAlonzo.Code.Algebra.Lattice.Properties.BooleanAlgebra
    MAlonzo.Code.Algebra.Lattice.Properties.DistributiveLattice
    MAlonzo.Code.Algebra.Lattice.Properties.Lattice
    MAlonzo.Code.Algebra.Lattice.Properties.Semilattice
    MAlonzo.Code.Algebra.Lattice.Structures
    MAlonzo.Code.Algebra.Morphism.Structures
    MAlonzo.Code.Data.List.Effectful
    MAlonzo.Code.Data.Maybe.Effectful
    MAlonzo.Code.Data.Nat.Divisibility
    MAlonzo.Code.Data.Parity.Base
    MAlonzo.Code.Data.Product.Base
    MAlonzo.Code.Data.Sum.Effectful.Left
    MAlonzo.Code.Effect.Applicative
    MAlonzo.Code.Effect.Choice
    MAlonzo.Code.Effect.Empty
    MAlonzo.Code.Effect.Functor
    MAlonzo.Code.Effect.Monad
    MAlonzo.Code.Function.Consequences
    MAlonzo.Code.Function.Consequences.Propositional
    MAlonzo.Code.Function.Consequences.Setoid
    MAlonzo.Code.Function.Construct.Composition
    MAlonzo.Code.Function.Construct.Identity
    MAlonzo.Code.Function.Construct.Symmetry
    MAlonzo.Code.Function.Dependent.Bundles
    MAlonzo.Code.Function.Indexed.Relation.Binary.Equality
    MAlonzo.Code.Function.Properties.Bijection
    MAlonzo.Code.Function.Properties.Inverse
    MAlonzo.Code.Function.Properties.Inverse.HalfAdjointEquivalence
    MAlonzo.Code.Function.Properties.RightInverse
    MAlonzo.Code.Function.Properties.Surjection
    MAlonzo.Code.Function.Related.Propositional
    MAlonzo.Code.Function.Strict
    MAlonzo.Code.Reflection.AST.Abstraction
    MAlonzo.Code.Reflection.AST.Argument
    MAlonzo.Code.Reflection.AST.Argument.Information
    MAlonzo.Code.Reflection.AST.Argument.Modality
    MAlonzo.Code.Reflection.AST.Argument.QQuantity
    MAlonzo.Code.Reflection.AST.Argument.Relevance
    MAlonzo.Code.Reflection.AST.Argument.Visibility
    MAlonzo.Code.Reflection.AST.Literal
    MAlonzo.Code.Reflection.AST.Meta
    MAlonzo.Code.Reflection.AST.Name
    MAlonzo.Code.Reflection.AST.Term
    MAlonzo.Code.Relation.Binary.Construct.Flip.EqAndOrd
    MAlonzo.Code.Relation.Binary.Lattice.Bundles
    MAlonzo.Code.Relation.Binary.Lattice.Structures
    MAlonzo.Code.Relation.Binary.Morphism.Structures
    MAlonzo.Code.Relation.Binary.Properties.Setoid
    MAlonzo.Code.Relation.Binary.Structures.Biased
    MAlonzo.Code.Agda.Builtin.Reflection
    MAlonzo.Code.Agda.Builtin.Sigma
    MAlonzo.Code.Agda.Builtin.Strict
    MAlonzo.Code.Agda.Builtin.String
    MAlonzo.Code.Agda.Builtin.Unit
    MAlonzo.Code.Agda.Primitive
    MAlonzo.Code.Algebra.Bundles
    MAlonzo.Code.Algebra.Consequences.Base
    MAlonzo.Code.Algebra.Consequences.Setoid
    MAlonzo.Code.Algebra.Construct.LiftedChoice
    MAlonzo.Code.Algebra.Construct.NaturalChoice.Base
    MAlonzo.Code.Algebra.Construct.NaturalChoice.Max
    MAlonzo.Code.Algebra.Construct.NaturalChoice.MaxOp
    MAlonzo.Code.Algebra.Construct.NaturalChoice.Min
    MAlonzo.Code.Algebra.Construct.NaturalChoice.MinMaxOp
    MAlonzo.Code.Algebra.Construct.NaturalChoice.MinOp
    MAlonzo.Code.Algebra.Morphism
    MAlonzo.Code.Algebra.Structures
    MAlonzo.Code.Algebra.Structures.Biased
    MAlonzo.Code.Algorithmic
    MAlonzo.Code.Algorithmic.CEK
    MAlonzo.Code.Algorithmic.CK
    MAlonzo.Code.Algorithmic.Erasure
    MAlonzo.Code.Algorithmic.Evaluation
    MAlonzo.Code.Algorithmic.Properties
    MAlonzo.Code.Algorithmic.ReductionEC
    MAlonzo.Code.Algorithmic.ReductionEC.Progress
    MAlonzo.Code.Algorithmic.RenamingSubstitution
    MAlonzo.Code.Algorithmic.Signature
    MAlonzo.Code.Builtin
    MAlonzo.Code.Builtin.Constant.AtomicType
    MAlonzo.Code.Builtin.Constant.Type
    MAlonzo.Code.Builtin.Signature
    MAlonzo.Code.Check
    MAlonzo.Code.Cost
    MAlonzo.Code.Cost.Base
    MAlonzo.Code.Cost.Model
    MAlonzo.Code.Cost.Raw
    MAlonzo.Code.Cost.Size
    MAlonzo.Code.Data.Bool.Base
    MAlonzo.Code.Data.Bool.Properties
    MAlonzo.Code.Data.Char.Base
    MAlonzo.Code.Data.Char.Properties
    MAlonzo.Code.Data.DifferenceList
    MAlonzo.Code.Data.Digit
    MAlonzo.Code.Data.Empty
    MAlonzo.Code.Data.Empty.Irrelevant
    MAlonzo.Code.Data.Irrelevant
    MAlonzo.Code.Data.Empty.Polymorphic
    MAlonzo.Code.Data.Fin.Base
    MAlonzo.Code.Data.Integer
    MAlonzo.Code.Data.Integer.Base
    MAlonzo.Code.Data.Integer.Properties
    MAlonzo.Code.Data.Integer.Show
    MAlonzo.Code.Data.List.Base
    MAlonzo.Code.Data.List.Extrema
    MAlonzo.Code.Data.List.Extrema.Core
    MAlonzo.Code.Data.List.Membership.DecSetoid
    MAlonzo.Code.Data.List.Membership.Propositional
    MAlonzo.Code.Data.List.Membership.Propositional.Properties
    MAlonzo.Code.Data.List.Membership.Propositional.Properties.Core
    MAlonzo.Code.Data.List.Membership.Setoid
    MAlonzo.Code.Data.List.Membership.Setoid.Properties
    MAlonzo.Code.Data.List.NonEmpty
    MAlonzo.Code.Data.List.NonEmpty.Base
    MAlonzo.Code.Data.List.Properties
    MAlonzo.Code.Data.List.Relation.Binary.Equality.Propositional
    MAlonzo.Code.Data.List.Relation.Binary.Equality.Setoid
    MAlonzo.Code.Data.List.Relation.Binary.Lex
    MAlonzo.Code.Data.List.Relation.Binary.Lex.Core
    MAlonzo.Code.Data.List.Relation.Binary.Lex.Strict
    MAlonzo.Code.Data.List.Relation.Binary.Pointwise
    MAlonzo.Code.Data.List.Relation.Binary.Pointwise.Base
    MAlonzo.Code.Data.List.Relation.Binary.Pointwise.Properties
    MAlonzo.Code.Data.List.Relation.Unary.All
    MAlonzo.Code.Data.List.Relation.Unary.All.Properties
    MAlonzo.Code.Data.List.Relation.Unary.AllPairs.Core
    MAlonzo.Code.Data.List.Relation.Unary.Any
    MAlonzo.Code.Data.List.Relation.Unary.Any.Properties
    MAlonzo.Code.Data.Maybe.Base
    MAlonzo.Code.Data.Maybe.Properties
    MAlonzo.Code.Data.Maybe.Relation.Unary.All
    MAlonzo.Code.Data.Maybe.Relation.Unary.Any
    MAlonzo.Code.Data.Nat.Base
    MAlonzo.Code.Data.Nat.Divisibility.Core
    MAlonzo.Code.Data.Nat.DivMod
    MAlonzo.Code.Data.Nat.DivMod.Core
    MAlonzo.Code.Data.Nat.Properties
    MAlonzo.Code.Data.Nat.Show
    MAlonzo.Code.Data.Product
    MAlonzo.Code.Data.Product.Function.Dependent.Propositional
    MAlonzo.Code.Data.Product.Function.NonDependent.Propositional
    MAlonzo.Code.Data.Product.Function.NonDependent.Setoid
    MAlonzo.Code.Data.Product.Nary.NonDependent
    MAlonzo.Code.Data.Product.Properties
    MAlonzo.Code.Data.Product.Relation.Binary.Pointwise.NonDependent
    MAlonzo.Code.Data.Sign.Base
    MAlonzo.Code.Data.String
    MAlonzo.Code.Data.String.Base
    MAlonzo.Code.Data.String.Properties
    MAlonzo.Code.Data.Sum.Base
    MAlonzo.Code.Data.Sum.Function.Propositional
    MAlonzo.Code.Data.Sum.Function.Setoid
    MAlonzo.Code.Data.Sum.Relation.Binary.Pointwise
    MAlonzo.Code.Data.These.Base
    MAlonzo.Code.Data.Tree.AVL
    MAlonzo.Code.Data.Tree.AVL.Height
    MAlonzo.Code.Data.Tree.AVL.Indexed
    MAlonzo.Code.Data.Tree.AVL.Key
    MAlonzo.Code.Data.Tree.AVL.Map
    MAlonzo.Code.Data.Tree.AVL.Value
    MAlonzo.Code.Data.Vec.Base
    MAlonzo.Code.Data.Vec.Bounded.Base
    MAlonzo.Code.Data.Word.Properties
    MAlonzo.Code.Declarative
    MAlonzo.Code.Evaluator.Base
    MAlonzo.Code.Evaluator.Program
    MAlonzo.Code.Evaluator.Term
    MAlonzo.Code.VerifiedCompilation
    MAlonzo.Code.Function.Base
    MAlonzo.Code.Function.Bundles
    MAlonzo.Code.Function.Metric.Nat.Bundles
    MAlonzo.Code.Function.Metric.Structures
    MAlonzo.Code.Function.Nary.NonDependent.Base
    MAlonzo.Code.Function.Related.TypeIsomorphisms
    MAlonzo.Code.Function.Structures
    MAlonzo.Code.Induction
    MAlonzo.Code.Induction.WellFounded
    MAlonzo.Code.IO.Primitive
    MAlonzo.Code.Level
    MAlonzo.Code.Main
    MAlonzo.Code.Raw
    MAlonzo.Code.RawU
    MAlonzo.Code.Reflection
    MAlonzo.Code.Data.Float.Properties
    MAlonzo.Code.Data.Word.Properties
<<<<<<< HEAD
=======
    MAlonzo.Code.Reflection.Abstraction
    MAlonzo.Code.Reflection.Argument
    MAlonzo.Code.Reflection.Argument.Information
    MAlonzo.Code.Reflection.Argument.Modality
    MAlonzo.Code.Reflection.Argument.QQuantity
    MAlonzo.Code.Reflection.Argument.Relevance
    MAlonzo.Code.Reflection.Argument.Visibility
    MAlonzo.Code.Reflection.Literal
    MAlonzo.Code.Reflection.Meta
    MAlonzo.Code.Reflection.Name
    MAlonzo.Code.Reflection.Show
    MAlonzo.Code.Reflection.Term
>>>>>>> a44dd059
    MAlonzo.Code.Relation.Binary.Bundles
    MAlonzo.Code.Relation.Binary.Consequences
    MAlonzo.Code.Relation.Binary.Construct.Add.Extrema.Equality
    MAlonzo.Code.Relation.Binary.Construct.Add.Extrema.Strict
    MAlonzo.Code.Relation.Binary.Construct.Add.Infimum.NonStrict
    MAlonzo.Code.Relation.Binary.Construct.Add.Infimum.Strict
    MAlonzo.Code.Relation.Binary.Construct.Add.Point.Equality
    MAlonzo.Code.Relation.Binary.Construct.Add.Supremum.NonStrict
    MAlonzo.Code.Relation.Binary.Construct.Add.Supremum.Strict
    MAlonzo.Code.Relation.Binary.Construct.Closure.Reflexive
    MAlonzo.Code.Relation.Binary.Construct.Closure.Reflexive.Properties
    MAlonzo.Code.Relation.Binary.Construct.NaturalOrder.Left
    MAlonzo.Code.Relation.Binary.Construct.NonStrictToStrict
    MAlonzo.Code.Relation.Binary.Construct.On
    MAlonzo.Code.Relation.Binary.Definitions
    MAlonzo.Code.Relation.Binary.HeterogeneousEquality.Core
    MAlonzo.Code.Relation.Binary.Indexed.Heterogeneous.Bundles
    MAlonzo.Code.Relation.Binary.Indexed.Heterogeneous.Construct.Trivial
    MAlonzo.Code.Relation.Binary.Indexed.Heterogeneous.Structures
    MAlonzo.Code.Relation.Binary.Lattice
    MAlonzo.Code.Relation.Binary.Properties.Poset
    MAlonzo.Code.Relation.Binary.Properties.Preorder
    MAlonzo.Code.Relation.Binary.PropositionalEquality
    MAlonzo.Code.Relation.Binary.PropositionalEquality.Algebra
    MAlonzo.Code.Relation.Binary.PropositionalEquality.Core
    MAlonzo.Code.Relation.Binary.PropositionalEquality.Properties
    MAlonzo.Code.Relation.Binary.Reasoning.Base.Double
    MAlonzo.Code.Relation.Binary.Reasoning.Base.Single
    MAlonzo.Code.Relation.Binary.Reasoning.Base.Triple
    MAlonzo.Code.Relation.Binary.Reasoning.Setoid
    MAlonzo.Code.Relation.Binary.Structures
    MAlonzo.Code.Relation.Nullary
    MAlonzo.Code.Relation.Nullary.Decidable
    MAlonzo.Code.Relation.Nullary.Decidable.Core
    MAlonzo.Code.Relation.Nullary.Negation
    MAlonzo.Code.Relation.Nullary.Negation.Core
    MAlonzo.Code.Relation.Nullary.Reflects
    MAlonzo.Code.Relation.Unary.Properties
    MAlonzo.Code.Scoped
    MAlonzo.Code.Scoped.Extrication
    MAlonzo.Code.Text.Format
    MAlonzo.Code.Relation.Binary.Reasoning.Syntax
    MAlonzo.Code.Text.Format.Generic
    MAlonzo.Code.Text.Printf
    MAlonzo.Code.Text.Printf.Generic
    MAlonzo.Code.Type
    MAlonzo.Code.Type.BetaNBE
    MAlonzo.Code.Type.BetaNBE.Completeness
    MAlonzo.Code.Type.BetaNBE.RenamingSubstitution
    MAlonzo.Code.Type.BetaNBE.Soundness
    MAlonzo.Code.Type.BetaNormal
    MAlonzo.Code.Type.Equality
    MAlonzo.Code.Type.RenamingSubstitution
    MAlonzo.Code.Untyped
    MAlonzo.Code.Untyped.CEK
    MAlonzo.Code.Untyped.CEKWithCost
    MAlonzo.Code.Untyped.RenamingSubstitution
    MAlonzo.Code.Utils
    MAlonzo.Code.Utils.Decidable
    MAlonzo.Code.Utils.List
    MAlonzo.Code.Utils.Reflection
    MAlonzo.RTE
    MAlonzo.RTE.Float

executable plc-agda
  import:         lang, os-support
  hs-source-dirs: exe
  main-is:        Main.hs
  build-depends:
    , base
    , plutus-metatheory

test-suite test-NEAT
  import:         lang, os-support
  ghc-options:    -threaded -rtsopts -with-rtsopts=-N
  type:           exitcode-stdio-1.0
  main-is:        Spec.hs
  hs-source-dirs: test/NEAT
  build-depends:
    , base
    , lazy-search
    , mtl
    , plutus-core:{plutus-core, plutus-core-testlib}  ^>=1.35
    , plutus-metatheory
    , size-based
    , Stream
    , tasty
    , tasty-hunit<|MERGE_RESOLUTION|>--- conflicted
+++ resolved
@@ -267,19 +267,6 @@
     MAlonzo.Code.Raw
     MAlonzo.Code.RawU
     MAlonzo.Code.Reflection
-<<<<<<< HEAD
-    MAlonzo.Code.Reflection.AST.Abstraction
-    MAlonzo.Code.Reflection.AST.Argument
-    MAlonzo.Code.Reflection.AST.Argument.Information
-    MAlonzo.Code.Reflection.AST.Argument.Modality
-    MAlonzo.Code.Reflection.AST.Argument.QQuantity
-    MAlonzo.Code.Reflection.AST.Argument.Relevance
-    MAlonzo.Code.Reflection.AST.Argument.Visibility
-    MAlonzo.Code.Reflection.AST.Literal
-    MAlonzo.Code.Reflection.AST.Meta
-    MAlonzo.Code.Reflection.AST.Name
-    MAlonzo.Code.Reflection.AST.Term
-=======
     MAlonzo.Code.Reflection.Abstraction
     MAlonzo.Code.Reflection.Argument
     MAlonzo.Code.Reflection.Argument.Information
@@ -292,7 +279,6 @@
     MAlonzo.Code.Reflection.Name
     MAlonzo.Code.Reflection.Show
     MAlonzo.Code.Reflection.Term
->>>>>>> a44dd059
     MAlonzo.Code.Relation.Binary.Bundles
     MAlonzo.Code.Relation.Binary.Consequences
     MAlonzo.Code.Relation.Binary.Construct.Add.Extrema.Equality
@@ -570,8 +556,6 @@
     MAlonzo.Code.Reflection
     MAlonzo.Code.Data.Float.Properties
     MAlonzo.Code.Data.Word.Properties
-<<<<<<< HEAD
-=======
     MAlonzo.Code.Reflection.Abstraction
     MAlonzo.Code.Reflection.Argument
     MAlonzo.Code.Reflection.Argument.Information
@@ -584,7 +568,6 @@
     MAlonzo.Code.Reflection.Name
     MAlonzo.Code.Reflection.Show
     MAlonzo.Code.Reflection.Term
->>>>>>> a44dd059
     MAlonzo.Code.Relation.Binary.Bundles
     MAlonzo.Code.Relation.Binary.Consequences
     MAlonzo.Code.Relation.Binary.Construct.Add.Extrema.Equality
