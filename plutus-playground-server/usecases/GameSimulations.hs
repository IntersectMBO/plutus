{-# LANGUAGE NamedFieldPuns    #-}
{-# LANGUAGE OverloadedStrings #-}
{-# LANGUAGE TypeOperators     #-}

module GameSimulations where

import           Game                  (GuessParams (GuessParams), LockParams (LockParams), amount, guessWord,
                                        registeredKnownCurrencies, secretWord)
import qualified Ledger.Ada            as Ada
import           Playground.Types      (ContractCall (AddBlocks), Simulation (Simulation), SimulatorAction,
                                        simulationActions, simulationIndex, simulationName, simulationWallets)
import           SimulationUtils       (callEndpoint, simulatorWallet)
import           Wallet.Emulator.Types (Wallet (Wallet), getWallet)

simulations :: [Simulation]
simulations = [basicGame, badGuess]
  where
    wallet1 = Wallet {getWallet = 1}
    wallet2 = Wallet {getWallet = 2}
    wallet3 = Wallet {getWallet = 3}
    basicGame =
        Simulation
            { simulationName = "Basic Game"
<<<<<<< HEAD
            , simulationIndex = 1
            , simulationWallets
=======
            , simulationWallets = simulatorWallet registeredKnownCurrencies 100 <$> [wallet1, wallet2]
>>>>>>> 50620d53
            , simulationActions =
                  [ lock wallet1 "Plutus" 50
                  , AddBlocks 1
                  , guess wallet2 "Plutus"
                  , AddBlocks 1
                  ]
            }
    badGuess =
        Simulation
            { simulationName = "One Bad Guess"
<<<<<<< HEAD
            , simulationIndex = 2
            , simulationWallets
=======
            , simulationWallets = simulatorWallet registeredKnownCurrencies 100 <$> [wallet1, wallet2, wallet3]
>>>>>>> 50620d53
            , simulationActions =
                  [ lock wallet1 "Plutus" 50
                  , AddBlocks 1
                  , guess wallet2 "Marlowe"
                  , AddBlocks 1
                  , guess wallet3 "Plutus"
                  , AddBlocks 1
                  ]
            }

lock :: Wallet -> String -> Integer -> SimulatorAction
lock caller secretWord balance =
    callEndpoint
        caller
        "lock"
        LockParams {secretWord, amount = Ada.lovelaceValueOf balance}

guess :: Wallet -> String -> SimulatorAction
guess caller guessWord = callEndpoint caller "guess" (GuessParams {guessWord})<|MERGE_RESOLUTION|>--- conflicted
+++ resolved
@@ -21,12 +21,8 @@
     basicGame =
         Simulation
             { simulationName = "Basic Game"
-<<<<<<< HEAD
             , simulationIndex = 1
-            , simulationWallets
-=======
             , simulationWallets = simulatorWallet registeredKnownCurrencies 100 <$> [wallet1, wallet2]
->>>>>>> 50620d53
             , simulationActions =
                   [ lock wallet1 "Plutus" 50
                   , AddBlocks 1
@@ -37,12 +33,8 @@
     badGuess =
         Simulation
             { simulationName = "One Bad Guess"
-<<<<<<< HEAD
             , simulationIndex = 2
-            , simulationWallets
-=======
             , simulationWallets = simulatorWallet registeredKnownCurrencies 100 <$> [wallet1, wallet2, wallet3]
->>>>>>> 50620d53
             , simulationActions =
                   [ lock wallet1 "Plutus" 50
                   , AddBlocks 1
