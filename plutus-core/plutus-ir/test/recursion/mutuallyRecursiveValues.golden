(program
  1.0.0
  [
    (lam
      tup_i0
      (all
        r_i0
        (type)
        (fun
          (fun
<<<<<<< HEAD
            (all Q_i0 (type) (fun [ F_i2 Q_i1 ] Q_i1))
            (all Q_i0 (type) (fun [ F_i2 Q_i1 ] Q_i1))
          )
          (fun
            (all Q_i0 (type) (fun [ F_i2 Q_i1 ] [ F_i2 Q_i1 ]))
            (all Q_i0 (type) (fun [ F_i2 Q_i1 ] Q_i1))
          )
=======
            (fun
              (all a_i0 (type) (fun a_i1 a_i1))
              (all a_i0 (type) (fun a_i1 a_i1))
            )
            (fun
              (fun
                (all a_i0 (type) (fun a_i1 a_i1))
                (all a_i0 (type) (fun a_i1 a_i1))
              )
              r_i1
            )
          )
          r_i1
>>>>>>> 15f5aa5b
        )
      )
      [
        (lam
<<<<<<< HEAD
          fix2_i0
          (all
            a_i0
            (type)
            (all
              b_i0
              (type)
              (all
                a_i0
                (type)
                (all
                  b_i0
                  (type)
                  (fun
                    (all
                      Q_i0
                      (type)
                      (fun
                        (fun (fun a_i5 b_i4) (fun (fun a_i3 b_i2) Q_i1))
                        (fun (fun a_i5 b_i4) (fun (fun a_i3 b_i2) Q_i1))
                      )
                    )
                    (all
                      R_i0
                      (type)
                      (fun
                        (fun (fun a_i5 b_i4) (fun (fun a_i3 b_i2) R_i1)) R_i1
                      )
                    )
                  )
                )
              )
            )
          )
          [
            (lam
              tup_i0
              (all
                r_i0
                (type)
                (fun
                  (fun
                    (fun
                      (all a_i0 (type) (fun a_i1 a_i1))
                      (all a_i0 (type) (fun a_i1 a_i1))
                    )
                    (fun
                      (fun
                        (all a_i0 (type) (fun a_i1 a_i1))
                        (all a_i0 (type) (fun a_i1 a_i1))
                      )
                      r_i1
                    )
                  )
                  r_i1
                )
              )
              [
                (lam
                  x_i0
                  (fun
                    (all a_i0 (type) (fun a_i1 a_i1))
                    (all a_i0 (type) (fun a_i1 a_i1))
                  )
                  [
                    (lam
                      y_i0
                      (fun
                        (all a_i0 (type) (fun a_i1 a_i1))
                        (all a_i0 (type) (fun a_i1 a_i1))
                      )
                      [ x_i2 (abs a_i0 (type) (lam x_i0 a_i2 x_i1)) ]
                    )
                    [
                      {
                        tup_i2
                        (fun
                          (all a_i0 (type) (fun a_i1 a_i1))
                          (all a_i0 (type) (fun a_i1 a_i1))
                        )
                      }
                      (lam
                        arg_0_i0
                        (fun
                          (all a_i0 (type) (fun a_i1 a_i1))
                          (all a_i0 (type) (fun a_i1 a_i1))
                        )
                        (lam
                          arg_1_i0
                          (fun
                            (all a_i0 (type) (fun a_i1 a_i1))
                            (all a_i0 (type) (fun a_i1 a_i1))
                          )
                          arg_1_i1
                        )
                      )
                    ]
                  ]
                )
                [
                  {
                    tup_i1
                    (fun
                      (all a_i0 (type) (fun a_i1 a_i1))
                      (all a_i0 (type) (fun a_i1 a_i1))
                    )
                  }
                  (lam
                    arg_0_i0
                    (fun
                      (all a_i0 (type) (fun a_i1 a_i1))
                      (all a_i0 (type) (fun a_i1 a_i1))
                    )
                    (lam
                      arg_1_i0
                      (fun
                        (all a_i0 (type) (fun a_i1 a_i1))
                        (all a_i0 (type) (fun a_i1 a_i1))
                      )
                      arg_0_i2
                    )
                  )
                ]
              ]
=======
          x_i0
          (fun
            (all a_i0 (type) (fun a_i1 a_i1)) (all a_i0 (type) (fun a_i1 a_i1))
          )
          [
            (lam
              y_i0
              (fun
                (all a_i0 (type) (fun a_i1 a_i1))
                (all a_i0 (type) (fun a_i1 a_i1))
              )
              [ x_i2 (abs a_i0 (type) (lam x_i0 a_i2 x_i1)) ]
>>>>>>> 15f5aa5b
            )
            [
              {
                tup_i2
                (fun
                  (all a_i0 (type) (fun a_i1 a_i1))
                  (all a_i0 (type) (fun a_i1 a_i1))
                )
              }
              (lam
                arg_0_i0
                (fun
                  (all a_i0 (type) (fun a_i1 a_i1))
                  (all a_i0 (type) (fun a_i1 a_i1))
                )
                (lam
                  arg_1_i0
                  (fun
<<<<<<< HEAD
                    (fun
                      (all a_i0 (type) (fun a_i1 a_i1))
                      (all a_i0 (type) (fun a_i1 a_i1))
                    )
                    (fun
                      (fun
                        (all a_i0 (type) (fun a_i1 a_i1))
                        (all a_i0 (type) (fun a_i1 a_i1))
                      )
                      Q_i2
                    )
                  )
                  (lam
                    x_i0
                    (fun
                      (all a_i0 (type) (fun a_i1 a_i1))
                      (all a_i0 (type) (fun a_i1 a_i1))
                    )
                    (lam
                      y_i0
                      (fun
                        (all a_i0 (type) (fun a_i1 a_i1))
                        (all a_i0 (type) (fun a_i1 a_i1))
                      )
                      [
                        [
                          choose_i3
                          (lam
                            arg_i0
                            (all a_i0 (type) (fun a_i1 a_i1))
                            [ y_i2 (abs a_i0 (type) (lam x_i0 a_i2 x_i1)) ]
                          )
                        ]
                        (lam
                          arg_i0
                          (all a_i0 (type) (fun a_i1 a_i1))
                          (abs
                            a_i0
                            (type)
                            (lam
                              z_i0
                              a_i2
                              [
                                {
                                  [
                                    x_i5 (abs a_i0 (type) (lam x_i0 a_i2 x_i1))
                                  ]
                                  a_i2
                                }
                                z_i1
                              ]
                            )
                          )
                        )
                      ]
                    )
=======
                    (all a_i0 (type) (fun a_i1 a_i1))
                    (all a_i0 (type) (fun a_i1 a_i1))
>>>>>>> 15f5aa5b
                  )
                  arg_1_i1
                )
              )
            ]
          ]
        )
        [
          {
            tup_i1
            (fun
              (all a_i0 (type) (fun a_i1 a_i1))
              (all a_i0 (type) (fun a_i1 a_i1))
            )
          }
          (lam
            arg_0_i0
            (fun
              (all a_i0 (type) (fun a_i1 a_i1))
              (all a_i0 (type) (fun a_i1 a_i1))
            )
            (lam
              arg_1_i0
              (fun
                (all a_i0 (type) (fun a_i1 a_i1))
                (all a_i0 (type) (fun a_i1 a_i1))
              )
              arg_0_i2
            )
          )
        ]
      ]
    )
    [
      {
        {
          {
            {
              (abs
                a_i0
                (type)
                (abs
                  b_i0
                  (type)
                  (abs
                    a_i0
                    (type)
<<<<<<< HEAD
                    (fun
                      (fun (fun a_i6 b_i5) (fun (fun a_i4 b_i3) Q_i1))
                      (fun (fun a_i6 b_i5) (fun (fun a_i4 b_i3) Q_i1))
                    )
                  )
                  [
                    [
                      {
                        fixBy_i6
                        (lam
                          X_i0
                          (type)
                          (fun (fun a_i6 b_i5) (fun (fun a_i4 b_i3) X_i1))
                        )
                      }
=======
                    (abs
                      b_i0
                      (type)
>>>>>>> 15f5aa5b
                      (lam
                        f_i0
                        (all
                          Q_i0
                          (type)
                          (fun
<<<<<<< HEAD
                            (fun (fun a_i7 b_i6) (fun (fun a_i5 b_i4) Q_i1))
                            Q_i1
                          )
                        )
                        (abs
                          S_i0
                          (type)
                          (lam
                            h_i0
                            (fun (fun a_i8 b_i7) (fun (fun a_i6 b_i5) S_i2))
                            [
                              [
                                h_i1
=======
                            (fun (fun a_i6 b_i5) (fun (fun a_i4 b_i3) Q_i1))
                            (fun (fun a_i6 b_i5) (fun (fun a_i4 b_i3) Q_i1))
                          )
                        )
                        [
                          [
                            {
                              (abs
                                F_i0
                                (fun (type) (type))
>>>>>>> 15f5aa5b
                                (lam
                                  by_i0
                                  (fun
                                    (all Q_i0 (type) (fun [ F_i3 Q_i1 ] Q_i1))
                                    (all Q_i0 (type) (fun [ F_i3 Q_i1 ] Q_i1))
                                  )
                                  [
                                    {
                                      {
                                        (abs
                                          a_i0
                                          (type)
                                          (abs
                                            b_i0
                                            (type)
                                            (lam
                                              f_i0
                                              (fun
                                                (fun a_i3 b_i2) (fun a_i3 b_i2)
                                              )
                                              [
                                                (lam
                                                  s_i0
                                                  [
                                                    (lam
                                                      a_i0
                                                      (type)
                                                      (ifix
                                                        (lam
                                                          self_i0
                                                          (fun (type) (type))
                                                          (lam
                                                            a_i0
                                                            (type)
                                                            (fun
                                                              [ self_i2 a_i1 ]
                                                              a_i1
                                                            )
                                                          )
                                                        )
                                                        a_i1
                                                      )
                                                    )
                                                    (fun a_i4 b_i3)
                                                  ]
                                                  [ (unwrap s_i1) s_i1 ]
                                                )
                                                (iwrap
                                                  (lam
                                                    self_i0
                                                    (fun (type) (type))
                                                    (lam
                                                      a_i0
                                                      (type)
                                                      (fun
                                                        [ self_i2 a_i1 ] a_i1
                                                      )
                                                    )
                                                  )
                                                  (fun a_i3 b_i2)
                                                  (lam
                                                    s_i0
                                                    [
                                                      (lam
                                                        a_i0
                                                        (type)
                                                        (ifix
                                                          (lam
                                                            self_i0
                                                            (fun (type) (type))
                                                            (lam
                                                              a_i0
                                                              (type)
                                                              (fun
                                                                [ self_i2 a_i1 ]
                                                                a_i1
                                                              )
                                                            )
                                                          )
                                                          a_i1
                                                        )
                                                      )
                                                      (fun a_i4 b_i3)
                                                    ]
                                                    (lam
                                                      x_i0
                                                      a_i5
                                                      [
                                                        [
                                                          f_i3
                                                          [ (unwrap s_i2) s_i2 ]
                                                        ]
                                                        x_i1
                                                      ]
                                                    )
                                                  )
                                                )
                                              ]
                                            )
                                          )
                                        )
                                        (all
                                          Q_i0
                                          (type)
                                          (fun [ F_i3 Q_i1 ] [ F_i3 Q_i1 ])
                                        )
                                      }
                                      (all Q_i0 (type) (fun [ F_i3 Q_i1 ] Q_i1))
                                    }
                                    (lam
                                      rec_i0
                                      (fun
                                        (all
                                          Q_i0
                                          (type)
                                          (fun [ F_i4 Q_i1 ] [ F_i4 Q_i1 ])
                                        )
                                        (all
                                          Q_i0 (type) (fun [ F_i4 Q_i1 ] Q_i1)
                                        )
                                      )
                                      (lam
                                        h_i0
                                        (all
                                          Q_i0
                                          (type)
                                          (fun [ F_i5 Q_i1 ] [ F_i5 Q_i1 ])
                                        )
                                        (abs
                                          R_i0
                                          (type)
                                          (lam
                                            fr_i0
                                            [ F_i6 R_i2 ]
                                            [
                                              {
                                                [
                                                  by_i5
                                                  (abs
                                                    Q_i0
                                                    (type)
                                                    (lam
                                                      fq_i0
                                                      [ F_i8 Q_i2 ]
                                                      [
                                                        { [ rec_i6 h_i5 ] Q_i2 }
                                                        [ { h_i5 Q_i2 } fq_i1 ]
                                                      ]
                                                    )
                                                  )
                                                ]
                                                R_i2
                                              }
                                              fr_i1
                                            ]
                                          )
                                        )
                                      )
                                    )
                                  ]
                                )
                              )
                              (lam
                                X_i0
                                (type)
                                (fun (fun a_i6 b_i5) (fun (fun a_i4 b_i3) X_i1))
                              )
                            }
                            (lam
                              k_i0
                              (all
                                Q_i0
                                (type)
                                (fun
                                  (fun
                                    (fun a_i7 b_i6) (fun (fun a_i5 b_i4) Q_i1)
                                  )
                                  Q_i1
                                )
                              )
                              (abs
                                S_i0
                                (type)
                                (lam
                                  h_i0
                                  (fun
                                    (fun a_i8 b_i7) (fun (fun a_i6 b_i5) S_i2)
                                  )
                                  [
                                    [
                                      h_i1
                                      (lam
                                        x_i0
                                        a_i9
                                        [
                                          { k_i4 b_i8 }
                                          (lam
                                            f_0_i0
                                            (fun a_i10 b_i9)
                                            (lam
                                              f_1_i0
                                              (fun a_i9 b_i8)
                                              [ f_0_i2 x_i3 ]
                                            )
                                          )
                                        ]
                                      )
                                    ]
                                    (lam
                                      x_i0
                                      a_i7
                                      [
                                        { k_i4 b_i6 }
                                        (lam
                                          f_0_i0
                                          (fun a_i10 b_i9)
                                          (lam
                                            f_1_i0
                                            (fun a_i9 b_i8)
                                            [ f_1_i1 x_i3 ]
                                          )
                                        )
                                      ]
                                    )
                                  ]
                                )
                              )
                            )
                          ]
                          f_i1
                        ]
                      )
                    )
                  )
                )
              )
              (all a_i0 (type) (fun a_i1 a_i1))
            }
            (all a_i0 (type) (fun a_i1 a_i1))
          }
          (all a_i0 (type) (fun a_i1 a_i1))
        }
        (all a_i0 (type) (fun a_i1 a_i1))
      }
      (abs
        Q_i0
        (type)
        (lam
          choose_i0
          (fun
            (fun
              (all a_i0 (type) (fun a_i1 a_i1))
              (all a_i0 (type) (fun a_i1 a_i1))
            )
            (fun
              (fun
                (all a_i0 (type) (fun a_i1 a_i1))
                (all a_i0 (type) (fun a_i1 a_i1))
              )
              Q_i2
            )
          )
<<<<<<< HEAD
        )
      ]
    )
    (abs
      F_i0
      (fun (type) (type))
      (lam
        by_i0
        (fun
          (all Q_i0 (type) (fun [ F_i3 Q_i1 ] Q_i1))
          (all Q_i0 (type) (fun [ F_i3 Q_i1 ] Q_i1))
        )
        [
          {
            {
              (abs
                a_i0
                (type)
                (abs
                  b_i0
                  (type)
                  (lam
                    f_i0
                    (fun (fun a_i3 b_i2) (fun a_i3 b_i2))
                    [
                      {
                        (abs
                          a_i0
                          (type)
                          (lam
                            s_i0
                            [
                              (lam
                                a_i0
                                (type)
                                (ifix
                                  (lam
                                    self_i0
                                    (fun (type) (type))
                                    (lam
                                      a_i0 (type) (fun [ self_i2 a_i1 ] a_i1)
                                    )
                                  )
                                  a_i1
                                )
                              )
                              a_i2
                            ]
                            [ (unwrap s_i1) s_i1 ]
                          )
                        )
                        (fun a_i3 b_i2)
                      }
                      (iwrap
                        (lam
                          self_i0
                          (fun (type) (type))
                          (lam a_i0 (type) (fun [ self_i2 a_i1 ] a_i1))
                        )
                        (fun a_i3 b_i2)
                        (lam
                          s_i0
                          [
                            (lam
                              a_i0
                              (type)
                              (ifix
                                (lam
                                  self_i0
                                  (fun (type) (type))
                                  (lam a_i0 (type) (fun [ self_i2 a_i1 ] a_i1))
                                )
                                a_i1
                              )
                            )
                            (fun a_i4 b_i3)
                          ]
                          (lam
                            x_i0
                            a_i5
                            [
                              [
                                f_i3
                                [
                                  {
                                    (abs
                                      a_i0
                                      (type)
                                      (lam
                                        s_i0
                                        [
                                          (lam
                                            a_i0
                                            (type)
                                            (ifix
                                              (lam
                                                self_i0
                                                (fun (type) (type))
                                                (lam
                                                  a_i0
                                                  (type)
                                                  (fun [ self_i2 a_i1 ] a_i1)
                                                )
                                              )
                                              a_i1
                                            )
                                          )
                                          a_i2
                                        ]
                                        [ (unwrap s_i1) s_i1 ]
                                      )
                                    )
                                    (fun a_i5 b_i4)
                                  }
                                  s_i2
                                ]
                              ]
                              x_i1
                            ]
                          )
                        )
                      )
                    ]
                  )
                )
              )
              (all Q_i0 (type) (fun [ F_i3 Q_i1 ] [ F_i3 Q_i1 ]))
            }
            (all Q_i0 (type) (fun [ F_i3 Q_i1 ] Q_i1))
          }
          (lam
            rec_i0
            (fun
              (all Q_i0 (type) (fun [ F_i4 Q_i1 ] [ F_i4 Q_i1 ]))
              (all Q_i0 (type) (fun [ F_i4 Q_i1 ] Q_i1))
            )
            (lam
              h_i0
              (all Q_i0 (type) (fun [ F_i5 Q_i1 ] [ F_i5 Q_i1 ]))
              (abs
                R_i0
                (type)
                (lam
                  fr_i0
                  [ F_i6 R_i2 ]
                  [
                    {
=======
          (lam
            x_i0
            (fun
              (all a_i0 (type) (fun a_i1 a_i1))
              (all a_i0 (type) (fun a_i1 a_i1))
            )
            (lam
              y_i0
              (fun
                (all a_i0 (type) (fun a_i1 a_i1))
                (all a_i0 (type) (fun a_i1 a_i1))
              )
              [
                [
                  choose_i3
                  (lam
                    arg_i0
                    (all a_i0 (type) (fun a_i1 a_i1))
                    [ y_i2 (abs a_i0 (type) (lam x_i0 a_i2 x_i1)) ]
                  )
                ]
                (lam
                  arg_i0
                  (all a_i0 (type) (fun a_i1 a_i1))
                  (abs
                    a_i0
                    (type)
                    (lam
                      z_i0
                      a_i2
>>>>>>> 15f5aa5b
                      [
                        { [ x_i5 (abs a_i0 (type) (lam x_i0 a_i2 x_i1)) ] a_i2 }
                        z_i1
                      ]
                    )
                  )
                )
              ]
            )
          )
        )
      )
    ]
  ]
)<|MERGE_RESOLUTION|>--- conflicted
+++ resolved
@@ -2,13 +2,12 @@
   1.0.0
   [
     (lam
-      tup_i0
+      fixBy_i0
       (all
-        r_i0
-        (type)
+        F_i0
+        (fun (type) (type))
         (fun
           (fun
-<<<<<<< HEAD
             (all Q_i0 (type) (fun [ F_i2 Q_i1 ] Q_i1))
             (all Q_i0 (type) (fun [ F_i2 Q_i1 ] Q_i1))
           )
@@ -16,26 +15,10 @@
             (all Q_i0 (type) (fun [ F_i2 Q_i1 ] [ F_i2 Q_i1 ]))
             (all Q_i0 (type) (fun [ F_i2 Q_i1 ] Q_i1))
           )
-=======
-            (fun
-              (all a_i0 (type) (fun a_i1 a_i1))
-              (all a_i0 (type) (fun a_i1 a_i1))
-            )
-            (fun
-              (fun
-                (all a_i0 (type) (fun a_i1 a_i1))
-                (all a_i0 (type) (fun a_i1 a_i1))
-              )
-              r_i1
-            )
-          )
-          r_i1
->>>>>>> 15f5aa5b
         )
       )
       [
         (lam
-<<<<<<< HEAD
           fix2_i0
           (all
             a_i0
@@ -160,39 +143,24 @@
                   )
                 ]
               ]
-=======
-          x_i0
-          (fun
-            (all a_i0 (type) (fun a_i1 a_i1)) (all a_i0 (type) (fun a_i1 a_i1))
-          )
-          [
-            (lam
-              y_i0
-              (fun
-                (all a_i0 (type) (fun a_i1 a_i1))
-                (all a_i0 (type) (fun a_i1 a_i1))
-              )
-              [ x_i2 (abs a_i0 (type) (lam x_i0 a_i2 x_i1)) ]
->>>>>>> 15f5aa5b
             )
             [
               {
-                tup_i2
-                (fun
+                {
+                  {
+                    { fix2_i1 (all a_i0 (type) (fun a_i1 a_i1)) }
+                    (all a_i0 (type) (fun a_i1 a_i1))
+                  }
                   (all a_i0 (type) (fun a_i1 a_i1))
-                  (all a_i0 (type) (fun a_i1 a_i1))
-                )
+                }
+                (all a_i0 (type) (fun a_i1 a_i1))
               }
-              (lam
-                arg_0_i0
-                (fun
-                  (all a_i0 (type) (fun a_i1 a_i1))
-                  (all a_i0 (type) (fun a_i1 a_i1))
-                )
+              (abs
+                Q_i0
+                (type)
                 (lam
-                  arg_1_i0
+                  choose_i0
                   (fun
-<<<<<<< HEAD
                     (fun
                       (all a_i0 (type) (fun a_i1 a_i1))
                       (all a_i0 (type) (fun a_i1 a_i1))
@@ -249,58 +217,29 @@
                         )
                       ]
                     )
-=======
-                    (all a_i0 (type) (fun a_i1 a_i1))
-                    (all a_i0 (type) (fun a_i1 a_i1))
->>>>>>> 15f5aa5b
-                  )
-                  arg_1_i1
+                  )
                 )
               )
             ]
           ]
         )
-        [
-          {
-            tup_i1
-            (fun
-              (all a_i0 (type) (fun a_i1 a_i1))
-              (all a_i0 (type) (fun a_i1 a_i1))
-            )
-          }
-          (lam
-            arg_0_i0
-            (fun
-              (all a_i0 (type) (fun a_i1 a_i1))
-              (all a_i0 (type) (fun a_i1 a_i1))
-            )
-            (lam
-              arg_1_i0
-              (fun
-                (all a_i0 (type) (fun a_i1 a_i1))
-                (all a_i0 (type) (fun a_i1 a_i1))
-              )
-              arg_0_i2
-            )
-          )
-        ]
-      ]
-    )
-    [
-      {
-        {
-          {
-            {
+        (abs
+          a_i0
+          (type)
+          (abs
+            b_i0
+            (type)
+            (abs
+              a_i0
+              (type)
               (abs
-                a_i0
-                (type)
-                (abs
-                  b_i0
-                  (type)
-                  (abs
-                    a_i0
+                b_i0
+                (type)
+                (lam
+                  f_i0
+                  (all
+                    Q_i0
                     (type)
-<<<<<<< HEAD
                     (fun
                       (fun (fun a_i6 b_i5) (fun (fun a_i4 b_i3) Q_i1))
                       (fun (fun a_i6 b_i5) (fun (fun a_i4 b_i3) Q_i1))
@@ -316,18 +255,12 @@
                           (fun (fun a_i6 b_i5) (fun (fun a_i4 b_i3) X_i1))
                         )
                       }
-=======
-                    (abs
-                      b_i0
-                      (type)
->>>>>>> 15f5aa5b
                       (lam
-                        f_i0
+                        k_i0
                         (all
                           Q_i0
                           (type)
                           (fun
-<<<<<<< HEAD
                             (fun (fun a_i7 b_i6) (fun (fun a_i5 b_i4) Q_i1))
                             Q_i1
                           )
@@ -341,281 +274,44 @@
                             [
                               [
                                 h_i1
-=======
-                            (fun (fun a_i6 b_i5) (fun (fun a_i4 b_i3) Q_i1))
-                            (fun (fun a_i6 b_i5) (fun (fun a_i4 b_i3) Q_i1))
-                          )
-                        )
-                        [
-                          [
-                            {
-                              (abs
-                                F_i0
-                                (fun (type) (type))
->>>>>>> 15f5aa5b
                                 (lam
-                                  by_i0
-                                  (fun
-                                    (all Q_i0 (type) (fun [ F_i3 Q_i1 ] Q_i1))
-                                    (all Q_i0 (type) (fun [ F_i3 Q_i1 ] Q_i1))
-                                  )
+                                  x_i0
+                                  a_i9
                                   [
-                                    {
-                                      {
-                                        (abs
-                                          a_i0
-                                          (type)
-                                          (abs
-                                            b_i0
-                                            (type)
-                                            (lam
-                                              f_i0
-                                              (fun
-                                                (fun a_i3 b_i2) (fun a_i3 b_i2)
-                                              )
-                                              [
-                                                (lam
-                                                  s_i0
-                                                  [
-                                                    (lam
-                                                      a_i0
-                                                      (type)
-                                                      (ifix
-                                                        (lam
-                                                          self_i0
-                                                          (fun (type) (type))
-                                                          (lam
-                                                            a_i0
-                                                            (type)
-                                                            (fun
-                                                              [ self_i2 a_i1 ]
-                                                              a_i1
-                                                            )
-                                                          )
-                                                        )
-                                                        a_i1
-                                                      )
-                                                    )
-                                                    (fun a_i4 b_i3)
-                                                  ]
-                                                  [ (unwrap s_i1) s_i1 ]
-                                                )
-                                                (iwrap
-                                                  (lam
-                                                    self_i0
-                                                    (fun (type) (type))
-                                                    (lam
-                                                      a_i0
-                                                      (type)
-                                                      (fun
-                                                        [ self_i2 a_i1 ] a_i1
-                                                      )
-                                                    )
-                                                  )
-                                                  (fun a_i3 b_i2)
-                                                  (lam
-                                                    s_i0
-                                                    [
-                                                      (lam
-                                                        a_i0
-                                                        (type)
-                                                        (ifix
-                                                          (lam
-                                                            self_i0
-                                                            (fun (type) (type))
-                                                            (lam
-                                                              a_i0
-                                                              (type)
-                                                              (fun
-                                                                [ self_i2 a_i1 ]
-                                                                a_i1
-                                                              )
-                                                            )
-                                                          )
-                                                          a_i1
-                                                        )
-                                                      )
-                                                      (fun a_i4 b_i3)
-                                                    ]
-                                                    (lam
-                                                      x_i0
-                                                      a_i5
-                                                      [
-                                                        [
-                                                          f_i3
-                                                          [ (unwrap s_i2) s_i2 ]
-                                                        ]
-                                                        x_i1
-                                                      ]
-                                                    )
-                                                  )
-                                                )
-                                              ]
-                                            )
-                                          )
-                                        )
-                                        (all
-                                          Q_i0
-                                          (type)
-                                          (fun [ F_i3 Q_i1 ] [ F_i3 Q_i1 ])
-                                        )
-                                      }
-                                      (all Q_i0 (type) (fun [ F_i3 Q_i1 ] Q_i1))
-                                    }
+                                    { k_i4 b_i8 }
                                     (lam
-                                      rec_i0
-                                      (fun
-                                        (all
-                                          Q_i0
-                                          (type)
-                                          (fun [ F_i4 Q_i1 ] [ F_i4 Q_i1 ])
-                                        )
-                                        (all
-                                          Q_i0 (type) (fun [ F_i4 Q_i1 ] Q_i1)
-                                        )
-                                      )
+                                      f_0_i0
+                                      (fun a_i10 b_i9)
                                       (lam
-                                        h_i0
-                                        (all
-                                          Q_i0
-                                          (type)
-                                          (fun [ F_i5 Q_i1 ] [ F_i5 Q_i1 ])
-                                        )
-                                        (abs
-                                          R_i0
-                                          (type)
-                                          (lam
-                                            fr_i0
-                                            [ F_i6 R_i2 ]
-                                            [
-                                              {
-                                                [
-                                                  by_i5
-                                                  (abs
-                                                    Q_i0
-                                                    (type)
-                                                    (lam
-                                                      fq_i0
-                                                      [ F_i8 Q_i2 ]
-                                                      [
-                                                        { [ rec_i6 h_i5 ] Q_i2 }
-                                                        [ { h_i5 Q_i2 } fq_i1 ]
-                                                      ]
-                                                    )
-                                                  )
-                                                ]
-                                                R_i2
-                                              }
-                                              fr_i1
-                                            ]
-                                          )
-                                        )
+                                        f_1_i0 (fun a_i9 b_i8) [ f_0_i2 x_i3 ]
                                       )
                                     )
                                   ]
                                 )
+                              ]
+                              (lam
+                                x_i0
+                                a_i7
+                                [
+                                  { k_i4 b_i6 }
+                                  (lam
+                                    f_0_i0
+                                    (fun a_i10 b_i9)
+                                    (lam f_1_i0 (fun a_i9 b_i8) [ f_1_i1 x_i3 ])
+                                  )
+                                ]
                               )
-                              (lam
-                                X_i0
-                                (type)
-                                (fun (fun a_i6 b_i5) (fun (fun a_i4 b_i3) X_i1))
-                              )
-                            }
-                            (lam
-                              k_i0
-                              (all
-                                Q_i0
-                                (type)
-                                (fun
-                                  (fun
-                                    (fun a_i7 b_i6) (fun (fun a_i5 b_i4) Q_i1)
-                                  )
-                                  Q_i1
-                                )
-                              )
-                              (abs
-                                S_i0
-                                (type)
-                                (lam
-                                  h_i0
-                                  (fun
-                                    (fun a_i8 b_i7) (fun (fun a_i6 b_i5) S_i2)
-                                  )
-                                  [
-                                    [
-                                      h_i1
-                                      (lam
-                                        x_i0
-                                        a_i9
-                                        [
-                                          { k_i4 b_i8 }
-                                          (lam
-                                            f_0_i0
-                                            (fun a_i10 b_i9)
-                                            (lam
-                                              f_1_i0
-                                              (fun a_i9 b_i8)
-                                              [ f_0_i2 x_i3 ]
-                                            )
-                                          )
-                                        ]
-                                      )
-                                    ]
-                                    (lam
-                                      x_i0
-                                      a_i7
-                                      [
-                                        { k_i4 b_i6 }
-                                        (lam
-                                          f_0_i0
-                                          (fun a_i10 b_i9)
-                                          (lam
-                                            f_1_i0
-                                            (fun a_i9 b_i8)
-                                            [ f_1_i1 x_i3 ]
-                                          )
-                                        )
-                                      ]
-                                    )
-                                  ]
-                                )
-                              )
-                            )
-                          ]
-                          f_i1
-                        ]
-                      )
-                    )
-                  )
-                )
-              )
-              (all a_i0 (type) (fun a_i1 a_i1))
-            }
-            (all a_i0 (type) (fun a_i1 a_i1))
-          }
-          (all a_i0 (type) (fun a_i1 a_i1))
-        }
-        (all a_i0 (type) (fun a_i1 a_i1))
-      }
-      (abs
-        Q_i0
-        (type)
-        (lam
-          choose_i0
-          (fun
-            (fun
-              (all a_i0 (type) (fun a_i1 a_i1))
-              (all a_i0 (type) (fun a_i1 a_i1))
-            )
-            (fun
-              (fun
-                (all a_i0 (type) (fun a_i1 a_i1))
-                (all a_i0 (type) (fun a_i1 a_i1))
-              )
-              Q_i2
+                            ]
+                          )
+                        )
+                      )
+                    ]
+                    f_i1
+                  ]
+                )
+              )
             )
           )
-<<<<<<< HEAD
         )
       ]
     )
@@ -640,6 +336,11 @@
                   (lam
                     f_i0
                     (fun (fun a_i3 b_i2) (fun a_i3 b_i2))
+
+
+
+
+
                     [
                       {
                         (abs
@@ -658,9 +359,12 @@
                                     (lam
                                       a_i0 (type) (fun [ self_i2 a_i1 ] a_i1)
                                     )
+
                                   )
                                   a_i1
                                 )
+
+
                               )
                               a_i2
                             ]
@@ -676,9 +380,12 @@
                           (lam a_i0 (type) (fun [ self_i2 a_i1 ] a_i1))
                         )
                         (fun a_i3 b_i2)
+
+
                         (lam
                           s_i0
                           [
+
                             (lam
                               a_i0
                               (type)
@@ -692,6 +399,7 @@
                               )
                             )
                             (fun a_i4 b_i3)
+
                           ]
                           (lam
                             x_i0
@@ -763,50 +471,28 @@
                   [ F_i6 R_i2 ]
                   [
                     {
-=======
-          (lam
-            x_i0
-            (fun
-              (all a_i0 (type) (fun a_i1 a_i1))
-              (all a_i0 (type) (fun a_i1 a_i1))
-            )
-            (lam
-              y_i0
-              (fun
-                (all a_i0 (type) (fun a_i1 a_i1))
-                (all a_i0 (type) (fun a_i1 a_i1))
-              )
-              [
-                [
-                  choose_i3
-                  (lam
-                    arg_i0
-                    (all a_i0 (type) (fun a_i1 a_i1))
-                    [ y_i2 (abs a_i0 (type) (lam x_i0 a_i2 x_i1)) ]
-                  )
-                ]
-                (lam
-                  arg_i0
-                  (all a_i0 (type) (fun a_i1 a_i1))
-                  (abs
-                    a_i0
-                    (type)
-                    (lam
-                      z_i0
-                      a_i2
->>>>>>> 15f5aa5b
                       [
-                        { [ x_i5 (abs a_i0 (type) (lam x_i0 a_i2 x_i1)) ] a_i2 }
-                        z_i1
+                        by_i5
+                        (abs
+                          Q_i0
+                          (type)
+                          (lam
+                            fq_i0
+                            [ F_i8 Q_i2 ]
+                            [ { [ rec_i6 h_i5 ] Q_i2 } [ { h_i5 Q_i2 } fq_i1 ] ]
+                          )
+                        )
                       ]
-                    )
-                  )
-                )
-              ]
+                      R_i2
+                    }
+                    fr_i1
+                  ]
+                )
+              )
             )
           )
-        )
+        ]
       )
-    ]
+    )
   ]
 )