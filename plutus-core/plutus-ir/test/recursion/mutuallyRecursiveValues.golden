--- conflicted
+++ resolved
@@ -8,15 +8,6 @@
         (type)
         (fun
           (fun
-<<<<<<< HEAD
-            (all Q_i0 (type) (fun [ F_i2 Q_i1 ] Q_i1))
-            (all Q_i0 (type) (fun [ F_i2 Q_i1 ] Q_i1))
-          )
-          (fun
-            (all Q_i0 (type) (fun [ F_i2 Q_i1 ] [ F_i2 Q_i1 ]))
-            (all Q_i0 (type) (fun [ F_i2 Q_i1 ] Q_i1))
-          )
-=======
             (fun
               (all a_i0 (type) (fun a_i1 a_i1))
               (all a_i0 (type) (fun a_i1 a_i1))
@@ -30,137 +21,10 @@
             )
           )
           r_i1
->>>>>>> 1426912c
         )
       )
       [
         (lam
-<<<<<<< HEAD
-          fix2_i0
-          (all
-            a_i0
-            (type)
-            (all
-              b_i0
-              (type)
-              (all
-                a_i0
-                (type)
-                (all
-                  b_i0
-                  (type)
-                  (fun
-                    (all
-                      Q_i0
-                      (type)
-                      (fun
-                        (fun (fun a_i5 b_i4) (fun (fun a_i3 b_i2) Q_i1))
-                        (fun (fun a_i5 b_i4) (fun (fun a_i3 b_i2) Q_i1))
-                      )
-                    )
-                    (all
-                      R_i0
-                      (type)
-                      (fun
-                        (fun (fun a_i5 b_i4) (fun (fun a_i3 b_i2) R_i1)) R_i1
-                      )
-                    )
-                  )
-                )
-              )
-            )
-          )
-          [
-            (lam
-              tup_i0
-              (all
-                r_i0
-                (type)
-                (fun
-                  (fun
-                    (fun
-                      (all a_i0 (type) (fun a_i1 a_i1))
-                      (all a_i0 (type) (fun a_i1 a_i1))
-                    )
-                    (fun
-                      (fun
-                        (all a_i0 (type) (fun a_i1 a_i1))
-                        (all a_i0 (type) (fun a_i1 a_i1))
-                      )
-                      r_i1
-                    )
-                  )
-                  r_i1
-                )
-              )
-              [
-                (lam
-                  x_i0
-                  (fun
-                    (all a_i0 (type) (fun a_i1 a_i1))
-                    (all a_i0 (type) (fun a_i1 a_i1))
-                  )
-                  [
-                    (lam
-                      y_i0
-                      (fun
-                        (all a_i0 (type) (fun a_i1 a_i1))
-                        (all a_i0 (type) (fun a_i1 a_i1))
-                      )
-                      [ x_i2 (abs a_i0 (type) (lam x_i0 a_i2 x_i1)) ]
-                    )
-                    [
-                      {
-                        tup_i2
-                        (fun
-                          (all a_i0 (type) (fun a_i1 a_i1))
-                          (all a_i0 (type) (fun a_i1 a_i1))
-                        )
-                      }
-                      (lam
-                        arg_0_i0
-                        (fun
-                          (all a_i0 (type) (fun a_i1 a_i1))
-                          (all a_i0 (type) (fun a_i1 a_i1))
-                        )
-                        (lam
-                          arg_1_i0
-                          (fun
-                            (all a_i0 (type) (fun a_i1 a_i1))
-                            (all a_i0 (type) (fun a_i1 a_i1))
-                          )
-                          arg_1_i1
-                        )
-                      )
-                    ]
-                  ]
-                )
-                [
-                  {
-                    tup_i1
-                    (fun
-                      (all a_i0 (type) (fun a_i1 a_i1))
-                      (all a_i0 (type) (fun a_i1 a_i1))
-                    )
-                  }
-                  (lam
-                    arg_0_i0
-                    (fun
-                      (all a_i0 (type) (fun a_i1 a_i1))
-                      (all a_i0 (type) (fun a_i1 a_i1))
-                    )
-                    (lam
-                      arg_1_i0
-                      (fun
-                        (all a_i0 (type) (fun a_i1 a_i1))
-                        (all a_i0 (type) (fun a_i1 a_i1))
-                      )
-                      arg_0_i2
-                    )
-                  )
-                ]
-              ]
-=======
           x_i0
           (fun
             (all a_i0 (type) (fun a_i1 a_i1)) (all a_i0 (type) (fun a_i1 a_i1))
@@ -173,7 +37,6 @@
                 (all a_i0 (type) (fun a_i1 a_i1))
               )
               [ x_i2 (abs a_i0 (type) (lam x_i0 a_i2 x_i1)) ]
->>>>>>> 1426912c
             )
             [
               {
@@ -192,67 +55,8 @@
                 (lam
                   arg_1_i0
                   (fun
-<<<<<<< HEAD
-                    (fun
-                      (all a_i0 (type) (fun a_i1 a_i1))
-                      (all a_i0 (type) (fun a_i1 a_i1))
-                    )
-                    (fun
-                      (fun
-                        (all a_i0 (type) (fun a_i1 a_i1))
-                        (all a_i0 (type) (fun a_i1 a_i1))
-                      )
-                      Q_i2
-                    )
-                  )
-                  (lam
-                    x_i0
-                    (fun
-                      (all a_i0 (type) (fun a_i1 a_i1))
-                      (all a_i0 (type) (fun a_i1 a_i1))
-                    )
-                    (lam
-                      y_i0
-                      (fun
-                        (all a_i0 (type) (fun a_i1 a_i1))
-                        (all a_i0 (type) (fun a_i1 a_i1))
-                      )
-                      [
-                        [
-                          choose_i3
-                          (lam
-                            arg_i0
-                            (all a_i0 (type) (fun a_i1 a_i1))
-                            [ y_i2 (abs a_i0 (type) (lam x_i0 a_i2 x_i1)) ]
-                          )
-                        ]
-                        (lam
-                          arg_i0
-                          (all a_i0 (type) (fun a_i1 a_i1))
-                          (abs
-                            a_i0
-                            (type)
-                            (lam
-                              z_i0
-                              a_i2
-                              [
-                                {
-                                  [
-                                    x_i5 (abs a_i0 (type) (lam x_i0 a_i2 x_i1))
-                                  ]
-                                  a_i2
-                                }
-                                z_i1
-                              ]
-                            )
-                          )
-                        )
-                      ]
-                    )
-=======
                     (all a_i0 (type) (fun a_i1 a_i1))
                     (all a_i0 (type) (fun a_i1 a_i1))
->>>>>>> 1426912c
                   )
                   arg_1_i1
                 )
@@ -300,48 +104,15 @@
                   (abs
                     a_i0
                     (type)
-<<<<<<< HEAD
-                    (fun
-                      (fun (fun a_i6 b_i5) (fun (fun a_i4 b_i3) Q_i1))
-                      (fun (fun a_i6 b_i5) (fun (fun a_i4 b_i3) Q_i1))
-                    )
-                  )
-                  [
-                    [
-                      {
-                        fixBy_i6
-                        (lam
-                          X_i0
-                          (type)
-                          (fun (fun a_i6 b_i5) (fun (fun a_i4 b_i3) X_i1))
-                        )
-                      }
-=======
                     (abs
                       b_i0
                       (type)
->>>>>>> 1426912c
                       (lam
                         f_i0
                         (all
                           Q_i0
                           (type)
                           (fun
-<<<<<<< HEAD
-                            (fun (fun a_i7 b_i6) (fun (fun a_i5 b_i4) Q_i1))
-                            Q_i1
-                          )
-                        )
-                        (abs
-                          S_i0
-                          (type)
-                          (lam
-                            h_i0
-                            (fun (fun a_i8 b_i7) (fun (fun a_i6 b_i5) S_i2))
-                            [
-                              [
-                                h_i1
-=======
                             (fun (fun a_i6 b_i5) (fun (fun a_i4 b_i3) Q_i1))
                             (fun (fun a_i6 b_i5) (fun (fun a_i4 b_i3) Q_i1))
                           )
@@ -352,7 +123,6 @@
                               (abs
                                 F_i0
                                 (fun (type) (type))
->>>>>>> 1426912c
                                 (lam
                                   by_i0
                                   (fun
@@ -615,155 +385,6 @@
               Q_i2
             )
           )
-<<<<<<< HEAD
-        )
-      ]
-    )
-    (abs
-      F_i0
-      (fun (type) (type))
-      (lam
-        by_i0
-        (fun
-          (all Q_i0 (type) (fun [ F_i3 Q_i1 ] Q_i1))
-          (all Q_i0 (type) (fun [ F_i3 Q_i1 ] Q_i1))
-        )
-        [
-          {
-            {
-              (abs
-                a_i0
-                (type)
-                (abs
-                  b_i0
-                  (type)
-                  (lam
-                    f_i0
-                    (fun (fun a_i3 b_i2) (fun a_i3 b_i2))
-                    [
-                      {
-                        (abs
-                          a_i0
-                          (type)
-                          (lam
-                            s_i0
-                            [
-                              (lam
-                                a_i0
-                                (type)
-                                (ifix
-                                  (lam
-                                    self_i0
-                                    (fun (type) (type))
-                                    (lam
-                                      a_i0 (type) (fun [ self_i2 a_i1 ] a_i1)
-                                    )
-                                  )
-                                  a_i1
-                                )
-                              )
-                              a_i2
-                            ]
-                            [ (unwrap s_i1) s_i1 ]
-                          )
-                        )
-                        (fun a_i3 b_i2)
-                      }
-                      (iwrap
-                        (lam
-                          self_i0
-                          (fun (type) (type))
-                          (lam a_i0 (type) (fun [ self_i2 a_i1 ] a_i1))
-                        )
-                        (fun a_i3 b_i2)
-                        (lam
-                          s_i0
-                          [
-                            (lam
-                              a_i0
-                              (type)
-                              (ifix
-                                (lam
-                                  self_i0
-                                  (fun (type) (type))
-                                  (lam a_i0 (type) (fun [ self_i2 a_i1 ] a_i1))
-                                )
-                                a_i1
-                              )
-                            )
-                            (fun a_i4 b_i3)
-                          ]
-                          (lam
-                            x_i0
-                            a_i5
-                            [
-                              [
-                                f_i3
-                                [
-                                  {
-                                    (abs
-                                      a_i0
-                                      (type)
-                                      (lam
-                                        s_i0
-                                        [
-                                          (lam
-                                            a_i0
-                                            (type)
-                                            (ifix
-                                              (lam
-                                                self_i0
-                                                (fun (type) (type))
-                                                (lam
-                                                  a_i0
-                                                  (type)
-                                                  (fun [ self_i2 a_i1 ] a_i1)
-                                                )
-                                              )
-                                              a_i1
-                                            )
-                                          )
-                                          a_i2
-                                        ]
-                                        [ (unwrap s_i1) s_i1 ]
-                                      )
-                                    )
-                                    (fun a_i5 b_i4)
-                                  }
-                                  s_i2
-                                ]
-                              ]
-                              x_i1
-                            ]
-                          )
-                        )
-                      )
-                    ]
-                  )
-                )
-              )
-              (all Q_i0 (type) (fun [ F_i3 Q_i1 ] [ F_i3 Q_i1 ]))
-            }
-            (all Q_i0 (type) (fun [ F_i3 Q_i1 ] Q_i1))
-          }
-          (lam
-            rec_i0
-            (fun
-              (all Q_i0 (type) (fun [ F_i4 Q_i1 ] [ F_i4 Q_i1 ]))
-              (all Q_i0 (type) (fun [ F_i4 Q_i1 ] Q_i1))
-            )
-            (lam
-              h_i0
-              (all Q_i0 (type) (fun [ F_i5 Q_i1 ] [ F_i5 Q_i1 ]))
-              (abs
-                R_i0
-                (type)
-                (lam
-                  fr_i0
-                  [ F_i6 R_i2 ]
-                  [
-                    {
-=======
           (lam
             x_i0
             (fun
@@ -794,7 +415,6 @@
                     (lam
                       z_i0
                       a_i2
->>>>>>> 1426912c
                       [
                         { [ x_i5 (abs a_i0 (type) (lam x_i0 a_i2 x_i1)) ] a_i2 }
                         z_i1
