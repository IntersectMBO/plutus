(program
  1.0.0
  [
<<<<<<< HEAD
    (lam
      fixBy_i0
      (all
        F_i0
        (fun (type) (type))
        (fun
          (fun
            (all Q_i0 (type) (fun [ F_i2 Q_i1 ] Q_i1))
            (all Q_i0 (type) (fun [ F_i2 Q_i1 ] Q_i1))
          )
          (fun
            (all Q_i0 (type) (fun [ F_i2 Q_i1 ] [ F_i2 Q_i1 ]))
            (all Q_i0 (type) (fun [ F_i2 Q_i1 ] Q_i1))
          )
        )
      )
=======
    [
>>>>>>> 1426912c
      [
        {
          (abs
            Bool_i0
            (type)
<<<<<<< HEAD
            (all
              b_i0
              (type)
              (all
                a_i0
                (type)
                (all
                  b_i0
                  (type)
                  (fun
                    (all
                      Q_i0
                      (type)
                      (fun
                        (fun (fun a_i5 b_i4) (fun (fun a_i3 b_i2) Q_i1))
                        (fun (fun a_i5 b_i4) (fun (fun a_i3 b_i2) Q_i1))
                      )
                    )
                    (all
                      R_i0
                      (type)
                      (fun
                        (fun (fun a_i5 b_i4) (fun (fun a_i3 b_i2) R_i1)) R_i1
                      )
                    )
                  )
                )
              )
            )
          )
          [
            [
              [
                {
                  (abs
                    Bool_i0
                    (type)
                    (lam
                      True_i0
                      Bool_i2
                      (lam
                        False_i0
                        Bool_i3
                        (lam
                          match_Bool_i0
                          (fun
                            Bool_i4
                            (all
                              out_Bool_i0
                              (type)
                              (fun out_Bool_i1 (fun out_Bool_i1 out_Bool_i1))
                            )
                          )
                          [
                            [
                              [
                                {
                                  (abs
                                    Nat_i0
                                    (type)
                                    (lam
                                      Zero_i0
                                      Nat_i2
                                      (lam
                                        Suc_i0
                                        (fun Nat_i3 Nat_i3)
                                        (lam
                                          match_Nat_i0
                                          (fun
                                            Nat_i4
                                            (all
                                              out_Nat_i0
                                              (type)
                                              (fun
                                                out_Nat_i1
                                                (fun
                                                  (fun Nat_i5 out_Nat_i1)
                                                  out_Nat_i1
                                                )
                                              )
                                            )
                                          )
                                          [
                                            (lam
                                              tup_i0
                                              (all
                                                r_i0
                                                (type)
                                                (fun
                                                  (fun
                                                    (fun Nat_i6 Bool_i10)
                                                    (fun
                                                      (fun Nat_i6 Bool_i10) r_i1
                                                    )
                                                  )
                                                  r_i1
                                                )
                                              )
                                              [
                                                (lam
                                                  even_i0
                                                  (fun Nat_i6 Bool_i10)
                                                  [
                                                    (lam
                                                      odd_i0
                                                      (fun Nat_i7 Bool_i11)
                                                      [
                                                        (lam
                                                          three_i0
                                                          Nat_i8
                                                          [ even_i3 three_i1 ]
                                                        )
                                                        [
                                                          Suc_i5
                                                          [
                                                            Suc_i5
                                                            [ Suc_i5 Zero_i6 ]
                                                          ]
                                                        ]
                                                      ]
                                                    )
                                                    [
                                                      {
                                                        tup_i2
                                                        (fun Nat_i6 Bool_i10)
                                                      }
                                                      (lam
                                                        arg_0_i0
                                                        (fun Nat_i7 Bool_i11)
                                                        (lam
                                                          arg_1_i0
                                                          (fun Nat_i8 Bool_i12)
                                                          arg_1_i1
                                                        )
                                                      )
                                                    ]
                                                  ]
                                                )
                                                [
                                                  {
                                                    tup_i1 (fun Nat_i5 Bool_i9)
                                                  }
                                                  (lam
                                                    arg_0_i0
                                                    (fun Nat_i6 Bool_i10)
                                                    (lam
                                                      arg_1_i0
                                                      (fun Nat_i7 Bool_i11)
                                                      arg_0_i2
                                                    )
                                                  )
                                                ]
                                              ]
                                            )
                                            [
                                              {
                                                {
                                                  { { fix2_i9 Nat_i4 } Bool_i8 }
                                                  Nat_i4
                                                }
                                                Bool_i8
                                              }
                                              (abs
                                                Q_i0
                                                (type)
                                                (lam
                                                  choose_i0
                                                  (fun
                                                    (fun Nat_i6 Bool_i10)
                                                    (fun
                                                      (fun Nat_i6 Bool_i10) Q_i2
                                                    )
                                                  )
                                                  (lam
                                                    even_i0
                                                    (fun Nat_i7 Bool_i11)
                                                    (lam
                                                      odd_i0
                                                      (fun Nat_i8 Bool_i12)
                                                      [
                                                        [
                                                          choose_i3
                                                          (lam
                                                            n_i0
                                                            Nat_i9
                                                            [
                                                              [
                                                                {
                                                                  [
                                                                    match_Nat_i6
                                                                    n_i1
                                                                  ]
                                                                  Bool_i13
                                                                }
                                                                True_i12
                                                              ]
                                                              (lam
                                                                pred_i0
                                                                Nat_i10
                                                                [
                                                                  odd_i3 pred_i1
                                                                ]
                                                              )
                                                            ]
                                                          )
                                                        ]
                                                        (lam
                                                          n_i0
                                                          Nat_i9
                                                          [
                                                            [
                                                              {
                                                                [
                                                                  match_Nat_i6
                                                                  n_i1
                                                                ]
                                                                Bool_i13
                                                              }
                                                              False_i11
                                                            ]
                                                            (lam
                                                              pred_i0
                                                              Nat_i10
                                                              [
                                                                even_i4 pred_i1
                                                              ]
                                                            )
                                                          ]
                                                        )
                                                      ]
                                                    )
                                                  )
                                                )
                                              )
                                            ]
                                          ]
                                        )
                                      )
                                    )
                                  )
                                  (ifix
                                    (lam
                                      rec_i0
                                      (fun (fun (type) (type)) (type))
                                      (lam
                                        f_i0
                                        (fun (type) (type))
                                        [ f_i1 [ rec_i2 f_i1 ] ]
                                      )
                                    )
                                    (lam
                                      Nat_i0
                                      (type)
                                      (all
                                        out_Nat_i0
                                        (type)
                                        (fun
                                          out_Nat_i1
                                          (fun
                                            (fun Nat_i2 out_Nat_i1) out_Nat_i1
                                          )
                                        )
                                      )
                                    )
                                  )
                                }
                                (iwrap
                                  (lam
                                    rec_i0
                                    (fun (fun (type) (type)) (type))
                                    (lam
                                      f_i0
                                      (fun (type) (type))
                                      [ f_i1 [ rec_i2 f_i1 ] ]
                                    )
                                  )
                                  (lam
                                    Nat_i0
                                    (type)
                                    (all
                                      out_Nat_i0
                                      (type)
                                      (fun
                                        out_Nat_i1
                                        (fun (fun Nat_i2 out_Nat_i1) out_Nat_i1)
                                      )
                                    )
                                  )
                                  (abs
                                    out_Nat_i0
                                    (type)
                                    (lam
                                      case_Zero_i0
                                      out_Nat_i2
                                      (lam
                                        case_Suc_i0
                                        (fun
                                          (ifix
                                            (lam
                                              rec_i0
                                              (fun (fun (type) (type)) (type))
                                              (lam
                                                f_i0
                                                (fun (type) (type))
                                                [ f_i1 [ rec_i2 f_i1 ] ]
                                              )
                                            )
                                            (lam
                                              Nat_i0
                                              (type)
                                              (all
                                                out_Nat_i0
                                                (type)
                                                (fun
                                                  out_Nat_i1
                                                  (fun
                                                    (fun Nat_i2 out_Nat_i1)
                                                    out_Nat_i1
                                                  )
                                                )
                                              )
                                            )
                                          )
                                          out_Nat_i3
                                        )
                                        case_Zero_i2
                                      )
                                    )
                                  )
                                )
                              ]
                              (lam
                                arg_0_i0
                                (ifix
                                  (lam
                                    rec_i0
                                    (fun (fun (type) (type)) (type))
                                    (lam
                                      f_i0
                                      (fun (type) (type))
                                      [ f_i1 [ rec_i2 f_i1 ] ]
                                    )
                                  )
                                  (lam
                                    Nat_i0
                                    (type)
                                    (all
                                      out_Nat_i0
                                      (type)
                                      (fun
                                        out_Nat_i1
                                        (fun (fun Nat_i2 out_Nat_i1) out_Nat_i1)
                                      )
                                    )
                                  )
                                )
                                (iwrap
                                  (lam
                                    rec_i0
                                    (fun (fun (type) (type)) (type))
                                    (lam
                                      f_i0
                                      (fun (type) (type))
                                      [ f_i1 [ rec_i2 f_i1 ] ]
                                    )
                                  )
                                  (lam
                                    Nat_i0
                                    (type)
                                    (all
                                      out_Nat_i0
                                      (type)
                                      (fun
                                        out_Nat_i1
                                        (fun (fun Nat_i2 out_Nat_i1) out_Nat_i1)
                                      )
                                    )
                                  )
                                  (abs
                                    out_Nat_i0
                                    (type)
                                    (lam
                                      case_Zero_i0
                                      out_Nat_i2
                                      (lam
                                        case_Suc_i0
                                        (fun
                                          (ifix
                                            (lam
                                              rec_i0
                                              (fun (fun (type) (type)) (type))
                                              (lam
                                                f_i0
                                                (fun (type) (type))
                                                [ f_i1 [ rec_i2 f_i1 ] ]
                                              )
                                            )
                                            (lam
                                              Nat_i0
                                              (type)
                                              (all
                                                out_Nat_i0
                                                (type)
                                                (fun
                                                  out_Nat_i1
                                                  (fun
                                                    (fun Nat_i2 out_Nat_i1)
                                                    out_Nat_i1
                                                  )
=======
            (lam
              True_i0
              Bool_i2
              (lam
                False_i0
                Bool_i3
                (lam
                  match_Bool_i0
                  (fun
                    Bool_i4
                    (all
                      out_Bool_i0
                      (type)
                      (fun out_Bool_i1 (fun out_Bool_i1 out_Bool_i1))
                    )
                  )
                  [
                    [
                      [
                        {
                          (abs
                            Nat_i0
                            (type)
                            (lam
                              Zero_i0
                              Nat_i2
                              (lam
                                Suc_i0
                                (fun Nat_i3 Nat_i3)
                                (lam
                                  match_Nat_i0
                                  (fun
                                    Nat_i4
                                    (all
                                      out_Nat_i0
                                      (type)
                                      (fun
                                        out_Nat_i1
                                        (fun (fun Nat_i5 out_Nat_i1) out_Nat_i1)
                                      )
                                    )
                                  )
                                  [
                                    (lam
                                      tup_i0
                                      (all
                                        r_i0
                                        (type)
                                        (fun
                                          (fun
                                            (fun Nat_i6 Bool_i10)
                                            (fun (fun Nat_i6 Bool_i10) r_i1)
                                          )
                                          r_i1
                                        )
                                      )
                                      [
                                        (lam
                                          even_i0
                                          (fun Nat_i6 Bool_i10)
                                          [
                                            (lam
                                              odd_i0
                                              (fun Nat_i7 Bool_i11)
                                              [
                                                (lam
                                                  three_i0
                                                  Nat_i8
                                                  [ even_i3 three_i1 ]
                                                )
                                                [
                                                  Suc_i5
                                                  [ Suc_i5 [ Suc_i5 Zero_i6 ] ]
                                                ]
                                              ]
                                            )
                                            [
                                              { tup_i2 (fun Nat_i6 Bool_i10) }
                                              (lam
                                                arg_0_i0
                                                (fun Nat_i7 Bool_i11)
                                                (lam
                                                  arg_1_i0
                                                  (fun Nat_i8 Bool_i12)
                                                  arg_1_i1
                                                )
                                              )
                                            ]
                                          ]
                                        )
                                        [
                                          { tup_i1 (fun Nat_i5 Bool_i9) }
                                          (lam
                                            arg_0_i0
                                            (fun Nat_i6 Bool_i10)
                                            (lam
                                              arg_1_i0
                                              (fun Nat_i7 Bool_i11)
                                              arg_0_i2
                                            )
                                          )
                                        ]
                                      ]
                                    )
                                    [
                                      [
                                        {
                                          (abs
                                            F_i0
                                            (fun (type) (type))
                                            (lam
                                              by_i0
                                              (fun
                                                (all
                                                  Q_i0
                                                  (type)
                                                  (fun [ F_i3 Q_i1 ] Q_i1)
                                                )
                                                (all
                                                  Q_i0
                                                  (type)
                                                  (fun [ F_i3 Q_i1 ] Q_i1)
                                                )
                                              )
                                              [
                                                {
                                                  {
                                                    (abs
                                                      a_i0
                                                      (type)
                                                      (abs
                                                        b_i0
                                                        (type)
                                                        (lam
                                                          f_i0
                                                          (fun
                                                            (fun a_i3 b_i2)
                                                            (fun a_i3 b_i2)
                                                          )
                                                          [
                                                            (lam
                                                              s_i0
                                                              [
                                                                (lam
                                                                  a_i0
                                                                  (type)
                                                                  (ifix
                                                                    (lam
                                                                      self_i0
                                                                      (fun
                                                                        (type)
                                                                        (type)
                                                                      )
                                                                      (lam
                                                                        a_i0
                                                                        (type)
                                                                        (fun
                                                                          [
                                                                            self_i2
                                                                            a_i1
                                                                          ]
                                                                          a_i1
                                                                        )
                                                                      )
                                                                    )
                                                                    a_i1
                                                                  )
                                                                )
                                                                (fun a_i4 b_i3)
                                                              ]
                                                              [
                                                                (unwrap s_i1)
                                                                s_i1
                                                              ]
                                                            )
                                                            (iwrap
                                                              (lam
                                                                self_i0
                                                                (fun
                                                                  (type) (type)
                                                                )
                                                                (lam
                                                                  a_i0
                                                                  (type)
                                                                  (fun
                                                                    [
                                                                      self_i2
                                                                      a_i1
                                                                    ]
                                                                    a_i1
                                                                  )
                                                                )
                                                              )
                                                              (fun a_i3 b_i2)
                                                              (lam
                                                                s_i0
                                                                [
                                                                  (lam
                                                                    a_i0
                                                                    (type)
                                                                    (ifix
                                                                      (lam
                                                                        self_i0
                                                                        (fun
                                                                          (type)
                                                                          (type)
                                                                        )
                                                                        (lam
                                                                          a_i0
                                                                          (type)
                                                                          (fun
                                                                            [
                                                                              self_i2
                                                                              a_i1
                                                                            ]
                                                                            a_i1
                                                                          )
                                                                        )
                                                                      )
                                                                      a_i1
                                                                    )
                                                                  )
                                                                  (fun
                                                                    a_i4 b_i3
                                                                  )
                                                                ]
                                                                (lam
                                                                  x_i0
                                                                  a_i5
                                                                  [
                                                                    [
                                                                      f_i3
                                                                      [
                                                                        (unwrap
                                                                          s_i2
                                                                        )
                                                                        s_i2
                                                                      ]
                                                                    ]
                                                                    x_i1
                                                                  ]
                                                                )
                                                              )
                                                            )
                                                          ]
                                                        )
                                                      )
                                                    )
                                                    (all
                                                      Q_i0
                                                      (type)
                                                      (fun
                                                        [ F_i3 Q_i1 ]
                                                        [ F_i3 Q_i1 ]
                                                      )
                                                    )
                                                  }
                                                  (all
                                                    Q_i0
                                                    (type)
                                                    (fun [ F_i3 Q_i1 ] Q_i1)
                                                  )
                                                }
                                                (lam
                                                  rec_i0
                                                  (fun
                                                    (all
                                                      Q_i0
                                                      (type)
                                                      (fun
                                                        [ F_i4 Q_i1 ]
                                                        [ F_i4 Q_i1 ]
                                                      )
                                                    )
                                                    (all
                                                      Q_i0
                                                      (type)
                                                      (fun [ F_i4 Q_i1 ] Q_i1)
                                                    )
                                                  )
                                                  (lam
                                                    h_i0
                                                    (all
                                                      Q_i0
                                                      (type)
                                                      (fun
                                                        [ F_i5 Q_i1 ]
                                                        [ F_i5 Q_i1 ]
                                                      )
                                                    )
                                                    (abs
                                                      R_i0
                                                      (type)
                                                      (lam
                                                        fr_i0
                                                        [ F_i6 R_i2 ]
                                                        [
                                                          {
                                                            [
                                                              by_i5
                                                              (abs
                                                                Q_i0
                                                                (type)
                                                                (lam
                                                                  fq_i0
                                                                  [ F_i8 Q_i2 ]
                                                                  [
                                                                    {
                                                                      [
                                                                        rec_i6
                                                                        h_i5
                                                                      ]
                                                                      Q_i2
                                                                    }
                                                                    [
                                                                      {
                                                                        h_i5
                                                                        Q_i2
                                                                      }
                                                                      fq_i1
                                                                    ]
                                                                  ]
                                                                )
                                                              )
                                                            ]
                                                            R_i2
                                                          }
                                                          fr_i1
                                                        ]
                                                      )
                                                    )
                                                  )
                                                )
                                              ]
                                            )
                                          )
                                          (lam
                                            X_i0
                                            (type)
                                            (fun
                                              (fun Nat_i5 Bool_i9)
                                              (fun (fun Nat_i5 Bool_i9) X_i1)
                                            )
                                          )
                                        }
                                        (lam
                                          k_i0
                                          (all
                                            Q_i0
                                            (type)
                                            (fun
                                              (fun
                                                (fun Nat_i6 Bool_i10)
                                                (fun (fun Nat_i6 Bool_i10) Q_i1)
                                              )
                                              Q_i1
                                            )
                                          )
                                          (abs
                                            S_i0
                                            (type)
                                            (lam
                                              h_i0
                                              (fun
                                                (fun Nat_i7 Bool_i11)
                                                (fun (fun Nat_i7 Bool_i11) S_i2)
                                              )
                                              [
                                                [
                                                  h_i1
                                                  (lam
                                                    x_i0
                                                    Nat_i8
                                                    [
                                                      { k_i4 Bool_i12 }
                                                      (lam
                                                        f_0_i0
                                                        (fun Nat_i9 Bool_i13)
                                                        (lam
                                                          f_1_i0
                                                          (fun Nat_i10 Bool_i14)
                                                          [ f_0_i2 x_i3 ]
                                                        )
                                                      )
                                                    ]
                                                  )
                                                ]
                                                (lam
                                                  x_i0
                                                  Nat_i8
                                                  [
                                                    { k_i4 Bool_i12 }
                                                    (lam
                                                      f_0_i0
                                                      (fun Nat_i9 Bool_i13)
                                                      (lam
                                                        f_1_i0
                                                        (fun Nat_i10 Bool_i14)
                                                        [ f_1_i1 x_i3 ]
                                                      )
                                                    )
                                                  ]
>>>>>>> 1426912c
                                                )
                                              ]
                                            )
                                          )
<<<<<<< HEAD
                                          out_Nat_i3
                                        )
                                        [ case_Suc_i1 arg_0_i4 ]
                                      )
                                    )
                                  )
                                )
                              )
                            ]
                            (lam
                              x_i0
                              (ifix
                                (lam
                                  rec_i0
                                  (fun (fun (type) (type)) (type))
                                  (lam
                                    f_i0
                                    (fun (type) (type))
                                    [ f_i1 [ rec_i2 f_i1 ] ]
                                  )
                                )
                                (lam
                                  Nat_i0
                                  (type)
                                  (all
                                    out_Nat_i0
                                    (type)
                                    (fun
                                      out_Nat_i1
                                      (fun (fun Nat_i2 out_Nat_i1) out_Nat_i1)
                                    )
                                  )
=======
                                        )
                                      ]
                                      (abs
                                        Q_i0
                                        (type)
                                        (lam
                                          choose_i0
                                          (fun
                                            (fun Nat_i6 Bool_i10)
                                            (fun (fun Nat_i6 Bool_i10) Q_i2)
                                          )
                                          (lam
                                            even_i0
                                            (fun Nat_i7 Bool_i11)
                                            (lam
                                              odd_i0
                                              (fun Nat_i8 Bool_i12)
                                              [
                                                [
                                                  choose_i3
                                                  (lam
                                                    n_i0
                                                    Nat_i9
                                                    [
                                                      [
                                                        {
                                                          [ match_Nat_i6 n_i1 ]
                                                          Bool_i13
                                                        }
                                                        True_i12
                                                      ]
                                                      (lam
                                                        pred_i0
                                                        Nat_i10
                                                        [ odd_i3 pred_i1 ]
                                                      )
                                                    ]
                                                  )
                                                ]
                                                (lam
                                                  n_i0
                                                  Nat_i9
                                                  [
                                                    [
                                                      {
                                                        [ match_Nat_i6 n_i1 ]
                                                        Bool_i13
                                                      }
                                                      False_i11
                                                    ]
                                                    (lam
                                                      pred_i0
                                                      Nat_i10
                                                      [ even_i4 pred_i1 ]
                                                    )
                                                  ]
                                                )
                                              ]
                                            )
                                          )
                                        )
                                      )
                                    ]
                                  ]
>>>>>>> 1426912c
                                )
                              )
                              (unwrap x_i1)
                            )
<<<<<<< HEAD
                          ]
                        )
                      )
                    )
                  )
                  (all
                    out_Bool_i0
                    (type)
                    (fun out_Bool_i1 (fun out_Bool_i1 out_Bool_i1))
                  )
                }
                (abs
                  out_Bool_i0
                  (type)
                  (lam
                    case_True_i0
                    out_Bool_i2
                    (lam case_False_i0 out_Bool_i3 case_True_i2)
                  )
                )
              ]
              (abs
                out_Bool_i0
                (type)
                (lam
                  case_True_i0
                  out_Bool_i2
                  (lam case_False_i0 out_Bool_i3 case_False_i1)
                )
              )
            ]
            (lam
              x_i0
              (all
                out_Bool_i0
                (type)
                (fun out_Bool_i1 (fun out_Bool_i1 out_Bool_i1))
              )
              x_i1
            )
          ]
        )
        (abs
          a_i0
          (type)
          (abs
            b_i0
            (type)
            (abs
              a_i0
              (type)
              (abs
                b_i0
                (type)
                (lam
                  f_i0
                  (all
                    Q_i0
                    (type)
                    (fun
                      (fun (fun a_i6 b_i5) (fun (fun a_i4 b_i3) Q_i1))
                      (fun (fun a_i6 b_i5) (fun (fun a_i4 b_i3) Q_i1))
                    )
                  )
                  [
                    [
                      {
                        fixBy_i6
                        (lam
                          X_i0
                          (type)
                          (fun (fun a_i6 b_i5) (fun (fun a_i4 b_i3) X_i1))
                        )
                      }
                      (lam
                        k_i0
                        (all
                          Q_i0
                          (type)
                          (fun
                            (fun (fun a_i7 b_i6) (fun (fun a_i5 b_i4) Q_i1))
                            Q_i1
                          )
                        )
                        (abs
                          S_i0
                          (type)
=======
                          )
                          (ifix
                            (lam
                              rec_i0
                              (fun (fun (type) (type)) (type))
                              (lam
                                f_i0
                                (fun (type) (type))
                                [ f_i1 [ rec_i2 f_i1 ] ]
                              )
                            )
                            (lam
                              Nat_i0
                              (type)
                              (all
                                out_Nat_i0
                                (type)
                                (fun
                                  out_Nat_i1
                                  (fun (fun Nat_i2 out_Nat_i1) out_Nat_i1)
                                )
                              )
                            )
                          )
                        }
                        (iwrap
                          (lam
                            rec_i0
                            (fun (fun (type) (type)) (type))
                            (lam
                              f_i0 (fun (type) (type)) [ f_i1 [ rec_i2 f_i1 ] ]
                            )
                          )
                          (lam
                            Nat_i0
                            (type)
                            (all
                              out_Nat_i0
                              (type)
                              (fun
                                out_Nat_i1
                                (fun (fun Nat_i2 out_Nat_i1) out_Nat_i1)
                              )
                            )
                          )
                          (abs
                            out_Nat_i0
                            (type)
                            (lam
                              case_Zero_i0
                              out_Nat_i2
                              (lam
                                case_Suc_i0
                                (fun
                                  (ifix
                                    (lam
                                      rec_i0
                                      (fun (fun (type) (type)) (type))
                                      (lam
                                        f_i0
                                        (fun (type) (type))
                                        [ f_i1 [ rec_i2 f_i1 ] ]
                                      )
                                    )
                                    (lam
                                      Nat_i0
                                      (type)
                                      (all
                                        out_Nat_i0
                                        (type)
                                        (fun
                                          out_Nat_i1
                                          (fun
                                            (fun Nat_i2 out_Nat_i1) out_Nat_i1
                                          )
                                        )
                                      )
                                    )
                                  )
                                  out_Nat_i3
                                )
                                case_Zero_i2
                              )
                            )
                          )
                        )
                      ]
                      (lam
                        arg_0_i0
                        (ifix
>>>>>>> 1426912c
                          (lam
                            rec_i0
                            (fun (fun (type) (type)) (type))
                            (lam
                              f_i0 (fun (type) (type)) [ f_i1 [ rec_i2 f_i1 ] ]
                            )
                          )
                          (lam
                            Nat_i0
                            (type)
                            (all
                              out_Nat_i0
                              (type)
                              (fun
                                out_Nat_i1
                                (fun (fun Nat_i2 out_Nat_i1) out_Nat_i1)
                              )
                            )
                          )
                        )
                        (iwrap
                          (lam
                            rec_i0
                            (fun (fun (type) (type)) (type))
                            (lam
                              f_i0 (fun (type) (type)) [ f_i1 [ rec_i2 f_i1 ] ]
                            )
                          )
                          (lam
                            Nat_i0
                            (type)
                            (all
                              out_Nat_i0
                              (type)
                              (fun
                                out_Nat_i1
                                (fun (fun Nat_i2 out_Nat_i1) out_Nat_i1)
                              )
                            )
                          )
                          (abs
                            out_Nat_i0
                            (type)
                            (lam
                              case_Zero_i0
                              out_Nat_i2
                              (lam
                                case_Suc_i0
                                (fun
                                  (ifix
                                    (lam
                                      rec_i0
                                      (fun (fun (type) (type)) (type))
                                      (lam
                                        f_i0
                                        (fun (type) (type))
                                        [ f_i1 [ rec_i2 f_i1 ] ]
                                      )
                                    )
                                    (lam
                                      Nat_i0
                                      (type)
                                      (all
                                        out_Nat_i0
                                        (type)
                                        (fun
                                          out_Nat_i1
                                          (fun
                                            (fun Nat_i2 out_Nat_i1) out_Nat_i1
                                          )
                                        )
                                      )
                                    )
                                  )
                                  out_Nat_i3
                                )
                                [ case_Suc_i1 arg_0_i4 ]
                              )
                            )
                          )
                        )
                      )
                    ]
<<<<<<< HEAD
                    f_i1
                  ]
                )
              )
            )
          )
        )
      ]
    )
    (abs
      F_i0
      (fun (type) (type))
      (lam
        by_i0
        (fun
          (all Q_i0 (type) (fun [ F_i3 Q_i1 ] Q_i1))
          (all Q_i0 (type) (fun [ F_i3 Q_i1 ] Q_i1))
        )
        [
          {
            {
              (abs
                a_i0
                (type)
                (abs
                  b_i0
                  (type)
                  (lam
                    f_i0
                    (fun (fun a_i3 b_i2) (fun a_i3 b_i2))
                    [
                      {
                        (abs
                          a_i0
                          (type)
                          (lam
                            s_i0
                            [
                              (lam
                                a_i0
                                (type)
                                (ifix
                                  (lam
                                    self_i0
                                    (fun (type) (type))
                                    (lam
                                      a_i0 (type) (fun [ self_i2 a_i1 ] a_i1)
                                    )
                                  )
                                  a_i1
                                )
                              )
                              a_i2
                            ]
                            [ (unwrap s_i1) s_i1 ]
                          )
                        )
                        (fun a_i3 b_i2)
                      }
                      (iwrap
                        (lam
                          self_i0
                          (fun (type) (type))
                          (lam a_i0 (type) (fun [ self_i2 a_i1 ] a_i1))
                        )
                        (fun a_i3 b_i2)
                        (lam
                          s_i0
                          [
                            (lam
                              a_i0
                              (type)
                              (ifix
                                (lam
                                  self_i0
                                  (fun (type) (type))
                                  (lam a_i0 (type) (fun [ self_i2 a_i1 ] a_i1))
                                )
                                a_i1
                              )
                            )
                            (fun a_i4 b_i3)
                          ]
                          (lam
                            x_i0
                            a_i5
                            [
                              [
                                f_i3
                                [
                                  {
                                    (abs
                                      a_i0
                                      (type)
                                      (lam
                                        s_i0
                                        [
                                          (lam
                                            a_i0
                                            (type)
                                            (ifix
                                              (lam
                                                self_i0
                                                (fun (type) (type))
                                                (lam
                                                  a_i0
                                                  (type)
                                                  (fun [ self_i2 a_i1 ] a_i1)
                                                )
                                              )
                                              a_i1
                                            )
                                          )
                                          a_i2
                                        ]
                                        [ (unwrap s_i1) s_i1 ]
                                      )
                                    )
                                    (fun a_i5 b_i4)
                                  }
                                  s_i2
                                ]
                              ]
                              x_i1
                            ]
                          )
                        )
                      )
                    ]
                  )
                )
              )
              (all Q_i0 (type) (fun [ F_i3 Q_i1 ] [ F_i3 Q_i1 ]))
            }
            (all Q_i0 (type) (fun [ F_i3 Q_i1 ] Q_i1))
          }
          (lam
            rec_i0
            (fun
              (all Q_i0 (type) (fun [ F_i4 Q_i1 ] [ F_i4 Q_i1 ]))
              (all Q_i0 (type) (fun [ F_i4 Q_i1 ] Q_i1))
            )
            (lam
              h_i0
              (all Q_i0 (type) (fun [ F_i5 Q_i1 ] [ F_i5 Q_i1 ]))
              (abs
                R_i0
                (type)
                (lam
                  fr_i0
                  [ F_i6 R_i2 ]
                  [
                    {
                      [
                        by_i5
                        (abs
                          Q_i0
                          (type)
=======
                    (lam
                      x_i0
                      (ifix
                        (lam
                          rec_i0
                          (fun (fun (type) (type)) (type))
>>>>>>> 1426912c
                          (lam
                            f_i0 (fun (type) (type)) [ f_i1 [ rec_i2 f_i1 ] ]
                          )
                        )
                        (lam
                          Nat_i0
                          (type)
                          (all
                            out_Nat_i0
                            (type)
                            (fun
                              out_Nat_i1
                              (fun (fun Nat_i2 out_Nat_i1) out_Nat_i1)
                            )
                          )
                        )
                      )
                      (unwrap x_i1)
                    )
                  ]
                )
              )
            )
          )
          (all
            out_Bool_i0 (type) (fun out_Bool_i1 (fun out_Bool_i1 out_Bool_i1))
          )
        }
        (abs
          out_Bool_i0
          (type)
          (lam
            case_True_i0
            out_Bool_i2
            (lam case_False_i0 out_Bool_i3 case_True_i2)
          )
        )
      ]
      (abs
        out_Bool_i0
        (type)
        (lam
          case_True_i0 out_Bool_i2 (lam case_False_i0 out_Bool_i3 case_False_i1)
        )
      )
    ]
    (lam
      x_i0
      (all out_Bool_i0 (type) (fun out_Bool_i1 (fun out_Bool_i1 out_Bool_i1)))
      x_i1
    )
  ]
)<|MERGE_RESOLUTION|>--- conflicted
+++ resolved
@@ -1,442 +1,12 @@
 (program
   1.0.0
   [
-<<<<<<< HEAD
-    (lam
-      fixBy_i0
-      (all
-        F_i0
-        (fun (type) (type))
-        (fun
-          (fun
-            (all Q_i0 (type) (fun [ F_i2 Q_i1 ] Q_i1))
-            (all Q_i0 (type) (fun [ F_i2 Q_i1 ] Q_i1))
-          )
-          (fun
-            (all Q_i0 (type) (fun [ F_i2 Q_i1 ] [ F_i2 Q_i1 ]))
-            (all Q_i0 (type) (fun [ F_i2 Q_i1 ] Q_i1))
-          )
-        )
-      )
-=======
     [
->>>>>>> 1426912c
       [
         {
           (abs
             Bool_i0
             (type)
-<<<<<<< HEAD
-            (all
-              b_i0
-              (type)
-              (all
-                a_i0
-                (type)
-                (all
-                  b_i0
-                  (type)
-                  (fun
-                    (all
-                      Q_i0
-                      (type)
-                      (fun
-                        (fun (fun a_i5 b_i4) (fun (fun a_i3 b_i2) Q_i1))
-                        (fun (fun a_i5 b_i4) (fun (fun a_i3 b_i2) Q_i1))
-                      )
-                    )
-                    (all
-                      R_i0
-                      (type)
-                      (fun
-                        (fun (fun a_i5 b_i4) (fun (fun a_i3 b_i2) R_i1)) R_i1
-                      )
-                    )
-                  )
-                )
-              )
-            )
-          )
-          [
-            [
-              [
-                {
-                  (abs
-                    Bool_i0
-                    (type)
-                    (lam
-                      True_i0
-                      Bool_i2
-                      (lam
-                        False_i0
-                        Bool_i3
-                        (lam
-                          match_Bool_i0
-                          (fun
-                            Bool_i4
-                            (all
-                              out_Bool_i0
-                              (type)
-                              (fun out_Bool_i1 (fun out_Bool_i1 out_Bool_i1))
-                            )
-                          )
-                          [
-                            [
-                              [
-                                {
-                                  (abs
-                                    Nat_i0
-                                    (type)
-                                    (lam
-                                      Zero_i0
-                                      Nat_i2
-                                      (lam
-                                        Suc_i0
-                                        (fun Nat_i3 Nat_i3)
-                                        (lam
-                                          match_Nat_i0
-                                          (fun
-                                            Nat_i4
-                                            (all
-                                              out_Nat_i0
-                                              (type)
-                                              (fun
-                                                out_Nat_i1
-                                                (fun
-                                                  (fun Nat_i5 out_Nat_i1)
-                                                  out_Nat_i1
-                                                )
-                                              )
-                                            )
-                                          )
-                                          [
-                                            (lam
-                                              tup_i0
-                                              (all
-                                                r_i0
-                                                (type)
-                                                (fun
-                                                  (fun
-                                                    (fun Nat_i6 Bool_i10)
-                                                    (fun
-                                                      (fun Nat_i6 Bool_i10) r_i1
-                                                    )
-                                                  )
-                                                  r_i1
-                                                )
-                                              )
-                                              [
-                                                (lam
-                                                  even_i0
-                                                  (fun Nat_i6 Bool_i10)
-                                                  [
-                                                    (lam
-                                                      odd_i0
-                                                      (fun Nat_i7 Bool_i11)
-                                                      [
-                                                        (lam
-                                                          three_i0
-                                                          Nat_i8
-                                                          [ even_i3 three_i1 ]
-                                                        )
-                                                        [
-                                                          Suc_i5
-                                                          [
-                                                            Suc_i5
-                                                            [ Suc_i5 Zero_i6 ]
-                                                          ]
-                                                        ]
-                                                      ]
-                                                    )
-                                                    [
-                                                      {
-                                                        tup_i2
-                                                        (fun Nat_i6 Bool_i10)
-                                                      }
-                                                      (lam
-                                                        arg_0_i0
-                                                        (fun Nat_i7 Bool_i11)
-                                                        (lam
-                                                          arg_1_i0
-                                                          (fun Nat_i8 Bool_i12)
-                                                          arg_1_i1
-                                                        )
-                                                      )
-                                                    ]
-                                                  ]
-                                                )
-                                                [
-                                                  {
-                                                    tup_i1 (fun Nat_i5 Bool_i9)
-                                                  }
-                                                  (lam
-                                                    arg_0_i0
-                                                    (fun Nat_i6 Bool_i10)
-                                                    (lam
-                                                      arg_1_i0
-                                                      (fun Nat_i7 Bool_i11)
-                                                      arg_0_i2
-                                                    )
-                                                  )
-                                                ]
-                                              ]
-                                            )
-                                            [
-                                              {
-                                                {
-                                                  { { fix2_i9 Nat_i4 } Bool_i8 }
-                                                  Nat_i4
-                                                }
-                                                Bool_i8
-                                              }
-                                              (abs
-                                                Q_i0
-                                                (type)
-                                                (lam
-                                                  choose_i0
-                                                  (fun
-                                                    (fun Nat_i6 Bool_i10)
-                                                    (fun
-                                                      (fun Nat_i6 Bool_i10) Q_i2
-                                                    )
-                                                  )
-                                                  (lam
-                                                    even_i0
-                                                    (fun Nat_i7 Bool_i11)
-                                                    (lam
-                                                      odd_i0
-                                                      (fun Nat_i8 Bool_i12)
-                                                      [
-                                                        [
-                                                          choose_i3
-                                                          (lam
-                                                            n_i0
-                                                            Nat_i9
-                                                            [
-                                                              [
-                                                                {
-                                                                  [
-                                                                    match_Nat_i6
-                                                                    n_i1
-                                                                  ]
-                                                                  Bool_i13
-                                                                }
-                                                                True_i12
-                                                              ]
-                                                              (lam
-                                                                pred_i0
-                                                                Nat_i10
-                                                                [
-                                                                  odd_i3 pred_i1
-                                                                ]
-                                                              )
-                                                            ]
-                                                          )
-                                                        ]
-                                                        (lam
-                                                          n_i0
-                                                          Nat_i9
-                                                          [
-                                                            [
-                                                              {
-                                                                [
-                                                                  match_Nat_i6
-                                                                  n_i1
-                                                                ]
-                                                                Bool_i13
-                                                              }
-                                                              False_i11
-                                                            ]
-                                                            (lam
-                                                              pred_i0
-                                                              Nat_i10
-                                                              [
-                                                                even_i4 pred_i1
-                                                              ]
-                                                            )
-                                                          ]
-                                                        )
-                                                      ]
-                                                    )
-                                                  )
-                                                )
-                                              )
-                                            ]
-                                          ]
-                                        )
-                                      )
-                                    )
-                                  )
-                                  (ifix
-                                    (lam
-                                      rec_i0
-                                      (fun (fun (type) (type)) (type))
-                                      (lam
-                                        f_i0
-                                        (fun (type) (type))
-                                        [ f_i1 [ rec_i2 f_i1 ] ]
-                                      )
-                                    )
-                                    (lam
-                                      Nat_i0
-                                      (type)
-                                      (all
-                                        out_Nat_i0
-                                        (type)
-                                        (fun
-                                          out_Nat_i1
-                                          (fun
-                                            (fun Nat_i2 out_Nat_i1) out_Nat_i1
-                                          )
-                                        )
-                                      )
-                                    )
-                                  )
-                                }
-                                (iwrap
-                                  (lam
-                                    rec_i0
-                                    (fun (fun (type) (type)) (type))
-                                    (lam
-                                      f_i0
-                                      (fun (type) (type))
-                                      [ f_i1 [ rec_i2 f_i1 ] ]
-                                    )
-                                  )
-                                  (lam
-                                    Nat_i0
-                                    (type)
-                                    (all
-                                      out_Nat_i0
-                                      (type)
-                                      (fun
-                                        out_Nat_i1
-                                        (fun (fun Nat_i2 out_Nat_i1) out_Nat_i1)
-                                      )
-                                    )
-                                  )
-                                  (abs
-                                    out_Nat_i0
-                                    (type)
-                                    (lam
-                                      case_Zero_i0
-                                      out_Nat_i2
-                                      (lam
-                                        case_Suc_i0
-                                        (fun
-                                          (ifix
-                                            (lam
-                                              rec_i0
-                                              (fun (fun (type) (type)) (type))
-                                              (lam
-                                                f_i0
-                                                (fun (type) (type))
-                                                [ f_i1 [ rec_i2 f_i1 ] ]
-                                              )
-                                            )
-                                            (lam
-                                              Nat_i0
-                                              (type)
-                                              (all
-                                                out_Nat_i0
-                                                (type)
-                                                (fun
-                                                  out_Nat_i1
-                                                  (fun
-                                                    (fun Nat_i2 out_Nat_i1)
-                                                    out_Nat_i1
-                                                  )
-                                                )
-                                              )
-                                            )
-                                          )
-                                          out_Nat_i3
-                                        )
-                                        case_Zero_i2
-                                      )
-                                    )
-                                  )
-                                )
-                              ]
-                              (lam
-                                arg_0_i0
-                                (ifix
-                                  (lam
-                                    rec_i0
-                                    (fun (fun (type) (type)) (type))
-                                    (lam
-                                      f_i0
-                                      (fun (type) (type))
-                                      [ f_i1 [ rec_i2 f_i1 ] ]
-                                    )
-                                  )
-                                  (lam
-                                    Nat_i0
-                                    (type)
-                                    (all
-                                      out_Nat_i0
-                                      (type)
-                                      (fun
-                                        out_Nat_i1
-                                        (fun (fun Nat_i2 out_Nat_i1) out_Nat_i1)
-                                      )
-                                    )
-                                  )
-                                )
-                                (iwrap
-                                  (lam
-                                    rec_i0
-                                    (fun (fun (type) (type)) (type))
-                                    (lam
-                                      f_i0
-                                      (fun (type) (type))
-                                      [ f_i1 [ rec_i2 f_i1 ] ]
-                                    )
-                                  )
-                                  (lam
-                                    Nat_i0
-                                    (type)
-                                    (all
-                                      out_Nat_i0
-                                      (type)
-                                      (fun
-                                        out_Nat_i1
-                                        (fun (fun Nat_i2 out_Nat_i1) out_Nat_i1)
-                                      )
-                                    )
-                                  )
-                                  (abs
-                                    out_Nat_i0
-                                    (type)
-                                    (lam
-                                      case_Zero_i0
-                                      out_Nat_i2
-                                      (lam
-                                        case_Suc_i0
-                                        (fun
-                                          (ifix
-                                            (lam
-                                              rec_i0
-                                              (fun (fun (type) (type)) (type))
-                                              (lam
-                                                f_i0
-                                                (fun (type) (type))
-                                                [ f_i1 [ rec_i2 f_i1 ] ]
-                                              )
-                                            )
-                                            (lam
-                                              Nat_i0
-                                              (type)
-                                              (all
-                                                out_Nat_i0
-                                                (type)
-                                                (fun
-                                                  out_Nat_i1
-                                                  (fun
-                                                    (fun Nat_i2 out_Nat_i1)
-                                                    out_Nat_i1
-                                                  )
-=======
             (lam
               True_i0
               Bool_i2
@@ -839,45 +409,10 @@
                                                       )
                                                     )
                                                   ]
->>>>>>> 1426912c
                                                 )
                                               ]
                                             )
                                           )
-<<<<<<< HEAD
-                                          out_Nat_i3
-                                        )
-                                        [ case_Suc_i1 arg_0_i4 ]
-                                      )
-                                    )
-                                  )
-                                )
-                              )
-                            ]
-                            (lam
-                              x_i0
-                              (ifix
-                                (lam
-                                  rec_i0
-                                  (fun (fun (type) (type)) (type))
-                                  (lam
-                                    f_i0
-                                    (fun (type) (type))
-                                    [ f_i1 [ rec_i2 f_i1 ] ]
-                                  )
-                                )
-                                (lam
-                                  Nat_i0
-                                  (type)
-                                  (all
-                                    out_Nat_i0
-                                    (type)
-                                    (fun
-                                      out_Nat_i1
-                                      (fun (fun Nat_i2 out_Nat_i1) out_Nat_i1)
-                                    )
-                                  )
-=======
                                         )
                                       ]
                                       (abs
@@ -942,100 +477,10 @@
                                       )
                                     ]
                                   ]
->>>>>>> 1426912c
                                 )
                               )
                               (unwrap x_i1)
                             )
-<<<<<<< HEAD
-                          ]
-                        )
-                      )
-                    )
-                  )
-                  (all
-                    out_Bool_i0
-                    (type)
-                    (fun out_Bool_i1 (fun out_Bool_i1 out_Bool_i1))
-                  )
-                }
-                (abs
-                  out_Bool_i0
-                  (type)
-                  (lam
-                    case_True_i0
-                    out_Bool_i2
-                    (lam case_False_i0 out_Bool_i3 case_True_i2)
-                  )
-                )
-              ]
-              (abs
-                out_Bool_i0
-                (type)
-                (lam
-                  case_True_i0
-                  out_Bool_i2
-                  (lam case_False_i0 out_Bool_i3 case_False_i1)
-                )
-              )
-            ]
-            (lam
-              x_i0
-              (all
-                out_Bool_i0
-                (type)
-                (fun out_Bool_i1 (fun out_Bool_i1 out_Bool_i1))
-              )
-              x_i1
-            )
-          ]
-        )
-        (abs
-          a_i0
-          (type)
-          (abs
-            b_i0
-            (type)
-            (abs
-              a_i0
-              (type)
-              (abs
-                b_i0
-                (type)
-                (lam
-                  f_i0
-                  (all
-                    Q_i0
-                    (type)
-                    (fun
-                      (fun (fun a_i6 b_i5) (fun (fun a_i4 b_i3) Q_i1))
-                      (fun (fun a_i6 b_i5) (fun (fun a_i4 b_i3) Q_i1))
-                    )
-                  )
-                  [
-                    [
-                      {
-                        fixBy_i6
-                        (lam
-                          X_i0
-                          (type)
-                          (fun (fun a_i6 b_i5) (fun (fun a_i4 b_i3) X_i1))
-                        )
-                      }
-                      (lam
-                        k_i0
-                        (all
-                          Q_i0
-                          (type)
-                          (fun
-                            (fun (fun a_i7 b_i6) (fun (fun a_i5 b_i4) Q_i1))
-                            Q_i1
-                          )
-                        )
-                        (abs
-                          S_i0
-                          (type)
-=======
                           )
                           (ifix
                             (lam
@@ -1126,7 +571,6 @@
                       (lam
                         arg_0_i0
                         (ifix
->>>>>>> 1426912c
                           (lam
                             rec_i0
                             (fun (fun (type) (type)) (type))
@@ -1210,173 +654,12 @@
                         )
                       )
                     ]
-<<<<<<< HEAD
-                    f_i1
-                  ]
-                )
-              )
-            )
-          )
-        )
-      ]
-    )
-    (abs
-      F_i0
-      (fun (type) (type))
-      (lam
-        by_i0
-        (fun
-          (all Q_i0 (type) (fun [ F_i3 Q_i1 ] Q_i1))
-          (all Q_i0 (type) (fun [ F_i3 Q_i1 ] Q_i1))
-        )
-        [
-          {
-            {
-              (abs
-                a_i0
-                (type)
-                (abs
-                  b_i0
-                  (type)
-                  (lam
-                    f_i0
-                    (fun (fun a_i3 b_i2) (fun a_i3 b_i2))
-                    [
-                      {
-                        (abs
-                          a_i0
-                          (type)
-                          (lam
-                            s_i0
-                            [
-                              (lam
-                                a_i0
-                                (type)
-                                (ifix
-                                  (lam
-                                    self_i0
-                                    (fun (type) (type))
-                                    (lam
-                                      a_i0 (type) (fun [ self_i2 a_i1 ] a_i1)
-                                    )
-                                  )
-                                  a_i1
-                                )
-                              )
-                              a_i2
-                            ]
-                            [ (unwrap s_i1) s_i1 ]
-                          )
-                        )
-                        (fun a_i3 b_i2)
-                      }
-                      (iwrap
-                        (lam
-                          self_i0
-                          (fun (type) (type))
-                          (lam a_i0 (type) (fun [ self_i2 a_i1 ] a_i1))
-                        )
-                        (fun a_i3 b_i2)
-                        (lam
-                          s_i0
-                          [
-                            (lam
-                              a_i0
-                              (type)
-                              (ifix
-                                (lam
-                                  self_i0
-                                  (fun (type) (type))
-                                  (lam a_i0 (type) (fun [ self_i2 a_i1 ] a_i1))
-                                )
-                                a_i1
-                              )
-                            )
-                            (fun a_i4 b_i3)
-                          ]
-                          (lam
-                            x_i0
-                            a_i5
-                            [
-                              [
-                                f_i3
-                                [
-                                  {
-                                    (abs
-                                      a_i0
-                                      (type)
-                                      (lam
-                                        s_i0
-                                        [
-                                          (lam
-                                            a_i0
-                                            (type)
-                                            (ifix
-                                              (lam
-                                                self_i0
-                                                (fun (type) (type))
-                                                (lam
-                                                  a_i0
-                                                  (type)
-                                                  (fun [ self_i2 a_i1 ] a_i1)
-                                                )
-                                              )
-                                              a_i1
-                                            )
-                                          )
-                                          a_i2
-                                        ]
-                                        [ (unwrap s_i1) s_i1 ]
-                                      )
-                                    )
-                                    (fun a_i5 b_i4)
-                                  }
-                                  s_i2
-                                ]
-                              ]
-                              x_i1
-                            ]
-                          )
-                        )
-                      )
-                    ]
-                  )
-                )
-              )
-              (all Q_i0 (type) (fun [ F_i3 Q_i1 ] [ F_i3 Q_i1 ]))
-            }
-            (all Q_i0 (type) (fun [ F_i3 Q_i1 ] Q_i1))
-          }
-          (lam
-            rec_i0
-            (fun
-              (all Q_i0 (type) (fun [ F_i4 Q_i1 ] [ F_i4 Q_i1 ]))
-              (all Q_i0 (type) (fun [ F_i4 Q_i1 ] Q_i1))
-            )
-            (lam
-              h_i0
-              (all Q_i0 (type) (fun [ F_i5 Q_i1 ] [ F_i5 Q_i1 ]))
-              (abs
-                R_i0
-                (type)
-                (lam
-                  fr_i0
-                  [ F_i6 R_i2 ]
-                  [
-                    {
-                      [
-                        by_i5
-                        (abs
-                          Q_i0
-                          (type)
-=======
                     (lam
                       x_i0
                       (ifix
                         (lam
                           rec_i0
                           (fun (fun (type) (type)) (type))
->>>>>>> 1426912c
                           (lam
                             f_i0 (fun (type) (type)) [ f_i1 [ rec_i2 f_i1 ] ]
                           )
