(program
  1.0.0
  [
<<<<<<< HEAD
    (lam
      fix1_i0
      (all
        a_i0
        (type)
        (all
          b_i0
          (type)
          (fun (fun (fun a_i2 b_i1) (fun a_i2 b_i1)) (fun a_i2 b_i1))
        )
      )
      [
        [
          [
            {
              (abs
                Nat_i0
                (type)
                (lam
                  Zero_i0
                  Nat_i2
                  (lam
                    Suc_i0
                    (fun Nat_i3 Nat_i3)
                    (lam
                      match_Nat_i0
                      (fun
                        Nat_i4
                        (all
                          out_Nat_i0
                          (type)
                          (fun
                            out_Nat_i1 (fun (fun Nat_i5 out_Nat_i1) out_Nat_i1)
                          )
                        )
                      )
                      [
                        (lam
                          tup_i0
                          (all
                            r_i0
                            (type)
                            (fun (fun (fun Nat_i6 Nat_i6) r_i1) r_i1)
                          )
                          [
                            (lam
                              stupidZero_i0
                              (fun Nat_i6 Nat_i6)
                              [
                                (lam three_i0 Nat_i7 [ stupidZero_i2 three_i1 ])
                                [ Suc_i4 [ Suc_i4 [ Suc_i4 Zero_i5 ] ] ]
                              ]
                            )
                            [
                              { tup_i1 (fun Nat_i5 Nat_i5) }
                              (lam arg_0_i0 (fun Nat_i6 Nat_i6) arg_0_i1)
                            ]
=======
    [
      [
        {
          (abs
            Nat_i0
            (type)
            (lam
              Zero_i0
              Nat_i2
              (lam
                Suc_i0
                (fun Nat_i3 Nat_i3)
                (lam
                  match_Nat_i0
                  (fun
                    Nat_i4
                    (all
                      out_Nat_i0
                      (type)
                      (fun out_Nat_i1 (fun (fun Nat_i5 out_Nat_i1) out_Nat_i1))
                    )
                  )
                  [
                    (lam
                      stupidZero_i0
                      (fun Nat_i5 Nat_i5)
                      [
                        (lam three_i0 Nat_i6 [ stupidZero_i2 three_i1 ])
                        [ Suc_i3 [ Suc_i3 [ Suc_i3 Zero_i4 ] ] ]
                      ]
                    )
                    [
                      (lam arg_0_i0 (fun Nat_i5 Nat_i5) arg_0_i1)
                      [
                        (lam
                          s_i0
                          [
                            (lam
                              a_i0
                              (type)
                              (ifix
                                (lam
                                  self_i0
                                  (fun (type) (type))
                                  (lam a_i0 (type) (fun [ self_i2 a_i1 ] a_i1))
                                )
                                a_i1
                              )
                            )
                            (fun Nat_i5 Nat_i5)
>>>>>>> f706a646
                          ]
                          [ (unwrap s_i1) s_i1 ]
                        )
                        (iwrap
                          (lam
<<<<<<< HEAD
                            f_i0
                            (fun (fun Nat_i6 Nat_i6) r_i2)
                            [
                              f_i1
                              [
                                { { fix1_i7 Nat_i6 } Nat_i6 }
                                (lam
                                  stupidZero_i0
                                  (fun Nat_i7 Nat_i7)
                                  (lam
                                    n_i0
                                    Nat_i8
                                    [
                                      [
                                        { [ match_Nat_i5 n_i1 ] Nat_i8 } Zero_i7
                                      ]
                                      (lam
                                        pred_i0 Nat_i9 [ stupidZero_i3 pred_i1 ]
                                      )
                                    ]
=======
                            self_i0
                            (fun (type) (type))
                            (lam a_i0 (type) (fun [ self_i2 a_i1 ] a_i1))
                          )
                          (fun Nat_i4 Nat_i4)
                          (lam
                            s_i0
                            [
                              (lam
                                a_i0
                                (type)
                                (ifix
                                  (lam
                                    self_i0
                                    (fun (type) (type))
                                    (lam
                                      a_i0 (type) (fun [ self_i2 a_i1 ] a_i1)
                                    )
                                  )
                                  a_i1
                                )
                              )
                              (fun Nat_i5 Nat_i5)
                            ]
                            (lam
                              x_i0
                              Nat_i6
                              [
                                [
                                  (lam
                                    stupidZero_i0
                                    (fun Nat_i7 Nat_i7)
                                    (lam
                                      n_i0
                                      Nat_i8
                                      [
                                        [
                                          { [ match_Nat_i5 n_i1 ] Nat_i8 }
                                          Zero_i7
                                        ]
                                        (lam
                                          pred_i0
                                          Nat_i9
                                          [ stupidZero_i3 pred_i1 ]
                                        )
                                      ]
                                    )
>>>>>>> f706a646
                                  )
                                  [ (unwrap s_i2) s_i2 ]
                                ]
                                x_i1
                              ]
                            )
                          )
                        )
                      ]
<<<<<<< HEAD
                    )
                  )
                )
              )
              (ifix
                (lam
                  rec_i0
                  (fun (fun (type) (type)) (type))
                  (lam f_i0 (fun (type) (type)) [ f_i1 [ rec_i2 f_i1 ] ])
                )
                (lam
                  Nat_i0
                  (type)
                  (all
                    out_Nat_i0
                    (type)
                    (fun out_Nat_i1 (fun (fun Nat_i2 out_Nat_i1) out_Nat_i1))
                  )
                )
              )
            }
            (iwrap
              (lam
                rec_i0
                (fun (fun (type) (type)) (type))
                (lam f_i0 (fun (type) (type)) [ f_i1 [ rec_i2 f_i1 ] ])
              )
              (lam
                Nat_i0
                (type)
                (all
                  out_Nat_i0
                  (type)
                  (fun out_Nat_i1 (fun (fun Nat_i2 out_Nat_i1) out_Nat_i1))
                )
              )
              (abs
                out_Nat_i0
                (type)
                (lam
                  case_Zero_i0
                  out_Nat_i2
                  (lam
                    case_Suc_i0
                    (fun
                      (ifix
                        (lam
                          rec_i0
                          (fun (fun (type) (type)) (type))
                          (lam
                            f_i0 (fun (type) (type)) [ f_i1 [ rec_i2 f_i1 ] ]
                          )
                        )
                        (lam
                          Nat_i0
                          (type)
                          (all
                            out_Nat_i0
                            (type)
                            (fun
                              out_Nat_i1
                              (fun (fun Nat_i2 out_Nat_i1) out_Nat_i1)
                            )
                          )
                        )
                      )
                      out_Nat_i3
                    )
                    case_Zero_i2
                  )
                )
              )
            )
          ]
          (lam
            arg_0_i0
            (ifix
              (lam
                rec_i0
                (fun (fun (type) (type)) (type))
                (lam f_i0 (fun (type) (type)) [ f_i1 [ rec_i2 f_i1 ] ])
              )
              (lam
                Nat_i0
                (type)
                (all
                  out_Nat_i0
                  (type)
                  (fun out_Nat_i1 (fun (fun Nat_i2 out_Nat_i1) out_Nat_i1))
                )
              )
            )
            (iwrap
              (lam
                rec_i0
                (fun (fun (type) (type)) (type))
                (lam f_i0 (fun (type) (type)) [ f_i1 [ rec_i2 f_i1 ] ])
              )
              (lam
                Nat_i0
                (type)
                (all
                  out_Nat_i0
                  (type)
                  (fun out_Nat_i1 (fun (fun Nat_i2 out_Nat_i1) out_Nat_i1))
                )
              )
              (abs
                out_Nat_i0
                (type)
                (lam
                  case_Zero_i0
                  out_Nat_i2
                  (lam
                    case_Suc_i0
                    (fun
                      (ifix
                        (lam
                          rec_i0
                          (fun (fun (type) (type)) (type))
                          (lam
                            f_i0 (fun (type) (type)) [ f_i1 [ rec_i2 f_i1 ] ]
                          )
                        )
                        (lam
                          Nat_i0
                          (type)
                          (all
                            out_Nat_i0
                            (type)
                            (fun
                              out_Nat_i1
                              (fun (fun Nat_i2 out_Nat_i1) out_Nat_i1)
                            )
                          )
                        )
                      )
                      out_Nat_i3
                    )
                    [ case_Suc_i1 arg_0_i4 ]
                  )
                )
              )
=======
                    ]
                  ]
                )
              )
>>>>>>> f706a646
            )
          )
          (ifix
            (lam
              rec_i0
              (fun (fun (type) (type)) (type))
              (lam f_i0 (fun (type) (type)) [ f_i1 [ rec_i2 f_i1 ] ])
            )
            (lam
              Nat_i0
              (type)
              (all
                out_Nat_i0
                (type)
                (fun out_Nat_i1 (fun (fun Nat_i2 out_Nat_i1) out_Nat_i1))
              )
            )
          )
<<<<<<< HEAD
          (unwrap x_i1)
        )
      ]
    )
    (abs
      a_i0
      (type)
      (abs
        b_i0
        (type)
        (lam
          f_i0
          (fun (fun a_i3 b_i2) (fun a_i3 b_i2))
          [
            {
              (abs
                a_i0
                (type)
                (lam
                  s_i0
                  [
                    (lam
                      a_i0
                      (type)
                      (ifix
                        (lam
                          self_i0
                          (fun (type) (type))
                          (lam a_i0 (type) (fun [ self_i2 a_i1 ] a_i1))
                        )
                        a_i1
                      )
                    )
                    a_i2
                  ]
                  [ (unwrap s_i1) s_i1 ]
                )
              )
              (fun a_i3 b_i2)
            }
            (iwrap
              (lam
                self_i0
                (fun (type) (type))
                (lam a_i0 (type) (fun [ self_i2 a_i1 ] a_i1))
              )
              (fun a_i3 b_i2)
              (lam
                s_i0
                [
                  (lam
                    a_i0
                    (type)
                    (ifix
                      (lam
                        self_i0
                        (fun (type) (type))
                        (lam a_i0 (type) (fun [ self_i2 a_i1 ] a_i1))
                      )
                      a_i1
                    )
                  )
                  (fun a_i4 b_i3)
                ]
                (lam
                  x_i0
                  a_i5
                  [
                    [
                      f_i3
                      [
                        {
                          (abs
                            a_i0
                            (type)
                            (lam
                              s_i0
                              [
                                (lam
                                  a_i0
                                  (type)
                                  (ifix
                                    (lam
                                      self_i0
                                      (fun (type) (type))
                                      (lam
                                        a_i0 (type) (fun [ self_i2 a_i1 ] a_i1)
                                      )
                                    )
                                    a_i1
                                  )
                                )
                                a_i2
                              ]
                              [ (unwrap s_i1) s_i1 ]
                            )
                          )
                          (fun a_i5 b_i4)
                        }
                        s_i2
                      ]
                    ]
                    x_i1
                  ]
                )
=======
        }
        (iwrap
          (lam
            rec_i0
            (fun (fun (type) (type)) (type))
            (lam f_i0 (fun (type) (type)) [ f_i1 [ rec_i2 f_i1 ] ])
          )
          (lam
            Nat_i0
            (type)
            (all
              out_Nat_i0
              (type)
              (fun out_Nat_i1 (fun (fun Nat_i2 out_Nat_i1) out_Nat_i1))
            )
          )
          (abs
            out_Nat_i0
            (type)
            (lam
              case_Zero_i0
              out_Nat_i2
              (lam
                case_Suc_i0
                (fun
                  (ifix
                    (lam
                      rec_i0
                      (fun (fun (type) (type)) (type))
                      (lam f_i0 (fun (type) (type)) [ f_i1 [ rec_i2 f_i1 ] ])
                    )
                    (lam
                      Nat_i0
                      (type)
                      (all
                        out_Nat_i0
                        (type)
                        (fun
                          out_Nat_i1 (fun (fun Nat_i2 out_Nat_i1) out_Nat_i1)
                        )
                      )
                    )
                  )
                  out_Nat_i3
                )
                case_Zero_i2
              )
            )
          )
        )
      ]
      (lam
        arg_0_i0
        (ifix
          (lam
            rec_i0
            (fun (fun (type) (type)) (type))
            (lam f_i0 (fun (type) (type)) [ f_i1 [ rec_i2 f_i1 ] ])
          )
          (lam
            Nat_i0
            (type)
            (all
              out_Nat_i0
              (type)
              (fun out_Nat_i1 (fun (fun Nat_i2 out_Nat_i1) out_Nat_i1))
            )
          )
        )
        (iwrap
          (lam
            rec_i0
            (fun (fun (type) (type)) (type))
            (lam f_i0 (fun (type) (type)) [ f_i1 [ rec_i2 f_i1 ] ])
          )
          (lam
            Nat_i0
            (type)
            (all
              out_Nat_i0
              (type)
              (fun out_Nat_i1 (fun (fun Nat_i2 out_Nat_i1) out_Nat_i1))
            )
          )
          (abs
            out_Nat_i0
            (type)
            (lam
              case_Zero_i0
              out_Nat_i2
              (lam
                case_Suc_i0
                (fun
                  (ifix
                    (lam
                      rec_i0
                      (fun (fun (type) (type)) (type))
                      (lam f_i0 (fun (type) (type)) [ f_i1 [ rec_i2 f_i1 ] ])
                    )
                    (lam
                      Nat_i0
                      (type)
                      (all
                        out_Nat_i0
                        (type)
                        (fun
                          out_Nat_i1 (fun (fun Nat_i2 out_Nat_i1) out_Nat_i1)
                        )
                      )
                    )
                  )
                  out_Nat_i3
                )
                [ case_Suc_i1 arg_0_i4 ]
>>>>>>> f706a646
              )
            )
          )
        )
      )
    ]
    (lam
      x_i0
      (ifix
        (lam
          rec_i0
          (fun (fun (type) (type)) (type))
          (lam f_i0 (fun (type) (type)) [ f_i1 [ rec_i2 f_i1 ] ])
        )
        (lam
          Nat_i0
          (type)
          (all
            out_Nat_i0
            (type)
            (fun out_Nat_i1 (fun (fun Nat_i2 out_Nat_i1) out_Nat_i1))
          )
        )
      )
      (unwrap x_i1)
    )
  ]
)<|MERGE_RESOLUTION|>--- conflicted
+++ resolved
@@ -1,65 +1,6 @@
 (program
   1.0.0
   [
-<<<<<<< HEAD
-    (lam
-      fix1_i0
-      (all
-        a_i0
-        (type)
-        (all
-          b_i0
-          (type)
-          (fun (fun (fun a_i2 b_i1) (fun a_i2 b_i1)) (fun a_i2 b_i1))
-        )
-      )
-      [
-        [
-          [
-            {
-              (abs
-                Nat_i0
-                (type)
-                (lam
-                  Zero_i0
-                  Nat_i2
-                  (lam
-                    Suc_i0
-                    (fun Nat_i3 Nat_i3)
-                    (lam
-                      match_Nat_i0
-                      (fun
-                        Nat_i4
-                        (all
-                          out_Nat_i0
-                          (type)
-                          (fun
-                            out_Nat_i1 (fun (fun Nat_i5 out_Nat_i1) out_Nat_i1)
-                          )
-                        )
-                      )
-                      [
-                        (lam
-                          tup_i0
-                          (all
-                            r_i0
-                            (type)
-                            (fun (fun (fun Nat_i6 Nat_i6) r_i1) r_i1)
-                          )
-                          [
-                            (lam
-                              stupidZero_i0
-                              (fun Nat_i6 Nat_i6)
-                              [
-                                (lam three_i0 Nat_i7 [ stupidZero_i2 three_i1 ])
-                                [ Suc_i4 [ Suc_i4 [ Suc_i4 Zero_i5 ] ] ]
-                              ]
-                            )
-                            [
-                              { tup_i1 (fun Nat_i5 Nat_i5) }
-                              (lam arg_0_i0 (fun Nat_i6 Nat_i6) arg_0_i1)
-                            ]
-=======
     [
       [
         {
@@ -110,34 +51,11 @@
                               )
                             )
                             (fun Nat_i5 Nat_i5)
->>>>>>> f706a646
                           ]
                           [ (unwrap s_i1) s_i1 ]
                         )
                         (iwrap
                           (lam
-<<<<<<< HEAD
-                            f_i0
-                            (fun (fun Nat_i6 Nat_i6) r_i2)
-                            [
-                              f_i1
-                              [
-                                { { fix1_i7 Nat_i6 } Nat_i6 }
-                                (lam
-                                  stupidZero_i0
-                                  (fun Nat_i7 Nat_i7)
-                                  (lam
-                                    n_i0
-                                    Nat_i8
-                                    [
-                                      [
-                                        { [ match_Nat_i5 n_i1 ] Nat_i8 } Zero_i7
-                                      ]
-                                      (lam
-                                        pred_i0 Nat_i9 [ stupidZero_i3 pred_i1 ]
-                                      )
-                                    ]
-=======
                             self_i0
                             (fun (type) (type))
                             (lam a_i0 (type) (fun [ self_i2 a_i1 ] a_i1))
@@ -185,7 +103,6 @@
                                         )
                                       ]
                                     )
->>>>>>> f706a646
                                   )
                                   [ (unwrap s_i2) s_i2 ]
                                 ]
@@ -195,156 +112,10 @@
                           )
                         )
                       ]
-<<<<<<< HEAD
-                    )
-                  )
-                )
-              )
-              (ifix
-                (lam
-                  rec_i0
-                  (fun (fun (type) (type)) (type))
-                  (lam f_i0 (fun (type) (type)) [ f_i1 [ rec_i2 f_i1 ] ])
-                )
-                (lam
-                  Nat_i0
-                  (type)
-                  (all
-                    out_Nat_i0
-                    (type)
-                    (fun out_Nat_i1 (fun (fun Nat_i2 out_Nat_i1) out_Nat_i1))
-                  )
-                )
-              )
-            }
-            (iwrap
-              (lam
-                rec_i0
-                (fun (fun (type) (type)) (type))
-                (lam f_i0 (fun (type) (type)) [ f_i1 [ rec_i2 f_i1 ] ])
-              )
-              (lam
-                Nat_i0
-                (type)
-                (all
-                  out_Nat_i0
-                  (type)
-                  (fun out_Nat_i1 (fun (fun Nat_i2 out_Nat_i1) out_Nat_i1))
-                )
-              )
-              (abs
-                out_Nat_i0
-                (type)
-                (lam
-                  case_Zero_i0
-                  out_Nat_i2
-                  (lam
-                    case_Suc_i0
-                    (fun
-                      (ifix
-                        (lam
-                          rec_i0
-                          (fun (fun (type) (type)) (type))
-                          (lam
-                            f_i0 (fun (type) (type)) [ f_i1 [ rec_i2 f_i1 ] ]
-                          )
-                        )
-                        (lam
-                          Nat_i0
-                          (type)
-                          (all
-                            out_Nat_i0
-                            (type)
-                            (fun
-                              out_Nat_i1
-                              (fun (fun Nat_i2 out_Nat_i1) out_Nat_i1)
-                            )
-                          )
-                        )
-                      )
-                      out_Nat_i3
-                    )
-                    case_Zero_i2
-                  )
-                )
-              )
-            )
-          ]
-          (lam
-            arg_0_i0
-            (ifix
-              (lam
-                rec_i0
-                (fun (fun (type) (type)) (type))
-                (lam f_i0 (fun (type) (type)) [ f_i1 [ rec_i2 f_i1 ] ])
-              )
-              (lam
-                Nat_i0
-                (type)
-                (all
-                  out_Nat_i0
-                  (type)
-                  (fun out_Nat_i1 (fun (fun Nat_i2 out_Nat_i1) out_Nat_i1))
-                )
-              )
-            )
-            (iwrap
-              (lam
-                rec_i0
-                (fun (fun (type) (type)) (type))
-                (lam f_i0 (fun (type) (type)) [ f_i1 [ rec_i2 f_i1 ] ])
-              )
-              (lam
-                Nat_i0
-                (type)
-                (all
-                  out_Nat_i0
-                  (type)
-                  (fun out_Nat_i1 (fun (fun Nat_i2 out_Nat_i1) out_Nat_i1))
-                )
-              )
-              (abs
-                out_Nat_i0
-                (type)
-                (lam
-                  case_Zero_i0
-                  out_Nat_i2
-                  (lam
-                    case_Suc_i0
-                    (fun
-                      (ifix
-                        (lam
-                          rec_i0
-                          (fun (fun (type) (type)) (type))
-                          (lam
-                            f_i0 (fun (type) (type)) [ f_i1 [ rec_i2 f_i1 ] ]
-                          )
-                        )
-                        (lam
-                          Nat_i0
-                          (type)
-                          (all
-                            out_Nat_i0
-                            (type)
-                            (fun
-                              out_Nat_i1
-                              (fun (fun Nat_i2 out_Nat_i1) out_Nat_i1)
-                            )
-                          )
-                        )
-                      )
-                      out_Nat_i3
-                    )
-                    [ case_Suc_i1 arg_0_i4 ]
-                  )
-                )
-              )
-=======
                     ]
                   ]
                 )
               )
->>>>>>> f706a646
             )
           )
           (ifix
@@ -363,113 +134,6 @@
               )
             )
           )
-<<<<<<< HEAD
-          (unwrap x_i1)
-        )
-      ]
-    )
-    (abs
-      a_i0
-      (type)
-      (abs
-        b_i0
-        (type)
-        (lam
-          f_i0
-          (fun (fun a_i3 b_i2) (fun a_i3 b_i2))
-          [
-            {
-              (abs
-                a_i0
-                (type)
-                (lam
-                  s_i0
-                  [
-                    (lam
-                      a_i0
-                      (type)
-                      (ifix
-                        (lam
-                          self_i0
-                          (fun (type) (type))
-                          (lam a_i0 (type) (fun [ self_i2 a_i1 ] a_i1))
-                        )
-                        a_i1
-                      )
-                    )
-                    a_i2
-                  ]
-                  [ (unwrap s_i1) s_i1 ]
-                )
-              )
-              (fun a_i3 b_i2)
-            }
-            (iwrap
-              (lam
-                self_i0
-                (fun (type) (type))
-                (lam a_i0 (type) (fun [ self_i2 a_i1 ] a_i1))
-              )
-              (fun a_i3 b_i2)
-              (lam
-                s_i0
-                [
-                  (lam
-                    a_i0
-                    (type)
-                    (ifix
-                      (lam
-                        self_i0
-                        (fun (type) (type))
-                        (lam a_i0 (type) (fun [ self_i2 a_i1 ] a_i1))
-                      )
-                      a_i1
-                    )
-                  )
-                  (fun a_i4 b_i3)
-                ]
-                (lam
-                  x_i0
-                  a_i5
-                  [
-                    [
-                      f_i3
-                      [
-                        {
-                          (abs
-                            a_i0
-                            (type)
-                            (lam
-                              s_i0
-                              [
-                                (lam
-                                  a_i0
-                                  (type)
-                                  (ifix
-                                    (lam
-                                      self_i0
-                                      (fun (type) (type))
-                                      (lam
-                                        a_i0 (type) (fun [ self_i2 a_i1 ] a_i1)
-                                      )
-                                    )
-                                    a_i1
-                                  )
-                                )
-                                a_i2
-                              ]
-                              [ (unwrap s_i1) s_i1 ]
-                            )
-                          )
-                          (fun a_i5 b_i4)
-                        }
-                        s_i2
-                      ]
-                    ]
-                    x_i1
-                  ]
-                )
-=======
         }
         (iwrap
           (lam
@@ -584,7 +248,6 @@
                   out_Nat_i3
                 )
                 [ case_Suc_i1 arg_0_i4 ]
->>>>>>> f706a646
               )
             )
           )
