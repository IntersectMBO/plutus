--- conflicted
+++ resolved
@@ -286,19 +286,14 @@
                 -- made of sub-parts of a normalized type, so normalized
                 checkTypeM ann c (Normalized $ mkIterTyFun () argTypes (unNormalized vResTy))
             -- scrutinee does not have a SOP type with the right number of alternatives
-<<<<<<< HEAD
             -- for the number of branches
-            Nothing -> throwing _TypeError (TypeMismatch ann (void scrut) expectedSop vScrutTy)
+            Nothing -> throwError $ PLCTypeError (TypeMismatch ann (void scrut) expectedSop vScrutTy)
         TyBuiltin _ someUni -> case annotateCaseBuiltin someUni branches of
             Right branchesAndArgTypes -> for_ branchesAndArgTypes $ \(c, argTypes) -> do
                 vArgTypes <- traverse (fmap unNormalized . normalizeTypeM) argTypes
                 -- made of sub-parts of a normalized type, so normalized
                 checkTypeM ann c (Normalized $ mkIterTyFun () vArgTypes (unNormalized vResTy))
-            Left err -> throwing _TypeError $ UnsupportedCaseBuiltin ann err
-=======
-            -- for the number of cases
-            Nothing -> throwError $ PLCTypeError (TypeMismatch ann (void scrut) expectedSop vScrutTy)
->>>>>>> de1b3ef1
+            Left err -> throwError $ PLCTypeError (UnsupportedCaseBuiltin ann err)
         -- scrutinee does not have a SOP type at all
         _ -> throwError $ PLCTypeError (TypeMismatch ann (void scrut) expectedSop vScrutTy)
 
