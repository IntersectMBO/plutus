{-# LANGUAGE FlexibleContexts    #-}
{-# LANGUAGE ScopedTypeVariables #-}
module PlutusIR.Compiler (
    compileTerm,
    compileToReadable,
    compileReadableToPlc,
    Compiling,
    Error (..),
    AsError (..),
    AsTypeError (..),
    AsTypeErrorExt (..),
    Provenance (..),
    noProvenance,
    CompilationOpts,
    coOptimize,
    defaultCompilationOpts,
    CompilationCtx,
    ccOpts,
    ccEnclosing,
    ccTypeCheckConfig,
    PirTCConfig(..),
    AllowEscape(..),
    toDefaultCompilationCtx) where

import           PlutusIR

import qualified PlutusIR.Compiler.Let              as Let
import           PlutusIR.Compiler.Lower
import           PlutusIR.Compiler.Provenance
import           PlutusIR.Compiler.Types
import           PlutusIR.Error
import qualified PlutusIR.Transform.Beta            as Beta
import qualified PlutusIR.Transform.DeadCode        as DeadCode
import qualified PlutusIR.Transform.Inline          as Inline
import qualified PlutusIR.Transform.LetFloat        as LetFloat
import qualified PlutusIR.Transform.NonStrict       as NonStrict
import           PlutusIR.Transform.Rename          ()
import qualified PlutusIR.Transform.ThunkRecursions as ThunkRec
import qualified PlutusIR.Transform.Unwrap          as Unwrap
import           PlutusIR.TypeCheck.Internal

import qualified PlutusCore                         as PLC
import qualified PlutusCore.Constant.Meaning        as M

import           Control.Monad
import           Control.Monad.Reader
import           PlutusPrelude

-- | Actual simplifier
<<<<<<< HEAD
simplify
    :: (M.ToBuiltinMeaning uni fun, PLC.MonadQuote m)
    => Term TyName Name uni fun b -> m (Term TyName Name uni fun b)
simplify = DeadCode.removeDeadBindings <=< Inline.inline . Beta.beta
=======
simplify :: M.ToBuiltinMeaning uni fun => Term TyName Name uni fun b -> Term TyName Name uni fun b
simplify = DeadCode.removeDeadBindings . Inline.inline . Beta.beta . Unwrap.unwrapCancel
>>>>>>> 5b6b960f

-- | Perform some simplification of a 'Term'.
simplifyTerm :: Compiling m e uni fun a => Term TyName Name uni fun b -> m (Term TyName Name uni fun b)
simplifyTerm = PLC.rename >=> runIfOpts simplify
-- Note: There was a bug in renamer handling non-rec terms, so we need to rename
-- again.
-- https://jira.iohk.io/browse/SCP-2156

-- | Perform floating/merging of lets in a 'Term' to their nearest lambda/Lambda/letStrictNonValue.
-- Note: It assumes globally unique names
floatTerm :: (Compiling m e uni fun a, Semigroup b) => Term TyName Name uni fun b -> m (Term TyName Name uni fun b)
floatTerm = runIfOpts $ pure . LetFloat.floatTerm

-- | Typecheck a PIR Term iff the context demands it.
-- Note: assumes globally unique names
typeCheckTerm :: Compiling m e uni fun b => Term TyName Name uni fun (Provenance b) -> m ()
typeCheckTerm t = do
    mtcconfig <- asks _ccTypeCheckConfig
    case mtcconfig of
        Just tcconfig -> void . runTypeCheckM tcconfig $ inferTypeM t
        Nothing       -> pure ()

-- | The 1st half of the PIR compiler pipeline up to floating/merging the lets.
-- We stop momentarily here to give a chance to the tx-plugin
-- to dump a "readable" version of pir (i.e. floated).
compileToReadable :: Compiling m e uni fun a
                  => Term TyName Name uni fun a
                  -> m (Term TyName Name uni fun (Provenance a))
compileToReadable =
    (pure . original)
    -- We need globally unique names for typechecking, floating, and compiling non-strict bindings
    >=> PLC.rename
    >=> through typeCheckTerm
    >=> simplifyTerm
    >=> (pure . ThunkRec.thunkRecursions)
    >=> floatTerm

-- | The 2nd half of the PIR compiler pipeline.
-- Compiles a 'Term' into a PLC Term, by removing/translating step-by-step the PIR's language construsts to PLC.
-- Note: the result *does* have globally unique names.
compileReadableToPlc :: Compiling m e uni fun a => Term TyName Name uni fun (Provenance a) -> m (PLCTerm uni fun a)
compileReadableToPlc =
    NonStrict.compileNonStrictBindings
    >=> Let.compileLets Let.DataTypes
    >=> Let.compileLets Let.RecTerms
    -- We introduce some non-recursive let bindings while eliminating recursive let-bindings, so we
    -- can eliminate any of them which are unused here.
    >=> simplifyTerm
    >=> Let.compileLets Let.Types
    >=> Let.compileLets Let.NonRecTerms
    >=> lowerTerm

--- | Compile a 'Term' into a PLC Term. Note: the result *does* have globally unique names.
compileTerm :: Compiling m e uni fun a
            => Term TyName Name uni fun a -> m (PLCTerm uni fun a)
compileTerm = compileToReadable >=> compileReadableToPlc<|MERGE_RESOLUTION|>--- conflicted
+++ resolved
@@ -47,15 +47,10 @@
 import           PlutusPrelude
 
 -- | Actual simplifier
-<<<<<<< HEAD
 simplify
     :: (M.ToBuiltinMeaning uni fun, PLC.MonadQuote m)
     => Term TyName Name uni fun b -> m (Term TyName Name uni fun b)
-simplify = DeadCode.removeDeadBindings <=< Inline.inline . Beta.beta
-=======
-simplify :: M.ToBuiltinMeaning uni fun => Term TyName Name uni fun b -> Term TyName Name uni fun b
-simplify = DeadCode.removeDeadBindings . Inline.inline . Beta.beta . Unwrap.unwrapCancel
->>>>>>> 5b6b960f
+simplify = DeadCode.removeDeadBindings <=< Inline.inline . Beta.beta . Unwrap.unwrapCancel
 
 -- | Perform some simplification of a 'Term'.
 simplifyTerm :: Compiling m e uni fun a => Term TyName Name uni fun b -> m (Term TyName Name uni fun b)
