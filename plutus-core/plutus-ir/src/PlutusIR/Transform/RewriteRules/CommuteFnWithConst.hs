--- conflicted
+++ resolved
@@ -151,13 +151,8 @@
   ExpModInteger                   -> False
   DropList                        -> False
   InsertCoin                      -> False
-<<<<<<< HEAD
-  DeleteCoin                      -> False
   LookupCoin                      -> False
   UnionValue                      -> True
   ValueContains                   -> False
-=======
-  UnionValue                      -> True
   ValueData                       -> False
-  UnValueData                     -> False
->>>>>>> fa5c9e64
+  UnValueData                     -> False