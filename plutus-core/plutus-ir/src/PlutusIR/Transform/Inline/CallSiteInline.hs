{-# LANGUAGE ConstraintKinds  #-}
{-# LANGUAGE FlexibleContexts #-}
{-# LANGUAGE GADTs            #-}
{-# LANGUAGE LambdaCase       #-}
{-# LANGUAGE TypeFamilies     #-}

{-|
Call site inlining machinery. For now there's only one part: inlining of fully applied functions.
We inline fully applied functions if the cost and size are acceptable.
See note [Inlining of fully applied functions].
-}

module PlutusIR.Transform.Inline.CallSiteInline where

import Control.Monad.State
import PlutusIR.Core
import PlutusIR.Transform.Inline.Utils

{- Note [Inlining of fully applied functions]

We inline if (1) a function is fully applied (2) its cost and size are acceptable. We discuss
each in detail below.

(1) What do we mean by "fully applied"?

A function is fully applied when it has been applied to all arguments as indicated by its
"syntactic arity":

Consider `let v = rhs in body`, in which `body` calls `v`.

We focus on cases when `v` is a function. (Non-functions have arity () or 0).
I.e., it has type/term lambda abstraction(s). E.g.:

let v = \x1.\x2...\xn.VBody in body

(x1,x2...xn) or n is the syntactic arity of a term. That is, a record of the arguments that the
term expects before it may do some work. Since we have both type and lambda
abstractions, this is not a simple argument count, but rather a list of values
indicating whether the next argument should be a term or a type.

Note that this just corresponds to the number of
syntactic lambda and type abstractions on the outside of the term. It is thus
an under-approximation of how many arguments the term may need.
e.g. consider the term @let id = \x -> x in id@: the variable @id@ has syntactic
arity @[]@, but does in fact need an argument before it does any work.

In the `body`, where `v` is *called*,
if it was given the `n` term or type arguments in the correct order, then it is *fully applied*.
If `VBody` is acceptable in size and cost, we inline the call site of the fully applied `v` in this
case, i.e., we replace `v` in the `body` with `rhs`. E.g.

let f = \x.\y -> x
in
  let z = f q
  in f a b

becomes

let f = \x.\y -> x
in
  let z = f q
  in ((\x.\y -> x) a b)

With beta reduction, it becomes:

let f = \x.\y -> x
in
  let z = f q
  in a (more accurately it becomes (let { x = a, y = b } in x))

This is already a reduction in code size. However, because of this,
our dead code elimination pass is able to further reduce the code to just `a`.

Because a function can be called in the `body` multiple times and may not be fully applied for all
its calls, we cannot simply keep a substitution map like in `Inline`,
which substitute *all* occurrences of a variable. Instead, we store all in scope variables in a
map, `Utils.NonRecInScopeSet`, with all information needed for inlining saturated functions.

To find out whether a function is fully applied, when we encounter a variable in the `body`,
we find its arity from the `Utils.NonRecInScopeSet` map and compare it with the list
of arguments it has been applied to at that site. If it is fully applied, we inline it there.

Note that over-application of a function would also be inlined. E.g.:

```haskell
let id = \y -> y
     f = \x -> id
 in f x y
```

`f`'s arity is (\x) or 1, but is applied to 2 arguments. We inline `f` in this case if its cost and
size are acceptable.

(2) How do we decide whether cost and size are acceptable?

We currently reuse the heuristics 'Utils.sizeIsAcceptable' and 'Utils.costIsAcceptable'
that are used in unconditional inlining. For

let v = \x1.\x2...\xn.VBody in body

we check `VBody` with the above "acceptable" functions.
The "acceptable" functions are currently quite conservative, e.g.,
we currently reject `Constant` (has acceptable cost but not acceptable size).
We will work on more refined checks (e.g., checking their sizes instead of just rejecting them) to
improve the optimization.
-}

-- | Computes the 'Utils.Arity' of a term. Also returns the function body, for checking whether
-- it's `Utils.acceptable`.
computeArity ::
    Term tyname name uni fun ann
    -> (Arity, Term tyname name uni fun ann)
computeArity = \case
    LamAbs _ _ _ body ->
      let (nextArgs, nextBody) = computeArity body in (TermParam:nextArgs, nextBody)
    TyAbs _ _ _ body  ->
      let (nextArgs, nextBody) = computeArity body in (TypeParam:nextArgs, nextBody)
    -- Whenever we encounter a body that is not a lambda or type abstraction, we are done counting
    tm                -> ([],tm)

-- | Given the arity of a function, and the list of arguments applied to it, return whether it is
-- fully applied or not.
isFullyApplied :: Arity -> [Expr tyname name uni fun ann] -> Bool
isFullyApplied [] _ = True -- The function needs no more arguments
isFullyApplied (_lam:_lams) [] = False -- under-application
isFullyApplied (hdLams:tlLams) (hdArg:tlArg) =
  case (hdLams, hdArg) of
    (TermParam, TermExpr _) -> isFullyApplied tlLams tlArg
    (TypeParam, TypeExpr _) -> isFullyApplied tlLams tlArg
    _                        ->
      -- wrong argument type, i.e., we have an ill-typed term here. It's not what we define as fully
      -- applied. Although if the term was ill-typed before, it will be ill-typed after the
      -- inlining, and it won't make it any worse, so we could consider accepting this.
      False

-- | Consider whether to inline a saturated application.
considerInlineSat :: forall tyname name uni fun ann. InliningConstraints tyname name uni fun
    => Term tyname name uni fun ann -- ^ The `body` of the `Let` term.
    -> InlineM tyname name uni fun ann (Term tyname name uni fun ann)
considerInlineSat tm = do
    -- collect all the arguments of the term being applied to
    case collectArgs tm of
      -- if it is a `Var` that is being applied to, check to see if it's fully applied
      (Var _ann name, args) -> do
        maybeVarInfo <- gets (lookupVarInfo name)
        case maybeVarInfo of
          Just varInfo -> do
<<<<<<< HEAD
            let isAcceptable = acceptable (varBody varInfo)
            -- if the body of `Var` is `acceptable` and
            -- it is fully applied (over-application is allowed) then
            if isAcceptable && isFullyApplied (arity varInfo) (map fst args)
            then do
              -- check if binding is pure to avoid duplicated effects.
              -- For strict bindings we can't accidentally make any effects happen less often than
              -- it would have before, but we can make it happen more often.
              -- We could potentially do this safely in non-conservative mode.
              isBindingPure <- isTermBindingPure (varStrictness varInfo) (varDef varInfo)
              if isBindingPure then
                pure $ mkTermApps (varDef varInfo) args
              else pure tm -- term is not pure, don't inline by default.
            else pure tm
      -- if the term being applied is not a `Var`, don't inline
=======
            let body = varBody varInfo
                def = varDef varInfo
                fullyApplied = isFullyApplied (arity varInfo) (map fst args)
            -- It is the body that we will be left with in the program after we have
            -- reduced the saturated application, so the size increase we will be left
            -- with comes from the body, and that is what we need to check is okay
                bodySizeOk = sizeIsAcceptable body
            -- The definition itself will be inlined, so we need to check that the cost
            -- of that is acceptable. Note that we do _not_ check the cost of the _body_.
            -- We would have paid that regardless.
            -- Consider e.g. `let y = \x. f x`. We pay the cost of the `f x` at every call
            -- site regardless. The work that is being duplicated is the work for the labmda.
                defCostOk = costIsAcceptable def
            -- check if binding is pure to avoid duplicated effects.
            -- For strict bindings we can't accidentally make any effects happen less often than
            -- it would have before, but we can make it happen more often.
            -- We could potentially do this safely in non-conservative mode.
            defPure <- isTermBindingPure (varStrictness varInfo) def
            pure $
              if fullyApplied && bodySizeOk && defCostOk && defPure
              then mkApps def args
              else tm
          -- We should have variable info for everything, but if we don't just give up
          Nothing -> pure tm
>>>>>>> c9da23ff
      _ -> pure tm<|MERGE_RESOLUTION|>--- conflicted
+++ resolved
@@ -127,7 +127,7 @@
   case (hdLams, hdArg) of
     (TermParam, TermExpr _) -> isFullyApplied tlLams tlArg
     (TypeParam, TypeExpr _) -> isFullyApplied tlLams tlArg
-    _                        ->
+    _ ->
       -- wrong argument type, i.e., we have an ill-typed term here. It's not what we define as fully
       -- applied. Although if the term was ill-typed before, it will be ill-typed after the
       -- inlining, and it won't make it any worse, so we could consider accepting this.
@@ -145,23 +145,6 @@
         maybeVarInfo <- gets (lookupVarInfo name)
         case maybeVarInfo of
           Just varInfo -> do
-<<<<<<< HEAD
-            let isAcceptable = acceptable (varBody varInfo)
-            -- if the body of `Var` is `acceptable` and
-            -- it is fully applied (over-application is allowed) then
-            if isAcceptable && isFullyApplied (arity varInfo) (map fst args)
-            then do
-              -- check if binding is pure to avoid duplicated effects.
-              -- For strict bindings we can't accidentally make any effects happen less often than
-              -- it would have before, but we can make it happen more often.
-              -- We could potentially do this safely in non-conservative mode.
-              isBindingPure <- isTermBindingPure (varStrictness varInfo) (varDef varInfo)
-              if isBindingPure then
-                pure $ mkTermApps (varDef varInfo) args
-              else pure tm -- term is not pure, don't inline by default.
-            else pure tm
-      -- if the term being applied is not a `Var`, don't inline
-=======
             let body = varBody varInfo
                 def = varDef varInfo
                 fullyApplied = isFullyApplied (arity varInfo) (map fst args)
@@ -182,9 +165,8 @@
             defPure <- isTermBindingPure (varStrictness varInfo) def
             pure $
               if fullyApplied && bodySizeOk && defCostOk && defPure
-              then mkApps def args
+              then mkTermApps def args
               else tm
           -- We should have variable info for everything, but if we don't just give up
           Nothing -> pure tm
->>>>>>> c9da23ff
       _ -> pure tm