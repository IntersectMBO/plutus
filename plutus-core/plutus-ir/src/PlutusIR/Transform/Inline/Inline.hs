--- conflicted
+++ resolved
@@ -11,6 +11,7 @@
 -}
 
 module PlutusIR.Transform.Inline.Inline (inline, inlinePass, inlinePassSC, InlineHints (..)) where
+import PlutusCore qualified as PLC
 import PlutusCore.Annotation
 import PlutusCore.Name
 import PlutusCore.Quote
@@ -22,13 +23,11 @@
 import PlutusIR.Analysis.VarInfo qualified as VarInfo
 import PlutusIR.Contexts (AppContext (..), fillAppContext, splitApplication)
 import PlutusIR.MkPir (mkLet)
-<<<<<<< HEAD
+import PlutusIR.Pass
 import PlutusIR.Transform.Inline.CallSiteInline (callSiteInline)
-=======
-import PlutusIR.Pass
->>>>>>> 98355102
 import PlutusIR.Transform.Inline.Utils
 import PlutusIR.Transform.Rename ()
+import PlutusIR.TypeCheck qualified as TC
 import PlutusPrelude
 
 import Control.Lens (forMOf, traverseOf)
@@ -36,18 +35,7 @@
 import Control.Monad.Reader (runReaderT)
 import Control.Monad.State (evalStateT, modify')
 import Control.Monad.State.Class (gets)
-<<<<<<< HEAD
 import Data.Maybe
-=======
-import PlutusCore qualified as PLC
-import PlutusIR.Analysis.Builtins
-import PlutusIR.Analysis.Size (termSize)
-import PlutusIR.Analysis.VarInfo qualified as VarInfo
-import PlutusIR.Contexts (AppContext (..), fillAppContext, splitApplication)
-import PlutusIR.Transform.Inline.CallSiteInline (callSiteInline)
-import PlutusIR.TypeCheck qualified as TC
-import Witherable (Witherable (wither))
->>>>>>> 98355102
 
 {- Note [Inlining approach and 'Secrets of the GHC Inliner']
 The approach we take is more-or-less exactly taken from 'Secrets of the GHC Inliner'.
@@ -220,6 +208,18 @@
 Annoyingly, this requires us to redo the analysis that we do for the dead binding pass.
 TODO: merge them or figure out a way to share more work, especially since there's similar logic.
 This might mean reinventing GHC's OccAnal...
+-}
+
+{- Note [Processing multi-lets]
+
+When we process a term in the inliner, if it is a multi-let, we split it and process the
+bindings one by one, because the bindings after `b` need to be considered to determine
+whether `b` can be unconditionally inlined. Consider e.g.
+`let !x = <effectful>; !y = <effectful> in x`, we need to look at the binding for
+`y` to know that inlining `x` would change the order of effects.
+It's awkward to do this when they are part of the same term, (we would be
+looking at "the let term but only considering all the bindings after x") and
+much easier when they are just separate terms.
 -}
 
 -- | Run the inliner on a `Core.Type.Term`.
@@ -246,14 +246,7 @@
                 -- Use 'mkLet': which takes a possibly empty list of bindings (rather than
                 -- a non-empty list)
                 pure $ mkLet ann NonRec (maybeToList b') t'
-            -- If it is a multi-let, split it and process the bindings one by one, because
-            -- the bindings after `b` need to be considered to determine whether `b` can
-            -- be unconditionally inlined. Consider e.g. 
-            -- `let !x = <effectful>; !y = <effectful> in x`, we need to look at the binding for 
-            -- `y` to know that inlining `x` would change the order of effects.
-            -- It's awkward to do this when they are part of the same term, (we would be 
-            -- looking at "the let term but only considering all the bindings after x") and 
-            -- much easier when they are just separate terms.
+            -- See Note [Processing multi-lets]
             b :| rest -> handleTerm (Let ann NonRec (pure b) (mkLet ann NonRec rest t))
         -- This includes recursive let terms, we don't even consider inlining them at the moment
         t -> do
