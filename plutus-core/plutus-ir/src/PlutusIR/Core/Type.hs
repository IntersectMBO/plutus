--- conflicted
+++ resolved
@@ -47,14 +47,11 @@
 import PlutusCore.MkPlc (Def (..), TermLike (..), TyVarDecl (..), VarDecl (..))
 import PlutusCore.Name qualified as PLC
 
-<<<<<<< HEAD
 import Control.Lens.TH
 import Data.Proxy
-=======
 import Universe
 
 import Data.Hashable
->>>>>>> b8a74e7b
 import Data.Text qualified as T
 import Data.Word
 import Universe
