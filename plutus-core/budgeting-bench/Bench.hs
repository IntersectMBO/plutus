{-# LANGUAGE FlexibleContexts    #-}
{-# LANGUAGE KindSignatures      #-}
{-# LANGUAGE MagicHash           #-}
{-# LANGUAGE OverloadedStrings   #-}
{-# LANGUAGE ScopedTypeVariables #-}
{-# LANGUAGE TypeApplications    #-}
{-# LANGUAGE TypeOperators       #-}

-- See Note [Creation of the Cost Model]
module Main (main) where

<<<<<<< HEAD
import           Language.PlutusCore                               as PLC
=======
import qualified Criterion.Types                                    as C
import qualified Data.ByteString                                    as BS
import           Hedgehog
import           Hedgehog.Internal.Gen
import           Hedgehog.Internal.Tree
import           Hedgehog.Range
import           Language.PlutusCore                                as PLC
import           Language.PlutusCore.Evaluation.Machine.ExBudgeting
>>>>>>> 301c2f39
import           Language.PlutusCore.Evaluation.Machine.ExMemory
import           Language.PlutusCore.MkPlc
import           Language.UntypedPlutusCore                         as UT
import           Language.UntypedPlutusCore.Evaluation.Machine.Cek

import           Criterion.Main
import qualified Criterion.Types                                   as C
import qualified Data.ByteString                                   as BS
import           Data.Functor
<<<<<<< HEAD
import qualified Data.Kind                                         as GHC
import           Hedgehog
import           Hedgehog.Internal.Gen
import           Hedgehog.Internal.Tree
import           Hedgehog.Range
import           System.Directory
=======
import qualified Data.Kind                                          as GHC
>>>>>>> 301c2f39

type UntypedPlain f (uni :: GHC.Type -> GHC.Type) (fun :: GHC.Type) = f Name uni fun ()

runTermBench :: String -> UntypedPlain UT.Term DefaultUni DefaultFun -> Benchmark
runTermBench name term = env
    (do
        (_result, budget) <-
          pure $ runCekNoEmit defBuiltinsRuntime Counting term
        pure budget
        )
    (\_ -> bench name $ nf (unsafeEvaluateCek defBuiltinsRuntime) term)

-- Copying the bytestring here, because otherwise it'll be exactly the same, and the equality will short-circuit.
benchSameTwoByteStrings :: DefaultFun -> Benchmark
benchSameTwoByteStrings name = createTwoTermBuiltinBench name (byteStringsToBench seedA) ((\(bs, e) -> (BS.copy bs, e)) <$> byteStringsToBench seedA)

benchTwoByteStrings :: DefaultFun -> Benchmark
benchTwoByteStrings name = createTwoTermBuiltinBench name (byteStringsToBench seedA) (byteStringsToBench seedB)

benchBytestringOperations :: DefaultFun -> Benchmark -- TODO the numbers are a bit too big here
benchBytestringOperations name = createTwoTermBuiltinBench @Integer @BS.ByteString name numbers (byteStringsToBench seedA)
    where
        numbers = expToBenchingInteger <$> expsToBench

createTwoTermBuiltinBench :: (DefaultUni `Includes` a, DefaultUni `Includes` b) => DefaultFun -> [(a, ExMemory)] -> [(b, ExMemory)] -> Benchmark
createTwoTermBuiltinBench name as bs =
    bgroup (show name) $
        as <&> (\(x, xMem) ->
            bgroup (show xMem) $ bs <&> (\(y, yMem) ->
                runTermBench (show yMem) $ erase $ mkIterApp () (builtin () name) [(mkConstant () x), (mkConstant () y)]
            ))

benchComparison :: [Benchmark]
benchComparison = (\n -> runTermBench ("CalibratingBench/ExMemory " <> show n) (erase $ createRecursiveTerm n)) <$> [1..20]

-- Creates a cheap builtin operation to measure the base cost of executing one.
createRecursiveTerm :: Integer -> Plain PLC.Term DefaultUni DefaultFun
createRecursiveTerm d = mkIterApp () (builtin () AddInteger) [(mkConstant () (1::Integer)), if d == 0 then (mkConstant () (1::Integer)) else (createRecursiveTerm (d - 1))]

benchHashOperations :: DefaultFun -> Benchmark
benchHashOperations name =
    bgroup (show name) $
        byteStringsToBench seedA <&> (\(x, xMem) ->
            runTermBench (show xMem) $ erase $ mkIterApp () (builtin () name) [(mkConstant () x)]
        )

-- for VerifySignature, for speed purposes, it shouldn't matter if the sig / pubkey are correct
sig :: BS.ByteString
sig = "e5564300c360ac729086e2cc806e828a84877f1eb8e5d974d873e065224901555fb8821590a33bacc61e39701cf9b46bd25bf5f0595bbe24655141438e7a100b"
pubKey :: BS.ByteString
pubKey = "d75a980182b10ab7d54bfed3c964073a0ee172f3daa62325af021a68f707511a"
benchVerifySignature :: Benchmark
benchVerifySignature =
    bgroup (show name) $
        bs <&> (\(x, xMem) ->
            runTermBench (show xMem) $ erase $ mkIterApp () (builtin () name) [(mkConstant () pubKey), (mkConstant () x), (mkConstant () sig)]
        )
    where
        name = VerifySignature
        bs = (expToBenchingBytestring seedA . fromInteger) <$> expsToBenchBS

expsToBenchBS :: [Integer]
expsToBenchBS = ((\(a :: Integer) -> 2^a) <$> [1..20])

byteStringsToBench :: Seed -> [(BS.ByteString, ExMemory)]
byteStringsToBench seed = (expToBenchingBytestring seed . fromInteger) <$> expsToBenchBS

expsToBench :: [Integer]
expsToBench = ((\(a :: Integer) -> 2^a) <$> [1..16]) -- <> ((\(a :: Integer) -> 10^a) <$> [3..8])

seedA :: Seed
seedA = (Seed 42 43)
seedB :: Seed
seedB = (Seed 44 45)

genSample :: Seed -> Gen a -> a
genSample seed gen = Prelude.maybe (Prelude.error "Couldn't create a sample") treeValue $ evalGen (Size 1) seed gen

-- TODO make a nice class out of these
expToBenchingBytestring :: Seed -> Int -> (BS.ByteString, ExMemory)
expToBenchingBytestring seed e = let x = genSample seed (bytes (Hedgehog.Range.singleton e)) in (x, memoryUsage x)

-- TODO make the e the actual ExMemory size
expToBenchingInteger :: Integer -> (Integer, ExMemory)
expToBenchingInteger e =
            let
                x = ((3 :: Integer) ^ e)
            in (x, memoryUsage x)

benchTwoInt :: DefaultFun -> Benchmark
benchTwoInt builtinName =
    createTwoTermBuiltinBench builtinName numbers numbers
    where
        numbers = expToBenchingInteger <$> expsToBench

-- Creates the .csv file consumed by create-cost-model. The data in said csv is
-- time taken for all the builtin operations, as measured by criterion.
-- See also Note [Creation of the Cost Model]
main :: IO ()
main = do
    createDirectoryIfMissing True "budgeting-bench/csvs/"
    defaultMainWith (defaultConfig { C.csvFile = Just $ "budgeting-bench/csvs/benching.csv" }) $ (benchTwoInt <$> twoIntNames) <> (benchTwoByteStrings <$> [Concatenate]) <> (benchBytestringOperations <$> [DropByteString, TakeByteString]) <> (benchHashOperations <$> [SHA2, SHA3]) <> (benchSameTwoByteStrings <$> [EqByteString, LtByteString, GtByteString]) <> [benchVerifySignature] <> benchComparison
    pure ()
    where
        twoIntNames = [AddInteger, SubtractInteger, MultiplyInteger, DivideInteger, QuotientInteger, RemainderInteger, ModInteger, LessThanInteger, LessThanEqInteger, GreaterThanInteger, GreaterThanEqInteger, EqInteger]<|MERGE_RESOLUTION|>--- conflicted
+++ resolved
@@ -9,37 +9,22 @@
 -- See Note [Creation of the Cost Model]
 module Main (main) where
 
-<<<<<<< HEAD
 import           Language.PlutusCore                               as PLC
-=======
-import qualified Criterion.Types                                    as C
-import qualified Data.ByteString                                    as BS
-import           Hedgehog
-import           Hedgehog.Internal.Gen
-import           Hedgehog.Internal.Tree
-import           Hedgehog.Range
-import           Language.PlutusCore                                as PLC
-import           Language.PlutusCore.Evaluation.Machine.ExBudgeting
->>>>>>> 301c2f39
 import           Language.PlutusCore.Evaluation.Machine.ExMemory
 import           Language.PlutusCore.MkPlc
-import           Language.UntypedPlutusCore                         as UT
+import           Language.UntypedPlutusCore                        as UT
 import           Language.UntypedPlutusCore.Evaluation.Machine.Cek
 
 import           Criterion.Main
 import qualified Criterion.Types                                   as C
 import qualified Data.ByteString                                   as BS
 import           Data.Functor
-<<<<<<< HEAD
 import qualified Data.Kind                                         as GHC
 import           Hedgehog
 import           Hedgehog.Internal.Gen
 import           Hedgehog.Internal.Tree
 import           Hedgehog.Range
 import           System.Directory
-=======
-import qualified Data.Kind                                          as GHC
->>>>>>> 301c2f39
 
 type UntypedPlain f (uni :: GHC.Type -> GHC.Type) (fun :: GHC.Type) = f Name uni fun ()
 
