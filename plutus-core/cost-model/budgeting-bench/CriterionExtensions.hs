{-# LANGUAGE LambdaCase #-}

module CriterionExtensions (criterionMainWith) where

import Control.Monad (unless)
import Control.Monad.Trans (liftIO)
import Criterion.IO.Printf (printError, writeCsv)
import Criterion.Internal (runAndAnalyse, runFixedIters)
import Criterion.Main (makeMatcher)
import Criterion.Main.Options (MatchType (..), Mode (..), describe, versionInfo)
import Criterion.Measurement (initializeTime)
import Criterion.Monad (withConfig)
import Criterion.Types

import Data.List (sort)
import Data.Maybe (fromJust)
import Data.Time.Clock (getCurrentTime)
import Options.Applicative (execParser)
import System.Directory (doesFileExist, renameFile)
import System.Environment (getProgName)
import System.Exit (exitFailure)
import System.FilePath ((<.>))
import System.IO (hPutStrLn, stderr)


{- | We require the user to specify a CSV output file: without this, Criterion
   won't save the output that we really need.  We previously wrote the data to a
   fixed location, but that was too inflexible. If the output file already
   exists then we move it to a backup file because by default Criterion will
   just append data to the existing file (including a new header).
-}
checkCsvSet :: Config -> IO ()
checkCsvSet cfg =
    let putStrLnErr = hPutStrLn stderr
    in case csvFile cfg of
         Nothing -> do
           prog <- getProgName
           putStrLnErr ""
           putStrLnErr "ERROR: a CSV output file must be specified for the benchmarking results."
           putStrLnErr "Use"
           putStrLnErr ""
           putStrLnErr $ "   cabal run " ++ prog ++ " -- --csv <file>"
           putStrLnErr ""
           putStrLnErr "The CSV file location will be relative to the current shell directory."
           exitFailure
         Just file  -> do
           csvExists <- doesFileExist file
           if csvExists
           then renameFile file (file <.> "backup")
           else pure ()


{- | A modified version of Criterion's 'defaultMainWith' function. We want to be
   able to run different benchmarks with different time limits, but that doesn't
   work with the original version because the relevant function appends output
   to a CSV file but writes a header into the file every time it's called.  This
   adds an option to stop it doing that so we only get one header (at the top,
   where it belongs).  This also calls `checkCsvSet` to make sure that a CSV
   output file has been specified. -}
-- TODO: bypass Criterion's command line parser altogether.
criterionMainWith :: Bool ->  Config -> [Benchmark] -> IO ()
criterionMainWith writeHeader defCfg bs =
  execParser (describe defCfg) >>=
     \case
      List -> mapM_ putStrLn . sort . concatMap benchNames $ bs
      Version -> putStrLn versionInfo
      RunIters cfg iters matchType benches ->
          do
            () <- checkCsvSet cfg
            shouldRun <- selectBenches matchType benches bsgroup
            withConfig cfg $ runFixedIters iters shouldRun bsgroup
      Run cfg matchType benches ->
          do
            () <- checkCsvSet cfg
            shouldRun <- selectBenches matchType benches bsgroup
            withConfig cfg $ do
              if writeHeader
<<<<<<< HEAD
              then do
                let file = fromJust $ csvFile cfg  -- OK because of checkCsvSet
                time <- liftIO getCurrentTime
                liftIO $ appendFile file $ "# Plutus Core cost model benchmark results\n"
                liftIO $ appendFile file $ "# Started at " ++ show time ++ "\n"
                writeCsv ("Name","Mean","MeanLB","MeanUB","Stddev","StddevLB", "StddevUB")
=======
              then  writeCsv ("Benchmark","t","t.mean.lb","t.mean.ub","t.sd","t.sd.lb", "t.sd.ub")
>>>>>>> 272d953e
              else return ()
              liftIO initializeTime
              runAndAnalyse shouldRun bsgroup
      where bsgroup = BenchGroup "" bs

selectBenches :: MatchType -> [String] -> Benchmark -> IO (String -> Bool)
selectBenches matchType benches bsgroup = do
  toRun <- either parseError return . makeMatcher matchType $ benches
  unless (null benches || any toRun (benchNames bsgroup)) $
    parseError "none of the specified names matches a benchmark"
  return toRun

parseError :: String -> IO a
parseError msg = do
  _ <- printError "Error: %s\n" msg
  _ <- printError "Run \"%s --help\" for usage information\n" =<< getProgName
  exitFailure<|MERGE_RESOLUTION|>--- conflicted
+++ resolved
@@ -75,16 +75,12 @@
             shouldRun <- selectBenches matchType benches bsgroup
             withConfig cfg $ do
               if writeHeader
-<<<<<<< HEAD
               then do
                 let file = fromJust $ csvFile cfg  -- OK because of checkCsvSet
                 time <- liftIO getCurrentTime
                 liftIO $ appendFile file $ "# Plutus Core cost model benchmark results\n"
                 liftIO $ appendFile file $ "# Started at " ++ show time ++ "\n"
-                writeCsv ("Name","Mean","MeanLB","MeanUB","Stddev","StddevLB", "StddevUB")
-=======
-              then  writeCsv ("Benchmark","t","t.mean.lb","t.mean.ub","t.sd","t.sd.lb", "t.sd.ub")
->>>>>>> 272d953e
+                writeCsv ("Benchmark","t","t.mean.lb","t.mean.ub","t.sd","t.sd.lb", "t.sd.ub")
               else return ()
               liftIO initializeTime
               runAndAnalyse shouldRun bsgroup
