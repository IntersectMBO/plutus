module Benchmarks.Integers (makeBenchmarks) where

import Common
import Generators
import PlutusCore
import PlutusCore.Evaluation.Machine.ExMemoryUsage (IntegerCostedByNumBytes (..))

import Criterion.Main
import GHC.Num.Integer
import System.Random (StdGen)

---------------- Integer builtins ----------------

{- For benchmarking functions with integer arguments we provide a list of random
   integers with 1,3,5,...,31 words.  Experiments suggest that these give us good
   models of the behaviour of functions for "reasonable" inputs (which will in
   fact probably only occupy one word).  We still need to guard against denial
   of service, and we may need to impose penalties for *really* large inputs. -}
makeDefaultIntegerArgs :: StdGen -> ([Integer], StdGen)
makeDefaultIntegerArgs gen = makeSizedIntegers gen [1, 3..31] -- 16 entries

{- The default arguments give a constant costing function for addition and subtraction.
   These ones give us data where the linear trend is clear. -}
makeLargeIntegerArgs :: StdGen -> ([Integer], StdGen)
makeLargeIntegerArgs gen = makeSizedIntegers gen [1, 70..1000] -- 15 entries

benchTwoIntegers :: StdGen -> (StdGen -> ([Integer], StdGen)) -> DefaultFun -> Benchmark
benchTwoIntegers gen makeArgs builtinName =
    createTwoTermBuiltinBench builtinName [] inputs inputs'
    where
      (inputs, gen') = makeArgs gen
      (inputs', _)   = makeArgs gen'

{- Some larger inputs for cases where we're using the same number for both
   arguments.  (A) If we're not examining all NxN pairs then we can examine
   larger arguments without taking too much time. (B) for things like EqInteger
   the results are very uniform with the smaller numbers, leading to occasional
   models with negative slopes.  Using larger numbers may help to avoid this. -}
makeBiggerIntegerArgs :: StdGen -> ([Integer], StdGen)
makeBiggerIntegerArgs gen = makeSizedIntegers gen [1, 3..101]

benchSameTwoIntegers :: StdGen -> DefaultFun -> Benchmark
benchSameTwoIntegers gen builtinName =
   createTwoTermBuiltinBenchElementwise builtinName [] $ pairWith copyInteger numbers
    where (numbers,_) = makeBiggerIntegerArgs gen

{- `expModInteger a e m` calculates `a^e` modulo `m`; if `e` is negative then the
function fails unless gcd(a,m) = 1, in which case there is an integer `a'` such
that `a*a'` is congruent to 1 modulo `m`, and then `expModInteger a e m` is
defined to be `expModInteger a' (-e) m`.  If `0 <= a <= m-1` and `e>=0` then the
time taken by expModInteger varies linearly with the size of `e` (and the worst
case is when `e` is one less than a power of two) and quadratically with the
size of `m`.  A good model can be obtained by fitting a function of the form A +
Byz + Cyz^2 (y=size(e), z=size(m)) to the results of the benchmarks.  For most
values of `a` (except for things like 0 and 1), the time taken for
exponentiation is independent of the size of `a` because many intermediate
powers have to be calculated, and these quickly grow so that their size is
similar to that of `m`.  In the benchmarks we use `a = m div 3` to start with a
value of reasonable size.

<<<<<<< HEAD
In the costing function for `expModInteger` we measure sizes in units of 8-bit
bytes (rather than the default of 64-bit words) in order to get benchmark
results with a reasonable granularity.  For exponents `e<0` a little extra time
is required to perform an initial modular inversion, but this only adds a
percent or two to the execution time so for simplicity we benchmark only with
positive values of `e`. For values of `a` with `size(a)>>size(m)` an extra
modular reduction has to be performed before starting the main calculation.  It
is difficult to model the effect of this precisely, so we impose an extra charge
by increasing the cost of `expModInteger` by 50% for values of `a` with large
sizes; to avoid the penalty, call `modInteger` before calling `expModInteger`.
-}

=======
For exponents `e<0` a little extra time is required to perform an initial
modular inversion, but this only adds a percent or two to the execution time so
for simplicity we benchmark only with positive values of `e`. For values of `a`
with `size(a)>size(m)` an extra modular reduction has to be performed before
starting the main calculation.  It is difficult to model the effect of this
precisely, so we impose an extra charge by increasing the cost of
`expModInteger` by 50% for values of `a` with large sizes; to avoid the penalty,
call `modInteger` before calling `expModInteger`.
-}
>>>>>>> 7e21569f
benchExpModInteger :: StdGen -> Benchmark
benchExpModInteger _gen =
  let fun = ExpModInteger
      pow (a::Integer) (b::Integer) = a^b
      moduli = fmap (\n -> pow 2 (32*n) - 11) [1, 3..31]
<<<<<<< HEAD
      -- ^ 16 entries, sizes = 4, 12, ..., 124 bytes
=======
      -- ^ 16 entries, sizes = 4, 12, ..., 124 bytes (memoryUsage = 1,2,...,16)
>>>>>>> 7e21569f
      es = fmap (\n -> pow 2 (fromIntegral $ integerLog2 n) - 1) moduli
      -- ^ Largest number less than modulus with binary expansion 1111...1.
      -- This is the worst case.

  in bgroup (show fun)
<<<<<<< HEAD
     [bgroup (showMemoryUsage (IntegerCostedByNumBytes (m `div` 3)))
       [bgroup (showMemoryUsage (IntegerCostedByNumBytes e))
         [mkBM a e m | a <- [m `div` 3] ] | e <- es ] | m <- moduli ]
  where mkBM a e m =
          benchDefault (showMemoryUsage (IntegerCostedByNumBytes m)) $
=======
     [bgroup (showMemoryUsage (m `div` 3))
       [bgroup (showMemoryUsage e)
         [mkBM a e m | a <- [m `div` 3] ] | e <- es ] | m <- moduli ]
  where mkBM a e m =
          benchDefault (showMemoryUsage m) $
>>>>>>> 7e21569f
          mkApp3 ExpModInteger [] a e m

makeBenchmarks :: StdGen -> [Benchmark]
makeBenchmarks gen =
       [benchTwoIntegers gen makeLargeIntegerArgs AddInteger]-- SubtractInteger behaves identically.
    <> (benchTwoIntegers gen makeDefaultIntegerArgs <$> [MultiplyInteger, DivideInteger])
           -- RemainderInteger, QuotientInteger, and ModInteger all behave identically.
    <> (benchSameTwoIntegers gen <$> [ EqualsInteger
                                     , LessThanInteger
                                     , LessThanEqualsInteger
                                     ])
    <> [-- benchExpModInteger gen,
        benchExpModInteger gen]<|MERGE_RESOLUTION|>--- conflicted
+++ resolved
@@ -58,20 +58,6 @@
 similar to that of `m`.  In the benchmarks we use `a = m div 3` to start with a
 value of reasonable size.
 
-<<<<<<< HEAD
-In the costing function for `expModInteger` we measure sizes in units of 8-bit
-bytes (rather than the default of 64-bit words) in order to get benchmark
-results with a reasonable granularity.  For exponents `e<0` a little extra time
-is required to perform an initial modular inversion, but this only adds a
-percent or two to the execution time so for simplicity we benchmark only with
-positive values of `e`. For values of `a` with `size(a)>>size(m)` an extra
-modular reduction has to be performed before starting the main calculation.  It
-is difficult to model the effect of this precisely, so we impose an extra charge
-by increasing the cost of `expModInteger` by 50% for values of `a` with large
-sizes; to avoid the penalty, call `modInteger` before calling `expModInteger`.
--}
-
-=======
 For exponents `e<0` a little extra time is required to perform an initial
 modular inversion, but this only adds a percent or two to the execution time so
 for simplicity we benchmark only with positive values of `e`. For values of `a`
@@ -81,35 +67,22 @@
 `expModInteger` by 50% for values of `a` with large sizes; to avoid the penalty,
 call `modInteger` before calling `expModInteger`.
 -}
->>>>>>> 7e21569f
 benchExpModInteger :: StdGen -> Benchmark
 benchExpModInteger _gen =
   let fun = ExpModInteger
       pow (a::Integer) (b::Integer) = a^b
       moduli = fmap (\n -> pow 2 (32*n) - 11) [1, 3..31]
-<<<<<<< HEAD
-      -- ^ 16 entries, sizes = 4, 12, ..., 124 bytes
-=======
       -- ^ 16 entries, sizes = 4, 12, ..., 124 bytes (memoryUsage = 1,2,...,16)
->>>>>>> 7e21569f
       es = fmap (\n -> pow 2 (fromIntegral $ integerLog2 n) - 1) moduli
       -- ^ Largest number less than modulus with binary expansion 1111...1.
       -- This is the worst case.
 
   in bgroup (show fun)
-<<<<<<< HEAD
-     [bgroup (showMemoryUsage (IntegerCostedByNumBytes (m `div` 3)))
-       [bgroup (showMemoryUsage (IntegerCostedByNumBytes e))
-         [mkBM a e m | a <- [m `div` 3] ] | e <- es ] | m <- moduli ]
-  where mkBM a e m =
-          benchDefault (showMemoryUsage (IntegerCostedByNumBytes m)) $
-=======
      [bgroup (showMemoryUsage (m `div` 3))
        [bgroup (showMemoryUsage e)
          [mkBM a e m | a <- [m `div` 3] ] | e <- es ] | m <- moduli ]
   where mkBM a e m =
           benchDefault (showMemoryUsage m) $
->>>>>>> 7e21569f
           mkApp3 ExpModInteger [] a e m
 
 makeBenchmarks :: StdGen -> [Benchmark]
