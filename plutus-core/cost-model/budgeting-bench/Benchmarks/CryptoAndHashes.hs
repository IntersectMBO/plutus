module Benchmarks.CryptoAndHashes (makeBenchmarks) where

import Common
import Generators

import PlutusCore

import Criterion.Main
import Data.ByteString qualified as BS
import System.Random (StdGen)

import Hedgehog qualified as H

byteStringSizes :: [Int]
byteStringSizes = fmap (100*) [0,2..98]

mediumByteStrings :: H.Seed -> [BS.ByteString]
mediumByteStrings seed = makeSizedByteStrings seed byteStringSizes

bigByteStrings :: H.Seed -> [BS.ByteString]
bigByteStrings seed = makeSizedByteStrings seed (fmap (10*) byteStringSizes)
<<<<<<< HEAD
-- Up to  800,000 bytes.

--VerifyEd25519Signature : check the results, maybe try with bigger inputs.


benchByteStringOneArgOp :: DefaultFun -> Benchmark
benchByteStringOneArgOp name =
    bgroup (show name) $ fmap mkBM (mediumByteStrings seedA)
           where mkBM b = benchDefault (showMemoryUsage b) $ mkApp1 name [] b
=======
-- Up to  784,000 bytes.
>>>>>>> 9e4401a0


---------------- Signature verification ----------------

<<<<<<< HEAD
-- For VerifyEd25519Signature, for speed purposes it shouldn't matter if the signature
=======
-- Signature verification functions.  Wrong input sizes cause error, time should
-- be otherwise independent of correctness/incorrectness of signature.

-- For VerifySignature, for speed purposes it shouldn't matter if the signature
>>>>>>> 9e4401a0
-- and public key are correct as long as they're the correct sizes (256 bits/32
-- bytes for keys, 512 bytes/64 bits for signatures).

benchVerifyEd25519Signature :: Benchmark
benchVerifyEd25519Signature =
    createThreeTermBuiltinBenchElementwise name [] pubkeys messages signatures
<<<<<<< HEAD
           where name = VerifyEd25519Signature
                 pubkeys    = listOfSizedByteStrings 51 32
=======
           where name = VerifySignature
                 pubkeys    = listOfSizedByteStrings 50 32
>>>>>>> 9e4401a0
                 messages   = bigByteStrings seedA
                 signatures = listOfSizedByteStrings 50 64
-- TODO: this seems suspicious.  The benchmark results seem to be pretty much
-- constant (a few microseconds) irrespective of the size of the input, but I'm
-- pretty certain that you need to look at every byte of the input to verify the
-- signature.  If you change the size of the public key then it takes three
-- times as long, but the 'verify' implementation checks the size and fails
-- immediately if the key or signature has the wrong size. [This is possibly due
-- to the fact that the underlying C implementation is *extremely* fast, but
-- there's quite a bit of error handling when an argument is the wrong size.
-- However in the latter case the program will terminate anyway, so we don't
-- care about costing it accurately.]

benchVerifyEcdsaSecp256k1Signature :: Benchmark
benchVerifyEcdsaSecp256k1Signature =
    createThreeTermBuiltinBenchElementwise name [] pubkeys messages signatures
        where name = VerifyEcdsaSecp256k1Signature
              pubkeys    = listOfSizedByteStrings 50 64
              messages   = listOfSizedByteStrings 50 32
              signatures = listOfSizedByteStrings 50 64

benchVerifySchnorrSecp256k1Signature :: Benchmark
benchVerifySchnorrSecp256k1Signature =
    createThreeTermBuiltinBenchElementwise name [] pubkeys messages signatures
        where name = VerifySchnorrSecp256k1Signature
              pubkeys    = listOfSizedByteStrings 50 64
              messages   = bigByteStrings seedA
              signatures = listOfSizedByteStrings 50 64


---------------- Hashing functions ----------------

benchByteStringOneArgOp :: DefaultFun -> Benchmark
benchByteStringOneArgOp name =
    bgroup (show name) $ fmap mkBM (mediumByteStrings seedA)
           where mkBM b = benchDefault (showMemoryUsage b) $ mkApp1 name [] b


---------------- Main benchmarks ----------------

makeBenchmarks :: StdGen -> [Benchmark]
<<<<<<< HEAD
makeBenchmarks _gen =  [benchVerifyEd25519Signature]
                    <> (benchByteStringOneArgOp <$> [ Sha2_256, Sha3_256, Blake2b_256 ])
=======
makeBenchmarks _gen =  [benchVerifySignature, benchVerifyEcdsaSecp256k1Signature, benchVerifySchnorrSecp256k1Signature]
                       <> (benchByteStringOneArgOp <$> [Sha2_256, Sha3_256, Blake2b_256])
>>>>>>> 9e4401a0

-- Sha3_256 takes about 2.65 times longer than Sha2_256, which in turn takes
-- 2.82 times longer than Blake2b.  All are (very) linear in the size of the
-- input.<|MERGE_RESOLUTION|>--- conflicted
+++ resolved
@@ -19,8 +19,7 @@
 
 bigByteStrings :: H.Seed -> [BS.ByteString]
 bigByteStrings seed = makeSizedByteStrings seed (fmap (10*) byteStringSizes)
-<<<<<<< HEAD
--- Up to  800,000 bytes.
+-- Up to  784,000 bytes.
 
 --VerifyEd25519Signature : check the results, maybe try with bigger inputs.
 
@@ -29,34 +28,22 @@
 benchByteStringOneArgOp name =
     bgroup (show name) $ fmap mkBM (mediumByteStrings seedA)
            where mkBM b = benchDefault (showMemoryUsage b) $ mkApp1 name [] b
-=======
--- Up to  784,000 bytes.
->>>>>>> 9e4401a0
 
 
 ---------------- Signature verification ----------------
 
-<<<<<<< HEAD
--- For VerifyEd25519Signature, for speed purposes it shouldn't matter if the signature
-=======
 -- Signature verification functions.  Wrong input sizes cause error, time should
 -- be otherwise independent of correctness/incorrectness of signature.
 
--- For VerifySignature, for speed purposes it shouldn't matter if the signature
->>>>>>> 9e4401a0
--- and public key are correct as long as they're the correct sizes (256 bits/32
--- bytes for keys, 512 bytes/64 bits for signatures).
+-- For VerifyEd25519Signature, for speed purposes it shouldn't matter if the
+-- signature and public key are correct as long as they're the correct sizes
+-- (256 bits/32 bytes for keys, 512 bytes/64 bits for signatures).
 
 benchVerifyEd25519Signature :: Benchmark
 benchVerifyEd25519Signature =
     createThreeTermBuiltinBenchElementwise name [] pubkeys messages signatures
-<<<<<<< HEAD
            where name = VerifyEd25519Signature
-                 pubkeys    = listOfSizedByteStrings 51 32
-=======
-           where name = VerifySignature
                  pubkeys    = listOfSizedByteStrings 50 32
->>>>>>> 9e4401a0
                  messages   = bigByteStrings seedA
                  signatures = listOfSizedByteStrings 50 64
 -- TODO: this seems suspicious.  The benchmark results seem to be pretty much
@@ -98,13 +85,8 @@
 ---------------- Main benchmarks ----------------
 
 makeBenchmarks :: StdGen -> [Benchmark]
-<<<<<<< HEAD
-makeBenchmarks _gen =  [benchVerifyEd25519Signature]
-                    <> (benchByteStringOneArgOp <$> [ Sha2_256, Sha3_256, Blake2b_256 ])
-=======
-makeBenchmarks _gen =  [benchVerifySignature, benchVerifyEcdsaSecp256k1Signature, benchVerifySchnorrSecp256k1Signature]
+makeBenchmarks _gen =  [benchVerifyEd25519Signature, benchVerifyEcdsaSecp256k1Signature, benchVerifySchnorrSecp256k1Signature]
                        <> (benchByteStringOneArgOp <$> [Sha2_256, Sha3_256, Blake2b_256])
->>>>>>> 9e4401a0
 
 -- Sha3_256 takes about 2.65 times longer than Sha2_256, which in turn takes
 -- 2.82 times longer than Blake2b.  All are (very) linear in the size of the
