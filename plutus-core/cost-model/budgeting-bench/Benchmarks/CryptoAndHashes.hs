--- conflicted
+++ resolved
@@ -12,11 +12,7 @@
 import Hedgehog qualified as H
 
 byteStringSizes :: [Int]
-<<<<<<< HEAD
 byteStringSizes = fmap (100*) [0,2..98]
-=======
-byteStringSizes = fmap (100*) [0,2..100]
->>>>>>> c615d119
 
 mediumByteStrings :: H.Seed -> [BS.ByteString]
 mediumByteStrings seed = makeSizedByteStrings seed byteStringSizes
@@ -25,20 +21,8 @@
 bigByteStrings seed = makeSizedByteStrings seed (fmap (10*) byteStringSizes)
 -- Up to  784,000 bytes.
 
---VerifySignature : check the results, maybe try with bigger inputs.
-
-
-<<<<<<< HEAD
----------------- Verify signature ----------------
-=======
-benchByteStringOneArgOp :: DefaultFun -> Benchmark
-benchByteStringOneArgOp name =
-    bgroup (show name) $ fmap mkBM (mediumByteStrings seedA)
-           where mkBM b = benchDefault (showMemoryUsage b) $ mkApp1 name [] b
-
 
 ---------------- Signature verification ----------------
->>>>>>> c615d119
 
 -- Signature verification functions.  Wrong input sizes cause error, time should
 -- be otherwise independent of correctness/incorrectness of signature.
@@ -51,15 +35,9 @@
 benchVerifySignature =
     createThreeTermBuiltinBenchElementwise name [] pubkeys messages signatures
            where name = VerifySignature
-<<<<<<< HEAD
                  pubkeys    = listOfSizedByteStrings 50 32
                  messages   = bigByteStrings seedA
                  signatures = listOfSizedByteStrings 50 64
-=======
-                 pubkeys    = listOfSizedByteStrings 51 32
-                 messages   = bigByteStrings seedA
-                 signatures = listOfSizedByteStrings 51 64
->>>>>>> c615d119
 -- TODO: this seems suspicious.  The benchmark results seem to be pretty much
 -- constant (a few microseconds) irrespective of the size of the input, but I'm
 -- pretty certain that you need to look at every byte of the input to verify the
@@ -85,10 +63,15 @@
               signatures = listOfSizedByteStrings 50 64
 
 
+---------------- Hashing functions ----------------
+
 benchByteStringOneArgOp :: DefaultFun -> Benchmark
 benchByteStringOneArgOp name =
     bgroup (show name) $ fmap mkBM (mediumByteStrings seedA)
            where mkBM b = benchDefault (showMemoryUsage b) $ mkApp1 name [] b
+
+
+---------------- Main benchmarks ----------------
 
 makeBenchmarks :: StdGen -> [Benchmark]
 makeBenchmarks _gen =  [benchVerifySignature, benchVerifyEcdsaSecp256k1Signature, benchVerifySchnorrSecp256k1Signature]
