-- See CostModelGeneration.md
module Main (main) where

import CriterionExtensions (BenchmarkingPhase (Continue, Start), criterionMainWith)

import Benchmarks.Bool qualified
import Benchmarks.ByteStrings qualified
import Benchmarks.Crypto qualified
import Benchmarks.Data qualified
import Benchmarks.Integers qualified
import Benchmarks.Lists qualified
import Benchmarks.Misc qualified
import Benchmarks.Nops qualified
import Benchmarks.Pairs qualified
import Benchmarks.Strings qualified
import Benchmarks.Tracing qualified
import Benchmarks.Unit qualified

import Criterion.Main
import Criterion.Types as C
import System.Random (getStdGen)

---------------- Miscellaneous ----------------

{- Creates the .csv file consumed by create-cost-model. The data in this file is
   the time taken for all the builtin operations, as measured by criterion.  See
   also 'CostModelGeneration.md'. -}

{- Experimentation and examination of implementations suggests that the cost
   models for certain builtins can be re-used for others, and we do this in
   models.R.  Specifically, we re-use the cost models for the functions on the
   left below for the functions on the right as well.  Because of this we don't
   benchmark the functions on the right; the benchmarks take a long time to run,
   so this speeds things up a lot.

   AddInteger:            SubtractInteger
   DivideInteger:         RemainderInteger, QuotientInteger, ModInteger
-}

main :: IO ()
main = do
  -- We use the initial state of gen repeatedly below, but that doesn't matter.
  gen <- System.Random.getStdGen

  criterionMainWith
       Start
       defaultConfig $
<<<<<<< HEAD
            Benchmarks.Bool.makeBenchmarks            gen
        <>  Benchmarks.ByteStrings.makeBenchmarks     gen
        <>  Benchmarks.Crypto.makeBenchmarks          gen
        <>  Benchmarks.Data.makeBenchmarks            gen
        <>  Benchmarks.Integers.makeBenchmarks        gen
        <>  Benchmarks.Lists.makeBenchmarks           gen
        <>  Benchmarks.Misc.makeBenchmarks            gen
        <>  Benchmarks.Pairs.makeBenchmarks           gen
        <>  Benchmarks.Strings.makeBenchmarks         gen
        <>  Benchmarks.Tracing.makeBenchmarks         gen
        <>  Benchmarks.Unit.makeBenchmarks            gen
=======
            Benchmarks.Bool.makeBenchmarks        gen
        <>  Benchmarks.ByteStrings.makeBenchmarks gen
        <>  Benchmarks.Crypto.makeBenchmarks      gen
        <>  Benchmarks.Data.makeBenchmarks        gen
        <>  Benchmarks.Integers.makeBenchmarks    gen
        <>  Benchmarks.Lists.makeBenchmarks       gen
        <>  Benchmarks.Misc.makeBenchmarks        gen
        <>  Benchmarks.Pairs.makeBenchmarks       gen
        <>  Benchmarks.Strings.makeBenchmarks     gen
        <>  Benchmarks.Tracing.makeBenchmarks     gen
        <>  Benchmarks.Unit.makeBenchmarks        gen
>>>>>>> e714ddab

  {- Run the nop benchmarks with a large time limit (30 seconds) in an attempt to
     get accurate results. -}
  -- FIXME: this doesn't quite work.  If you specify a benchmark name on the
  -- command line and it's in the first group then it'll run but you'll get an
  -- error when the argument gets passed to the nop benchmarks below (but the
  -- data will still be generated and saved in benching.csv).

  criterionMainWith
       Continue
       (defaultConfig { C.timeLimit = 30 }) $
       Benchmarks.Nops.makeBenchmarks gen<|MERGE_RESOLUTION|>--- conflicted
+++ resolved
@@ -45,19 +45,6 @@
   criterionMainWith
        Start
        defaultConfig $
-<<<<<<< HEAD
-            Benchmarks.Bool.makeBenchmarks            gen
-        <>  Benchmarks.ByteStrings.makeBenchmarks     gen
-        <>  Benchmarks.Crypto.makeBenchmarks          gen
-        <>  Benchmarks.Data.makeBenchmarks            gen
-        <>  Benchmarks.Integers.makeBenchmarks        gen
-        <>  Benchmarks.Lists.makeBenchmarks           gen
-        <>  Benchmarks.Misc.makeBenchmarks            gen
-        <>  Benchmarks.Pairs.makeBenchmarks           gen
-        <>  Benchmarks.Strings.makeBenchmarks         gen
-        <>  Benchmarks.Tracing.makeBenchmarks         gen
-        <>  Benchmarks.Unit.makeBenchmarks            gen
-=======
             Benchmarks.Bool.makeBenchmarks        gen
         <>  Benchmarks.ByteStrings.makeBenchmarks gen
         <>  Benchmarks.Crypto.makeBenchmarks      gen
@@ -69,7 +56,6 @@
         <>  Benchmarks.Strings.makeBenchmarks     gen
         <>  Benchmarks.Tracing.makeBenchmarks     gen
         <>  Benchmarks.Unit.makeBenchmarks        gen
->>>>>>> e714ddab
 
   {- Run the nop benchmarks with a large time limit (30 seconds) in an attempt to
      get accurate results. -}
