--- conflicted
+++ resolved
@@ -303,15 +303,9 @@
                     , $(genTest 1 "sha2_256")
                     , $(genTest 1 "sha3_256")
                     , $(genTest 1 "blake2b")
-<<<<<<< HEAD
-                --  , $(genTest 3 "verifyEd25519Signature")
-                      -- We need to save the sizes of all three arguments for this in benching.csv: see SCP-3025.
-                      -- See also the comments in CreateBuiltinCostModel.hs and SCP-3038.
-=======
-                    , $(genTest 3 "verifySignature")
+                    , $(genTest 3 "verifyEd25519Signature")
                     , $(genTest 3 "verifyEcdsaSecp256k1Signature")
                     , $(genTest 3 "verifySchnorrSecp256k1Signature")
->>>>>>> 9e4401a0
 
                     -- Strings
                     , $(genTest 2 "appendString") Everywhere
