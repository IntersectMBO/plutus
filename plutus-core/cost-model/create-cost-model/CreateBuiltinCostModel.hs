{-# LANGUAGE BangPatterns        #-}
{-# LANGUAGE DataKinds           #-}
{-# LANGUAGE DeriveGeneric       #-}
{-# LANGUAGE OverloadedStrings   #-}
{-# LANGUAGE QuasiQuotes         #-}
{-# LANGUAGE RecordWildCards     #-}
{-# LANGUAGE ScopedTypeVariables #-}

module CreateBuiltinCostModel where

import PlutusCore.Evaluation.Machine.BuiltinCostModel
import PlutusCore.Evaluation.Machine.ExMemory

import Barbies (bmap, bsequence)
import Control.Applicative (Const (Const, getConst))
import Control.Exception (TypeError (TypeError))
import Control.Monad.Catch (throwM)
import Data.ByteString.Hash qualified as PlutusHash
import Data.ByteString.Lazy qualified as BSL (fromStrict)
import Data.Coerce (coerce)
import Data.Csv (FromNamedRecord, FromRecord, HasHeader (HasHeader), decode, parseNamedRecord, (.:))
import Data.Either.Extra (maybeToEither)
import Data.Functor.Compose (Compose (Compose))
import Data.Text (Text)
import Data.Text.Encoding qualified as T (encodeUtf8)
import Data.Vector (Vector, find)
import GHC.Generics (Generic)

import H.Prelude (MonadR, Region)
import Language.R (SomeSEXP, defaultConfig, fromSomeSEXP, runRegion, withEmbeddedR)
import Language.R.QQ (r)

-- | Convert microseconds represented as a float to picoseconds represented as a
-- CostingInteger.  We round up to be sure we don't underestimate anything.
microToPico :: Double -> CostingInteger
microToPico = ceiling . (1e6 *)

{- See CostModelGeneration.md for a description of what this does. -}

-- TODO some generics magic.
-- Mentioned in CostModel.md. Change here, change there.
-- The names of the models in R.
-- If you get one of these wrong you'll probably get a message saying
-- 'parse error (not enough input) at ""'.
builtinCostModelNames :: BuiltinCostModelBase (Const Text)
builtinCostModelNames = BuiltinCostModelBase
  { paramAddInteger                      = "addIntegerModel"
  , paramSubtractInteger                 = "subtractIntegerModel"
  , paramMultiplyInteger                 = "multiplyIntegerModel"
  , paramDivideInteger                   = "divideIntegerModel"
  , paramQuotientInteger                 = "quotientIntegerModel"
  , paramRemainderInteger                = "remainderIntegerModel"
  , paramModInteger                      = "modIntegerModel"
  , paramEqualsInteger                   = "equalsIntegerModel"
  , paramLessThanInteger                 = "lessThanIntegerModel"
  , paramLessThanEqualsInteger           = "lessThanEqualsIntegerModel"
  , paramAppendByteString                = "appendByteStringModel"
  , paramConsByteString                  = "consByteStringModel"
  , paramSliceByteString                 = "sliceByteStringModel"
  , paramLengthOfByteString              = "lengthOfByteStringModel"
  , paramIndexByteString                 = "indexByteStringModel"
  , paramEqualsByteString                = "equalsByteStringModel"
  , paramLessThanByteString              = "lessThanByteStringModel"
  , paramLessThanEqualsByteString        = "lessThanEqualsByteStringModel"
  , paramSha2_256                        = "sha2_256Model"
  , paramSha3_256                        = "sha3_256Model"
<<<<<<< HEAD
  , paramBlake2b                         = "blake2bModel"
=======
  , paramBlake2b_256                     = "blake2b_256Model"
>>>>>>> b2434b0b
  , paramVerifyEd25519Signature          = "verifyEd25519SignatureModel"
  , paramVerifyEcdsaSecp256k1Signature   = "verifyEcdsaSecp256k1SignatureModel"
  , paramVerifySchnorrSecp256k1Signature = "verifySchnorrSecp256k1SignatureModel"
  , paramAppendString                    = "appendStringModel"
  , paramEqualsString                    = "equalsStringModel"
  , paramEncodeUtf8                      = "encodeUtf8Model"
  , paramDecodeUtf8                      = "decodeUtf8Model"
  , paramIfThenElse                      = "ifThenElseModel"
  , paramChooseUnit                      = "chooseUnitModel"
  , paramTrace                           = "traceModel"
  , paramFstPair                         = "fstPairModel"
  , paramSndPair                         = "sndPairModel"
  , paramChooseList                      = "chooseListModel"
  , paramMkCons                          = "mkConsModel"
  , paramHeadList                        = "headListModel"
  , paramTailList                        = "tailListModel"
  , paramNullList                        = "nullListModel"
  , paramChooseData                      = "chooseDataModel"
  , paramConstrData                      = "constrDataModel"
  , paramMapData                         = "mapDataModel"
  , paramListData                        = "listDataModel"
  , paramIData                           = "iDataModel"
  , paramBData                           = "bDataModel"
  , paramUnConstrData                    = "unConstrDataModel"
  , paramUnMapData                       = "unMapDataModel"
  , paramUnListData                      = "unListDataModel"
  , paramUnIData                         = "unIDataModel"
  , paramUnBData                         = "unBDataModel"
  , paramEqualsData                      = "equalsDataModel"
  , paramMkPairData                      = "mkPairDataModel"
  , paramMkNilData                       = "mkNilDataModel"
  , paramMkNilPairData                   = "mkNilPairDataModel"
  , paramSerialiseData                   = "serialiseDataModel"
  }


-- | Loads the models from R.
-- The "_hs" suffixes below make Haskell variables accessible inside [r| ... |]
costModelsR :: MonadR m => FilePath -> FilePath -> m (BuiltinCostModelBase (Const (SomeSEXP (Region m))))
costModelsR bmfile rfile = do
  list <- [r|
             source(rfile_hs)
             modelFun(bmfile_hs)
             |]
  let makeCostModelEntry name =
          let n = getConst name
          in Compose $ fmap Const $ [r| list_hs [[n_hs]] |]
  bsequence $ bmap makeCostModelEntry builtinCostModelNames

-- ! Creates the cost model from a CSV benchmarking results file and a file
-- containing R modelling code.
createBuiltinCostModel :: FilePath -> FilePath -> IO BuiltinCostModel
createBuiltinCostModel bmfile rfile = do
  withEmbeddedR defaultConfig $ runRegion $ do
    models <- costModelsR bmfile rfile
    let getParams x y = x (getConst $ y models)

    -- Integers
    paramAddInteger                      <- getParams addInteger                paramAddInteger
    paramSubtractInteger                 <- getParams subtractInteger           paramSubtractInteger
    paramMultiplyInteger                 <- getParams multiplyInteger           paramMultiplyInteger
    paramDivideInteger                   <- getParams divideInteger             paramDivideInteger
    paramQuotientInteger                 <- getParams quotientInteger           paramQuotientInteger
    paramRemainderInteger                <- getParams remainderInteger          paramRemainderInteger
    paramModInteger                      <- getParams modInteger                paramModInteger
    paramEqualsInteger                   <- getParams equalsInteger             paramEqualsInteger
    paramLessThanInteger                 <- getParams lessThanInteger           paramLessThanInteger
    paramLessThanEqualsInteger           <- getParams lessThanEqualsInteger     paramLessThanEqualsInteger
    -- Bytestrings
    paramAppendByteString                <- getParams appendByteString          paramAppendByteString
    paramConsByteString                  <- getParams consByteString            paramConsByteString
    paramSliceByteString                 <- getParams sliceByteString           paramSliceByteString
    paramLengthOfByteString              <- getParams lengthOfByteString        paramLengthOfByteString
    paramIndexByteString                 <- getParams indexByteString           paramIndexByteString
    paramEqualsByteString                <- getParams equalsByteString          paramEqualsByteString
    paramLessThanByteString              <- getParams lessThanByteString        paramLessThanByteString
    paramLessThanEqualsByteString        <- getParams lessThanEqualsByteString  paramLessThanEqualsByteString
    -- Cryptography and hashes
    paramSha2_256                        <- getParams sha2_256                        paramSha2_256
    paramSha3_256                        <- getParams sha3_256                        paramSha3_256
<<<<<<< HEAD
    paramBlake2b                         <- getParams blake2b                         paramBlake2b
=======
    paramBlake2b_256                     <- getParams blake2b_256                     paramBlake2b_256
>>>>>>> b2434b0b
    paramVerifyEd25519Signature          <- getParams verifyEd25519Signature          paramVerifyEd25519Signature
    paramVerifyEcdsaSecp256k1Signature   <- getParams verifyEcdsaSecp256k1Signature   paramVerifyEcdsaSecp256k1Signature
    paramVerifySchnorrSecp256k1Signature <- getParams verifySchnorrSecp256k1Signature paramVerifySchnorrSecp256k1Signature
    -- Strings
    paramAppendString                    <- getParams appendString  paramAppendString
    paramEqualsString                    <- getParams equalsString  paramEqualsString
    paramEncodeUtf8                      <- getParams encodeUtf8    paramEncodeUtf8
    paramDecodeUtf8                      <- getParams decodeUtf8    paramDecodeUtf8
    -- Bool
    paramIfThenElse                      <- getParams ifThenElse  paramIfThenElse
    -- Unit
    paramChooseUnit                      <- getParams chooseUnit  paramChooseUnit
    -- Tracing
    paramTrace                           <- getParams trace       paramTrace
    -- Pairs
    paramFstPair                         <- getParams fstPair     paramFstPair
    paramSndPair                         <- getParams sndPair     paramSndPair
    -- Lists
    paramChooseList                      <- getParams chooseList  paramChooseList
    paramMkCons                          <- getParams mkCons      paramMkCons
    paramHeadList                        <- getParams headList    paramHeadList
    paramTailList                        <- getParams tailList    paramTailList
    paramNullList                        <- getParams nullList    paramNullList
    -- Data
    paramChooseData                      <- getParams chooseData     paramChooseData
    paramConstrData                      <- getParams constrData     paramConstrData
    paramMapData                         <- getParams mapData        paramMapData
    paramListData                        <- getParams listData       paramListData
    paramIData                           <- getParams iData          paramIData
    paramBData                           <- getParams bData          paramBData
    paramUnConstrData                    <- getParams unConstrData   paramUnConstrData
    paramUnMapData                       <- getParams unMapData      paramUnMapData
    paramUnListData                      <- getParams unListData     paramUnListData
    paramUnIData                         <- getParams unIData        paramUnIData
    paramUnBData                         <- getParams unBData        paramUnBData
    paramEqualsData                      <- getParams equalsData     paramEqualsData
    paramSerialiseData                   <- getParams serialiseData  paramSerialiseData
    -- Misc constructors
    paramMkPairData                      <- getParams mkPairData     paramMkPairData
    paramMkNilData                       <- getParams mkNilData      paramMkNilData
    paramMkNilPairData                   <- getParams mkNilPairData  paramMkNilPairData

    pure $ BuiltinCostModelBase {..}

-- The output of `tidy(model)` on the R side.
-- FIXME: we ignore most of this.  Should we just return the vector of coefficients for the model?
data LinearModelRaw = LinearModelRaw
  { linearModelIndex        :: Integer
  , linearModelRawTerm      :: String
  , linearModelRawEstimate  :: Double
  , linearModelRawStdError  :: Double
  , linearModelRawStatistic :: Double
  , linearModelRawPValue    :: Double
  } deriving stock (Show, Eq, Generic)

-- Reading via CSV because the R side did weird things in JSON
instance FromNamedRecord LinearModelRaw where
  parseNamedRecord v =
      LinearModelRaw
        <$> v .: ""
        <*> v .: "term"
        <*> v .: "estimate"
        <*> v .: "std.error"
        <*> v .: "statistic"
        <*> v .: "p.value"

instance FromRecord LinearModelRaw


findInRaw :: String -> Vector LinearModelRaw -> Either String LinearModelRaw
findInRaw s v = maybeToEither ("Couldn't find the term " <> s <> " in " <> show v) $
  Data.Vector.find (\e -> linearModelRawTerm e == s) v

-- t = ax+c
unsafeReadModelFromR :: MonadR m => String -> (SomeSEXP (Region m)) -> m (CostingInteger, CostingInteger)
unsafeReadModelFromR formula rmodel = do
  j <- [r| write.csv(tidy(rmodel_hs), file=textConnection("out", "w", local=TRUE))
          paste(out, collapse="\n") |]
  let m = do
        model     <- Data.Csv.decode HasHeader $ BSL.fromStrict $ T.encodeUtf8 $ (fromSomeSEXP j :: Text)
        intercept <- linearModelRawEstimate <$> findInRaw "(Intercept)" model
        slope     <- linearModelRawEstimate <$> findInRaw formula model
        pure $ (microToPico intercept, microToPico slope)
  case m of
    Left err -> throwM (TypeError err)
    Right x  -> pure x

-- t = ax+by+c
unsafeReadModelFromR2 :: MonadR m => String -> String -> (SomeSEXP (Region m)) -> m (CostingInteger, CostingInteger, CostingInteger)
unsafeReadModelFromR2 formula1 formula2 rmodel = do
  j <- [r| write.csv(tidy(rmodel_hs), file=textConnection("out", "w", local=TRUE))
          paste(out, collapse="\n") |]
  let m = do
        model     <- Data.Csv.decode HasHeader $ BSL.fromStrict $ T.encodeUtf8 $ (fromSomeSEXP j :: Text)
        intercept <- linearModelRawEstimate <$> findInRaw "(Intercept)" model
        slope1    <- linearModelRawEstimate <$> findInRaw formula1 model
        slope2    <- linearModelRawEstimate <$> findInRaw formula2 model
        pure $ (microToPico intercept, microToPico slope1, microToPico slope2)
  case m of
    Left err -> throwM (TypeError err)
    Right x  -> pure x

readModelAddedSizes :: MonadR m => (SomeSEXP (Region m)) -> m ModelAddedSizes
readModelAddedSizes model = (pure . uncurry ModelAddedSizes) =<< unsafeReadModelFromR "I(x_mem + y_mem)" model

readModelMinSize :: MonadR m => (SomeSEXP (Region m)) -> m ModelMinSize
readModelMinSize model = (pure . uncurry ModelMinSize) =<< unsafeReadModelFromR "pmin(x_mem, y_mem)" model

readModelMaxSize :: MonadR m => (SomeSEXP (Region m)) -> m ModelMaxSize
readModelMaxSize model = (pure . uncurry ModelMaxSize) =<< unsafeReadModelFromR "pmax(x_mem, y_mem)" model

uncurry3 :: (a -> b -> c -> d) -> ((a, b, c) -> d)
uncurry3 f ~(a,b,c) = f a b c


readModelMultipliedSizes :: MonadR m => (SomeSEXP (Region m)) -> m ModelMultipliedSizes
readModelMultipliedSizes model = (pure . uncurry ModelMultipliedSizes) =<< unsafeReadModelFromR "I(x_mem * y_mem)" model

readModelConstantCost :: MonadR m => (SomeSEXP (Region m)) -> m CostingInteger
readModelConstantCost model = (\(i, _i) -> pure  i) =<< unsafeReadModelFromR "(Intercept)" model

readModelLinearInX :: MonadR m => (SomeSEXP (Region m)) -> m ModelLinearSize
readModelLinearInX model = (\(intercept, slope) -> pure $ ModelLinearSize intercept slope) =<< unsafeReadModelFromR "x_mem" model

readModelLinearInY :: MonadR m => (SomeSEXP (Region m)) -> m ModelLinearSize
readModelLinearInY model = (\(intercept, slope) -> pure $ ModelLinearSize intercept slope) =<< unsafeReadModelFromR "y_mem" model

-- For models which are linear on the diagonal and constant elsewhere we currently
-- only benchmark and model the linear part, so here we read in the model from R
-- and supply the constant as a parameter
readModelLinearOnDiagonal :: MonadR m => (SomeSEXP (Region m)) -> CostingInteger -> m ModelConstantOrLinear
readModelLinearOnDiagonal model c = do
  (intercept, slope) <- unsafeReadModelFromR "x_mem" model
  pure $ ModelConstantOrLinear c intercept slope

boolMemModel :: ModelTwoArguments
boolMemModel = ModelTwoArgumentsConstantCost 1


memoryUsageAsCostingInteger :: ExMemoryUsage a => a -> CostingInteger
memoryUsageAsCostingInteger x = coerce $ memoryUsage x


---------------- Integers ----------------

addInteger :: MonadR m => (SomeSEXP (Region m)) -> m (CostingFun ModelTwoArguments)
addInteger cpuModelR = do
  cpuModel <- ModelTwoArgumentsMaxSize <$> readModelMaxSize cpuModelR
  -- The worst case is adding e.g. `maxBound :: Int` + `maxBound :: Int`, which increases the memory usage by one.
  -- (max x y) + 1
  let memModel = ModelTwoArgumentsMaxSize $ ModelMaxSize 1 1
  pure $ CostingFun (cpuModel) memModel

subtractInteger :: MonadR m => (SomeSEXP (Region m)) -> m (CostingFun ModelTwoArguments)
subtractInteger cpuModelR = do
  cpuModel <- ModelTwoArgumentsMaxSize <$> readModelMaxSize cpuModelR
  -- The worst case is subtracting e.g. `minBound :: Int` - `maxBound :: Int`, which increases the memory usage by one.
  -- (max x y) + 1
  let memModel = ModelTwoArgumentsMaxSize $ ModelMaxSize 1 1
  pure $ CostingFun (cpuModel) memModel

multiplyInteger :: MonadR m => (SomeSEXP (Region m)) -> m (CostingFun ModelTwoArguments)
multiplyInteger cpuModelR = do
  cpuModel <- ModelTwoArgumentsAddedSizes <$> readModelAddedSizes cpuModelR
  -- GMP requires multiplication (mpn_mul) to have x + y space.
  -- x + y
  let memModel = ModelTwoArgumentsAddedSizes $ ModelAddedSizes 0 1
  pure $ CostingFun (cpuModel) memModel

divideInteger :: MonadR m => (SomeSEXP (Region m)) -> m (CostingFun ModelTwoArguments)
divideInteger cpuModelR = do
  cpuModelBelowDiag <- readModelMultipliedSizes cpuModelR
  let cpuModel = ModelTwoArgumentsConstAboveDiagonal
                 (ModelConstantOrTwoArguments 196500 $
                  ModelTwoArgumentsMultipliedSizes cpuModelBelowDiag
                  -- ### FIXME: the constant above is currently obtained manually from R; automate this
                 )
  -- GMP requires division (mpn_divrem) to have x - y space.
  -- x - y
  let memModel = ModelTwoArgumentsSubtractedSizes $ ModelSubtractedSizes 0 1 1
  pure $ CostingFun cpuModel memModel

quotientInteger :: MonadR m => (SomeSEXP (Region m)) -> m (CostingFun ModelTwoArguments)
quotientInteger cpuModelR = do
  cpuModelBelowDiag <- readModelMultipliedSizes cpuModelR
  let cpuModel = ModelTwoArgumentsConstAboveDiagonal
                 (ModelConstantOrTwoArguments 196500 $
                  ModelTwoArgumentsMultipliedSizes cpuModelBelowDiag
                  -- ### FIXME: the constant above is currently obtained manually from R; automate this
                 )
  -- GMP requires division (mpn_divrem) to have x - y space.
  -- x - y
  let memModel = ModelTwoArgumentsSubtractedSizes $ ModelSubtractedSizes 0 1 1
  pure $ CostingFun cpuModel memModel

remainderInteger :: MonadR m => (SomeSEXP (Region m)) -> m (CostingFun ModelTwoArguments)
remainderInteger = quotientInteger

modInteger :: MonadR m => (SomeSEXP (Region m)) -> m (CostingFun ModelTwoArguments)
modInteger = divideInteger

-- FIXME: should probably be piecewise (harmless, but may overprice some comparisons a bit)
equalsInteger :: MonadR m => (SomeSEXP (Region m)) -> m (CostingFun ModelTwoArguments)
equalsInteger cpuModelR = do
  cpuModel <- ModelTwoArgumentsMinSize <$> readModelMinSize cpuModelR
  pure $ CostingFun cpuModel boolMemModel

lessThanInteger :: MonadR m => (SomeSEXP (Region m)) -> m (CostingFun ModelTwoArguments)
lessThanInteger cpuModelR = do
  cpuModel <- ModelTwoArgumentsMinSize <$> readModelMinSize cpuModelR
  pure $ CostingFun (cpuModel) boolMemModel

lessThanEqualsInteger :: MonadR m => (SomeSEXP (Region m)) -> m (CostingFun ModelTwoArguments)
lessThanEqualsInteger cpuModelR = do
  cpuModel <- ModelTwoArgumentsMinSize <$> readModelMinSize cpuModelR
  pure $ CostingFun cpuModel boolMemModel


---------------- Bytestrings ----------------

appendByteString :: MonadR m => (SomeSEXP (Region m)) -> m (CostingFun ModelTwoArguments)
appendByteString cpuModelR = do
  cpuModel <- ModelTwoArgumentsAddedSizes <$> readModelAddedSizes cpuModelR
  let memModel = ModelTwoArgumentsAddedSizes $ ModelAddedSizes 0 1
  pure $ CostingFun cpuModel memModel

consByteString ::  MonadR m => (SomeSEXP (Region m)) -> m (CostingFun ModelTwoArguments)
consByteString cpuModelR = do
  m <- readModelLinearInY cpuModelR
  let cpuModel = ModelTwoArgumentsLinearInY m
      memModel = ModelTwoArgumentsAddedSizes $ ModelAddedSizes 0 1
  pure $ CostingFun cpuModel memModel


{- | Return a substring of a bytestring with a specified start point and length.
   Plutus Core bytestrings are implemented using Data.ByteString, which
   represents a (strict) bytestring as a C array of bytes together with a
   pointer into that and a length.  The sliceByteString function is implemented
   using 'take' and 'drop', and these work by modifying the pointer and length:
   no bytes are copied so sliceByteString requires constant time and a constant
   memory overhead.  There's a mismatch here because the Haskell model which we
   defined for SliceByteString is linear in the length of the bytestring;
   however we can still use that to model the constant cost inferred in the R
   code.
-}
sliceByteString ::  MonadR m => (SomeSEXP (Region m)) -> m (CostingFun ModelThreeArguments)
sliceByteString cpuModelR = do
  c <- readModelConstantCost cpuModelR
  let cpuModel = ModelThreeArgumentsLinearInZ $ ModelLinearSize c 0
  let memModel = ModelThreeArgumentsLinearInZ $ ModelLinearSize 4 0
  pure $ CostingFun cpuModel memModel

lengthOfByteString ::  MonadR m => (SomeSEXP (Region m)) -> m (CostingFun ModelOneArgument)
lengthOfByteString cpuModelR = do
  cpuModel <- ModelOneArgumentConstantCost <$> readModelConstantCost cpuModelR
  let memModel = ModelOneArgumentConstantCost 10
  pure $ CostingFun cpuModel memModel

indexByteString ::  MonadR m => (SomeSEXP (Region m)) -> m (CostingFun ModelTwoArguments)
indexByteString cpuModelR = do
  cpuModel <- ModelTwoArgumentsConstantCost <$> readModelConstantCost cpuModelR
  let memModel = ModelTwoArgumentsConstantCost 4
  pure $ CostingFun cpuModel memModel

equalsByteString :: MonadR m => (SomeSEXP (Region m)) -> m (CostingFun ModelTwoArguments)
equalsByteString cpuModelR = do
  cpuModel <- ModelTwoArgumentsLinearOnDiagonal <$> readModelLinearOnDiagonal cpuModelR 245000
                  -- ### FIXME: the constant above is currently obtained manually from R; automate this
  pure $ CostingFun cpuModel boolMemModel

lessThanByteString :: MonadR m => (SomeSEXP (Region m)) -> m (CostingFun ModelTwoArguments)
lessThanByteString cpuModelR = do
  cpuModel <- ModelTwoArgumentsMinSize <$> readModelMinSize cpuModelR
  pure $ CostingFun (cpuModel) boolMemModel

lessThanEqualsByteString :: MonadR m => (SomeSEXP (Region m)) -> m (CostingFun ModelTwoArguments)
lessThanEqualsByteString = lessThanByteString


---------------- Cryptography and hashes ----------------

sha2_256 :: MonadR m => (SomeSEXP (Region m)) -> m (CostingFun ModelOneArgument)
sha2_256 cpuModelR = do
  cpuModel <- ModelOneArgumentLinearCost <$> readModelLinearInX cpuModelR
  let memModel = ModelOneArgumentConstantCost (memoryUsageAsCostingInteger $ PlutusHash.sha2_256 "")
  pure $ CostingFun cpuModel memModel

sha3_256 :: MonadR m => (SomeSEXP (Region m)) -> m (CostingFun ModelOneArgument)
sha3_256 cpuModelR = do
  cpuModel <- ModelOneArgumentLinearCost <$> readModelLinearInX cpuModelR
  let memModel = ModelOneArgumentConstantCost (memoryUsageAsCostingInteger $ PlutusHash.sha3_256 "")
  pure $ CostingFun cpuModel memModel

blake2b_256 :: MonadR m => (SomeSEXP (Region m)) -> m (CostingFun ModelOneArgument)
blake2b_256 cpuModelR = do
  cpuModel <- ModelOneArgumentLinearCost <$> readModelLinearInX cpuModelR
  let memModel = ModelOneArgumentConstantCost (memoryUsageAsCostingInteger $ PlutusHash.blake2b_256 "")
  pure $ CostingFun cpuModel memModel

-- NB: the R model is based purely on the size of the second argument (since the
-- first and third are constant size), so we have to rearrange things a bit to
-- get it to work with a three-argument costing function.
verifyEd25519Signature :: MonadR m => (SomeSEXP (Region m)) -> m (CostingFun ModelThreeArguments)
verifyEd25519Signature cpuModelR = do
  cpuModel <- ModelThreeArgumentsLinearInZ <$> readModelLinearInY cpuModelR
  let memModel =  ModelThreeArgumentsConstantCost 10
  pure $ CostingFun cpuModel memModel
  {- The CPU model is wrong here, but not in the way that it may appear to be.
     We're reading a model for Y but treating it as a function of Z. This is
     because the model was accidentally based on the size of the third argument,
     which is a 64-byte signature.  However, we should really be modelling it as
     a function of Y, since that's the 'message' parameter of the
     verifyEd25519Signature function.  So above it should say

        ModelThreeArgumentsLinearInY <$> readModelLinearInY cpuModelR.

     To recapitulate, R is supplying us with a reasonable model for execution
     time in terms of message size, but we're feeding that model constant inputs
     (the size of the signature, 64 bytes/8 words) instead of the size of the
     signature that we're verifying.  Luckily we can get away with this.  The
     time taken to run verifyEd25519Signature in fact appears to be effectively
     constant, even for very large messages, possibly because the underlying C
     code is very fast.  The Z-based cost function returns a constant cost since
     the size of the third argument is constant; we should be using a Y-based
     function instead, but that would give similar results and we're not
     undercharging siginficantly.  To fix this we need to change the shape of
     the model from "linear_in_z" to "linear_in_y", but that's something we need
     to be careful about: see SCP-3038.
   -}

verifyEcdsaSecp256k1Signature :: MonadR m => (SomeSEXP (Region m)) -> m (CostingFun ModelThreeArguments)
verifyEcdsaSecp256k1Signature cpuModelR = do
  cpuModel <- ModelThreeArgumentsConstantCost <$> readModelConstantCost cpuModelR
  let memModel =  ModelThreeArgumentsConstantCost 10
  pure $ CostingFun cpuModel memModel

verifySchnorrSecp256k1Signature :: MonadR m => (SomeSEXP (Region m)) -> m (CostingFun ModelThreeArguments)
verifySchnorrSecp256k1Signature cpuModelR = do
  cpuModel <- ModelThreeArgumentsLinearInY <$> readModelLinearInY cpuModelR
  let memModel =  ModelThreeArgumentsConstantCost 10
  pure $ CostingFun cpuModel memModel

---------------- Strings ----------------

appendString :: MonadR m => (SomeSEXP (Region m)) -> m (CostingFun ModelTwoArguments)
appendString cpuModelR = do
  cpuModel <- ModelTwoArgumentsAddedSizes <$> readModelAddedSizes cpuModelR
  let memModel = ModelTwoArgumentsAddedSizes $ ModelAddedSizes 4 1
  pure $ CostingFun cpuModel memModel

equalsString :: MonadR m => (SomeSEXP (Region m)) -> m (CostingFun ModelTwoArguments)
equalsString cpuModelR = do
  cpuModel <- ModelTwoArgumentsLinearOnDiagonal <$> readModelLinearOnDiagonal cpuModelR 187000
  -- ### FIXME: the constant above is currently obtained manually from R; automate this
  let memModel = boolMemModel
  pure $ CostingFun cpuModel memModel

encodeUtf8 :: MonadR m => (SomeSEXP (Region m)) -> m (CostingFun ModelOneArgument)
encodeUtf8 cpuModelR = do
  cpuModel <- ModelOneArgumentLinearCost <$> readModelLinearInX cpuModelR
  let memModel = ModelOneArgumentLinearCost $ ModelLinearSize 4 2
                 -- In the worst case two UTF-16 bytes encode to three UTF-8
                 -- bytes, so two output words per input word should cover that.
  pure $ CostingFun cpuModel memModel

decodeUtf8 :: MonadR m => (SomeSEXP (Region m)) -> m (CostingFun ModelOneArgument)
decodeUtf8 cpuModelR = do
  cpuModel <- ModelOneArgumentLinearCost <$> readModelLinearInX cpuModelR
  let memModel = ModelOneArgumentLinearCost $ ModelLinearSize 4 2
                 -- In the worst case one UTF-8 byte decodes to two UTF-16 bytes
  pure $ CostingFun cpuModel memModel


---------------- Bool ----------------
ifThenElse :: MonadR m => (SomeSEXP (Region m)) -> m (CostingFun ModelThreeArguments)
ifThenElse cpuModelR = do
  cpuModel <- ModelThreeArgumentsConstantCost <$> readModelConstantCost cpuModelR
  let memModel = ModelThreeArgumentsConstantCost 1
  pure $ CostingFun cpuModel memModel

---------------- Unit ----------------

chooseUnit :: MonadR m => (SomeSEXP (Region m)) -> m (CostingFun ModelTwoArguments)
chooseUnit cpuModelR = do
    cpuModel <- ModelTwoArgumentsConstantCost <$> readModelConstantCost cpuModelR
    let memModel = ModelTwoArgumentsConstantCost 4
    pure $ CostingFun cpuModel memModel
-- \() a -> a

---------------- Tracing ----------------

trace :: MonadR m => (SomeSEXP (Region m)) -> m (CostingFun ModelTwoArguments)
trace cpuModelR = do
  cpuModel <- ModelTwoArgumentsConstantCost <$> readModelConstantCost cpuModelR
  let memModel = ModelTwoArgumentsConstantCost 32
  pure $ CostingFun  cpuModel memModel

---------------- Pairs ----------------

fstPair :: MonadR m => (SomeSEXP (Region m)) -> m (CostingFun ModelOneArgument)
fstPair cpuModelR = do
  cpuModel <- ModelOneArgumentConstantCost <$> readModelConstantCost cpuModelR
  let memModel = ModelOneArgumentConstantCost 32
  pure $ CostingFun cpuModel memModel
-- (x,_) -> x; but with lots of Some's etc.

sndPair :: MonadR m => (SomeSEXP (Region m)) -> m (CostingFun ModelOneArgument)
sndPair cpuModelR = do
  cpuModel <- ModelOneArgumentConstantCost <$> readModelConstantCost cpuModelR
  let memModel = ModelOneArgumentConstantCost 32
  pure $ CostingFun cpuModel memModel
-- (_,y) -> y; but with lots of Some's etc.


---------------- Lists ----------------

chooseList :: MonadR m => (SomeSEXP (Region m)) -> m (CostingFun ModelThreeArguments)
chooseList cpuModelR = do
  cpuModel <- ModelThreeArgumentsConstantCost <$> readModelConstantCost cpuModelR
  let memModel = ModelThreeArgumentsConstantCost 32
  pure $ CostingFun cpuModel memModel
-- xs a b -> a if xs == [], b otherwise

mkCons :: MonadR m => (SomeSEXP (Region m)) -> m (CostingFun ModelTwoArguments)
mkCons cpuModelR = do
  cpuModel <- ModelTwoArgumentsConstantCost <$> readModelConstantCost cpuModelR
  let memModel = ModelTwoArgumentsConstantCost 32
  pure $ CostingFun cpuModel memModel
-- x xs -> x:xs, but with a dynamic type check

headList :: MonadR m => (SomeSEXP (Region m)) -> m (CostingFun ModelOneArgument)
headList cpuModelR = do
  cpuModel <- ModelOneArgumentConstantCost <$> readModelConstantCost cpuModelR
  let memModel = ModelOneArgumentConstantCost 32
  pure $ CostingFun cpuModel memModel
-- x:_ -> x, [] -> failure.  Successful case has fromConstant $ someValueOf etc.

tailList :: MonadR m => (SomeSEXP (Region m)) -> m (CostingFun ModelOneArgument)
tailList cpuModelR = do
  cpuModel <- ModelOneArgumentConstantCost <$> readModelConstantCost cpuModelR
  let memModel = ModelOneArgumentConstantCost 32
  pure $ CostingFun cpuModel memModel
-- Like headList

nullList :: MonadR m => (SomeSEXP (Region m)) -> m (CostingFun ModelOneArgument)
nullList cpuModelR = do
  cpuModel <- ModelOneArgumentConstantCost <$> readModelConstantCost cpuModelR
  let memModel = ModelOneArgumentConstantCost 32
  pure $ CostingFun cpuModel memModel
-- x::[a] -> Bool

---------------- Data ----------------

chooseData :: MonadR m => (SomeSEXP (Region m)) -> m (CostingFun ModelSixArguments)
chooseData cpuModelR = do
  cpuModel <- ModelSixArgumentsConstantCost <$> readModelConstantCost cpuModelR
  let memModel = ModelSixArgumentsConstantCost 32
  pure $ CostingFun cpuModel memModel
-- chooseData d p q r s t u  returns one of the last six elements according to what d is.

constrData :: MonadR m => (SomeSEXP (Region m)) -> m (CostingFun ModelTwoArguments)
constrData cpuModelR = do
  cpuModel <- ModelTwoArgumentsConstantCost <$> readModelConstantCost cpuModelR
  let memModel = ModelTwoArgumentsConstantCost 32
  pure $ CostingFun cpuModel memModel
-- Just applying Constr

mapData :: MonadR m => (SomeSEXP (Region m)) -> m (CostingFun ModelOneArgument)
mapData cpuModelR = do
  cpuModel <- ModelOneArgumentConstantCost <$> readModelConstantCost cpuModelR
  let memModel = ModelOneArgumentConstantCost 32
  pure $ CostingFun cpuModel memModel
-- Just applying Map

listData :: MonadR m => (SomeSEXP (Region m)) -> m (CostingFun ModelOneArgument)
listData cpuModelR = do
  cpuModel <- ModelOneArgumentConstantCost <$> readModelConstantCost cpuModelR
  let memModel = ModelOneArgumentConstantCost 32
  pure $ CostingFun cpuModel memModel
-- Just applying List

iData :: MonadR m => (SomeSEXP (Region m)) -> m (CostingFun ModelOneArgument)
iData cpuModelR = do
  cpuModel <- ModelOneArgumentConstantCost <$> readModelConstantCost cpuModelR
  let memModel = ModelOneArgumentConstantCost 32
  pure $ CostingFun cpuModel memModel
-- Just applying I

bData :: MonadR m => (SomeSEXP (Region m)) -> m (CostingFun ModelOneArgument)
bData cpuModelR = do
  cpuModel <- ModelOneArgumentConstantCost <$> readModelConstantCost cpuModelR
  let memModel = ModelOneArgumentConstantCost 32
  pure $ CostingFun cpuModel memModel
-- Just applying B

unConstrData :: MonadR m => (SomeSEXP (Region m)) -> m (CostingFun ModelOneArgument)
unConstrData cpuModelR = do
  cpuModel <- ModelOneArgumentConstantCost <$> readModelConstantCost cpuModelR
  let memModel = ModelOneArgumentConstantCost 32
  pure $ CostingFun cpuModel memModel
-- Constr i ds -> (i,ds);  _ -> fail

unMapData :: MonadR m => (SomeSEXP (Region m)) -> m (CostingFun ModelOneArgument)
unMapData cpuModelR = do
  cpuModel <- ModelOneArgumentConstantCost <$> readModelConstantCost cpuModelR
  let memModel = ModelOneArgumentConstantCost 32
  pure $ CostingFun cpuModel memModel
-- Map es -> es;  _ -> fail

unListData :: MonadR m => (SomeSEXP (Region m)) -> m (CostingFun ModelOneArgument)
unListData cpuModelR = do
  cpuModel <- ModelOneArgumentConstantCost <$> readModelConstantCost cpuModelR
  let memModel = ModelOneArgumentConstantCost 32
  pure $ CostingFun cpuModel memModel
-- List ds -> ds;  _ -> fail

unIData :: MonadR m => (SomeSEXP (Region m)) -> m (CostingFun ModelOneArgument)
unIData cpuModelR = do
  cpuModel <- ModelOneArgumentConstantCost <$> readModelConstantCost cpuModelR
  let memModel = ModelOneArgumentConstantCost 32
  pure $ CostingFun cpuModel memModel
-- I i -> i;  _ -> fail

unBData :: MonadR m => (SomeSEXP (Region m)) -> m (CostingFun ModelOneArgument)
unBData cpuModelR = do
  cpuModel <- ModelOneArgumentConstantCost <$> readModelConstantCost cpuModelR
  let memModel = ModelOneArgumentConstantCost 32
  pure $ CostingFun cpuModel memModel
-- B b -> b;  _ -> fail

equalsData :: MonadR m => (SomeSEXP (Region m)) -> m (CostingFun ModelTwoArguments)
equalsData cpuModelR = do
  cpuModel <- ModelTwoArgumentsMinSize <$> readModelMinSize cpuModelR
  let memModel = ModelTwoArgumentsConstantCost 1
  pure $ CostingFun cpuModel memModel
  {- The size function for 'Data' counts the total number of nodes, and so is
     potentially expensive.  Luckily laziness in the costing functions ensures
     that it's only called if really necessary, so it'll be called here but not
     in 'unBData' etc.  Doing the full traversal seems to increase validation times
     by one or two percent, but we can't really avoid it here. -}
  {- Note that the R code constructs this model in a non-standard way and then
     returns a model that has been modified to look like a model for minimum sizes
     so we can read it easily here. -}
  {- Another complication is that 'equalsData' will always return False when the
     arguments are of different size, but it's not clever enough to realise that
     and return immediately, so it may perform a lot of computation even off the
     diagonal.  The R model is generated from data on the diagonal, so we read
     that in here and adjust it to be linear in 'min x_mem y_mem', since in the
     worst case it may have to examine almost all of the smaller argument before
     realising that the two arguments are different. -}

serialiseData :: MonadR m => (SomeSEXP (Region m)) -> m (CostingFun ModelOneArgument)
serialiseData cpuModelR = do
  cpuModel <- ModelOneArgumentLinearCost <$> readModelLinearInX cpuModelR
  let memModel = ModelOneArgumentLinearCost $ ModelLinearSize 0 2
  pure $ CostingFun cpuModel memModel

---------------- Misc constructors ----------------

mkPairData :: MonadR m => (SomeSEXP (Region m)) -> m (CostingFun ModelTwoArguments)
mkPairData cpuModelR = do
  cpuModel <- ModelTwoArgumentsConstantCost <$> readModelConstantCost cpuModelR
  let memModel = ModelTwoArgumentsConstantCost 32
  pure $ CostingFun cpuModel memModel
-- a b -> (a,b)

mkNilData :: MonadR m => (SomeSEXP (Region m)) -> m (CostingFun ModelOneArgument)
mkNilData cpuModelR = do
  cpuModel <- ModelOneArgumentConstantCost <$> readModelConstantCost cpuModelR
  let memModel = ModelOneArgumentConstantCost 32
  pure $ CostingFun cpuModel memModel
-- () -> [] :: [Data]

mkNilPairData :: MonadR m => (SomeSEXP (Region m)) -> m (CostingFun ModelOneArgument)
mkNilPairData cpuModelR = do
  cpuModel <- ModelOneArgumentConstantCost <$> readModelConstantCost cpuModelR
  let memModel = ModelOneArgumentConstantCost 32
  pure $ CostingFun cpuModel memModel
-- () -> [] :: [(Data,Data)]<|MERGE_RESOLUTION|>--- conflicted
+++ resolved
@@ -64,11 +64,7 @@
   , paramLessThanEqualsByteString        = "lessThanEqualsByteStringModel"
   , paramSha2_256                        = "sha2_256Model"
   , paramSha3_256                        = "sha3_256Model"
-<<<<<<< HEAD
-  , paramBlake2b                         = "blake2bModel"
-=======
   , paramBlake2b_256                     = "blake2b_256Model"
->>>>>>> b2434b0b
   , paramVerifyEd25519Signature          = "verifyEd25519SignatureModel"
   , paramVerifyEcdsaSecp256k1Signature   = "verifyEcdsaSecp256k1SignatureModel"
   , paramVerifySchnorrSecp256k1Signature = "verifySchnorrSecp256k1SignatureModel"
@@ -149,11 +145,7 @@
     -- Cryptography and hashes
     paramSha2_256                        <- getParams sha2_256                        paramSha2_256
     paramSha3_256                        <- getParams sha3_256                        paramSha3_256
-<<<<<<< HEAD
-    paramBlake2b                         <- getParams blake2b                         paramBlake2b
-=======
     paramBlake2b_256                     <- getParams blake2b_256                     paramBlake2b_256
->>>>>>> b2434b0b
     paramVerifyEd25519Signature          <- getParams verifyEd25519Signature          paramVerifyEd25519Signature
     paramVerifyEcdsaSecp256k1Signature   <- getParams verifyEcdsaSecp256k1Signature   paramVerifyEcdsaSecp256k1Signature
     paramVerifySchnorrSecp256k1Signature <- getParams verifySchnorrSecp256k1Signature paramVerifySchnorrSecp256k1Signature
