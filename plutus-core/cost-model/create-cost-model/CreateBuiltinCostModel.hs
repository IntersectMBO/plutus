-- editorconfig-checker-disable-file
{-# LANGUAGE DataKinds           #-}
{-# LANGUAGE DeriveGeneric       #-}
{-# LANGUAGE OverloadedStrings   #-}
{-# LANGUAGE QuasiQuotes         #-}
{-# LANGUAGE RecordWildCards     #-}
{-# LANGUAGE ScopedTypeVariables #-}

module CreateBuiltinCostModel where

import PlutusCore.Crypto.BLS12_381.G1 qualified as G1
import PlutusCore.Crypto.BLS12_381.G2 qualified as G2
import PlutusCore.Crypto.BLS12_381.Pairing qualified as Pairing
import PlutusCore.Crypto.Hash qualified as Hash
import PlutusCore.Evaluation.Machine.BuiltinCostModel
import PlutusCore.Evaluation.Machine.CostStream
import PlutusCore.Evaluation.Machine.ExMemory
import PlutusCore.Evaluation.Machine.ExMemoryUsage

import Barbies (bmap, bsequence)
import Control.Applicative (Const (Const, getConst))
import Control.Exception (TypeError (TypeError))
import Control.Monad.Catch (throwM)
import Data.ByteString.Lazy qualified as BSL (fromStrict)
import Data.Coerce (coerce)
import Data.Csv (FromNamedRecord, FromRecord, HasHeader (HasHeader), decode, parseNamedRecord, (.:))
import Data.Either.Extra (maybeToEither)
import Data.Functor.Compose (Compose (Compose))
import Data.SatInt
import Data.Text (Text)
import Data.Text.Encoding qualified as T (encodeUtf8)
import Data.Vector (Vector, find)
import GHC.Generics (Generic)

import H.Prelude (MonadR, Region)
import Language.R (SomeSEXP, defaultConfig, fromSomeSEXP, runRegion, withEmbeddedR)
import Language.R.QQ (r)

-- | Convert microseconds represented as a float to picoseconds represented as a
-- CostingInteger.  We round up to be sure we don't underestimate anything.
microToPico :: Double -> CostingInteger
microToPico = unsafeToSatInt . ceiling . (1e6 *)

{- See CostModelGeneration.md for a description of what this does. -}

-- TODO some generics magic.
-- Mentioned in CostModel.md. Change here, change there.
-- The names of the models in R.
-- If you get one of these wrong you'll probably get a message saying
-- 'parse error (not enough input) at ""'.
builtinCostModelNames :: BuiltinCostModelBase (Const Text)
builtinCostModelNames = BuiltinCostModelBase
  { paramAddInteger                      = "addIntegerModel"
  , paramSubtractInteger                 = "subtractIntegerModel"
  , paramMultiplyInteger                 = "multiplyIntegerModel"
  , paramDivideInteger                   = "divideIntegerModel"
  , paramQuotientInteger                 = "quotientIntegerModel"
  , paramRemainderInteger                = "remainderIntegerModel"
  , paramModInteger                      = "modIntegerModel"
  , paramEqualsInteger                   = "equalsIntegerModel"
  , paramLessThanInteger                 = "lessThanIntegerModel"
  , paramLessThanEqualsInteger           = "lessThanEqualsIntegerModel"
  , paramAppendByteString                = "appendByteStringModel"
  , paramConsByteString                  = "consByteStringModel"
  , paramSliceByteString                 = "sliceByteStringModel"
  , paramLengthOfByteString              = "lengthOfByteStringModel"
  , paramIndexByteString                 = "indexByteStringModel"
  , paramEqualsByteString                = "equalsByteStringModel"
  , paramLessThanByteString              = "lessThanByteStringModel"
  , paramLessThanEqualsByteString        = "lessThanEqualsByteStringModel"
  , paramSha2_256                        = "sha2_256Model"
  , paramSha3_256                        = "sha3_256Model"
  , paramBlake2b_256                     = "blake2b_256Model"
  , paramVerifyEd25519Signature          = "verifyEd25519SignatureModel"
  , paramVerifyEcdsaSecp256k1Signature   = "verifyEcdsaSecp256k1SignatureModel"
  , paramVerifySchnorrSecp256k1Signature = "verifySchnorrSecp256k1SignatureModel"
  , paramAppendString                    = "appendStringModel"
  , paramEqualsString                    = "equalsStringModel"
  , paramEncodeUtf8                      = "encodeUtf8Model"
  , paramDecodeUtf8                      = "decodeUtf8Model"
  , paramIfThenElse                      = "ifThenElseModel"
  , paramChooseUnit                      = "chooseUnitModel"
  , paramTrace                           = "traceModel"
  , paramFstPair                         = "fstPairModel"
  , paramSndPair                         = "sndPairModel"
  , paramChooseList                      = "chooseListModel"
  , paramMkCons                          = "mkConsModel"
  , paramHeadList                        = "headListModel"
  , paramTailList                        = "tailListModel"
  , paramNullList                        = "nullListModel"
  , paramChooseData                      = "chooseDataModel"
  , paramConstrData                      = "constrDataModel"
  , paramMapData                         = "mapDataModel"
  , paramListData                        = "listDataModel"
  , paramIData                           = "iDataModel"
  , paramBData                           = "bDataModel"
  , paramUnConstrData                    = "unConstrDataModel"
  , paramUnMapData                       = "unMapDataModel"
  , paramUnListData                      = "unListDataModel"
  , paramUnIData                         = "unIDataModel"
  , paramUnBData                         = "unBDataModel"
  , paramEqualsData                      = "equalsDataModel"
  , paramMkPairData                      = "mkPairDataModel"
  , paramMkNilData                       = "mkNilDataModel"
  , paramMkNilPairData                   = "mkNilPairDataModel"
  , paramSerialiseData                   = "serialiseDataModel"
  , paramBls12_381_G1_add                = "bls12_381_G1_addModel"
  , paramBls12_381_G1_neg                = "bls12_381_G1_negModel"
  , paramBls12_381_G1_scalarMul          = "bls12_381_G1_scalarMulModel"
  , paramBls12_381_G1_equal              = "bls12_381_G1_equalModel"
  , paramBls12_381_G1_compress           = "bls12_381_G1_compressModel"
  , paramBls12_381_G1_uncompress         = "bls12_381_G1_uncompressModel"
  , paramBls12_381_G1_hashToGroup        = "bls12_381_G1_hashToGroupModel"
  , paramBls12_381_G2_add                = "bls12_381_G2_addModel"
  , paramBls12_381_G2_neg                = "bls12_381_G2_negModel"
  , paramBls12_381_G2_scalarMul          = "bls12_381_G2_scalarMulModel"
  , paramBls12_381_G2_equal              = "bls12_381_G2_equalModel"
  , paramBls12_381_G2_compress           = "bls12_381_G2_compressModel"
  , paramBls12_381_G2_uncompress         = "bls12_381_G2_uncompressModel"
  , paramBls12_381_G2_hashToGroup        = "bls12_381_G2_hashToGroupModel"
  , paramBls12_381_millerLoop            = "bls12_381_millerLoopModel"
  , paramBls12_381_mulMlResult           = "bls12_381_mulMlResultModel"
  , paramBls12_381_finalVerify           = "bls12_381_finalVerifyModel"
<<<<<<< HEAD
  , paramIntegerToByteString             = "integerToByteStringModel"
  , paramByteStringToInteger             = "byteStringToIntegerModel"
  , paramAndByteString                   = "andByteStringModel"
  , paramIorByteString                   = "iorByteStringModel"
  , paramXorByteString                   = "xorByteStringModel"
  , paramComplementByteString            = "complementByteStringModel"
  , paramShiftByteString                 = "shiftByteStringModel"
  , paramRotateByteString                = "rotateByteStringModel"
  , paramPopCountByteString              = "popCountByteStringModel"
  , paramTestBitByteString               = "testBitByteStringModel"
  , paramWriteBitByteString              = "writeBitByteStringModel"
  , paramFindFirstSetByteString          = "findFirstSetByteStringModel"
=======
  , paramBlake2b_224                     = "blake2b_224Model"
  , paramKeccak_256                      = "keccak_256Model"
>>>>>>> 173dce5e
  }


-- | Loads the models from R.
-- The "_hs" suffixes below make Haskell variables accessible inside [r| ... |]
costModelsR :: MonadR m =>
  FilePath
  -> FilePath
  -> m (BuiltinCostModelBase (Const (SomeSEXP (Region m))))
costModelsR bmfile rfile = do
  list <- [r|
             source(rfile_hs)
             modelFun(bmfile_hs)
             |]
  let makeCostModelEntry name =
          let n = getConst name
          in Compose $ fmap Const $ [r| list_hs [[n_hs]] |]
  bsequence $ bmap makeCostModelEntry builtinCostModelNames

-- ! Creates the cost model from a CSV benchmarking results file and a file
-- containing R modelling code.
createBuiltinCostModel :: FilePath -> FilePath -> IO BuiltinCostModel
createBuiltinCostModel bmfile rfile = do
  withEmbeddedR defaultConfig $ runRegion $ do
    models <- costModelsR bmfile rfile
    let getParams x y = x (getConst $ y models)

    -- Integers
    paramAddInteger                      <- getParams addInteger                paramAddInteger
    paramSubtractInteger                 <- getParams subtractInteger           paramSubtractInteger
    paramMultiplyInteger                 <- getParams multiplyInteger           paramMultiplyInteger
    paramDivideInteger                   <- getParams divideInteger             paramDivideInteger
    paramQuotientInteger                 <- getParams quotientInteger           paramQuotientInteger
    paramRemainderInteger                <- getParams remainderInteger          paramRemainderInteger
    paramModInteger                      <- getParams modInteger                paramModInteger
    paramEqualsInteger                   <- getParams equalsInteger             paramEqualsInteger
    paramLessThanInteger                 <- getParams lessThanInteger           paramLessThanInteger
    paramLessThanEqualsInteger           <- getParams lessThanEqualsInteger     paramLessThanEqualsInteger
    -- Bytestrings
    paramAppendByteString                <- getParams appendByteString          paramAppendByteString
    paramConsByteString                  <- getParams consByteString            paramConsByteString
    paramSliceByteString                 <- getParams sliceByteString           paramSliceByteString
    paramLengthOfByteString              <- getParams lengthOfByteString        paramLengthOfByteString
    paramIndexByteString                 <- getParams indexByteString           paramIndexByteString
    paramEqualsByteString                <- getParams equalsByteString          paramEqualsByteString
    paramLessThanByteString              <- getParams lessThanByteString        paramLessThanByteString
    paramLessThanEqualsByteString        <- getParams lessThanEqualsByteString  paramLessThanEqualsByteString
    -- Cryptography and hashes
    paramSha2_256                        <- getParams sha2_256                         paramSha2_256
    paramSha3_256                        <- getParams sha3_256                         paramSha3_256
    paramBlake2b_256                     <- getParams blake2b_256                      paramBlake2b_256
    paramVerifyEd25519Signature          <- getParams verifyEd25519Signature           paramVerifyEd25519Signature
    paramVerifyEcdsaSecp256k1Signature   <- getParams verifyEcdsaSecp256k1Signature    paramVerifyEcdsaSecp256k1Signature
    paramVerifySchnorrSecp256k1Signature <- getParams verifySchnorrSecp256k1Signature  paramVerifySchnorrSecp256k1Signature
    -- Strings
    paramAppendString                    <- getParams appendString  paramAppendString
    paramEqualsString                    <- getParams equalsString  paramEqualsString
    paramEncodeUtf8                      <- getParams encodeUtf8    paramEncodeUtf8
    paramDecodeUtf8                      <- getParams decodeUtf8    paramDecodeUtf8
    -- Bool
    paramIfThenElse                      <- getParams ifThenElse  paramIfThenElse
    -- Unit
    paramChooseUnit                      <- getParams chooseUnit  paramChooseUnit
    -- Tracing
    paramTrace                           <- getParams trace       paramTrace
    -- Pairs
    paramFstPair                         <- getParams fstPair     paramFstPair
    paramSndPair                         <- getParams sndPair     paramSndPair
    -- Lists
    paramChooseList                      <- getParams chooseList  paramChooseList
    paramMkCons                          <- getParams mkCons      paramMkCons
    paramHeadList                        <- getParams headList    paramHeadList
    paramTailList                        <- getParams tailList    paramTailList
    paramNullList                        <- getParams nullList    paramNullList
    -- Data
    paramChooseData                      <- getParams chooseData     paramChooseData
    paramConstrData                      <- getParams constrData     paramConstrData
    paramMapData                         <- getParams mapData        paramMapData
    paramListData                        <- getParams listData       paramListData
    paramIData                           <- getParams iData          paramIData
    paramBData                           <- getParams bData          paramBData
    paramUnConstrData                    <- getParams unConstrData   paramUnConstrData
    paramUnMapData                       <- getParams unMapData      paramUnMapData
    paramUnListData                      <- getParams unListData     paramUnListData
    paramUnIData                         <- getParams unIData        paramUnIData
    paramUnBData                         <- getParams unBData        paramUnBData
    paramEqualsData                      <- getParams equalsData     paramEqualsData
    paramSerialiseData                   <- getParams serialiseData  paramSerialiseData
    -- Misc constructors
    paramMkPairData                      <- getParams mkPairData     paramMkPairData
    paramMkNilData                       <- getParams mkNilData      paramMkNilData
    paramMkNilPairData                   <- getParams mkNilPairData  paramMkNilPairData
    -- BLS12-381
    paramBls12_381_G1_add                <- getParams bls12_381_G1_add          paramBls12_381_G1_add
    paramBls12_381_G1_neg                <- getParams bls12_381_G1_neg          paramBls12_381_G1_neg
    paramBls12_381_G1_scalarMul          <- getParams bls12_381_G1_scalarMul    paramBls12_381_G1_scalarMul
    paramBls12_381_G1_equal              <- getParams bls12_381_G1_equal        paramBls12_381_G1_equal
    paramBls12_381_G1_compress           <- getParams bls12_381_G1_compress     paramBls12_381_G1_compress
    paramBls12_381_G1_uncompress         <- getParams bls12_381_G1_uncompress   paramBls12_381_G1_uncompress
    paramBls12_381_G1_hashToGroup        <- getParams bls12_381_G1_hashToGroup  paramBls12_381_G1_hashToGroup
    paramBls12_381_G2_add                <- getParams bls12_381_G2_add          paramBls12_381_G2_add
    paramBls12_381_G2_neg                <- getParams bls12_381_G2_neg          paramBls12_381_G2_neg
    paramBls12_381_G2_scalarMul          <- getParams bls12_381_G2_scalarMul    paramBls12_381_G2_scalarMul
    paramBls12_381_G2_equal              <- getParams bls12_381_G2_equal        paramBls12_381_G2_equal
    paramBls12_381_G2_compress           <- getParams bls12_381_G2_compress     paramBls12_381_G2_compress
    paramBls12_381_G2_uncompress         <- getParams bls12_381_G2_uncompress   paramBls12_381_G2_uncompress
    paramBls12_381_G2_hashToGroup        <- getParams bls12_381_G2_hashToGroup  paramBls12_381_G2_hashToGroup
    paramBls12_381_millerLoop            <- getParams bls12_381_millerLoop      paramBls12_381_millerLoop
    paramBls12_381_mulMlResult           <- getParams bls12_381_mulMlResult     paramBls12_381_mulMlResult
    paramBls12_381_finalVerify           <- getParams bls12_381_finalVerify     paramBls12_381_finalVerify
    -- Bitwise operations
    paramIntegerToByteString             <- getParams integerToByteString       paramIntegerToByteString
    paramByteStringToInteger             <- getParams byteStringToInteger       paramByteStringToInteger
    paramAndByteString                   <- getParams andByteString             paramAndByteString
    paramIorByteString                   <- getParams iorByteString             paramIorByteString
    paramXorByteString                   <- getParams xorByteString             paramXorByteString
    paramComplementByteString            <- getParams complementByteString      paramComplementByteString
    paramShiftByteString                 <- getParams shiftByteString           paramShiftByteString
    paramRotateByteString                <- getParams rotateByteString          paramRotateByteString
    paramPopCountByteString              <- getParams popCountByteString        paramPopCountByteString
    paramTestBitByteString               <- getParams testBitByteString         paramTestBitByteString
    paramWriteBitByteString              <- getParams writeBitByteString        paramWriteBitByteString
    paramFindFirstSetByteString          <- getParams findFirstSetByteString    paramFindFirstSetByteString

    paramKeccak_256                      <- getParams keccak_256                paramKeccak_256
    paramBlake2b_224                     <- getParams blake2b_224               paramBlake2b_224

    pure $ BuiltinCostModelBase {..}

-- The output of `tidy(model)` on the R side.
-- FIXME: we ignore most of this.  Should we just return the vector of coefficients for the model?
data LinearModelRaw = LinearModelRaw
  { linearModelIndex        :: Integer
  , linearModelRawTerm      :: String
  , linearModelRawEstimate  :: Double
  , linearModelRawStdError  :: Double
  , linearModelRawStatistic :: Double
  , linearModelRawPValue    :: Double
  } deriving stock (Show, Eq, Generic)

-- Reading via CSV because the R side did weird things in JSON
instance FromNamedRecord LinearModelRaw where
  parseNamedRecord v =
      LinearModelRaw
        <$> v .: ""
        <*> v .: "term"
        <*> v .: "estimate"
        <*> v .: "std.error"
        <*> v .: "statistic"
        <*> v .: "p.value"

instance FromRecord LinearModelRaw


findInRaw :: String -> Vector LinearModelRaw -> Either String LinearModelRaw
findInRaw s v = maybeToEither ("Couldn't find the term " <> s <> " in " <> show v) $
  Data.Vector.find (\e -> linearModelRawTerm e == s) v

-- t = ax+c
unsafeReadModelFromR :: MonadR m => String -> (SomeSEXP (Region m)) -> m (Intercept, Slope)
unsafeReadModelFromR formula rmodel = do
  j <- [r| write.csv(tidy(rmodel_hs), file=textConnection("out", "w", local=TRUE))
          paste(out, collapse="\n") |]
  let m = do
        model     <- Data.Csv.decode HasHeader $ BSL.fromStrict $ T.encodeUtf8 $ (fromSomeSEXP j :: Text)
        intercept <- linearModelRawEstimate <$> findInRaw "(Intercept)" model
        slope     <- linearModelRawEstimate <$> findInRaw formula model
        pure (Intercept $ microToPico intercept, Slope $ microToPico slope)
  case m of
    Left err -> throwM (TypeError err)
    Right x  -> pure x

-- t = ax+by+c
unsafeReadModelFromR2 :: MonadR m => String -> String -> (SomeSEXP (Region m)) -> m (Intercept, Slope, Slope)
unsafeReadModelFromR2 formula1 formula2 rmodel = do
  j <- [r| write.csv(tidy(rmodel_hs), file=textConnection("out", "w", local=TRUE))
          paste(out, collapse="\n") |]
  let m = do
        model     <- Data.Csv.decode HasHeader $ BSL.fromStrict $ T.encodeUtf8 $ (fromSomeSEXP j :: Text)
        intercept <- linearModelRawEstimate <$> findInRaw "(Intercept)" model
        slope1    <- linearModelRawEstimate <$> findInRaw formula1 model
        slope2    <- linearModelRawEstimate <$> findInRaw formula2 model
        pure $ (Intercept $ microToPico intercept, Slope $ microToPico slope1, Slope $ microToPico slope2)
  case m of
    Left err -> throwM (TypeError err)
    Right x  -> pure x

readModelAddedSizes :: MonadR m => (SomeSEXP (Region m)) -> m ModelAddedSizes
readModelAddedSizes model = uncurry ModelAddedSizes <$> unsafeReadModelFromR "I(x_mem + y_mem)" model

readModelMinSize :: MonadR m => (SomeSEXP (Region m)) -> m ModelMinSize
readModelMinSize model = uncurry ModelMinSize <$> unsafeReadModelFromR "pmin(x_mem, y_mem)" model

readModelMaxSize :: MonadR m => (SomeSEXP (Region m)) -> m ModelMaxSize
readModelMaxSize model = uncurry ModelMaxSize <$> unsafeReadModelFromR "pmax(x_mem, y_mem)" model

uncurry3 :: (a -> b -> c -> d) -> ((a, b, c) -> d)
uncurry3 f ~(a,b,c) = f a b c


readModelMultipliedSizes :: MonadR m => (SomeSEXP (Region m)) -> m ModelMultipliedSizes
readModelMultipliedSizes model = uncurry ModelMultipliedSizes <$> unsafeReadModelFromR "I(x_mem * y_mem)" model

readModelIntercept :: MonadR m => (SomeSEXP (Region m)) -> m Intercept
readModelIntercept model = fst <$> unsafeReadModelFromR "(Intercept)" model

readModelConstantCost :: MonadR m => (SomeSEXP (Region m)) -> m CostingInteger
readModelConstantCost = fmap unIntercept . readModelIntercept

readModelLinearInX :: MonadR m => (SomeSEXP (Region m)) -> m OneVariableLinearFunction
readModelLinearInX model = uncurry OneVariableLinearFunction <$> unsafeReadModelFromR "x_mem" model

readModelLinearInY :: MonadR m => (SomeSEXP (Region m)) -> m OneVariableLinearFunction
readModelLinearInY model = uncurry OneVariableLinearFunction  <$> unsafeReadModelFromR "y_mem" model

readModelLinearInXAndY :: MonadR m => (SomeSEXP (Region m)) -> m TwoVariableLinearFunction
readModelLinearInXAndY model = uncurry3 TwoVariableLinearFunction <$> unsafeReadModelFromR2 "x_mem" "y_mem" model

-- For models which are linear on the diagonal and constant elsewhere we currently
-- only benchmark and model the linear part, so here we read in the model from R
-- and supply the constant as a parameter
readModelLinearOnDiagonal :: MonadR m => (SomeSEXP (Region m)) -> CostingInteger -> m ModelConstantOrLinear
readModelLinearOnDiagonal model c = uncurry (ModelConstantOrLinear c) <$> unsafeReadModelFromR "x_mem" model

boolMemModel :: ModelTwoArguments
boolMemModel = ModelTwoArgumentsConstantCost 1

memoryUsageAsCostingInteger :: ExMemoryUsage a => a -> CostingInteger
memoryUsageAsCostingInteger = coerce . sumCostStream . flattenCostRose . memoryUsage


---------------- Integers ----------------

addInteger :: MonadR m => (SomeSEXP (Region m)) -> m (CostingFun ModelTwoArguments)
addInteger cpuModelR = do
  cpuModel <- ModelTwoArgumentsMaxSize <$> readModelMaxSize cpuModelR
  -- The worst case is adding e.g. `maxBound :: Int` + `maxBound :: Int`, which increases the memory usage by one.
  -- (max x y) + 1
  let memModel = ModelTwoArgumentsMaxSize $ ModelMaxSize 1 1
  pure $ CostingFun cpuModel memModel

subtractInteger :: MonadR m => (SomeSEXP (Region m)) -> m (CostingFun ModelTwoArguments)
subtractInteger cpuModelR = do
  cpuModel <- ModelTwoArgumentsMaxSize <$> readModelMaxSize cpuModelR
  -- The worst case is subtracting e.g. `minBound :: Int` - `maxBound :: Int`, which increases the memory usage by one.
  -- (max x y) + 1
  let memModel = ModelTwoArgumentsMaxSize $ ModelMaxSize 1 1
  pure $ CostingFun (cpuModel) memModel

multiplyInteger :: MonadR m => (SomeSEXP (Region m)) -> m (CostingFun ModelTwoArguments)
multiplyInteger cpuModelR = do
  cpuModel <- ModelTwoArgumentsAddedSizes <$> readModelAddedSizes cpuModelR
  -- GMP requires multiplication (mpn_mul) to have x + y space.
  -- x + y
  let memModel = ModelTwoArgumentsAddedSizes $ ModelAddedSizes 0 1
  pure $ CostingFun (cpuModel) memModel

divideInteger :: MonadR m => (SomeSEXP (Region m)) -> m (CostingFun ModelTwoArguments)
divideInteger cpuModelR = do
  cpuModelBelowDiag <- readModelMultipliedSizes cpuModelR
  let cpuModel = ModelTwoArgumentsConstAboveDiagonal
                 (ModelConstantOrTwoArguments 196500 $
                  ModelTwoArgumentsMultipliedSizes cpuModelBelowDiag
                  -- ### FIXME: the constant above is currently obtained manually from R; automate this
                 )
  -- GMP requires division (mpn_divrem) to have x - y space.
  -- x - y
  let memModel = ModelTwoArgumentsSubtractedSizes $ ModelSubtractedSizes 0 1 1
  pure $ CostingFun cpuModel memModel

quotientInteger :: MonadR m => (SomeSEXP (Region m)) -> m (CostingFun ModelTwoArguments)
quotientInteger cpuModelR = do
  cpuModelBelowDiag <- readModelMultipliedSizes cpuModelR
  let cpuModel = ModelTwoArgumentsConstAboveDiagonal
                 (ModelConstantOrTwoArguments 196500 $
                  ModelTwoArgumentsMultipliedSizes cpuModelBelowDiag
                  -- ### FIXME: the constant above is currently obtained manually from R; automate this
                 )
  -- GMP requires division (mpn_divrem) to have x - y space.
  -- x - y
  let memModel = ModelTwoArgumentsSubtractedSizes $ ModelSubtractedSizes 0 1 1
  pure $ CostingFun cpuModel memModel

remainderInteger :: MonadR m => (SomeSEXP (Region m)) -> m (CostingFun ModelTwoArguments)
remainderInteger = quotientInteger

modInteger :: MonadR m => (SomeSEXP (Region m)) -> m (CostingFun ModelTwoArguments)
modInteger = divideInteger

-- FIXME: should probably be piecewise (harmless, but may overprice some comparisons a bit)
equalsInteger :: MonadR m => (SomeSEXP (Region m)) -> m (CostingFun ModelTwoArguments)
equalsInteger cpuModelR = do
  cpuModel <- ModelTwoArgumentsMinSize <$> readModelMinSize cpuModelR
  pure $ CostingFun cpuModel boolMemModel

lessThanInteger :: MonadR m => (SomeSEXP (Region m)) -> m (CostingFun ModelTwoArguments)
lessThanInteger cpuModelR = do
  cpuModel <- ModelTwoArgumentsMinSize <$> readModelMinSize cpuModelR
  pure $ CostingFun (cpuModel) boolMemModel

lessThanEqualsInteger :: MonadR m => (SomeSEXP (Region m)) -> m (CostingFun ModelTwoArguments)
lessThanEqualsInteger cpuModelR = do
  cpuModel <- ModelTwoArgumentsMinSize <$> readModelMinSize cpuModelR
  pure $ CostingFun cpuModel boolMemModel


---------------- Bytestrings ----------------

appendByteString :: MonadR m => (SomeSEXP (Region m)) -> m (CostingFun ModelTwoArguments)
appendByteString cpuModelR = do
  cpuModel <- ModelTwoArgumentsAddedSizes <$> readModelAddedSizes cpuModelR
  let memModel = ModelTwoArgumentsAddedSizes $ ModelAddedSizes 0 1
  pure $ CostingFun cpuModel memModel

consByteString ::  MonadR m => (SomeSEXP (Region m)) -> m (CostingFun ModelTwoArguments)
consByteString cpuModelR = do
  m <- readModelLinearInY cpuModelR
  let cpuModel = ModelTwoArgumentsLinearInY m
      memModel = ModelTwoArgumentsAddedSizes $ ModelAddedSizes 0 1
  pure $ CostingFun cpuModel memModel


{- | Return a substring of a bytestring with a specified start point and length.
   Plutus Core bytestrings are implemented using Data.ByteString, which
   represents a (strict) bytestring as a C array of bytes together with a
   pointer into that and a length.  The sliceByteString function is implemented
   using 'take' and 'drop', and these work by modifying the pointer and length:
   no bytes are copied so sliceByteString requires constant time and a constant
   memory overhead.  There's a mismatch here because the Haskell model which we
   defined for SliceByteString is linear in the length of the bytestring;
   however we can still use that to model the constant cost inferred in the R
   code.
-}
sliceByteString ::  MonadR m => (SomeSEXP (Region m)) -> m (CostingFun ModelThreeArguments)
sliceByteString cpuModelR = do
  c <- readModelIntercept cpuModelR
  let cpuModel = ModelThreeArgumentsLinearInZ $ OneVariableLinearFunction c 0
  let memModel = ModelThreeArgumentsLinearInZ $ OneVariableLinearFunction 4 0
  pure $ CostingFun cpuModel memModel

lengthOfByteString ::  MonadR m => (SomeSEXP (Region m)) -> m (CostingFun ModelOneArgument)
lengthOfByteString cpuModelR = do
  cpuModel <- ModelOneArgumentConstantCost <$> readModelConstantCost cpuModelR
  let memModel = ModelOneArgumentConstantCost 10
  pure $ CostingFun cpuModel memModel

indexByteString ::  MonadR m => (SomeSEXP (Region m)) -> m (CostingFun ModelTwoArguments)
indexByteString cpuModelR = do
  cpuModel <- ModelTwoArgumentsConstantCost <$> readModelConstantCost cpuModelR
  let memModel = ModelTwoArgumentsConstantCost 4
  pure $ CostingFun cpuModel memModel

equalsByteString :: MonadR m => (SomeSEXP (Region m)) -> m (CostingFun ModelTwoArguments)
equalsByteString cpuModelR = do
  cpuModel <- ModelTwoArgumentsLinearOnDiagonal <$> readModelLinearOnDiagonal cpuModelR 245000
                  -- ### FIXME: the constant above is currently obtained manually from R; automate this
  pure $ CostingFun cpuModel boolMemModel

lessThanByteString :: MonadR m => (SomeSEXP (Region m)) -> m (CostingFun ModelTwoArguments)
lessThanByteString cpuModelR = do
  cpuModel <- ModelTwoArgumentsMinSize <$> readModelMinSize cpuModelR
  pure $ CostingFun (cpuModel) boolMemModel

lessThanEqualsByteString :: MonadR m => (SomeSEXP (Region m)) -> m (CostingFun ModelTwoArguments)
lessThanEqualsByteString = lessThanByteString


---------------- Cryptography and hashes ----------------

sha2_256 :: MonadR m => (SomeSEXP (Region m)) -> m (CostingFun ModelOneArgument)
sha2_256 cpuModelR = do
  cpuModel <- ModelOneArgumentLinearCost <$> readModelLinearInX cpuModelR
  let memModel = ModelOneArgumentConstantCost (memoryUsageAsCostingInteger $ Hash.sha2_256 "")
  pure $ CostingFun cpuModel memModel

sha3_256 :: MonadR m => (SomeSEXP (Region m)) -> m (CostingFun ModelOneArgument)
sha3_256 cpuModelR = do
  cpuModel <- ModelOneArgumentLinearCost <$> readModelLinearInX cpuModelR
  let memModel = ModelOneArgumentConstantCost (memoryUsageAsCostingInteger $ Hash.sha3_256 "")
  pure $ CostingFun cpuModel memModel

blake2b_224 :: MonadR m => (SomeSEXP (Region m)) -> m (CostingFun ModelOneArgument)
blake2b_224 cpuModelR = do
  cpuModel <- ModelOneArgumentLinearCost <$> readModelLinearInX cpuModelR
  let memModel = ModelOneArgumentConstantCost (memoryUsageAsCostingInteger $ Hash.blake2b_224 "")
  pure $ CostingFun cpuModel memModel

blake2b_256 :: MonadR m => (SomeSEXP (Region m)) -> m (CostingFun ModelOneArgument)
blake2b_256 cpuModelR = do
  cpuModel <- ModelOneArgumentLinearCost <$> readModelLinearInX cpuModelR
  let memModel = ModelOneArgumentConstantCost (memoryUsageAsCostingInteger $ Hash.blake2b_256 "")
  pure $ CostingFun cpuModel memModel

keccak_256 :: MonadR m => (SomeSEXP (Region m)) -> m (CostingFun ModelOneArgument)
keccak_256 cpuModelR = do
  cpuModel <- ModelOneArgumentLinearCost <$> readModelLinearInX cpuModelR
  let memModel = ModelOneArgumentConstantCost (memoryUsageAsCostingInteger $ Hash.keccak_256 "")
  pure $ CostingFun cpuModel memModel


-- NB: the R model is based purely on the size of the second argument (since the
-- first and third are constant size), so we have to rearrange things a bit to
-- get it to work with a three-argument costing function.
verifyEd25519Signature :: MonadR m => (SomeSEXP (Region m)) -> m (CostingFun ModelThreeArguments)
verifyEd25519Signature cpuModelR = do
  cpuModel <- ModelThreeArgumentsLinearInZ <$> readModelLinearInY cpuModelR
  let memModel =  ModelThreeArgumentsConstantCost 10
  pure $ CostingFun cpuModel memModel
  {- The CPU model is wrong here, but not in the way that it may appear to be.
     We're reading a model for Y but treating it as a function of Z. This is
     because the model was accidentally based on the size of the third argument,
     which is a 64-byte signature.  However, we should really be modelling it as
     a function of Y, since that's the 'message' parameter of the
     verifyEd25519Signature function.  So above it should say

        ModelThreeArgumentsLinearInY <$> readModelLinearInY cpuModelR.

     To recapitulate, R is supplying us with a reasonable model for execution
     time in terms of message size, but we're feeding that model constant inputs
     (the size of the signature, 64 bytes/8 words) instead of the size of the
     signature that we're verifying.  Luckily we can get away with this.  The
     time taken to run verifyEd25519Signature in fact appears to be effectively
     constant, even for very large messages, possibly because the underlying C
     code is very fast.  The Z-based cost function returns a constant cost since
     the size of the third argument is constant; we should be using a Y-based
     function instead, but that would give similar results and we're not
     undercharging significantly.  To fix this we need to change the shape of
     the model from "linear_in_z" to "linear_in_y", but that's something we need
     to be careful about: see SCP-3038.
   -}

verifyEcdsaSecp256k1Signature :: MonadR m => (SomeSEXP (Region m)) -> m (CostingFun ModelThreeArguments)
verifyEcdsaSecp256k1Signature cpuModelR = do
  cpuModel <- ModelThreeArgumentsConstantCost <$> readModelConstantCost cpuModelR
  let memModel =  ModelThreeArgumentsConstantCost 10
  pure $ CostingFun cpuModel memModel

verifySchnorrSecp256k1Signature :: MonadR m => (SomeSEXP (Region m)) -> m (CostingFun ModelThreeArguments)
verifySchnorrSecp256k1Signature cpuModelR = do
  cpuModel <- ModelThreeArgumentsLinearInY <$> readModelLinearInY cpuModelR
  let memModel =  ModelThreeArgumentsConstantCost 10
  pure $ CostingFun cpuModel memModel

---------------- Strings ----------------

appendString :: MonadR m => (SomeSEXP (Region m)) -> m (CostingFun ModelTwoArguments)
appendString cpuModelR = do
  cpuModel <- ModelTwoArgumentsAddedSizes <$> readModelAddedSizes cpuModelR
  let memModel = ModelTwoArgumentsAddedSizes $ ModelAddedSizes 4 1
  pure $ CostingFun cpuModel memModel

equalsString :: MonadR m => (SomeSEXP (Region m)) -> m (CostingFun ModelTwoArguments)
equalsString cpuModelR = do
  cpuModel <- ModelTwoArgumentsLinearOnDiagonal <$> readModelLinearOnDiagonal cpuModelR 187000
  -- ### FIXME: the constant above is currently obtained manually from R; automate this
  let memModel = boolMemModel
  pure $ CostingFun cpuModel memModel

encodeUtf8 :: MonadR m => (SomeSEXP (Region m)) -> m (CostingFun ModelOneArgument)
encodeUtf8 cpuModelR = do
  cpuModel <- ModelOneArgumentLinearCost <$> readModelLinearInX cpuModelR
  let memModel = ModelOneArgumentLinearCost $ OneVariableLinearFunction 4 2
                 -- In the worst case two UTF-16 bytes encode to three UTF-8
                 -- bytes, so two output words per input word should cover that.
  pure $ CostingFun cpuModel memModel

decodeUtf8 :: MonadR m => (SomeSEXP (Region m)) -> m (CostingFun ModelOneArgument)
decodeUtf8 cpuModelR = do
  cpuModel <- ModelOneArgumentLinearCost <$> readModelLinearInX cpuModelR
  let memModel = ModelOneArgumentLinearCost $ OneVariableLinearFunction 4 2
                 -- In the worst case one UTF-8 byte decodes to two UTF-16 bytes
  pure $ CostingFun cpuModel memModel


---------------- Bool ----------------
ifThenElse :: MonadR m => (SomeSEXP (Region m)) -> m (CostingFun ModelThreeArguments)
ifThenElse cpuModelR = do
  cpuModel <- ModelThreeArgumentsConstantCost <$> readModelConstantCost cpuModelR
  let memModel = ModelThreeArgumentsConstantCost 1
  pure $ CostingFun cpuModel memModel

---------------- Unit ----------------

chooseUnit :: MonadR m => (SomeSEXP (Region m)) -> m (CostingFun ModelTwoArguments)
chooseUnit cpuModelR = do
    cpuModel <- ModelTwoArgumentsConstantCost <$> readModelConstantCost cpuModelR
    let memModel = ModelTwoArgumentsConstantCost 4
    pure $ CostingFun cpuModel memModel
-- \() a -> a

---------------- Tracing ----------------

trace :: MonadR m => (SomeSEXP (Region m)) -> m (CostingFun ModelTwoArguments)
trace cpuModelR = do
  cpuModel <- ModelTwoArgumentsConstantCost <$> readModelConstantCost cpuModelR
  let memModel = ModelTwoArgumentsConstantCost 32
  pure $ CostingFun  cpuModel memModel

---------------- Pairs ----------------

fstPair :: MonadR m => (SomeSEXP (Region m)) -> m (CostingFun ModelOneArgument)
fstPair cpuModelR = do
  cpuModel <- ModelOneArgumentConstantCost <$> readModelConstantCost cpuModelR
  let memModel = ModelOneArgumentConstantCost 32
  pure $ CostingFun cpuModel memModel
-- (x,_) -> x; but with lots of Some's etc.

sndPair :: MonadR m => (SomeSEXP (Region m)) -> m (CostingFun ModelOneArgument)
sndPair cpuModelR = do
  cpuModel <- ModelOneArgumentConstantCost <$> readModelConstantCost cpuModelR
  let memModel = ModelOneArgumentConstantCost 32
  pure $ CostingFun cpuModel memModel
-- (_,y) -> y; but with lots of Some's etc.


---------------- Lists ----------------

chooseList :: MonadR m => (SomeSEXP (Region m)) -> m (CostingFun ModelThreeArguments)
chooseList cpuModelR = do
  cpuModel <- ModelThreeArgumentsConstantCost <$> readModelConstantCost cpuModelR
  let memModel = ModelThreeArgumentsConstantCost 32
  pure $ CostingFun cpuModel memModel
-- xs a b -> a if xs == [], b otherwise

mkCons :: MonadR m => (SomeSEXP (Region m)) -> m (CostingFun ModelTwoArguments)
mkCons cpuModelR = do
  cpuModel <- ModelTwoArgumentsConstantCost <$> readModelConstantCost cpuModelR
  let memModel = ModelTwoArgumentsConstantCost 32
  pure $ CostingFun cpuModel memModel
-- x xs -> x:xs, but with a dynamic type check

headList :: MonadR m => (SomeSEXP (Region m)) -> m (CostingFun ModelOneArgument)
headList cpuModelR = do
  cpuModel <- ModelOneArgumentConstantCost <$> readModelConstantCost cpuModelR
  let memModel = ModelOneArgumentConstantCost 32
  pure $ CostingFun cpuModel memModel
-- x:_ -> x, [] -> failure.  Successful case has fromValueOf etc.

tailList :: MonadR m => (SomeSEXP (Region m)) -> m (CostingFun ModelOneArgument)
tailList cpuModelR = do
  cpuModel <- ModelOneArgumentConstantCost <$> readModelConstantCost cpuModelR
  let memModel = ModelOneArgumentConstantCost 32
  pure $ CostingFun cpuModel memModel
-- Like headList

nullList :: MonadR m => (SomeSEXP (Region m)) -> m (CostingFun ModelOneArgument)
nullList cpuModelR = do
  cpuModel <- ModelOneArgumentConstantCost <$> readModelConstantCost cpuModelR
  let memModel = ModelOneArgumentConstantCost 32
  pure $ CostingFun cpuModel memModel
-- x::[a] -> Bool

---------------- Data ----------------

chooseData :: MonadR m => (SomeSEXP (Region m)) -> m (CostingFun ModelSixArguments)
chooseData cpuModelR = do
  cpuModel <- ModelSixArgumentsConstantCost <$> readModelConstantCost cpuModelR
  let memModel = ModelSixArgumentsConstantCost 32
  pure $ CostingFun cpuModel memModel
-- chooseData d p q r s t u  returns one of the last six elements according to what d is.

constrData :: MonadR m => (SomeSEXP (Region m)) -> m (CostingFun ModelTwoArguments)
constrData cpuModelR = do
  cpuModel <- ModelTwoArgumentsConstantCost <$> readModelConstantCost cpuModelR
  let memModel = ModelTwoArgumentsConstantCost 32
  pure $ CostingFun cpuModel memModel
-- Just applying Constr

mapData :: MonadR m => (SomeSEXP (Region m)) -> m (CostingFun ModelOneArgument)
mapData cpuModelR = do
  cpuModel <- ModelOneArgumentConstantCost <$> readModelConstantCost cpuModelR
  let memModel = ModelOneArgumentConstantCost 32
  pure $ CostingFun cpuModel memModel
-- Just applying Map

listData :: MonadR m => (SomeSEXP (Region m)) -> m (CostingFun ModelOneArgument)
listData cpuModelR = do
  cpuModel <- ModelOneArgumentConstantCost <$> readModelConstantCost cpuModelR
  let memModel = ModelOneArgumentConstantCost 32
  pure $ CostingFun cpuModel memModel
-- Just applying List

iData :: MonadR m => (SomeSEXP (Region m)) -> m (CostingFun ModelOneArgument)
iData cpuModelR = do
  cpuModel <- ModelOneArgumentConstantCost <$> readModelConstantCost cpuModelR
  let memModel = ModelOneArgumentConstantCost 32
  pure $ CostingFun cpuModel memModel
-- Just applying I

bData :: MonadR m => (SomeSEXP (Region m)) -> m (CostingFun ModelOneArgument)
bData cpuModelR = do
  cpuModel <- ModelOneArgumentConstantCost <$> readModelConstantCost cpuModelR
  let memModel = ModelOneArgumentConstantCost 32
  pure $ CostingFun cpuModel memModel
-- Just applying B

unConstrData :: MonadR m => (SomeSEXP (Region m)) -> m (CostingFun ModelOneArgument)
unConstrData cpuModelR = do
  cpuModel <- ModelOneArgumentConstantCost <$> readModelConstantCost cpuModelR
  let memModel = ModelOneArgumentConstantCost 32
  pure $ CostingFun cpuModel memModel
-- Constr i ds -> (i,ds);  _ -> fail

unMapData :: MonadR m => (SomeSEXP (Region m)) -> m (CostingFun ModelOneArgument)
unMapData cpuModelR = do
  cpuModel <- ModelOneArgumentConstantCost <$> readModelConstantCost cpuModelR
  let memModel = ModelOneArgumentConstantCost 32
  pure $ CostingFun cpuModel memModel
-- Map es -> es;  _ -> fail

unListData :: MonadR m => (SomeSEXP (Region m)) -> m (CostingFun ModelOneArgument)
unListData cpuModelR = do
  cpuModel <- ModelOneArgumentConstantCost <$> readModelConstantCost cpuModelR
  let memModel = ModelOneArgumentConstantCost 32
  pure $ CostingFun cpuModel memModel
-- List ds -> ds;  _ -> fail

unIData :: MonadR m => (SomeSEXP (Region m)) -> m (CostingFun ModelOneArgument)
unIData cpuModelR = do
  cpuModel <- ModelOneArgumentConstantCost <$> readModelConstantCost cpuModelR
  let memModel = ModelOneArgumentConstantCost 32
  pure $ CostingFun cpuModel memModel
-- I i -> i;  _ -> fail

unBData :: MonadR m => (SomeSEXP (Region m)) -> m (CostingFun ModelOneArgument)
unBData cpuModelR = do
  cpuModel <- ModelOneArgumentConstantCost <$> readModelConstantCost cpuModelR
  let memModel = ModelOneArgumentConstantCost 32
  pure $ CostingFun cpuModel memModel
-- B b -> b;  _ -> fail

equalsData :: MonadR m => (SomeSEXP (Region m)) -> m (CostingFun ModelTwoArguments)
equalsData cpuModelR = do
  cpuModel <- ModelTwoArgumentsMinSize <$> readModelMinSize cpuModelR
  let memModel = ModelTwoArgumentsConstantCost 1
  pure $ CostingFun cpuModel memModel
  {- The size function for 'Data' counts the total number of nodes, and so is
     potentially expensive.  Luckily laziness in the costing functions ensures
     that it's only called if really necessary, so it'll be called here but not
     in 'unBData' etc.  Doing the full traversal seems to increase validation times
     by one or two percent, but we can't really avoid it here. -}
  {- Note that the R code constructs this model in a non-standard way and then
     returns a model that has been modified to look like a model for minimum sizes
     so we can read it easily here. -}
  {- Another complication is that 'equalsData' will always return False when the
     arguments are of different size, but it's not clever enough to realise that
     and return immediately, so it may perform a lot of computation even off the
     diagonal.  The R model is generated from data on the diagonal, so we read
     that in here and adjust it to be linear in 'min x_mem y_mem', since in the
     worst case it may have to examine almost all of the smaller argument before
     realising that the two arguments are different. -}

serialiseData :: MonadR m => (SomeSEXP (Region m)) -> m (CostingFun ModelOneArgument)
serialiseData cpuModelR = do
  cpuModel <- ModelOneArgumentLinearCost <$> readModelLinearInX cpuModelR
  let memModel = ModelOneArgumentLinearCost $ OneVariableLinearFunction 0 2
  pure $ CostingFun cpuModel memModel

---------------- Misc constructors ----------------

mkPairData :: MonadR m => (SomeSEXP (Region m)) -> m (CostingFun ModelTwoArguments)
mkPairData cpuModelR = do
  cpuModel <- ModelTwoArgumentsConstantCost <$> readModelConstantCost cpuModelR
  let memModel = ModelTwoArgumentsConstantCost 32
  pure $ CostingFun cpuModel memModel
-- a b -> (a,b)

mkNilData :: MonadR m => (SomeSEXP (Region m)) -> m (CostingFun ModelOneArgument)
mkNilData cpuModelR = do
  cpuModel <- ModelOneArgumentConstantCost <$> readModelConstantCost cpuModelR
  let memModel = ModelOneArgumentConstantCost 32
  pure $ CostingFun cpuModel memModel
-- () -> [] :: [Data]

mkNilPairData :: MonadR m => (SomeSEXP (Region m)) -> m (CostingFun ModelOneArgument)
mkNilPairData cpuModelR = do
  cpuModel <- ModelOneArgumentConstantCost <$> readModelConstantCost cpuModelR
  let memModel = ModelOneArgumentConstantCost 32
  pure $ CostingFun cpuModel memModel
-- () -> [] :: [(Data,Data)]


---------------- BLS12_381 operations ----------------

toMemSize :: Int -> CostingInteger
toMemSize n = fromIntegral $ n `div` 8

-- Group order is 255 bits -> 32 bytes (4 words).
-- Field size is 381 bits  -> 48 bytes (6 words)
-- (with three spare bits used for encoding purposes).

-- Sizes below from sizePoint, compressedSizePoint, and sizePT in
-- Crypto.EllipticCurve.BLS12_381.Internal

-- In-memory G1 points take up 144 bytes (18 words).
-- These are projective points, so we have *three* 48-byte coordinates.
g1MemSize :: CostingInteger
g1MemSize = toMemSize G1.memSizeBytes

-- Compressed G1 points take up 48 bytes (6 words)
g1CompressedSize :: CostingInteger
g1CompressedSize = toMemSize G1.compressedSizeBytes

-- In-memory G2 points take up 288 bytes (36 words)
g2MemSize :: CostingInteger
g2MemSize = toMemSize G2.memSizeBytes

-- Compressed G2 points take up 96 bytes (12 words)
g2CompressedSize :: CostingInteger
g2CompressedSize = toMemSize G2.compressedSizeBytes

-- In-memory G2 points take up 576 bytes (72 words)
mlResultMemSize :: CostingInteger
mlResultMemSize = toMemSize Pairing.mlResultMemSizeBytes

bls12_381_G1_add :: MonadR m => (SomeSEXP (Region m)) -> m (CostingFun ModelTwoArguments)
bls12_381_G1_add cpuModelR = do
  cpuModel <- ModelTwoArgumentsConstantCost <$> readModelConstantCost cpuModelR
  let memModel = ModelTwoArgumentsConstantCost g1MemSize
  pure $ CostingFun cpuModel memModel

bls12_381_G1_neg :: MonadR m => (SomeSEXP (Region m)) -> m (CostingFun ModelOneArgument)
bls12_381_G1_neg cpuModelR = do
  cpuModel <- ModelOneArgumentConstantCost <$> readModelConstantCost cpuModelR
  let memModel = ModelOneArgumentConstantCost g1MemSize
  pure $ CostingFun cpuModel memModel

bls12_381_G1_scalarMul ::  MonadR m => (SomeSEXP (Region m)) -> m (CostingFun ModelTwoArguments)
bls12_381_G1_scalarMul cpuModelR = do
  cpuModel <- ModelTwoArgumentsLinearInX <$> readModelLinearInX cpuModelR
  let memModel = ModelTwoArgumentsConstantCost g1MemSize
  pure $ CostingFun cpuModel memModel

bls12_381_G1_equal :: MonadR m => (SomeSEXP (Region m)) -> m (CostingFun ModelTwoArguments)
bls12_381_G1_equal cpuModelR = do
    cpuModel <- ModelTwoArgumentsConstantCost <$> readModelConstantCost cpuModelR
    let memModel = boolMemModel
    pure $ CostingFun cpuModel memModel

bls12_381_G1_hashToGroup :: MonadR m => (SomeSEXP (Region m)) -> m (CostingFun ModelTwoArguments)
bls12_381_G1_hashToGroup cpuModelR = do
    cpuModel <- ModelTwoArgumentsLinearInX <$> readModelLinearInX cpuModelR
    let memModel = ModelTwoArgumentsConstantCost g1MemSize
    pure $ CostingFun cpuModel memModel

bls12_381_G1_compress :: MonadR m => (SomeSEXP (Region m)) -> m (CostingFun ModelOneArgument)
bls12_381_G1_compress cpuModelR = do
  cpuModel <- ModelOneArgumentConstantCost <$> readModelConstantCost cpuModelR
  let memModel = ModelOneArgumentConstantCost g1CompressedSize
  pure $ CostingFun cpuModel memModel

bls12_381_G1_uncompress :: MonadR m => (SomeSEXP (Region m)) -> m (CostingFun ModelOneArgument)
bls12_381_G1_uncompress cpuModelR = do
  cpuModel <- ModelOneArgumentConstantCost <$> readModelConstantCost cpuModelR
  let memModel = ModelOneArgumentConstantCost g1MemSize
  pure $ CostingFun cpuModel memModel

bls12_381_G2_add :: MonadR m => (SomeSEXP (Region m)) -> m (CostingFun ModelTwoArguments)
bls12_381_G2_add cpuModelR = do
  cpuModel <- ModelTwoArgumentsConstantCost <$> readModelConstantCost cpuModelR
  let memModel = ModelTwoArgumentsConstantCost g2MemSize
  pure $ CostingFun cpuModel memModel

bls12_381_G2_neg :: MonadR m => (SomeSEXP (Region m)) -> m (CostingFun ModelOneArgument)
bls12_381_G2_neg cpuModelR = do
  cpuModel <- ModelOneArgumentConstantCost <$> readModelConstantCost cpuModelR
  let memModel = ModelOneArgumentConstantCost g2MemSize
  pure $ CostingFun cpuModel memModel

bls12_381_G2_scalarMul ::  MonadR m => (SomeSEXP (Region m)) -> m (CostingFun ModelTwoArguments)
bls12_381_G2_scalarMul cpuModelR = do
  cpuModel <- ModelTwoArgumentsLinearInX <$> readModelLinearInX cpuModelR
  let memModel = ModelTwoArgumentsConstantCost g2MemSize
  pure $ CostingFun cpuModel memModel

bls12_381_G2_equal :: MonadR m => (SomeSEXP (Region m)) -> m (CostingFun ModelTwoArguments)
bls12_381_G2_equal cpuModelR = do
    cpuModel <- ModelTwoArgumentsConstantCost <$> readModelConstantCost cpuModelR
    let memModel = boolMemModel
    pure $ CostingFun cpuModel memModel

bls12_381_G2_hashToGroup :: MonadR m => (SomeSEXP (Region m)) -> m (CostingFun ModelTwoArguments)
bls12_381_G2_hashToGroup cpuModelR = do
    cpuModel <- ModelTwoArgumentsLinearInX <$> readModelLinearInX cpuModelR
    let memModel = ModelTwoArgumentsConstantCost g2MemSize
    pure $ CostingFun cpuModel memModel

bls12_381_G2_compress :: MonadR m => (SomeSEXP (Region m)) -> m (CostingFun ModelOneArgument)
bls12_381_G2_compress cpuModelR = do
  cpuModel <- ModelOneArgumentConstantCost <$> readModelConstantCost cpuModelR
  let memModel = ModelOneArgumentConstantCost g2CompressedSize
  pure $ CostingFun cpuModel memModel

bls12_381_G2_uncompress :: MonadR m => (SomeSEXP (Region m)) -> m (CostingFun ModelOneArgument)
bls12_381_G2_uncompress cpuModelR = do
  cpuModel <- ModelOneArgumentConstantCost <$> readModelConstantCost cpuModelR
  let memModel = ModelOneArgumentConstantCost g2MemSize
  pure $ CostingFun cpuModel memModel

bls12_381_millerLoop :: MonadR m => (SomeSEXP (Region m)) -> m (CostingFun ModelTwoArguments)
bls12_381_millerLoop cpuModelR = do
    cpuModel <- ModelTwoArgumentsConstantCost <$> readModelConstantCost cpuModelR
    let memModel = ModelTwoArgumentsConstantCost mlResultMemSize
    pure $ CostingFun cpuModel memModel

bls12_381_mulMlResult :: MonadR m => (SomeSEXP (Region m)) -> m (CostingFun ModelTwoArguments)
bls12_381_mulMlResult cpuModelR = do
    cpuModel <- ModelTwoArgumentsConstantCost <$> readModelConstantCost cpuModelR
    let memModel = ModelTwoArgumentsConstantCost mlResultMemSize
    pure $ CostingFun cpuModel memModel

bls12_381_finalVerify :: MonadR m => (SomeSEXP (Region m)) -> m (CostingFun ModelTwoArguments)
bls12_381_finalVerify cpuModelR = do
    cpuModel <- ModelTwoArgumentsConstantCost <$> readModelConstantCost cpuModelR
    let memModel = boolMemModel
    pure $ CostingFun cpuModel memModel

integerToByteString :: MonadR m => (SomeSEXP (Region m)) -> m (CostingFun ModelOneArgument)
integerToByteString cpuModelR = do
  cpuModel <- ModelOneArgumentLinearCost <$> readModelLinearInX cpuModelR
  let memModel = ModelOneArgumentLinearCost $ ModelLinearSize 0 1
  pure $ CostingFun cpuModel memModel

byteStringToInteger :: MonadR m => (SomeSEXP (Region m)) -> m (CostingFun ModelOneArgument)
byteStringToInteger cpuModelR = do
  cpuModel <- ModelOneArgumentLinearCost <$> readModelLinearInX cpuModelR
  let memModel = ModelOneArgumentLinearCost $ ModelLinearSize 0 1
  pure $ CostingFun cpuModel memModel

andByteString :: MonadR m => (SomeSEXP (Region m)) -> m (CostingFun ModelTwoArguments)
andByteString cpuModelR = do
  cpuModel <-  ModelTwoArgumentsMaxSize <$> readModelMaxSize cpuModelR
  let memModel = ModelTwoArgumentsMaxSize $ ModelMaxSize 0 1
  pure $ CostingFun cpuModel memModel

iorByteString :: MonadR m => (SomeSEXP (Region m)) -> m (CostingFun ModelTwoArguments)
iorByteString cpuModelR = do
  cpuModel <-  ModelTwoArgumentsMaxSize <$> readModelMaxSize cpuModelR
  let memModel = ModelTwoArgumentsMaxSize $ ModelMaxSize 0 1
  pure $ CostingFun cpuModel memModel

xorByteString :: MonadR m => (SomeSEXP (Region m)) -> m (CostingFun ModelTwoArguments)
xorByteString cpuModelR = do
  cpuModel <-  ModelTwoArgumentsMaxSize <$> readModelMaxSize cpuModelR
  let memModel = ModelTwoArgumentsMaxSize $ ModelMaxSize 0 1
  pure $ CostingFun cpuModel memModel

complementByteString :: MonadR m => (SomeSEXP (Region m)) -> m (CostingFun ModelOneArgument)
complementByteString cpuModelR = do
  cpuModel <- ModelOneArgumentLinearCost <$> readModelLinearInX cpuModelR
  let memModel = ModelOneArgumentLinearCost $ ModelLinearSize 0 1
  pure $ CostingFun cpuModel memModel

shiftByteString :: MonadR m => (SomeSEXP (Region m)) -> m (CostingFun ModelTwoArguments)
shiftByteString cpuModelR = do
  cpuModel <- undefined
  let memModel = undefined
  pure $ CostingFun cpuModel memModel

rotateByteString :: MonadR m => (SomeSEXP (Region m)) -> m (CostingFun ModelTwoArguments)
rotateByteString cpuModelR = do
  cpuModel <- undefined  -- FIXME
  let memModel = undefined -- FIXME
  pure $ CostingFun cpuModel memModel

popCountByteString :: MonadR m => (SomeSEXP (Region m)) -> m (CostingFun ModelOneArgument)
popCountByteString cpuModelR = do
  cpuModel <- ModelOneArgumentLinearCost <$> readModelLinearInX cpuModelR
  let memModel = ModelOneArgumentLinearCost $ ModelLinearSize 0 1  -- FIXME
  pure $ CostingFun cpuModel memModel

testBitByteString :: MonadR m => (SomeSEXP (Region m)) -> m (CostingFun ModelTwoArguments)
testBitByteString cpuModelR = do
  cpuModel <- undefined -- FIXME
  let memModel = ModelTwoArgumentsConstantCost 1
  pure $ CostingFun cpuModel memModel

writeBitByteString :: MonadR m => (SomeSEXP (Region m)) -> m (CostingFun ModelThreeArguments)
writeBitByteString cpuModelR = do
  cpuModel <- undefined -- FIXME
  let memModel = undefined -- FIXME
  pure $ CostingFun cpuModel memModel

findFirstSetByteString :: MonadR m => (SomeSEXP (Region m)) -> m (CostingFun ModelOneArgument)
findFirstSetByteString cpuModelR = do
  cpuModel <- ModelOneArgumentLinearCost <$> readModelLinearInX cpuModelR
  let memModel = undefined -- FIXME
  pure $ CostingFun cpuModel memModel
<|MERGE_RESOLUTION|>--- conflicted
+++ resolved
@@ -121,7 +121,8 @@
   , paramBls12_381_millerLoop            = "bls12_381_millerLoopModel"
   , paramBls12_381_mulMlResult           = "bls12_381_mulMlResultModel"
   , paramBls12_381_finalVerify           = "bls12_381_finalVerifyModel"
-<<<<<<< HEAD
+  , paramBlake2b_224                     = "blake2b_224Model"
+  , paramKeccak_256                      = "keccak_256Model"
   , paramIntegerToByteString             = "integerToByteStringModel"
   , paramByteStringToInteger             = "byteStringToIntegerModel"
   , paramAndByteString                   = "andByteStringModel"
@@ -134,10 +135,6 @@
   , paramTestBitByteString               = "testBitByteStringModel"
   , paramWriteBitByteString              = "writeBitByteStringModel"
   , paramFindFirstSetByteString          = "findFirstSetByteStringModel"
-=======
-  , paramBlake2b_224                     = "blake2b_224Model"
-  , paramKeccak_256                      = "keccak_256Model"
->>>>>>> 173dce5e
   }
 
 
