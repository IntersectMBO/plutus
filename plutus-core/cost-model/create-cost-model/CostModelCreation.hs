{-# LANGUAGE DataKinds           #-}
{-# LANGUAGE DeriveGeneric       #-}
{-# LANGUAGE OverloadedStrings   #-}
{-# LANGUAGE QuasiQuotes         #-}
{-# LANGUAGE RecordWildCards     #-}
{-# LANGUAGE ScopedTypeVariables #-}

module CostModelCreation where

import           PlutusCore.Evaluation.Machine.BuiltinCostModel
import           PlutusCore.Evaluation.Machine.ExMemory

import           Barbies
import           Control.Applicative
import           Control.Exception                              (TypeError (..))
import           Control.Monad.Catch
import qualified Data.ByteString.Hash                           as PlutusHash
import qualified Data.ByteString.Lazy                           as BSL
import           Data.Coerce
import           Data.Csv
import           Data.Default
import           Data.Either.Extra
import           Data.Functor.Compose
import           Data.Text                                      as T
import qualified Data.Text.Encoding                             as T
import           Data.Vector
import           GHC.Generics

import           Foreign.R
import           H.Prelude                                      (MonadR, Region, r)
import           Language.R

-- | Convert milliseconds represented as a float to picoseconds represented as a
-- CostingInteger.  We round up to be sure we don't underestimate anything.
msToPs :: Double -> CostingInteger
msToPs = ceiling . (1e6 *)

{- See Note [Creation of the Cost Model]
-}

-- TODO some generics magic
-- Mentioned in CostModel.md. Change here, change there.
-- The names of the models in R
builtinCostModelNames :: BuiltinCostModelBase (Const Text)
builtinCostModelNames = BuiltinCostModelBase
<<<<<<< HEAD
  { paramAddInteger           = "addIntegerModel"
  , paramSubtractInteger      = "subtractIntegerModel"
  , paramMultiplyInteger      = "multiplyIntegerModel"
  , paramDivideInteger        = "divideIntegerModel"
  , paramModInteger           = "modIntegerModel"
  , paramQuotientInteger      = "quotientIntegerModel"
  , paramRemainderInteger     = "remainderIntegerModel"
  , paramEqInteger            = "eqIntegerModel"
  , paramLessThanInteger      = "lessThanIntegerModel"
  , paramLessThanEqInteger    = "lessThanEqIntegerModel"
  , paramGreaterThanInteger   = "greaterThanIntegerModel"
  , paramGreaterThanEqInteger = "greaterThanEqIntegerModel"
  , paramConcatenate          = "concatenateModel"
  , paramTakeByteString       = "takeByteStringModel"
  , paramDropByteString       = "dropByteStringModel"
  , paramSHA2                 = "sHA2Model"
  , paramSHA3                 = "sHA3Model"
  , paramVerifySignature      = "verifySignatureModel"
  , paramEqByteString         = "eqByteStringModel"
  , paramLtByteString         = "ltByteStringModel"
  , paramGtByteString         = "gtByteStringModel"
  , paramIfThenElse           = "ifThenElseModel"
  , paramBlake2b              = "bLAKE2bModel"
=======
  { paramAddInteger               = "addIntegerModel"
  , paramSubtractInteger          = "subtractIntegerModel"
  , paramMultiplyInteger          = "multiplyIntegerModel"
  , paramDivideInteger            = "divideIntegerModel"
  , paramModInteger               = "modIntegerModel"
  , paramQuotientInteger          = "quotientIntegerModel"
  , paramRemainderInteger         = "remainderIntegerModel"
  , paramEqualsInteger            = "equalsIntegerModel"
  , paramLessThanInteger          = "lessThanIntegerModel"
  , paramLessThanEqualsInteger    = "lessThanEqualsIntegerModel"
  , paramGreaterThanInteger       = "greaterThanIntegerModel"
  , paramGreaterThanEqualsInteger = "greaterThanEqualsIntegerModel"
  , paramConcatenate              = "concatenateModel"
  , paramTakeByteString           = "takeByteStringModel"
  , paramDropByteString           = "dropByteStringModel"
  , paramSha2_256                 = "sha2_256Model"
  , paramSha3_256                 = "sha3_256Model"
  , paramVerifySignature          = "verifySignatureModel"
  , paramEqualsByteString         = "equalsByteStringModel"
  , paramLessThanByteString       = "lessThanByteStringModel"
  , paramGreaterThanByteString    = "greaterThanByteStringModel"
  , paramIfThenElse               = "ifThenElseModel"
>>>>>>> 8af1dbd9
  }

-- Loads the models from R
costModelsR :: MonadR m => m (BuiltinCostModelBase (Const (SomeSEXP (Region m))))
costModelsR = do
  list <- [r|
    source("cost-model/data/models.R")
    modelFun("cost-model/data/benching.csv")
  |]
  -- Unfortunately we can't use the paths defined in DataFilePaths inside [r|...].
  -- The above code may not work on Windows because of that, but we only ever
  -- want to run this on a Linux reference machine anyway.
  bsequence $ bmap (\name -> let n = getConst name in Compose $ fmap Const $ [r| list_hs[[n_hs]] |]) builtinCostModelNames
  -- TODO ^ use btraverse instead

-- Creates the cost model from the csv benchmarking files
createBuiltinCostModel :: IO BuiltinCostModel
createBuiltinCostModel =
  withEmbeddedR defaultConfig $ runRegion $ do
    models <- costModelsR
    -- TODO: refactor with barbies
    let getParams x y = x (getConst $ y models)
<<<<<<< HEAD
    paramAddInteger           <- getParams addInteger           paramAddInteger
    paramSubtractInteger      <- getParams subtractInteger      paramSubtractInteger
    paramMultiplyInteger      <- getParams multiplyInteger      paramMultiplyInteger
    paramDivideInteger        <- getParams divideInteger        paramDivideInteger
    paramQuotientInteger      <- getParams quotientInteger      paramQuotientInteger
    paramRemainderInteger     <- getParams remainderInteger     paramRemainderInteger
    paramModInteger           <- getParams modInteger           paramModInteger
    paramLessThanInteger      <- getParams lessThanInteger      paramLessThanInteger
    paramGreaterThanInteger   <- getParams greaterThanInteger   paramGreaterThanInteger
    paramLessThanEqInteger    <- getParams lessThanEqInteger    paramLessThanEqInteger
    paramGreaterThanEqInteger <- getParams greaterThanEqInteger paramGreaterThanEqInteger
    paramEqInteger            <- getParams eqInteger            paramEqInteger
    paramConcatenate          <- getParams concatenate          paramConcatenate
    paramTakeByteString       <- getParams takeByteString       paramTakeByteString
    paramDropByteString       <- getParams dropByteString       paramDropByteString
    paramSHA2                 <- getParams sHA2                 paramSHA2
    paramSHA3                 <- getParams sHA3                 paramSHA3
    paramVerifySignature      <- getParams verifySignature      paramVerifySignature
    paramEqByteString         <- getParams eqByteString         paramEqByteString
    paramLtByteString         <- getParams ltByteString         paramLtByteString
    paramGtByteString         <- getParams gtByteString         paramGtByteString
    paramIfThenElse           <- getParams ifThenElse           paramIfThenElse
    paramBlake2b              <- getParams bLAKE2b              paramBlake2b
=======
    paramAddInteger               <- getParams addInteger               paramAddInteger
    paramSubtractInteger          <- getParams subtractInteger          paramSubtractInteger
    paramMultiplyInteger          <- getParams multiplyInteger          paramMultiplyInteger
    paramDivideInteger            <- getParams divideInteger            paramDivideInteger
    paramQuotientInteger          <- getParams quotientInteger          paramQuotientInteger
    paramRemainderInteger         <- getParams remainderInteger         paramRemainderInteger
    paramModInteger               <- getParams modInteger               paramModInteger
    paramLessThanInteger          <- getParams lessThanInteger          paramLessThanInteger
    paramGreaterThanInteger       <- getParams greaterThanInteger       paramGreaterThanInteger
    paramLessThanEqualsInteger    <- getParams lessThanEqualsInteger    paramLessThanEqualsInteger
    paramGreaterThanEqualsInteger <- getParams greaterThanEqualsInteger paramGreaterThanEqualsInteger
    paramEqualsInteger            <- getParams equalsInteger            paramEqualsInteger
    paramConcatenate              <- getParams concatenate              paramConcatenate
    paramTakeByteString           <- getParams takeByteString           paramTakeByteString
    paramDropByteString           <- getParams dropByteString           paramDropByteString
    paramSha2_256                 <- getParams sha2_256                 paramSha2_256
    paramSha3_256                 <- getParams sha3_256                 paramSha3_256
    paramVerifySignature          <- getParams verifySignature          paramVerifySignature
    paramEqualsByteString         <- getParams equalsByteString         paramEqualsByteString
    paramLessThanByteString       <- getParams lessThanByteString       paramLessThanByteString
    paramGreaterThanByteString    <- getParams greaterThanByteString    paramGreaterThanByteString
    paramIfThenElse               <- getParams ifThenElse               paramIfThenElse
>>>>>>> 8af1dbd9

    pure $ BuiltinCostModelBase {..}

-- The output of `tidy(model)` on the R side.
data LinearModelRaw = LinearModelRaw
  { linearModelIndex        :: Integer
  , linearModelRawTerm      :: String
  , linearModelRawEstimate  :: Double
  , linearModelRawStdError  :: Double
  , linearModelRawStatistic :: Double
  , linearModelRawPValue    :: Double
  } deriving (Show, Eq, Generic)

-- Reading via CSV because the R side did weird things in JSON
instance FromNamedRecord LinearModelRaw where
  parseNamedRecord v =
      LinearModelRaw
        <$> v .: ""
        <*> v .: "term"
        <*> v .: "estimate"
        <*> v .: "std.error"
        <*> v .: "statistic"
        <*> v .: "p.value"

instance FromRecord LinearModelRaw


findInRaw :: String -> Vector LinearModelRaw -> Either String LinearModelRaw
findInRaw s v = maybeToEither ("Couldn't find the term " <> s <> " in " <> show v) $
  Data.Vector.find (\e -> linearModelRawTerm e == s) v

-- t = ax+c
unsafeReadModelFromR :: MonadR m => String -> (SomeSEXP (Region m)) -> m (CostingInteger, CostingInteger)
unsafeReadModelFromR formula rmodel = do
  j <- [r| write.csv(tidy(rmodel_hs), file=textConnection("out", "w", local=TRUE))
          paste(out, collapse="\n") |]
  let m = do
        model     <- Data.Csv.decode HasHeader $ BSL.fromStrict $ T.encodeUtf8 $ (fromSomeSEXP j :: Text)
        intercept <- linearModelRawEstimate <$> findInRaw "(Intercept)" model
        slope     <- linearModelRawEstimate <$> findInRaw formula model
        pure $ (msToPs intercept, msToPs slope)
  case m of
    Left err -> throwM (TypeError err)
    Right x  -> pure x

-- t = ax+by+c
unsafeReadModelFromR2 :: MonadR m => String -> String -> (SomeSEXP (Region m)) -> m (CostingInteger, CostingInteger, CostingInteger)
unsafeReadModelFromR2 formula1 formula2 rmodel = do
  j <- [r| write.csv(tidy(rmodel_hs), file=textConnection("out", "w", local=TRUE))
          paste(out, collapse="\n") |]
  let m = do
        model     <- Data.Csv.decode HasHeader $ BSL.fromStrict $ T.encodeUtf8 $ (fromSomeSEXP j :: Text)
        intercept <- linearModelRawEstimate <$> findInRaw "(Intercept)" model
        slope1    <- linearModelRawEstimate <$> findInRaw formula1 model
        slope2    <- linearModelRawEstimate <$> findInRaw formula2 model
        pure $ (msToPs intercept, msToPs slope1, msToPs slope2)
  case m of
    Left err -> throwM (TypeError err)
    Right x  -> pure x

readModelAddedSizes :: MonadR m => (SomeSEXP (Region m)) -> m ModelAddedSizes
readModelAddedSizes model = (pure . uncurry ModelAddedSizes) =<< unsafeReadModelFromR "I(x_mem + y_mem)" model

readModelMinSize :: MonadR m => (SomeSEXP (Region m)) -> m ModelMinSize
readModelMinSize model = (pure . uncurry ModelMinSize) =<< unsafeReadModelFromR "pmin(x_mem, y_mem)" model

readModelMaxSize :: MonadR m => (SomeSEXP (Region m)) -> m ModelMaxSize
readModelMaxSize model = (pure . uncurry ModelMaxSize) =<< unsafeReadModelFromR "pmax(x_mem, y_mem)" model

uncurry3 :: (a -> b -> c -> d) -> ((a, b, c) -> d)
uncurry3 f ~(a,b,c) = f a b c


-- Currently unused.  Note that something with this cost model could get expensive quickly.
readModelMultipliedSizes :: MonadR m => (SomeSEXP (Region m)) -> m ModelMultipliedSizes
readModelMultipliedSizes model = (pure . uncurry ModelMultipliedSizes) =<< unsafeReadModelFromR "x_mem * y_mem" model

-- Maybe this is too precise.  Even without the `ifelse` we'd still get an upper bound.
readModelSplitConst :: MonadR m => (SomeSEXP (Region m)) -> m ModelSplitConst
readModelSplitConst model = (pure . uncurry ModelSplitConst) =<< unsafeReadModelFromR "ifelse(x_mem > y_mem, I(x_mem * y_mem), 0)" model

readModelConstantCost :: MonadR m => (SomeSEXP (Region m)) -> m CostingInteger
readModelConstantCost model = (\(i, _i) -> pure  i) =<< unsafeReadModelFromR "(Intercept)" model

readModelLinear :: MonadR m => (SomeSEXP (Region m)) -> m ModelLinearSize
readModelLinear model = (\(intercept, slope) -> pure $ ModelLinearSize intercept slope ModelOrientationX) =<< unsafeReadModelFromR "x_mem" model

boolMemModel :: ModelTwoArguments
boolMemModel = ModelTwoArgumentsConstantCost 1

addInteger :: MonadR m => (SomeSEXP (Region m)) -> m (CostingFun ModelTwoArguments)
addInteger cpuModelR = do
  cpuModel <- readModelMaxSize cpuModelR
  -- The worst case is adding e.g. `maxBound :: Int` + `maxBound :: Int`, which increases the memory usage by one.
  -- (max x y) + 1
  let memModel = ModelTwoArgumentsMaxSize $ ModelMaxSize 1 1
  pure $ CostingFun (ModelTwoArgumentsMaxSize cpuModel) memModel

subtractInteger :: MonadR m => (SomeSEXP (Region m)) -> m (CostingFun ModelTwoArguments)
subtractInteger cpuModelR = do
  cpuModel <- readModelMaxSize cpuModelR
  -- The worst case is subtracting e.g. `minBound :: Int` - `maxBound :: Int`, which increases the memory usage by one.
  -- (max x y) + 1
  let memModel = ModelTwoArgumentsMaxSize $ ModelMaxSize 1 1
  pure $ CostingFun (ModelTwoArgumentsMaxSize cpuModel) memModel

multiplyInteger :: MonadR m => (SomeSEXP (Region m)) -> m (CostingFun ModelTwoArguments)
multiplyInteger cpuModelR = do
  cpuModel <- readModelAddedSizes cpuModelR
  -- GMP requires multiplication (mpn_mul) to have x + y space.
  -- x + y
  let memModel = ModelTwoArgumentsAddedSizes $ ModelAddedSizes 0 1
  pure $ CostingFun (ModelTwoArgumentsAddedSizes cpuModel) memModel

divideInteger :: MonadR m => (SomeSEXP (Region m)) -> m (CostingFun ModelTwoArguments)
divideInteger cpuModelR = do
  cpuModel <- readModelSplitConst cpuModelR
  -- GMP requires division (mpn_divrem) to have x - y space.
  -- x - y
  let memModel = ModelTwoArgumentsSubtractedSizes $ ModelSubtractedSizes 0 1 1
  pure $ CostingFun (ModelTwoArgumentsSplitConstMulti cpuModel) memModel

modInteger :: MonadR m => (SomeSEXP (Region m)) -> m (CostingFun ModelTwoArguments)
modInteger = divideInteger

quotientInteger :: MonadR m => (SomeSEXP (Region m)) -> m (CostingFun ModelTwoArguments)
quotientInteger cpuModelR = do
  cpuModel <- readModelSplitConst cpuModelR
  -- Maximum size is the divisor size.
  -- y
  let memModel = ModelTwoArgumentsLinearSize $ ModelLinearSize 0 1 ModelOrientationY
  pure $ CostingFun (ModelTwoArgumentsSplitConstMulti cpuModel) memModel

remainderInteger :: MonadR m => (SomeSEXP (Region m)) -> m (CostingFun ModelTwoArguments)
remainderInteger = quotientInteger

equalsInteger :: MonadR m => (SomeSEXP (Region m)) -> m (CostingFun ModelTwoArguments)
equalsInteger cpuModelR = do
  cpuModel <- readModelMinSize cpuModelR
  pure $ CostingFun (ModelTwoArgumentsMinSize cpuModel) boolMemModel

lessThanInteger :: MonadR m => (SomeSEXP (Region m)) -> m (CostingFun ModelTwoArguments)
lessThanInteger cpuModelR = do
  cpuModel <- readModelMinSize cpuModelR
  pure $ CostingFun (ModelTwoArgumentsMinSize cpuModel) boolMemModel

greaterThanInteger :: MonadR m => (SomeSEXP (Region m)) -> m (CostingFun ModelTwoArguments)
greaterThanInteger = lessThanInteger

lessThanEqualsInteger :: MonadR m => (SomeSEXP (Region m)) -> m (CostingFun ModelTwoArguments)
lessThanEqualsInteger cpuModelR = do
  cpuModel <- readModelMinSize cpuModelR
  pure $ CostingFun (ModelTwoArgumentsMinSize cpuModel) boolMemModel

greaterThanEqualsInteger :: MonadR m => (SomeSEXP (Region m)) -> m (CostingFun ModelTwoArguments)
greaterThanEqualsInteger = lessThanEqualsInteger

equalsByteString :: MonadR m => (SomeSEXP (Region m)) -> m (CostingFun ModelTwoArguments)
equalsByteString cpuModelR = do
  cpuModel <- readModelMinSize cpuModelR
  pure $ CostingFun (ModelTwoArgumentsMinSize cpuModel) boolMemModel

lessThanByteString :: MonadR m => (SomeSEXP (Region m)) -> m (CostingFun ModelTwoArguments)
lessThanByteString cpuModelR = do
  cpuModel <- readModelMinSize cpuModelR
  pure $ CostingFun (ModelTwoArgumentsMinSize cpuModel) boolMemModel

greaterThanByteString :: MonadR m => (SomeSEXP (Region m)) -> m (CostingFun ModelTwoArguments)
greaterThanByteString = lessThanByteString

concatenate :: MonadR m => (SomeSEXP (Region m)) -> m (CostingFun ModelTwoArguments)
concatenate cpuModelR = do
  cpuModel <- readModelAddedSizes cpuModelR
  -- The buffer gets reallocated
  let memModel = ModelTwoArgumentsAddedSizes $ ModelAddedSizes 0 1
  pure $ CostingFun (ModelTwoArgumentsAddedSizes cpuModel) memModel

takeByteString :: MonadR m => (SomeSEXP (Region m)) -> m (CostingFun ModelTwoArguments)
takeByteString cpuModelR = do
  cpuModel <- readModelConstantCost cpuModelR
  -- The buffer gets reused.
  let memModel = ModelTwoArgumentsConstantCost 20
  pure $ CostingFun (ModelTwoArgumentsConstantCost cpuModel) memModel

dropByteString :: MonadR m => (SomeSEXP (Region m)) -> m (CostingFun ModelTwoArguments)
dropByteString cpuModelR = do
  cpuModel <- readModelConstantCost cpuModelR
  -- The buffer gets reused.
  let memModel = ModelTwoArgumentsConstantCost 2
  pure $ CostingFun (ModelTwoArgumentsConstantCost cpuModel) memModel

memoryUsageAsCostingInteger :: ExMemoryUsage a => a -> CostingInteger
memoryUsageAsCostingInteger x = coerce $ memoryUsage x

sha2_256 :: MonadR m => (SomeSEXP (Region m)) -> m (CostingFun ModelOneArgument)
sha2_256 cpuModelR = do
  cpuModel <- readModelLinear cpuModelR
  let memModel = ModelOneArgumentConstantCost (memoryUsageAsCostingInteger $ PlutusHash.sha2 "")
  pure $ CostingFun (ModelOneArgumentLinearCost cpuModel) memModel

sha3_256 :: MonadR m => (SomeSEXP (Region m)) -> m (CostingFun ModelOneArgument)
sha3_256 cpuModelR = do
  cpuModel <- readModelLinear cpuModelR
  let memModel = ModelOneArgumentConstantCost (memoryUsageAsCostingInteger $ PlutusHash.sha3 "")
  pure $ CostingFun (ModelOneArgumentLinearCost cpuModel) memModel

bLAKE2b :: MonadR m => (SomeSEXP (Region m)) -> m (CostingFun ModelOneArgument)
bLAKE2b cpuModelR = do
  cpuModel <- readModelLinear cpuModelR
  let memModel = ModelOneArgumentConstantCost (memoryUsageAsCostingInteger $ PlutusHash.blake2b "")
  pure $ CostingFun (ModelOneArgumentLinearCost cpuModel) memModel

verifySignature :: MonadR m => (SomeSEXP (Region m)) -> m (CostingFun ModelThreeArguments)
verifySignature cpuModelR = do
  cpuModel <- readModelConstantCost cpuModelR
  pure $ CostingFun (ModelThreeArgumentsConstantCost cpuModel) (ModelThreeArgumentsConstantCost 1)

ifThenElse :: MonadR m => (SomeSEXP (Region m)) -> m (CostingFun ModelThreeArguments)
ifThenElse _ = pure def<|MERGE_RESOLUTION|>--- conflicted
+++ resolved
@@ -43,31 +43,6 @@
 -- The names of the models in R
 builtinCostModelNames :: BuiltinCostModelBase (Const Text)
 builtinCostModelNames = BuiltinCostModelBase
-<<<<<<< HEAD
-  { paramAddInteger           = "addIntegerModel"
-  , paramSubtractInteger      = "subtractIntegerModel"
-  , paramMultiplyInteger      = "multiplyIntegerModel"
-  , paramDivideInteger        = "divideIntegerModel"
-  , paramModInteger           = "modIntegerModel"
-  , paramQuotientInteger      = "quotientIntegerModel"
-  , paramRemainderInteger     = "remainderIntegerModel"
-  , paramEqInteger            = "eqIntegerModel"
-  , paramLessThanInteger      = "lessThanIntegerModel"
-  , paramLessThanEqInteger    = "lessThanEqIntegerModel"
-  , paramGreaterThanInteger   = "greaterThanIntegerModel"
-  , paramGreaterThanEqInteger = "greaterThanEqIntegerModel"
-  , paramConcatenate          = "concatenateModel"
-  , paramTakeByteString       = "takeByteStringModel"
-  , paramDropByteString       = "dropByteStringModel"
-  , paramSHA2                 = "sHA2Model"
-  , paramSHA3                 = "sHA3Model"
-  , paramVerifySignature      = "verifySignatureModel"
-  , paramEqByteString         = "eqByteStringModel"
-  , paramLtByteString         = "ltByteStringModel"
-  , paramGtByteString         = "gtByteStringModel"
-  , paramIfThenElse           = "ifThenElseModel"
-  , paramBlake2b              = "bLAKE2bModel"
-=======
   { paramAddInteger               = "addIntegerModel"
   , paramSubtractInteger          = "subtractIntegerModel"
   , paramMultiplyInteger          = "multiplyIntegerModel"
@@ -90,7 +65,7 @@
   , paramLessThanByteString       = "lessThanByteStringModel"
   , paramGreaterThanByteString    = "greaterThanByteStringModel"
   , paramIfThenElse               = "ifThenElseModel"
->>>>>>> 8af1dbd9
+  , paramBlake2b                  = "blake2bModel"
   }
 
 -- Loads the models from R
@@ -113,31 +88,6 @@
     models <- costModelsR
     -- TODO: refactor with barbies
     let getParams x y = x (getConst $ y models)
-<<<<<<< HEAD
-    paramAddInteger           <- getParams addInteger           paramAddInteger
-    paramSubtractInteger      <- getParams subtractInteger      paramSubtractInteger
-    paramMultiplyInteger      <- getParams multiplyInteger      paramMultiplyInteger
-    paramDivideInteger        <- getParams divideInteger        paramDivideInteger
-    paramQuotientInteger      <- getParams quotientInteger      paramQuotientInteger
-    paramRemainderInteger     <- getParams remainderInteger     paramRemainderInteger
-    paramModInteger           <- getParams modInteger           paramModInteger
-    paramLessThanInteger      <- getParams lessThanInteger      paramLessThanInteger
-    paramGreaterThanInteger   <- getParams greaterThanInteger   paramGreaterThanInteger
-    paramLessThanEqInteger    <- getParams lessThanEqInteger    paramLessThanEqInteger
-    paramGreaterThanEqInteger <- getParams greaterThanEqInteger paramGreaterThanEqInteger
-    paramEqInteger            <- getParams eqInteger            paramEqInteger
-    paramConcatenate          <- getParams concatenate          paramConcatenate
-    paramTakeByteString       <- getParams takeByteString       paramTakeByteString
-    paramDropByteString       <- getParams dropByteString       paramDropByteString
-    paramSHA2                 <- getParams sHA2                 paramSHA2
-    paramSHA3                 <- getParams sHA3                 paramSHA3
-    paramVerifySignature      <- getParams verifySignature      paramVerifySignature
-    paramEqByteString         <- getParams eqByteString         paramEqByteString
-    paramLtByteString         <- getParams ltByteString         paramLtByteString
-    paramGtByteString         <- getParams gtByteString         paramGtByteString
-    paramIfThenElse           <- getParams ifThenElse           paramIfThenElse
-    paramBlake2b              <- getParams bLAKE2b              paramBlake2b
-=======
     paramAddInteger               <- getParams addInteger               paramAddInteger
     paramSubtractInteger          <- getParams subtractInteger          paramSubtractInteger
     paramMultiplyInteger          <- getParams multiplyInteger          paramMultiplyInteger
@@ -160,7 +110,7 @@
     paramLessThanByteString       <- getParams lessThanByteString       paramLessThanByteString
     paramGreaterThanByteString    <- getParams greaterThanByteString    paramGreaterThanByteString
     paramIfThenElse               <- getParams ifThenElse               paramIfThenElse
->>>>>>> 8af1dbd9
+    paramBlake2b                  <- getParams blake2b                  paramBlake2b
 
     pure $ BuiltinCostModelBase {..}
 
@@ -367,8 +317,8 @@
   let memModel = ModelOneArgumentConstantCost (memoryUsageAsCostingInteger $ PlutusHash.sha3 "")
   pure $ CostingFun (ModelOneArgumentLinearCost cpuModel) memModel
 
-bLAKE2b :: MonadR m => (SomeSEXP (Region m)) -> m (CostingFun ModelOneArgument)
-bLAKE2b cpuModelR = do
+blake2b :: MonadR m => (SomeSEXP (Region m)) -> m (CostingFun ModelOneArgument)
+blake2b cpuModelR = do
   cpuModel <- readModelLinear cpuModelR
   let memModel = ModelOneArgumentConstantCost (memoryUsageAsCostingInteger $ PlutusHash.blake2b "")
   pure $ CostingFun (ModelOneArgumentLinearCost cpuModel) memModel
