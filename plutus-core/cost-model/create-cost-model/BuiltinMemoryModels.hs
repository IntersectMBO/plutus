-- editorconfig-checker-disable-file
{-# LANGUAGE OverloadedStrings #-}

-- | The memory models for the default set of builtins.  These are copied into
-- builtinCostModel.json by generate-cost-model.

module BuiltinMemoryModels (builtinMemoryModels, Id(..))
where

import PlutusCore.Crypto.BLS12_381.G1 qualified as G1
import PlutusCore.Crypto.BLS12_381.G2 qualified as G2
import PlutusCore.Crypto.BLS12_381.Pairing qualified as Pairing
import PlutusCore.Crypto.Hash qualified as Hash
import PlutusCore.Evaluation.Machine.BuiltinCostModel
import PlutusCore.Evaluation.Machine.CostStream
import PlutusCore.Evaluation.Machine.ExMemory
import PlutusCore.Evaluation.Machine.ExMemoryUsage

import Data.ByteString (ByteString)
import Data.Coerce (coerce)

-- Some utilities for calculating memory sizes.

boolMemModel :: ModelTwoArguments
boolMemModel = ModelTwoArgumentsConstantCost 1

memoryUsageAsCostingInteger :: ExMemoryUsage a => a -> CostingInteger
memoryUsageAsCostingInteger = coerce . sumCostStream . flattenCostRose . memoryUsage

hashMemModel :: (ByteString -> ByteString) -> ModelOneArgument
hashMemModel f = ModelOneArgumentConstantCost $ memoryUsageAsCostingInteger $ f ""

toMemSize :: Int -> CostingInteger
toMemSize n = fromIntegral $ n `div` 8

-- Group order is 255 bits -> 32 bytes (4 words).
-- Field size is 381 bits  -> 48 bytes (6 words)
-- (with three spare bits used for encoding purposes).

-- Sizes below from sizePoint, compressedSizePoint, and sizePT in
-- Crypto.EllipticCurve.BLS12_381.Internal

-- In-memory G1 points take up 144 bytes (18 words).
-- These are projective points, so we have *three* 48-byte coordinates.
g1MemSize :: CostingInteger
g1MemSize = toMemSize G1.memSizeBytes

-- Compressed G1 points take up 48 bytes (6 words)
g1CompressedSize :: CostingInteger
g1CompressedSize = toMemSize G1.compressedSizeBytes

-- In-memory G2 points take up 288 bytes (36 words)
g2MemSize :: CostingInteger
g2MemSize = toMemSize G2.memSizeBytes

-- Compressed G2 points take up 96 bytes (12 words)
g2CompressedSize :: CostingInteger
g2CompressedSize = toMemSize G2.compressedSizeBytes

-- In-memory G2 points take up 576 bytes (72 words)
mlResultMemSize :: CostingInteger
mlResultMemSize = toMemSize Pairing.mlResultMemSizeBytes

-- The memory models for the default builtins

newtype Id a = Id { getId :: a }

builtinMemoryModels :: BuiltinCostModelBase Id
builtinMemoryModels = BuiltinCostModelBase
  { paramAddInteger                      = Id $ ModelTwoArgumentsMaxSize $ OneVariableLinearFunction 1 1
  , paramSubtractInteger                 = Id $ ModelTwoArgumentsMaxSize $ OneVariableLinearFunction 1 1
  , paramMultiplyInteger                 = Id $ ModelTwoArgumentsAddedSizes $ identityFunction
  , paramDivideInteger                   = Id $ ModelTwoArgumentsSubtractedSizes $ ModelSubtractedSizes 0 1 1
  , paramQuotientInteger                 = Id $ ModelTwoArgumentsSubtractedSizes $ ModelSubtractedSizes 0 1 1
  , paramRemainderInteger                = Id $ ModelTwoArgumentsLinearInY $ identityFunction
  , paramModInteger                      = Id $ ModelTwoArgumentsLinearInY $ identityFunction
  , paramEqualsInteger                   = Id $ boolMemModel
  , paramLessThanInteger                 = Id $ boolMemModel
  , paramLessThanEqualsInteger           = Id $ boolMemModel
  , paramAppendByteString                = Id $ ModelTwoArgumentsAddedSizes $ identityFunction
  , paramConsByteString                  = Id $ ModelTwoArgumentsAddedSizes $ identityFunction
    -- sliceByteString doesn't actually allocate a new bytestring: it creates an
    -- object containing a pointer into the original, together with a length.
  , paramSliceByteString                 = Id $ ModelThreeArgumentsLinearInZ $ OneVariableLinearFunction 4 0
  , paramLengthOfByteString              = Id $ ModelOneArgumentConstantCost 10
  , paramIndexByteString                 = Id $ ModelTwoArgumentsConstantCost 4
  , paramEqualsByteString                = Id $ boolMemModel
  , paramLessThanByteString              = Id $ boolMemModel
  , paramLessThanEqualsByteString        = Id $ boolMemModel
  , paramSha2_256                        = Id $ hashMemModel Hash.sha2_256
  , paramSha3_256                        = Id $ hashMemModel Hash.sha3_256
  , paramBlake2b_256                     = Id $ hashMemModel Hash.blake2b_256
  , paramVerifyEd25519Signature          = Id $ ModelThreeArgumentsConstantCost 10
  , paramVerifyEcdsaSecp256k1Signature   = Id $ ModelThreeArgumentsConstantCost 10
  , paramVerifySchnorrSecp256k1Signature = Id $ ModelThreeArgumentsConstantCost 10
  , paramAppendString                    = Id $ ModelTwoArgumentsAddedSizes $ OneVariableLinearFunction 4 1
  , paramEqualsString                    = Id $ boolMemModel
  -- In the worst case two UTF-16 bytes encode to three UTF-8 bytes, so two
  -- output words per input word should cover that.
  , paramEncodeUtf8                      = Id $ ModelOneArgumentLinearInX $ OneVariableLinearFunction 4 2
  -- In the worst case one UTF-8 byte decodes to two UTF-16 bytes
  , paramDecodeUtf8                      = Id $ ModelOneArgumentLinearInX $ OneVariableLinearFunction 4 2
  , paramIfThenElse                      = Id $ ModelThreeArgumentsConstantCost  1
  , paramChooseUnit                      = Id $ ModelTwoArgumentsConstantCost    4
  , paramTrace                           = Id $ ModelTwoArgumentsConstantCost   32
  , paramFstPair                         = Id $ ModelOneArgumentConstantCost    32
  , paramSndPair                         = Id $ ModelOneArgumentConstantCost    32
  , paramChooseList                      = Id $ ModelThreeArgumentsConstantCost 32
  , paramMkCons                          = Id $ ModelTwoArgumentsConstantCost   32
  , paramHeadList                        = Id $ ModelOneArgumentConstantCost    32
  , paramTailList                        = Id $ ModelOneArgumentConstantCost    32
  , paramNullList                        = Id $ ModelOneArgumentConstantCost    32
  , paramChooseData                      = Id $ ModelSixArgumentsConstantCost   32
  , paramConstrData                      = Id $ ModelTwoArgumentsConstantCost   32
  , paramMapData                         = Id $ ModelOneArgumentConstantCost    32
  , paramListData                        = Id $ ModelOneArgumentConstantCost    32
  , paramIData                           = Id $ ModelOneArgumentConstantCost    32
  , paramBData                           = Id $ ModelOneArgumentConstantCost    32
  , paramUnConstrData                    = Id $ ModelOneArgumentConstantCost    32
  , paramUnMapData                       = Id $ ModelOneArgumentConstantCost    32
  , paramUnListData                      = Id $ ModelOneArgumentConstantCost    32
  , paramUnIData                         = Id $ ModelOneArgumentConstantCost    32
  , paramUnBData                         = Id $ ModelOneArgumentConstantCost    32
  , paramEqualsData                      = Id $ ModelTwoArgumentsConstantCost    1
  , paramMkPairData                      = Id $ ModelTwoArgumentsConstantCost   32
  , paramMkNilData                       = Id $ ModelOneArgumentConstantCost    32
  , paramMkNilPairData                   = Id $ ModelOneArgumentConstantCost    32
  , paramSerialiseData                   = Id $ ModelOneArgumentLinearInX $ OneVariableLinearFunction 0 2
  , paramBls12_381_G1_add                = Id $ ModelTwoArgumentsConstantCost g1MemSize
  , paramBls12_381_G1_neg                = Id $ ModelOneArgumentConstantCost  g1MemSize
  , paramBls12_381_G1_scalarMul          = Id $ ModelTwoArgumentsConstantCost g1MemSize
  , paramBls12_381_G1_equal              = Id $ boolMemModel
  , paramBls12_381_G1_compress           = Id $ ModelOneArgumentConstantCost  g1CompressedSize
  , paramBls12_381_G1_uncompress         = Id $ ModelOneArgumentConstantCost  g1MemSize
  , paramBls12_381_G1_hashToGroup        = Id $ ModelTwoArgumentsConstantCost g1MemSize
  , paramBls12_381_G2_add                = Id $ ModelTwoArgumentsConstantCost g2MemSize
  , paramBls12_381_G2_neg                = Id $ ModelOneArgumentConstantCost  g2MemSize
  , paramBls12_381_G2_scalarMul          = Id $ ModelTwoArgumentsConstantCost g2MemSize
  , paramBls12_381_G2_equal              = Id $ boolMemModel
  , paramBls12_381_G2_compress           = Id $ ModelOneArgumentConstantCost  g2CompressedSize
  , paramBls12_381_G2_uncompress         = Id $ ModelOneArgumentConstantCost  g2MemSize
  , paramBls12_381_G2_hashToGroup        = Id $ ModelTwoArgumentsConstantCost g2MemSize
  , paramBls12_381_millerLoop            = Id $ ModelTwoArgumentsConstantCost mlResultMemSize
  , paramBls12_381_mulMlResult           = Id $ ModelTwoArgumentsConstantCost mlResultMemSize
  , paramBls12_381_finalVerify           = Id $ boolMemModel
  , paramBlake2b_224                     = Id $ hashMemModel Hash.blake2b_224
  , paramKeccak_256                      = Id $ hashMemModel Hash.keccak_256
  -- integerToByteString e w n allocates a bytestring of length w if w is
  -- nonzero and a bytestring just big enough to contain n otherwise, so we need
  -- a special memory costing function to handle that.
  , paramIntegerToByteString             = Id $ ModelThreeArgumentsLiteralInYOrLinearInZ identityFunction
  , paramByteStringToInteger             = Id $ ModelTwoArgumentsLinearInY identityFunction
  -- andByteString b y z etc. return something whose length is min(length(y),length(z)) if b is
  -- False, max (...) otherwise.  For the time being we conservatively assume max in all cases.
  , paramAndByteString                   = Id $ ModelThreeArgumentsLinearInMaxYZ identityFunction
  , paramOrByteString                    = Id $ ModelThreeArgumentsLinearInMaxYZ identityFunction
  , paramXorByteString                   = Id $ ModelThreeArgumentsLinearInMaxYZ identityFunction
  , paramComplementByteString            = Id $ ModelOneArgumentLinearInX identityFunction
  , paramReadBit                         = Id $ ModelTwoArgumentsConstantCost 1
  , paramWriteBits                       = Id $ ModelThreeArgumentsLinearInX identityFunction
  -- The empty bytestring has memory usage 1, so we add an extra memory unit here to make sure that
  -- the memory cost of `replicateByte` is always nonzero. That means that we're charging one unit
  -- more than we perhaps should for nonempty bytestrings, but that's negligible (plus there's some
  -- overhead for bytesrings anyway).  Note also that `replicateByte`'s argument is costed as a
  -- literal size.
  , paramReplicateByte                   = Id $ ModelTwoArgumentsLinearInX $ OneVariableLinearFunction 1 1
  , paramShiftByteString                 = Id $ ModelTwoArgumentsLinearInX identityFunction
  , paramRotateByteString                = Id $ ModelTwoArgumentsLinearInX identityFunction
  , paramCountSetBits                    = Id $ ModelOneArgumentConstantCost 1
  , paramFindFirstSetBit                 = Id $ ModelOneArgumentConstantCost 1
  , paramRipemd_160                      = Id $ hashMemModel Hash.ripemd_160
  , paramExpModInteger                   = Id $ ModelThreeArgumentsLinearInZ identityFunction
  -- paramCaseList
  -- paramCaseData
  , paramDropList                        = Id $ ModelTwoArgumentsConstantCost 4
<<<<<<< HEAD
  , paramLengthOfArray                   = Id $ ModelOneArgumentConstantCost    99
  , paramListToArray                     = Id $ ModelOneArgumentConstantCost    99
  , paramIndexArray                      = Id $ ModelTwoArgumentsConstantCost   99
  , paramSha2_512                        = Id $ hashMemModel Hash.sha2_512
  , paramSha3_512                        = Id $ hashMemModel Hash.sha3_512
=======
  , paramLengthOfArray                   = Id $ ModelOneArgumentConstantCost 10
  , paramListToArray                     = Id $ ModelOneArgumentLinearInX $ OneVariableLinearFunction 7 1
  , paramIndexArray                      = Id $ ModelTwoArgumentsConstantCost 32
>>>>>>> de1b3ef1
  }
  where identityFunction = OneVariableLinearFunction 0 1<|MERGE_RESOLUTION|>--- conflicted
+++ resolved
@@ -173,16 +173,10 @@
   -- paramCaseList
   -- paramCaseData
   , paramDropList                        = Id $ ModelTwoArgumentsConstantCost 4
-<<<<<<< HEAD
   , paramLengthOfArray                   = Id $ ModelOneArgumentConstantCost    99
   , paramListToArray                     = Id $ ModelOneArgumentConstantCost    99
   , paramIndexArray                      = Id $ ModelTwoArgumentsConstantCost   99
   , paramSha2_512                        = Id $ hashMemModel Hash.sha2_512
   , paramSha3_512                        = Id $ hashMemModel Hash.sha3_512
-=======
-  , paramLengthOfArray                   = Id $ ModelOneArgumentConstantCost 10
-  , paramListToArray                     = Id $ ModelOneArgumentLinearInX $ OneVariableLinearFunction 7 1
-  , paramIndexArray                      = Id $ ModelTwoArgumentsConstantCost 32
->>>>>>> de1b3ef1
   }
   where identityFunction = OneVariableLinearFunction 0 1