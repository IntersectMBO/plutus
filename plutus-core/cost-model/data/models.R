--- conflicted
+++ resolved
@@ -130,11 +130,9 @@
         "Bls12_381_finalVerify" = 2,
         "Keccak_256" = 1,
         "Blake2b_224" = 1,
+        "Ripemd_160" = 1
         "IntegerToByteString" = 3,
         "ByteStringToInteger" = 2,
-<<<<<<< HEAD
-        "Ripemd_160" = 1
-=======
         "AndByteString" = 3,
         "OrByteString" = 3,
         "XorByteString" = 3,
@@ -146,7 +144,6 @@
         "RotateByteString" = 2,
         "CountSetBits" = 1,
         "FindFirstSetBit" = 1
->>>>>>> d3cf1177
         )
 }
 
