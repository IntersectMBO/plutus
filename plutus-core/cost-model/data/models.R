## Suppress some annoying warnings
library(MASS,    quietly=TRUE, warn.conflicts=FALSE)
library(stringr, quietly=TRUE, warn.conflicts=FALSE)
library(dplyr,   quietly=TRUE, warn.conflicts=FALSE)
library(broom,   quietly=TRUE, warn.conflicts=FALSE)

## See Note [Creation of the Cost Model]

## This R code is used to analyse the data in `benching.csv` produced by
## plutus-core:cost-model-budgeting-bench using the code in plutus-core/budgeting-bench/Bench.hs.
## It's tailored to fit the shape of that data, so alterations to Bench.hs may
## require changes here to get sensible results.


## At present, times in the becnhmarking data are typically of the order of
## 10^(-6) seconds. WE SCALE THESE UP TO MICROSECONDS because the resulting
## numbers are much easier to work with interactively.  For use in the Plutus
## Core cost model we scale times up by a further factor of 10^6 (to
## picoseconds) because then everything fits into integral values with little
## loss of precision.  This is safe because we're only using models which
## are linear in their inputs.

seconds.to.microseconds <- function(x) { x * 1e6 }

## Discard any datapoints whose execution time is greater than 1.5 times the
## interquartile range above the third quartile, as is done in boxplots.  In our
## benchmark results we occasionally get atypically large times which throw the
## models off and discarding the outliers helps to get a reasonable model
#
## This should only be used on data which can reasonably be assumed to be
## relatively uniformly distributed., and this depends on how the benchmarking
## data was generated.  A warning will be issued by discard.upper.outliers if
## more than 10% of the datapoints are discarded, which whould reduce the danger
## of using the function on inappropriate data.
#
upper.outlier.cutoff <- function(v) {
    q1 <- quantile(v,0.25)
    q3 <- quantile(v,0.75)
    q3 + 1.5*(q3-q1)
}

discard.upper.outliers <- function(fr) {
    fname <- fr$name[1]
    cutoff <- upper.outlier.cutoff(fr$t.mean.ub)
    new.fr <- filter(fr, t.mean.ub < cutoff)
    nrows = nrow(fr)
    new.nrows = nrow(new.fr)
    if (new.nrows <= 0.9 * nrows) {
        cat (sprintf ("*** WARNING: %d outliers have been discarded from %d datapoints for %s\n", nrows-new.nrows, nrows, fname ));
    }
    return (new.fr)
}

arity <- function(name) {
    switch (name,
        "AddInteger" = 2,
        "SubtractInteger" = 2,
        "MultiplyInteger" = 2,
        "DivideInteger" = 2,
        "QuotientInteger" = 2,
        "RemainderInteger" = 2,
        "ModInteger" = 2,
        "EqualsInteger" = 2,
        "LessThanInteger" = 2,
        "LessThanEqualsInteger" = 2,
        "AppendByteString" = 2,
        "ConsByteString" = 2,
        "SliceByteString" = 3,
        "LengthOfByteString" = 1,
        "IndexByteString" = 2,
        "EqualsByteString" = 2,
        "LessThanByteString" = 2,
        "LessThanEqualsByteString" = 2,
        "Sha2_256" = 1,
        "Sha3_256" = 1,
        "Blake2b_256" = 1,
        "VerifyEd25519Signature" = 3,
        "VerifyEcdsaSecp256k1Signature" = 3,
        "VerifySchnorrSecp256k1Signature" = 3,
        "AppendString" = 2,
        "EqualsString" = 2,
        "EncodeUtf8" = 1,
        "SerialiseData" = 1,
        "DecodeUtf8" = 1,
        "IfThenElse" = 3,
        "ChooseUnit" = 2,
        "Trace" = 2,
        "FstPair" = 1,
        "SndPair" = 1,
        "ChooseList" = 3,
        "MkCons" = 2,
        "HeadList" = 1,
        "TailList" = 1,
        "NullList" = 1,
        "ChooseData" = 6,
        "ConstrData" = 2,
        "MapData" = 1,
        "ListData" = 1,
        "IData" = 1,
        "BData" = 1,
        "UnConstrData" = 1,
        "UnMapData" = 1,
        "UnListData" = 1,
        "UnIData" = 1,
        "UnBData" = 1,
        "EqualsData" = 2,
        "MkPairData" = 2,
        "MkNilData" = 1,
        "MkNilPairData" = 1
        )
}


## Read a file containing Criterion CSV output and convert it to a frame
get.bench.data <- function(path) {
    dat <- read.csv(
        path,
        header=TRUE,
        stringsAsFactors=FALSE,
        comment.char="#"
    )

    benchname <- regex("([[:alnum:]_]+)/ExMemory (\\d+)(?:/ExMemory (\\d+))?(?:/ExMemory (\\d+))?")
    ## We have benchmark names like "AddInteger/ExMemory 11/ExMemory 22".  This extracts the name
    ## and up to three numbers, returning "NA" for any that are missing.  If we ever have builtins
    ## with more than three arguments we'lll need to extend this and add names for the new arguments.

    ## FIXME: the benchmarks for Nop4, Nop5, and Nop6 do have more than three
    ## arguments, but we're not paying any attention to the extra ones because
    ## the cost is constant.  ChooseData takes six arguments, but we only record
    ## the size of the first one because the others are terms (and the time is
    ## constant anyway).

    numbercols = c("x_mem", "y_mem", "z_mem")

    benchmark.name.to.numbers <- function(name) {
        a <- str_match(name, benchname)
        r <- as.data.frame(a[,-1]) # Discard the first column (which is the entire match)
        names(r) <- c("name", numbercols)
        return (r)
    }

    numbers <- benchmark.name.to.numbers (dat$benchmark)

    mutated <- numbers %>%
        dplyr::mutate(across(all_of(numbercols), function(x) { as.numeric(as.character(x))})) %>%
        dplyr::mutate(across("name", as.character))

    cbind(dat, mutated) %>%
        mutate(across(c("t", "t.mean.lb", "t.mean.ub", "t.sd", "t.sd.lb", "t.sd.ub"), seconds.to.microseconds))
}

filter.and.check.nonempty <- function (frame, fname) {
    ## cat (sprintf ("Reading data for %s\n", fname))
    filtered <- filter (frame, name == fname)
    if (nrow(filtered) == 0) {
        stop ("No data found for ", fname)
    } else filtered

}

adjustModel <- function (m, fname) {
    ## Given a linear model, check its coefficients and if any is negative then
    ## make it 1000 ps and issue a warning.  This is somewhat suspect but will
    ## prevent us from getting models which predict negative costs.  See also
    ## https://stackoverflow.com/questions/27244898/force-certain-parameters-to-have-positive-coefficients-in-lm

    default <- 1/1000  ## 1 ns, or 1000 ps (remember: we're working in µs here)
    ensurePositive <- function(x, name) {
        if (x<0) {
            cat (sprintf("** WARNING: a negative coefficient %f for %s occurred in the model for %s. This has been adjusted to %s.\n",
                         x, name, fname, default))
            default
        }
        else x
    }
    v <- m$coefficients
    m$coefficients <- mapply(ensurePositive, v, attr(v,"names"))
    ## This will invalidate some of the information in the model (such as the
    ## residuals), but we don't use that anyway.  Maybe we should just return the
    ## vector of coefficients?
    return (m)
}

## Benchmark results for some functions involving Data exhibit a fan shape where
## all the data points lie above the x-axis but below some sloping straight line
## (this is because Data is heterogeneous but we only have a single size
## measure, and objects of the same size can have significantly different
## structures).  The "fit.fan" function is supposed to find an approximation
## t=ax+b to this line, which should provide a conservative upper bound for
## execution time in terms of input size. We do this by fitting a linear model,
## discarding all of the points below the regression line, and repeating until
## the number of underestimates produced by running the model on the full
## dataset is greater than some threshold (default 90%) or until a limit on the
## number of iterations (default 20) is exceeded.  If the process is iterated
## too many times you can end up getting errors because you've discarded all of
## the data.  Setting the do.plot argument to TRUE produces an informative plot,
## but this should only be used interactively.

fit.fan <- function(f, threshold=0.9, limit=20, do.plot=FALSE) {
    fname <- f$name[1]

    ## The benchmark data we currently have is concentrated towards the origin,
    ## which can cause some difficulty because lower values become too
    ## influential.  We force the model to have an intercept which causes most
    ## of the small-x data to lie below the regression line, although this
    ## complicates matters somewhat.

    min.x <- min(f$x_mem)           # Smallest x value
    min.ts <- f$t[f$x_mem==min.x]   # All of the t values for the smallest x value
    t0 <- quantile(min.ts,0.8)      # Fixed intercept

    npoints <- length(f$x_mem)
    g <- f   # f is the original data, g is a copy that's updated every time round the loop

    loops = 0
    repeat {
        m <- lm(t ~ x_mem, g)
        slope <- m$coefficients["x_mem"]
        pred <- function(v) {
            sapply(v, function(z) { t0 + slope*z })   # Predictions with the fitted slope and our own intercept
        }
        nunder <- length(which(pred(f$x_mem) > f$t))  # Underestimated points in the full dataset.
        loops = loops+1
        if (nunder/npoints >= threshold || loops >= limit) break
        g <- g[g$t>pred(g$x_mem),]  # Discard points below our regression line and start again.
    }

    ## Report some diagnostic information.  This will be seen when generate-cost-model is run.
    predicted.t <- pred(f$x_mem)
    overestimates <- which (predicted.t > f$t)
    overprediction.ratio = predicted.t[overestimates]/f$t[overestimates]
    underestimates <- which (predicted.t < f$t)
    underprediction.ratio = f$t[underestimates]/predicted.t[underestimates]

    cat (sprintf("# INFO [%s]: %d model iteration%s\n", fname, loops, ifelse(loops==1,"","s")))
    cat (sprintf(
        "# INFO [%s]: %.1f%% of predictions are underestimates. Observation exceeds prediction by a maximum factor of %.2fx (mean %.2fx).\n",
        fname, (length(underestimates)/length(f$x))*100, max(underprediction.ratio), mean(underprediction.ratio)))
    cat (sprintf(
        "# INFO [%s]: %.1f%% of predictions are overestimates. Prediction exceeds observation by a maximum factor of %.2fx (mean %.2fx).\n",
        fname, (length(overestimates)/length(f$x))*100, max(overprediction.ratio), mean(overprediction.ratio)))

    ## Adjust m's intercept; this is questionable since the rest of the model
    ## data becomes meaningless.
    m$coefficients["(Intercept)"] <- t0

    if (do.plot) {
        plot(f$x_mem,f$t, main=fname, xlab="Data size", ylab="Time (µs)")
        abline(m,col=2)
    }
    return(m)
}

modelFun <- function(path) {
    data <- get.bench.data(path)

    ## Look for a single entry with the given name and return the 't' value
    ## (ie, the mean execution time) for that entry.  If <name> occurs multiple
    ## times, return the mean value, and if it's not present return zero,
    ## issuing a warning in both cases
    get.mean.time <- function(fname) {
        t <- data$t[data$name == fname]
        len <- length(t)

        if (len == 1) {
            r <- t
        }
        else if (len == 0) {
            cat(sprintf ("* WARNING: %s not found in input - returning 0\n", fname))
            r <- 0
        } else {
            cat(sprintf ("* WARNING: multiple entries for %s in input - returning mean value\n", fname))
            r <- mean(t)
        }

        if (r < 0) {
            cat (sprintf ("* WARNING: mean time for %s is negative - returning 0\n", fname))
            return (0)
        }
        return (r)
    }

    ## We have benchmarks which measure the cost of calling no-op benchmarks
    ## which unlift their arguments in a number of different ways.  The ones we
    ## use here are for nops taking Opaque arguments.  Heuristically this
    ## appears to give a good trade-off between including the overhead in the
    ## cost of calling the benchmark and absorbing it in the cost of a CEK
    ## machine step.
    nops <- c("Nop1o", "Nop2o", "Nop3o", "Nop4o", "Nop5o", "Nop6o")
    overhead <- sapply(nops, get.mean.time)

    ## The next function discards the overhead for calling a builtin, as
    ## determined by the Nop* benchmarks.  This means that the costing function
    ## should just measure the cost of running the denotation; we assume that
    ## the overhead of applyEvalute and so on in the evaluator is absorbed in the
    ## average cost of a CEK step.
    discard.overhead <- function(frame) {
        fname <- frame$name[1]
        args.overhead <- overhead[arity(fname)]
        mean.time <- mean(frame$t)
        if (mean.time > args.overhead) {
            mutate(frame,across(c("t", "t.mean.lb", "t.mean.ub"), function(x) { x - args.overhead }))
        }
        else {
            ## Sometimes the total time taken to run a builtin is less than the
            ## cost of a Nop (don't know why), so the adjusted time would be
            ## negative.  In this case we set the time to a small default.

            default = 0.001  ## 0.001 microseconds, ie 1 nanosecond.
            ## For some reason, making the default 0 causes a failure when the model is read from R:
            ##   `Failed reading: conversion error: expected Double, got "NA" (Failed reading: takeWhile1)) at ""`

            cat (sprintf ("* NOTE: mean time for %s was less than overhead (%.3f ms < %.3f ms): adjusted time set to %.1f ns\n",
                          fname, mean.time, args.overhead, default*1000));
            mutate(frame,across(c("t", "t.mean.lb", "t.mean.ub"), function(x) { default }))
        }
    }

    constantModel <- function (fname) {
        filtered <- data %>%
            filter.and.check.nonempty (fname) %>%
            discard.upper.outliers () %>%
            discard.overhead ()
        m <- lm(t ~ 1, filtered)
        adjustModel (m,fname)
    }


    ##### Integers #####

    addIntegerModel <- {
        fname <- "AddInteger"
        filtered <- data %>%
            filter.and.check.nonempty (fname)  %>%
            discard.overhead ()
        m <- lm(t ~ pmax(x_mem, y_mem), filtered)
        adjustModel (m, fname)
    }

    subtractIntegerModel <- addIntegerModel

    multiplyIntegerModel <- {
        fname <- "MultiplyInteger"
        filtered <- data %>%
            filter.and.check.nonempty(fname)  %>%
            filter(x_mem > 0 & y_mem > 0) %>%
            discard.overhead ()
        m <- lm(t ~ I(x_mem + y_mem), filtered)
        adjustModel (m, fname)
    }
    ## We do want I(x+y) here ^: the cost is linear, but symmetric.


    ## This is very complicated.  It's constant above the diagonal but quadratic
    ## below it.  For now we fit a crude model to the below-diagonal part and an
    ## arbitrary value above the diagonal (see CreateCostModel.hs).  Later we
    ## should find the actual mean value above the diagonal and try to fit a
    ## better model below it.  Experiments suggest that a quadratic model gives
    ## a good fit.
    divideIntegerModel <- {
        fname <- "DivideInteger"
        filtered <- data %>%
            filter.and.check.nonempty(fname)    %>%
            filter(x_mem > 0 & y_mem > 0) %>%
            filter (x_mem > y_mem) %>%
            discard.overhead ()
        m <- lm(t ~ I(x_mem * y_mem), filtered)
        adjustModel(m,fname)
    }

    quotientIntegerModel  <- divideIntegerModel
    remainderIntegerModel <- divideIntegerModel
    modIntegerModel       <- divideIntegerModel

    equalsIntegerModel <- {
        fname <- "EqualsInteger"
        filtered <- data %>%
            filter.and.check.nonempty(fname) %>%
            filter(x_mem == y_mem) %>%
            filter (x_mem > 0) %>%
            discard.overhead ()
        m <- lm(t ~ pmin(x_mem, y_mem), filtered)
        adjustModel(m,fname)
    }

    lessThanIntegerModel <- {
        fname <- "LessThanInteger"
        filtered <- data %>%
            filter.and.check.nonempty(fname) %>%
            filter(x_mem == y_mem) %>%
            filter (x_mem > 0) %>%
            discard.overhead ()
        m <- lm(t ~ pmin(x_mem, y_mem), filtered)
        adjustModel(m,fname)
    }

    lessThanEqualsIntegerModel <- {
        fname <- "LessThanEqualsInteger"
        filtered <- data %>%
            filter.and.check.nonempty(fname) %>%
            filter(x_mem == y_mem) %>%
            filter (x_mem > 0) %>%
            discard.overhead ()
        m <- lm(t ~ pmin(x_mem, y_mem), filtered)
        adjustModel(m,fname)
    }


    ##### Bytestrings #####

    appendByteStringModel <- {
        fname <- "AppendByteString"
        filtered <- data %>%
            filter.and.check.nonempty(fname) %>%
            filter(x_mem > 0 & y_mem > 0) %>%
            discard.overhead ()
        m <- lm(t ~ I(x_mem + y_mem), filtered)
        adjustModel(m,fname)
    }
    ## Note that this is symmetrical in the arguments: a new bytestring is
    ## created and the contents of both arguments are copied into it.

    consByteStringModel  <- {
        fname <- "ConsByteString"
        filtered <- data %>%
            filter.and.check.nonempty(fname) %>%
            discard.overhead ()
        m <- lm(t ~ y_mem, filtered)
        adjustModel(m,fname)
    }
    ## Depends on the size of the second argument, which has to be copied into
    ## the destination.

    sliceByteStringModel <- constantModel ("SliceByteString")
    ## Bytetrings are immutable arrays with a pointer to the start and a length.
    ## This just adjusts the pointer and length.

    lengthOfByteStringModel <- constantModel ("LengthOfByteString")  ## Just returns a field
    indexByteStringModel    <- constantModel ("IndexByteString")     ## Constant-time array access

    equalsByteStringModel <- {
        fname <- "EqualsByteString"
        filtered <- data %>%
            filter.and.check.nonempty(fname) %>%
            filter(x_mem == y_mem) %>%
            discard.overhead ()
        m <- lm(t ~ x_mem, filtered)
        adjustModel(m,fname)
    }

    lessThanByteStringModel <- {
        fname <- "LessThanByteString"
        filtered <- data %>%
            filter.and.check.nonempty(fname) %>%
            discard.overhead ()
        m <- lm(t ~ pmin(x_mem, y_mem), filtered)
        adjustModel(m,fname)
    }

    lessThanEqualsByteStringModel <- lessThanByteStringModel  ## Check this!


    ###### Cryptography and hashes #####

    sha2_256Model <- {
        fname <- "Sha2_256"
        filtered <- data %>%
            filter.and.check.nonempty(fname) %>%
            discard.overhead ()
        m <- lm(t ~ x_mem, filtered)
        adjustModel(m,fname)
    }

    sha3_256Model <- {
        fname <- "Sha3_256"
        filtered <- data %>%
            filter.and.check.nonempty(fname) %>%
            discard.overhead ()
      m <- lm(t ~ x_mem, filtered)
      adjustModel(m,fname)
    }

    blake2b_256Model <- {
        fname <- "Blake2b_256"
        filtered <- data %>%
            filter.and.check.nonempty(fname) %>%
            discard.overhead ()
      m <- lm(t ~ x_mem, filtered)
      adjustModel(m,fname)
    }

    ## VerifyEd25519Signature in fact takes three arguments, but the first and
    ## third are of fixed size, so we only gather benchmarking data for
    ## different sizes of the second argument (the "message" being signed).
    ## This can be very large, but the time appears to be kind of random, even
    ## up to size 120000.
    verifyEd25519SignatureModel <- {
        fname <- "VerifyEd25519Signature"
        filtered <- data %>%
            filter.and.check.nonempty(fname) %>%
            discard.overhead ()
        m <- lm(t ~ y_mem, filtered)
        adjustModel(m,fname)
    }

    verifyEcdsaSecp256k1SignatureModel <- constantModel ("VerifyEcdsaSecp256k1Signature")

    verifySchnorrSecp256k1SignatureModel <- {
        fname <- "VerifySchnorrSecp256k1Signature"
        filtered <- data %>%
            filter.and.check.nonempty(fname) %>%
            discard.overhead ()
        m <- lm(t ~ y_mem, filtered)
        adjustModel(m,fname)
    }
    

    ##### Strings #####

    appendStringModel <- {
        fname <- "AppendString"
        filtered <- data %>%
            filter.and.check.nonempty(fname) %>%
            filter(x_mem > 0 & y_mem > 0)    %>%
            discard.overhead ()
        m <- lm(t ~ I(x_mem + y_mem), filtered)  ## Both strings are copied in full
        adjustModel(m,fname)
    }

    equalsStringModel <- {

        fname <- "EqualsString"
        filtered <- data %>%
            filter.and.check.nonempty(fname) %>%
            filter(x_mem == y_mem) %>%
            discard.overhead ()
        m <- lm(t ~ x_mem, filtered)
        adjustModel(m,fname)
    }

    decodeUtf8Model <- {
        fname <- "DecodeUtf8"
        filtered <- data %>%
            filter.and.check.nonempty(fname) %>%
            discard.overhead ()
        m <- lm(t ~ x_mem, filtered)
        adjustModel(m,fname)
    }

    encodeUtf8Model <- {
        fname <- "EncodeUtf8"
        filtered <- data %>%
            filter.and.check.nonempty(fname) %>%
            discard.overhead ()
        m <- lm(t ~ x_mem, filtered)
        adjustModel(m,fname)
    }


    ##### Bool #####

    ifThenElseModel <- constantModel ("IfThenElse")


    ##### Unit #####

    chooseUnitModel <- constantModel ("ChooseUnit")


    ##### Tracing #####

    traceModel <- constantModel ("Trace")


    ##### Pairs #####

    fstPairModel <- constantModel ("FstPair")
    sndPairModel <- constantModel ("SndPair")


    ##### Lists #####

    chooseListModel <- constantModel ("ChooseList")
    mkConsModel     <- constantModel ("MkCons")
    headListModel   <- constantModel ("HeadList")
    tailListModel   <- constantModel ("TailList")
    nullListModel   <- constantModel ("NullList")


    ##### Data #####

    chooseDataModel   <- constantModel ("ChooseData")
    constrDataModel   <- constantModel ("ConstrData")
    mapDataModel      <- constantModel ("MapData" )
    listDataModel     <- constantModel ("ListData")
    iDataModel        <- constantModel ("IData")
    bDataModel        <- constantModel ("BData")
    unConstrDataModel <- constantModel ("UnConstrData")
    unMapDataModel    <- constantModel ("UnMapData")
    unListDataModel   <- constantModel ("UnListData")
    unIDataModel      <- constantModel ("UnIData")
    unBDataModel      <- constantModel ("UnBData")


    ## The equalsData builtin is tricky because it uses the Eq instance for
    ## Data, which can't call costing functions for embedded Integers and Text
    ## objects.  We only have one number to measure the memory usage of a Data
    ## object and it can't disinguish between an object with lots of nodes and
    ## not much atomic data and an object with a small number of nodes each
    ## containing e.g. a large bytestring, and the comparison times for these
    ## are likely to be different.  We use the fit.fan method (defined above) to
    ## find an upper bound; this expects one-dimensional data, but fortunately
    ## our benchmark results only contain data with x_mem == y_mem, so with a
    ## bit of massaging we can still use it.  We issue a warning if the x_mem
    ## and y_mem vectors differ.

    equalsDataModel   <- {
        fname <- "EqualsData"
        filtered <- data %>% filter.and.check.nonempty(fname)
        if (!identical(filtered$x_mem, filtered$y_mem))
            cat(sprintf ("* WARNING: x_mem and y_mem differ in %s: inferred model may be inaccurate\n", fname))
        m <- fit.fan(filtered)
        v <- m$coefficients
        names(v) <- c("(Intercept)", "pmin(x_mem, y_mem)")
        ## ^ Make it look like what the Haskell code's expecting. The space after the comma is important.
        m2 <- lm(t ~ pmin(x_mem, y_mem), filtered) # A model with the structure expected by CreateBuiltinCostModel.
        m2$coefficients <- v
        ## ^ The rest of the data in the model now becomes nonsensical, but we don't use it.
        ## FIXME: do something better.
        adjustModel(m2,fname)
    }

    ## Data serialisation times are also non-uniform (as for equalsData).
    serialiseDataModel <- {
        fname <- "SerialiseData"
        filtered <- data %>% filter.and.check.nonempty(fname)
        m <- fit.fan(filtered)
        adjustModel(m,fname)
    }


    ##### Miscellaneous constructors #####

    mkPairDataModel     <- constantModel ("MkPairData")
    mkNilDataModel      <- constantModel ("MkNilData")
    mkNilPairDataModel  <- constantModel ("MkNilPairData")

    list(
        addIntegerModel                      = addIntegerModel,
        subtractIntegerModel                 = subtractIntegerModel,
        multiplyIntegerModel                 = multiplyIntegerModel,
        divideIntegerModel                   = divideIntegerModel,
        quotientIntegerModel                 = quotientIntegerModel,
        remainderIntegerModel                = remainderIntegerModel,
        modIntegerModel                      = modIntegerModel,
        equalsIntegerModel                   = equalsIntegerModel,
        lessThanIntegerModel                 = lessThanIntegerModel,
        lessThanEqualsIntegerModel           = lessThanEqualsIntegerModel,
        appendByteStringModel                = appendByteStringModel,
        consByteStringModel                  = consByteStringModel,
        sliceByteStringModel                 = sliceByteStringModel,
        lengthOfByteStringModel              = lengthOfByteStringModel,
        indexByteStringModel                 = indexByteStringModel,
        equalsByteStringModel                = equalsByteStringModel,
        lessThanByteStringModel              = lessThanByteStringModel,
        lessThanEqualsByteStringModel        = lessThanEqualsByteStringModel,
        sha2_256Model                        = sha2_256Model,
        sha3_256Model                        = sha3_256Model,
<<<<<<< HEAD
        blake2bModel                         = blake2bModel,
        verifyEd25519SignatureModel          = verifyEd25519SignatureModel,
=======
        blake2b_256Model                     = blake2b_256Model,
        verifySignatureModel                 = verifySignatureModel,
>>>>>>> 051c1087
        verifyEcdsaSecp256k1SignatureModel   = verifyEcdsaSecp256k1SignatureModel,
        verifySchnorrSecp256k1SignatureModel = verifySchnorrSecp256k1SignatureModel,
        appendStringModel                    = appendStringModel,
        equalsStringModel                    = equalsStringModel,
        encodeUtf8Model                      = encodeUtf8Model,
        decodeUtf8Model                      = decodeUtf8Model,
        ifThenElseModel                      = ifThenElseModel,
        chooseUnitModel                      = chooseUnitModel,
        traceModel                           = traceModel,
        fstPairModel                         = fstPairModel,
        sndPairModel                         = sndPairModel,
        chooseListModel                      = chooseListModel,
        mkConsModel                          = mkConsModel,
        headListModel                        = headListModel,
        tailListModel                        = tailListModel,
        nullListModel                        = nullListModel,
        chooseDataModel                      = chooseDataModel,
        constrDataModel                      = constrDataModel,
        mapDataModel                         = mapDataModel,
        listDataModel                        = listDataModel,
        iDataModel                           = iDataModel,
        bDataModel                           = bDataModel,
        unConstrDataModel                    = unConstrDataModel,
        unMapDataModel                       = unMapDataModel,
        unListDataModel                      = unListDataModel,
        unIDataModel                         = unIDataModel,
        unBDataModel                         = unBDataModel,
        equalsDataModel                      = equalsDataModel,
        mkPairDataModel                      = mkPairDataModel,
        mkNilDataModel                       = mkNilDataModel,
        mkNilPairDataModel                   = mkNilPairDataModel,
        serialiseDataModel                   = serialiseDataModel
    )
}<|MERGE_RESOLUTION|>--- conflicted
+++ resolved
@@ -667,13 +667,8 @@
         lessThanEqualsByteStringModel        = lessThanEqualsByteStringModel,
         sha2_256Model                        = sha2_256Model,
         sha3_256Model                        = sha3_256Model,
-<<<<<<< HEAD
-        blake2bModel                         = blake2bModel,
+        blake2b_256Model                     = blake2b_256Model,
         verifyEd25519SignatureModel          = verifyEd25519SignatureModel,
-=======
-        blake2b_256Model                     = blake2b_256Model,
-        verifySignatureModel                 = verifySignatureModel,
->>>>>>> 051c1087
         verifyEcdsaSecp256k1SignatureModel   = verifyEcdsaSecp256k1SignatureModel,
         verifySchnorrSecp256k1SignatureModel = verifySchnorrSecp256k1SignatureModel,
         appendStringModel                    = appendStringModel,
