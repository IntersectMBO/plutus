## Suppress some annoying warnings
library(dplyr,   quietly=TRUE, warn.conflicts=FALSE)
library(stringr, quietly=TRUE, warn.conflicts=FALSE)
library(MASS,    quietly=TRUE, warn.conflicts=FALSE)
library(broom,   quietly=TRUE, warn.conflicts=FALSE)

## See Note [Creation of the Cost Model]

## This R code is used to analyse the data in `benching.csv` produced by
## plutus-core:cost-model-budgeting-bench using the code in plutus-core/budgeting-bench/Bench.hs.
## It's tailored to fit the shape of that data, so alterations to Bench.hs may
## require changes here to get sensible results.


## At present, times in the becnhmarking data are typically of the order of
## 10^(-6) seconds. WE SCALE THESE UP TO MILLISECONDS because the resulting
## numbers are much easier to work with interactively.  For use in the Plutus
## Core cost model we scale times up by a further factor of 10^6 (to
## picoseconds) because then everything fits into integral values with little
## loss of precision.  This is safe because we're only using models which
## are linear in their inputs.

seconds.to.milliseconds <- function(x) { x * 1e6 }

## Discard any datapoints whose execution time is greater than 1.5 times the
## interquartile range above the third quartile, as is done in boxplots.  In our
## benchmark results we occasionally get atypically large times which throw the
## models off and discarding the outliers helps to get a reasonable model
#
## This should only be used on data which can reasonably be assumed to be
## relatively uniformly distributed., and this depends on how the benchmarking
## data was generated.  A warning will be issued by discard.upper.outliers if
## more than 10% of the datapoints are discarded, which whould reduce the danger
## of using the function on inappropriate data.
#
upper.outlier.cutoff <- function(v) {
    q1 <- quantile(v,0.25)
    q3 <- quantile(v,0.75)
    q3 + 1.5*(q3-q1)
}

discard.upper.outliers <- function(fr,fname) {
    cutoff <- upper.outlier.cutoff(fr$t.mean.ub)
    new.fr <- filter(fr, t.mean.ub < cutoff)
    nrows = nrow(fr)
    new.nrows = nrow(new.fr)
    if (new.nrows <= 0.9 * nrows) {
        cat (sprintf ("*** WARNING: %d outliers have been discarded from %d datapoints for %s\n", nrows-new.nrows, nrows, fname ));
    }
    return (new.fr)
}

arity <- function(name) {
    switch (name,
        "AddInteger" = 2,
        "SubtractInteger" = 2,
        "MultiplyInteger" = 2,
        "DivideInteger" = 2,
        "QuotientInteger" = 2,
        "RemainderInteger" = 2,
        "ModInteger" = 2,
        "EqualsInteger" = 2,
        "LessThanInteger" = 2,
        "LessThanEqualsInteger" = 2,
        "AppendByteString" = 2,
        "ConsByteString" = 2,
        "SliceByteString" = 3,
        "LengthOfByteString" = 1,
        "IndexByteString" = 2,
        "EqualsByteString" = 2,
        "LessThanByteString" = 2,
        "LessThanEqualsByteString" = 2,
        "Sha2_256" = 1,
        "Sha3_256" = 1,
        "Blake2b_256" = 1,
        "VerifySignature" = 3,
        "AppendString" = 2,
        "EqualsString" = 2,
        "EncodeUtf8" = 1,
        "SerialiseData" = 1,
        "DecodeUtf8" = 1,
        "IfThenElse" = 3,
        "ChooseUnit" = 2,
        "Trace" = 2,
        "FstPair" = 1,
        "SndPair" = 1,
        "ChooseList" = 3,
        "MkCons" = 2,
        "HeadList" = 1,
        "TailList" = 1,
        "NullList" = 1,
        "ChooseData" = 6,
        "ConstrData" = 2,
        "MapData" = 1,
        "ListData" = 1,
        "IData" = 1,
        "BData" = 1,
        "UnConstrData" = 1,
        "UnMapData" = 1,
        "UnListData" = 1,
        "UnIData" = 1,
        "UnBData" = 1,
        "EqualsData" = 2,
        "MkPairData" = 2,
        "MkNilData" = 1,
        "MkNilPairData" = 1
        )
}


## Read a file containing Criterion CSV output and convert it to a frame
get.bench.data <- function(path) {
    dat <- read.csv(
        path,
        header=TRUE,
        stringsAsFactors=FALSE,
        comment.char="#"
    )

    benchname <- regex("([[:alnum:]_]+)/ExMemory (\\d+)(?:/ExMemory (\\d+))?(?:/ExMemory (\\d+))?")
    ## We have benchmark names like "AddInteger/ExMemory 11/ExMemory 22".  This extracts the name
    ## and up to three numbers, returning "NA" for any that are missing.  If we ever have builtins
    ## with more than three arguments we'lll need to extend this and add names for the new arguments.

    ## FIXME: the benchmarks for Nop4, Nop5, and Nop6 do have more than three
    ## arguments, but we're not paying any attention to the extra ones because
    ## the cost is constant.  ChooseData takes six arguments, but we only record
    ## the size of the first one because the others are terms (and the time is
    ## constant anyway).

    numbercols = c("x_mem", "y_mem", "z_mem")

    benchmark_name_to_numbers <- function(name) {
        a <- str_match(name, benchname)
        r <- as.data.frame(a[,-1]) # Discard the first column (which is the entire match)
        names(r) <- c("name", numbercols)
        return (r)
    }

    numbers <- benchmark_name_to_numbers(dat$benchmark)

    mutated <- numbers %>%
                  mutate(across(all_of(numbercols), function(x) { as.numeric(as.character(x))})) %>%
                  mutate(across("name", as.character))

    cbind(dat, mutated) %>%
        mutate(across(c("t", "t.mean.lb", "t.mean.ub", "t.sd", "t.sd.lb", "t.sd.ub"), seconds.to.milliseconds))
}

filter.and.check.nonempty <- function (frame, fname) {
    filtered <- filter (frame, name == fname)
##    cat (sprintf ("Reading data for %s\n", name))
    if (nrow(filtered) == 0) {
        stop ("No data found for ", fname)
    } else filtered

}


adjustModel <- function (m, fname) {
    ## Given a linear model, check its coefficients and if any is negative then
    ## make it 1000 and issue a warning.  This is somewhat suspect but will
    ## prevent us from getting models which predict negative costs.
    ## See also https://stackoverflow.com/questions/27244898/force-certain-parameters-to-have-positive-coefficients-in-lm

    default <- 1/1000  ## 1 ns, or 1000 ps (remember we're working in ms here)
    ensurePositive <- function(x, name) {
        if (x<0) {
            cat (sprintf("** WARNING: a negative coefficient %f for %s occurred in the model for %s. This has been adjusted to %s.\n",
                         x, name, fname, default))
            default
        }
        else x
    }
    v <- m$coefficients
    m$coefficients <- mapply(ensurePositive, v, attr(v,"names"))
    ## This will invalidate some of the information in the model (such as the
    ## residuals), but we don't use that anyway.  Maybe we should just return the
    ## vector of coefficients?
    return (m)
}


modelFun <- function(path) {
##    cat ("** Reading CSV, creating R models **\n")
    data <- get.bench.data(path)

    ## Look for a single entry with the given name and return the 't' value
    ## (ie, the mean execution time) for that entry.  If <name> occurs multiple
    ## times, return the mean value, and if it's not present return zero,
    ## issuing a warning in both cases
    get.mean.time <- function(fname) {
        t <- data %>% filter (name == fname)  %>% dplyr::pull("t")  # NOT 'select': we need a vector here, not a frame.
        len <- length(t)

        if (len == 1) {
            r <- t
        }
        else if (len == 0) {
            cat(sprintf ("* WARNING: %s not found in input - returning 0\n", fname))
            r <- 0
        } else {
            cat(sprintf ("* WARNING: multiple entries for %s in input - returning mean value\n", fname))
            r <- mean(t)
        }

        if (r < 0) {
            cat (sprintf ("* WARNING: mean time for %s is negative - returning 0\n", fname))
            return (0)
        }
        return (r)
    }


    ## We have benchmarks which measure the cost of calling no-op benchmarks
    ## which unlift their arguments in a number of different ways.  The ones we
    ## use here are for nops taking Opaque arguments.  Heuristically this
    ## appears to give a good trade-off between including the overhead in the
    ## cost of calling the benchmark and absorbing it in the cost of a CEK
    ## machine step.
    nops <- c("Nop1o", "Nop2o", "Nop3o", "Nop4o", "Nop5o", "Nop6o")
    overhead <- sapply(nops, get.mean.time)


    ## The next function discards the overhead for calling a builtin, as
    ## determined by the Nop* benchmarks.  This means that the costing function
    ## should just measure the cost of running the denotation; we assume that
    ## the overhead of applyEvalute and so on in the evaluator is absorbed in the
    ## average cost of a CEK step.  
    discard.overhead <- function(frame, fname) {
        args.overhead <- overhead[arity(fname)]
        mean.time <- mean(frame$t)
        if (mean.time > args.overhead) {
            mutate(frame,across(c("t", "t.mean.lb", "t.mean.ub"), function(x) { x - args.overhead }))
        }
        else {
            ## Sometimes the total time taken to run a builtin is less than the
            ## cost of a Nop (don't know why), so the adjusted time would be
            ## negative.  In this case we set the time to a small default.
            
            default = 0.001  ## 0.001 microseconds, ie 1 nanosecond.
            ## For some reason, making the default 0 causes a failure when the model is read from R:
            ##   `Failed reading: conversion error: expected Double, got "NA" (Failed reading: takeWhile1)) at ""`

            cat (sprintf ("* NOTE: mean time for %s was less than overhead (%.3f ms < %.3f ms): adjusted time set to %.1f ns\n",
                          fname, mean.time, args.overhead, default*1000));
            mutate(frame,across(c("t", "t.mean.lb", "t.mean.ub"), function(x) { default }))
        }
    }

    constantModel <- function (fname) {
        filtered <- data %>%
            filter.and.check.nonempty (fname) %>%
            discard.upper.outliers (fname) %>%
            discard.overhead (fname)
        m <- lm(t ~ 1, data=filtered)
        adjustModel (m,fname)
    }

    ##### Integers #####

    addIntegerModel <- {
        fname <- "AddInteger"
        filtered <- data %>%
            filter.and.check.nonempty (fname)  %>%
            discard.overhead (fname)
        m <- lm(t ~ pmax(x_mem, y_mem), filtered)
        adjustModel (m, fname)
    }

    subtractIntegerModel <- addIntegerModel

    multiplyIntegerModel <- {
        fname <- "MultiplyInteger"
        filtered <- data %>%
            filter.and.check.nonempty(fname)  %>%
            filter(x_mem > 0 & y_mem > 0) %>%
            discard.overhead (fname)
        m <- lm(t ~ I(x_mem + y_mem), filtered)
        adjustModel (m, fname)
    }
    ## We do want I(x+y) here ^: the cost is linear, but symmetric.


    ## This is very compilcated.  It's constant above the diagonal but quadratic
    ## below it.  For now we fit a crude model to the below-diagonal part and
    ## an arbitrary value above the diagonal (see CreateCostModel.hs).  Later
    ## we should find the actual mean value above the diagonal and try to
    ## fit a better model below it.
    divideIntegerModel <- {
        fname <- "DivideInteger"
        filtered <- data %>%
            filter.and.check.nonempty(fname)    %>%
            filter(x_mem > 0 & y_mem > 0) %>%
            filter (x_mem > y_mem) %>%
            discard.overhead (fname)
        m <- lm(t ~ I(x_mem * y_mem), filtered)
        adjustModel(m,fname)
    }

    quotientIntegerModel  <- divideIntegerModel
    remainderIntegerModel <- divideIntegerModel
    modIntegerModel       <- divideIntegerModel

    equalsIntegerModel <- {
        fname <- "EqualsInteger"
        filtered <- data %>%
            filter.and.check.nonempty(fname) %>%
            filter(x_mem == y_mem) %>%
            filter (x_mem > 0) %>%
            discard.overhead (fname)
        m <- lm(t ~ pmin(x_mem, y_mem), data=filtered)
        adjustModel(m,fname)
    }

    lessThanIntegerModel <- {
        fname <- "LessThanInteger"
        filtered <- data %>%
            filter.and.check.nonempty(fname) %>%
            filter(x_mem == y_mem) %>%
            filter (x_mem > 0) %>%
            discard.overhead (fname)
        m <- lm(t ~ pmin(x_mem, y_mem), data=filtered)
        adjustModel(m,fname)
    }

    lessThanEqualsIntegerModel <- {
        fname <- "LessThanEqualsInteger"
        filtered <- data %>%
            filter.and.check.nonempty(fname) %>%
            filter(x_mem == y_mem) %>%
            filter (x_mem > 0) %>%
            discard.overhead (fname)
        m <- lm(t ~ pmin(x_mem, y_mem), data=filtered)
        adjustModel(m,fname)
    }


    ##### Bytestrings #####

    appendByteStringModel <- {
        fname <- "AppendByteString"
        filtered <- data %>%
            filter.and.check.nonempty(fname) %>%
            filter(x_mem > 0 & y_mem > 0) %>%
            discard.overhead (fname)
        m <- lm(t ~ I(x_mem + y_mem), data=filtered)
        adjustModel(m,fname)
    }
    ## Note that this is symmetrical in the arguments: a new bytestring is
    ## created and the contents of both arguments are copied into it.

    consByteStringModel  <- {
        fname <- "ConsByteString"
        filtered <- data %>%
            filter.and.check.nonempty(fname) %>%
            discard.overhead (fname)
        m <- lm(t ~ y_mem, data=filtered)
        adjustModel(m,fname)
    }
    ## Depends on the size of the second argument, which has to be copied into
    ## the destination.

    sliceByteStringModel <- constantModel ("SliceByteString")
    ## Bytetrings are immutable arrays with a pointer to the start and a length.
    ## This just adjusts the pointer and length.

    lengthOfByteStringModel <- constantModel ("LengthOfByteString")  ## Just returns a field
    indexByteStringModel    <- constantModel ("IndexByteString")     ## Constant-time array access

    equalsByteStringModel <- {
        fname <- "EqualsByteString"
        filtered <- data %>%
            filter.and.check.nonempty(fname) %>%
            filter(x_mem == y_mem) %>%
            discard.overhead (fname)
        m <- lm(t ~ x_mem, data=filtered)
        adjustModel(m,fname)
    }

    lessThanByteStringModel <- {
        fname <- "LessThanByteString"
        filtered <- data %>%
            filter.and.check.nonempty(fname) %>%
            discard.overhead (fname)
        m <- lm(t ~ pmin(x_mem, y_mem), data=filtered)
        adjustModel(m,fname)
    }

    lessThanEqualsByteStringModel <- lessThanByteStringModel  ## Check this!

    ## Cryptography and hashes

    sha2_256Model <- {
        fname <- "Sha2_256"
        filtered <- data %>%
            filter.and.check.nonempty(fname) %>%
            discard.overhead (fname)
        m <- lm(t ~ x_mem, data=filtered)
        adjustModel(m,fname)
    }

    sha3_256Model <- {
        fname <- "Sha3_256"
        filtered <- data %>%
            filter.and.check.nonempty(fname) %>%
            discard.overhead (fname)
      m <- lm(t ~ x_mem, data=filtered)
      adjustModel(m,fname)
    }

    blake2bModel <- {
        fname <- "Blake2b_256"
        filtered <- data %>%
            filter.and.check.nonempty(fname) %>%
            discard.overhead (fname)
      m <- lm(t ~ x_mem, data=filtered)
      adjustModel(m,fname)
    }

    ## verifySignature in fact takes three arguments, but the first and third
    ## are of fixed size, so we only gather benchmarking data for different
    ## sizes of the second argument (the "message" being signed).  This can be
    ## very large, but the time appears to be kind of random, even up to size
    ## 120000.  This is somewhat confusing because the CSV file only contains
    ## results for the x parameter but in fact it refers to the second parameter
    ## of verifySignature.  To clarify things here we should probably record data
    ## for all three parameter sizes even though the first and third are constant.
    verifySignatureModel <- {
        fname <- "VerifySignature"
        filtered <- data %>%
            filter.and.check.nonempty(fname) %>%
            discard.overhead (fname)
        m <- lm(t ~ x_mem, data=filtered)
        adjustModel(m,fname)
    }


    ##### Strings #####

    appendStringModel <- {
        fname <- "AppendString"
        filtered <- data %>%
            filter.and.check.nonempty(fname) %>%
            filter (x_mem > 0 & y_mem > 0)    %>%
            discard.overhead (fname)
        m <- lm(t ~ I(x_mem + y_mem), data=filtered)  ## Both strings are copied in full
        adjustModel(m,fname)
    }

    equalsStringModel <- {
        fname <- "EqualsString"
        filtered <- data %>%
            filter.and.check.nonempty(fname) %>%
            filter(x_mem == y_mem) %>%
            discard.overhead (fname)
        m <- lm(t ~ x_mem, data=filtered)
        adjustModel(m,fname)
    }

    decodeUtf8Model <- {
        fname <- "DecodeUtf8"
        filtered <- data %>%
            filter.and.check.nonempty(fname) %>%
            discard.overhead (fname)
        m <- lm(t ~ x_mem, data=filtered)
        adjustModel(m,fname)
    }

    encodeUtf8Model <- {
        fname <- "EncodeUtf8"
        filtered <- data %>%
            filter.and.check.nonempty(fname) %>%
            discard.overhead (fname)
        m <- lm(t ~ x_mem, data=filtered)
        adjustModel(m,fname)
    }


    ##### Bool #####

    ifThenElseModel <- constantModel ("IfThenElse")


    ##### Unit #####

    chooseUnitModel <- constantModel ("ChooseUnit")


    ##### Tracing #####

    traceModel <- constantModel ("Trace")


    ##### Pairs #####

    fstPairModel <- constantModel ("FstPair")
    sndPairModel <- constantModel ("SndPair")


    ##### Lists #####

    chooseListModel <- constantModel ("ChooseList")
    mkConsModel     <- constantModel ("MkCons")
    headListModel   <- constantModel ("HeadList")
    tailListModel   <- constantModel ("TailList")
    nullListModel   <- constantModel ("NullList")


    ##### Data #####

    chooseDataModel   <- constantModel ("ChooseData")
    constrDataModel   <- constantModel ("ConstrData")
    mapDataModel      <- constantModel ("MapData" )
    listDataModel     <- constantModel ("ListData")
    iDataModel        <- constantModel ("IData")
    bDataModel        <- constantModel ("BData")
    unConstrDataModel <- constantModel ("UnConstrData")
    unMapDataModel    <- constantModel ("UnMapData")
    unListDataModel   <- constantModel ("UnListData")
    unIDataModel      <- constantModel ("UnIData")
    unBDataModel      <- constantModel ("UnBData")


    ## equalsData is tricky because it uses the Eq instance for Data, which
    ## can't call costing functions for embedded Integers and Text objects.  We
    ## only have one number to measure the memory usage of a Data object and it
    ## can't disinguish between an object with lots of nodes and not much atomic
    ## data and an object with a small number of nodes each containing e.g. a
    ## large bytestring, and the comparison times for these are likely to be
    ## different.

    ## Experiments with randomly generated heterogeneous data shows that if you
    ## plot time taken against memory usage then you get a fan shape, with all
    ## of the data lying below a particular straight line.  We want to identify
    ## that line here and return it as an upper bound for execution time.

    ## Heuristically, the following procedure appears to give good results.
    ## With the current distribution of input data, about 10% of our 400 data
    ## points for EqualsData have the smallest possible size (4, for a single
    ## node containing an empty list).  We calculate the mean time (min.t) for
    ## data points with this x-coordinate (min.x), then fit a linear model
    ## constrained to pass through this point and look at its slope, s.  Since
    ## this is a bit fragile, we print out some information about accuracy.

    ## In the longer term we should try to find a better size estimate for Data.
    ## This might allow us to get better predicitions, although it's likely that
    ## the "memoryUsage" value would not represent actual memory usage, but
    ## rather the cost of processing nodes in a Data tree vis-a-vis the cost
    ## of processing integers and bytestrings.
 
    equalsDataModel   <- {
        fname <- "EqualsData"
        f <- data %>% filter.and.check.nonempty(fname)
        min.x <- min(f$x_mem)
        min.t <- mean (f$t[f$x_mem==min.x])
        m <- lm(f$t - min.t ~ I(f$x_mem - min.x) + 0)
        s <- coef(m)[1]  ## Not 2: we've used +0, so the intercept doesn't appear in the model
        v <- c(min.t-s*min.x, s) ## ie, f(x) = min.t +s(x-min.x)
        pr <- function(x) { v[1] + v[2]*x }  ## What this model predicts.
        errors = (f$t-pr(f$x))/f$t  ## Residuals as fraction of observed values.
        over = -errors[errors<0]   ## Overpredictions (observed value < prediction) - good, or at least acceptable.
        under = errors[errors>=0]  ## Underpredictions (observed value >= prediction) - bad
        cat (sprintf("# INFO: EqualsData: prediction is an underestimate for %.1f%% of observations.  Maximum underestimate = %.1f%%, mean = %.1f%%\n",
            (length(under)/length(errors))*100,  max(under)*100, mean(under)*100))
        cat (sprintf("# INFO: EqualsData: prediction is an overestimate for %.1f%% of observations.  Maximum overestimate = %.1f%%, mean = %.1f%%\n",
            (length(over)/length(errors))*100,  max(over)*100, mean(over)*100))
        names(v) <- c("(Intercept)", "pmin(x_mem, y_mem)")  ## Make it look like what the Haskell code's expecting. The space after the comma is important.
        m2 <- lm(t ~ pmin(x_mem, y_mem), data=f) ## A model with the structure expected by CostModelCreation.
        m2$coefficients <- v   ## The rest of the data in the model now becomes nonsensical, but we don't use it.
        adjustModel(m2,fname)
    }

    serialiseDataModel <- {  # FIXME
        fname <- "SerialiseData"
<<<<<<< HEAD
        f <- data %>% filter.and.check.nonempty(fname)
        m <- lm(Mean ~ x_mem, f)
=======
        filtered <- data %>%
            filter.and.check.nonempty(fname) %>%
            discard.overhead (fname)
        m <- lm(t ~ x_mem, data=filtered)
>>>>>>> 272d953e
        adjustModel(m,fname)
    }


    mkPairDataModel     <- constantModel ("MkPairData")
    mkNilDataModel      <- constantModel ("MkNilData")
    mkNilPairDataModel  <- constantModel ("MkNilPairData")

    list(
        addIntegerModel               = addIntegerModel,
        subtractIntegerModel          = subtractIntegerModel,
        multiplyIntegerModel          = multiplyIntegerModel,
        divideIntegerModel            = divideIntegerModel,
        quotientIntegerModel          = quotientIntegerModel,
        remainderIntegerModel         = remainderIntegerModel,
        modIntegerModel               = modIntegerModel,
        equalsIntegerModel            = equalsIntegerModel,
        lessThanIntegerModel          = lessThanIntegerModel,
        lessThanEqualsIntegerModel    = lessThanEqualsIntegerModel,
        appendByteStringModel         = appendByteStringModel,
        consByteStringModel           = consByteStringModel,
        sliceByteStringModel          = sliceByteStringModel,
        lengthOfByteStringModel       = lengthOfByteStringModel,
        indexByteStringModel          = indexByteStringModel,
        equalsByteStringModel         = equalsByteStringModel,
        lessThanByteStringModel       = lessThanByteStringModel,
        lessThanEqualsByteStringModel = lessThanEqualsByteStringModel,
        sha2_256Model                 = sha2_256Model,
        sha3_256Model                 = sha3_256Model,
        blake2bModel                  = blake2bModel,
        verifySignatureModel          = verifySignatureModel,
        appendStringModel             = appendStringModel,
        equalsStringModel             = equalsStringModel,
        encodeUtf8Model               = encodeUtf8Model,
        decodeUtf8Model               = decodeUtf8Model,
        ifThenElseModel               = ifThenElseModel,
        chooseUnitModel               = chooseUnitModel,
        traceModel                    = traceModel,
        fstPairModel                  = fstPairModel,
        sndPairModel                  = sndPairModel,
        chooseListModel               = chooseListModel,
        mkConsModel                   = mkConsModel,
        headListModel                 = headListModel,
        tailListModel                 = tailListModel,
        nullListModel                 = nullListModel,
        chooseDataModel               = chooseDataModel,
        constrDataModel               = constrDataModel,
        mapDataModel                  = mapDataModel,
        listDataModel                 = listDataModel,
        iDataModel                    = iDataModel,
        bDataModel                    = bDataModel,
        unConstrDataModel             = unConstrDataModel,
        unMapDataModel                = unMapDataModel,
        unListDataModel               = unListDataModel,
        unIDataModel                  = unIDataModel,
        unBDataModel                  = unBDataModel,
        equalsDataModel               = equalsDataModel,
        mkPairDataModel               = mkPairDataModel,
        mkNilDataModel                = mkNilDataModel,
        mkNilPairDataModel            = mkNilPairDataModel,
        serialiseDataModel            = serialiseDataModel
    )
}<|MERGE_RESOLUTION|>--- conflicted
+++ resolved
@@ -573,15 +573,10 @@
 
     serialiseDataModel <- {  # FIXME
         fname <- "SerialiseData"
-<<<<<<< HEAD
-        f <- data %>% filter.and.check.nonempty(fname)
-        m <- lm(Mean ~ x_mem, f)
-=======
         filtered <- data %>%
             filter.and.check.nonempty(fname) %>%
             discard.overhead (fname)
         m <- lm(t ~ x_mem, data=filtered)
->>>>>>> 272d953e
         adjustModel(m,fname)
     }
 
