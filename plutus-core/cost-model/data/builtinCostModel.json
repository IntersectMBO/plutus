{
    "addInteger": {
        "cpu": {
            "arguments": {
                "intercept": 303127,
                "slope": 808
            },
            "type": "max_size"
        },
        "memory": {
            "arguments": {
                "intercept": 1,
                "slope": 1
            },
            "type": "max_size"
        }
    },
    "appendByteString": {
        "cpu": {
            "arguments": {
                "intercept": 436829,
                "slope": 532
            },
            "type": "added_sizes"
        },
        "memory": {
            "arguments": {
                "intercept": 0,
                "slope": 1
            },
            "type": "added_sizes"
        }
    },
    "appendString": {
        "cpu": {
            "arguments": {
                "intercept": 421953,
                "slope": 541
            },
            "type": "added_sizes"
        },
        "memory": {
            "arguments": {
                "intercept": 4,
                "slope": 1
            },
            "type": "added_sizes"
        }
    },
    "bData": {
        "cpu": {
            "arguments": 65454,
            "type": "constant_cost"
        },
        "memory": {
            "arguments": 32,
            "type": "constant_cost"
        }
    },
    "blake2b_256": {
        "cpu": {
            "arguments": {
                "intercept": 104848,
                "slope": 10459
            },
            "type": "linear_cost"
        },
        "memory": {
            "arguments": 4,
            "type": "constant_cost"
        }
    },
    "chooseData": {
        "cpu": {
            "arguments": 148399,
            "type": "constant_cost"
        },
        "memory": {
            "arguments": 32,
            "type": "constant_cost"
        }
    },
    "chooseList": {
        "cpu": {
            "arguments": 293438,
            "type": "constant_cost"
        },
        "memory": {
            "arguments": 32,
            "type": "constant_cost"
        }
    },
    "chooseUnit": {
        "cpu": {
            "arguments": 79279,
            "type": "constant_cost"
        },
        "memory": {
            "arguments": 4,
            "type": "constant_cost"
        }
    },
    "consByteString": {
        "cpu": {
            "arguments": {
                "intercept": 332934,
                "slope": 495
            },
            "type": "linear_in_y"
        },
        "memory": {
            "arguments": {
                "intercept": 0,
                "slope": 1
            },
            "type": "added_sizes"
        }
    },
    "constrData": {
        "cpu": {
            "arguments": 150474,
            "type": "constant_cost"
        },
        "memory": {
            "arguments": 32,
            "type": "constant_cost"
        }
    },
    "decodeUtf8": {
        "cpu": {
            "arguments": {
                "intercept": 578746,
                "slope": 13967
            },
            "type": "linear_cost"
        },
        "memory": {
            "arguments": {
                "intercept": 4,
                "slope": 2
            },
            "type": "linear_cost"
        }
    },
    "divideInteger": {
        "cpu": {
            "arguments": {
                "constant": 196500,
                "model": {
                    "arguments": {
                        "intercept": 534107,
                        "slope": 239
                    },
                    "type": "multiplied_sizes"
                }
            },
            "type": "const_above_diagonal"
        },
        "memory": {
            "arguments": {
                "intercept": 0,
                "minimum": 1,
                "slope": 1
            },
            "type": "subtracted_sizes"
        }
    },
    "encodeUtf8": {
        "cpu": {
            "arguments": {
                "intercept": 176763,
                "slope": 6173
            },
            "type": "linear_cost"
        },
        "memory": {
            "arguments": {
                "intercept": 4,
                "slope": 2
            },
            "type": "linear_cost"
        }
    },
    "equalsByteString": {
        "cpu": {
            "arguments": {
                "constant": 245000,
                "intercept": 329548,
                "slope": 56
            },
            "type": "linear_on_diagonal"
        },
        "memory": {
            "arguments": 1,
            "type": "constant_cost"
        }
    },
    "equalsData": {
        "cpu": {
            "arguments": {
                "intercept": 1171539,
                "slope": 18595
            },
            "type": "min_size"
        },
        "memory": {
            "arguments": 1,
            "type": "constant_cost"
        }
    },
    "equalsInteger": {
        "cpu": {
            "arguments": {
                "intercept": 347714,
                "slope": 416
            },
            "type": "min_size"
        },
        "memory": {
            "arguments": 1,
            "type": "constant_cost"
        }
    },
    "equalsString": {
        "cpu": {
            "arguments": {
                "constant": 187000,
                "intercept": 258609,
                "slope": 196
            },
            "type": "linear_on_diagonal"
        },
        "memory": {
            "arguments": 1,
            "type": "constant_cost"
        }
    },
    "fstPair": {
        "cpu": {
            "arguments": 162502,
            "type": "constant_cost"
        },
        "memory": {
            "arguments": 32,
            "type": "constant_cost"
        }
    },
    "headList": {
        "cpu": {
            "arguments": 135182,
            "type": "constant_cost"
        },
        "memory": {
            "arguments": 32,
            "type": "constant_cost"
        }
    },
    "iData": {
        "cpu": {
            "arguments": 56930,
            "type": "constant_cost"
        },
        "memory": {
            "arguments": 32,
            "type": "constant_cost"
        }
    },
    "ifThenElse": {
        "cpu": {
            "arguments": 160040,
            "type": "constant_cost"
        },
        "memory": {
            "arguments": 1,
            "type": "constant_cost"
        }
    },
    "indexByteString": {
        "cpu": {
            "arguments": 178152,
            "type": "constant_cost"
        },
        "memory": {
            "arguments": 4,
            "type": "constant_cost"
        }
    },
    "lengthOfByteString": {
        "cpu": {
            "arguments": 59269,
            "type": "constant_cost"
        },
        "memory": {
            "arguments": 10,
            "type": "constant_cost"
        }
    },
    "lessThanByteString": {
        "cpu": {
            "arguments": {
                "intercept": 334526,
                "slope": 111
            },
            "type": "min_size"
        },
        "memory": {
            "arguments": 1,
            "type": "constant_cost"
        }
    },
    "lessThanEqualsByteString": {
        "cpu": {
            "arguments": {
                "intercept": 334526,
                "slope": 111
            },
            "type": "min_size"
        },
        "memory": {
            "arguments": 1,
            "type": "constant_cost"
        }
    },
    "lessThanEqualsInteger": {
        "cpu": {
            "arguments": {
                "intercept": 332235,
                "slope": 693
            },
            "type": "min_size"
        },
        "memory": {
            "arguments": 1,
            "type": "constant_cost"
        }
    },
    "lessThanInteger": {
        "cpu": {
            "arguments": {
                "intercept": 358949,
                "slope": 110
            },
            "type": "min_size"
        },
        "memory": {
            "arguments": 1,
            "type": "constant_cost"
        }
    },
    "listData": {
        "cpu": {
            "arguments": 90011,
            "type": "constant_cost"
        },
        "memory": {
            "arguments": 32,
            "type": "constant_cost"
        }
    },
    "mapData": {
        "cpu": {
            "arguments": 85566,
            "type": "constant_cost"
        },
        "memory": {
            "arguments": 32,
            "type": "constant_cost"
        }
    },
    "mkCons": {
        "cpu": {
            "arguments": 213369,
            "type": "constant_cost"
        },
        "memory": {
            "arguments": 32,
            "type": "constant_cost"
        }
    },
    "mkNilData": {
        "cpu": {
            "arguments": 65401,
            "type": "constant_cost"
        },
        "memory": {
            "arguments": 32,
            "type": "constant_cost"
        }
    },
    "mkNilPairData": {
        "cpu": {
            "arguments": 63189,
            "type": "constant_cost"
        },
        "memory": {
            "arguments": 32,
            "type": "constant_cost"
        }
    },
    "mkPairData": {
        "cpu": {
            "arguments": 146556,
            "type": "constant_cost"
        },
        "memory": {
            "arguments": 32,
            "type": "constant_cost"
        }
    },
    "modInteger": {
        "cpu": {
            "arguments": {
                "constant": 196500,
                "model": {
                    "arguments": {
                        "intercept": 534107,
                        "slope": 239
                    },
                    "type": "multiplied_sizes"
                }
            },
            "type": "const_above_diagonal"
        },
        "memory": {
            "arguments": {
                "intercept": 0,
                "minimum": 1,
                "slope": 1
            },
            "type": "subtracted_sizes"
        }
    },
    "multiplyInteger": {
        "cpu": {
            "arguments": {
                "intercept": 185302,
                "slope": 11207
            },
            "type": "added_sizes"
        },
        "memory": {
            "arguments": {
                "intercept": 0,
                "slope": 1
            },
            "type": "added_sizes"
        }
    },
    "nullList": {
        "cpu": {
            "arguments": 137765,
            "type": "constant_cost"
        },
        "memory": {
            "arguments": 32,
            "type": "constant_cost"
        }
    },
    "quotientInteger": {
        "cpu": {
            "arguments": {
                "constant": 196500,
                "model": {
                    "arguments": {
                        "intercept": 534107,
                        "slope": 239
                    },
                    "type": "multiplied_sizes"
                }
            },
            "type": "const_above_diagonal"
        },
        "memory": {
            "arguments": {
                "intercept": 0,
                "minimum": 1,
                "slope": 1
            },
            "type": "subtracted_sizes"
        }
    },
    "remainderInteger": {
        "cpu": {
            "arguments": {
                "constant": 196500,
                "model": {
                    "arguments": {
                        "intercept": 534107,
                        "slope": 239
                    },
                    "type": "multiplied_sizes"
                }
            },
            "type": "const_above_diagonal"
        },
        "memory": {
            "arguments": {
                "intercept": 0,
                "minimum": 1,
                "slope": 1
            },
            "type": "subtracted_sizes"
        }
    },
    "serialiseData": {
        "cpu": {
            "arguments": {
                "intercept": 1194288,
                "slope": 389135
            },
            "type": "linear_cost"
        },
        "memory": {
            "arguments": {
                "intercept": 0,
                "slope": 2
            },
            "type": "linear_cost"
        }
    },
    "sha2_256": {
        "cpu": {
            "arguments": {
                "intercept": 638678,
                "slope": 30592
            },
            "type": "linear_cost"
        },
        "memory": {
            "arguments": 4,
            "type": "constant_cost"
        }
    },
    "sha3_256": {
        "cpu": {
            "arguments": {
                "intercept": 2173800,
                "slope": 82524
            },
            "type": "linear_cost"
        },
        "memory": {
            "arguments": 4,
            "type": "constant_cost"
        }
    },
    "sliceByteString": {
        "cpu": {
            "arguments": {
                "intercept": 383499,
                "slope": 0
            },
            "type": "linear_in_z"
        },
        "memory": {
            "arguments": {
                "intercept": 4,
                "slope": 0
            },
            "type": "linear_in_z"
        }
    },
    "sndPair": {
        "cpu": {
            "arguments": 160982,
            "type": "constant_cost"
        },
        "memory": {
            "arguments": 32,
            "type": "constant_cost"
        }
    },
    "subtractInteger": {
        "cpu": {
            "arguments": {
                "intercept": 303127,
                "slope": 808
            },
            "type": "max_size"
        },
        "memory": {
            "arguments": {
                "intercept": 1,
                "slope": 1
            },
            "type": "max_size"
        }
    },
    "tailList": {
        "cpu": {
            "arguments": 139347,
            "type": "constant_cost"
        },
        "memory": {
            "arguments": 32,
            "type": "constant_cost"
        }
    },
    "trace": {
        "cpu": {
            "arguments": 245374,
            "type": "constant_cost"
        },
        "memory": {
            "arguments": 32,
            "type": "constant_cost"
        }
    },
    "unBData": {
        "cpu": {
            "arguments": 79427,
            "type": "constant_cost"
        },
        "memory": {
            "arguments": 32,
            "type": "constant_cost"
        }
    },
    "unConstrData": {
        "cpu": {
            "arguments": 80894,
            "type": "constant_cost"
        },
        "memory": {
            "arguments": 32,
            "type": "constant_cost"
        }
    },
    "unIData": {
        "cpu": {
            "arguments": 75321,
            "type": "constant_cost"
        },
        "memory": {
            "arguments": 32,
            "type": "constant_cost"
        }
    },
    "unListData": {
        "cpu": {
            "arguments": 76722,
            "type": "constant_cost"
        },
        "memory": {
            "arguments": 32,
            "type": "constant_cost"
        }
    },
    "unMapData": {
        "cpu": {
            "arguments": 80394,
            "type": "constant_cost"
        },
        "memory": {
            "arguments": 32,
            "type": "constant_cost"
        }
    },
    "verifyEd25519Signature": {
        "cpu": {
<<<<<<< HEAD
            "arguments": 35237138,
            "type": "constant_cost"
=======
            "arguments": {
                "intercept": 839114,
                "slope": 1
            },
            "type": "linear_in_z"
>>>>>>> c34b6034
        },
        "memory": {
            "arguments": 10,
            "type": "constant_cost"
        }
    },
    "verifyEcdsaSecp256k1Signature": {
        "cpu": {
            "arguments": 28196107,
            "type": "constant_cost"
        },
        "memory": {
            "arguments": 10,
            "type": "constant_cost"
        }
    },
    "verifySchnorrSecp256k1Signature": {
        "cpu": {
            "arguments": {
                "intercept": 37304175,
                "slope": 32273
            },
            "type": "linear_in_y"
        },
        "memory": {
            "arguments": 10,
            "type": "constant_cost"
        }
    }
}<|MERGE_RESOLUTION|>--- conflicted
+++ resolved
@@ -658,25 +658,20 @@
     },
     "verifyEd25519Signature": {
         "cpu": {
-<<<<<<< HEAD
+            "arguments": {
+                "intercept": 839114,
+                "slope": 1
+            },
+            "type": "linear_in_z"
+        },
+        "memory": {
+            "arguments": 10,
+            "type": "constant_cost"
+        }
+    },
+    "verifyEcdsaSecp256k1Signature": {
+        "cpu": {
             "arguments": 35237138,
-            "type": "constant_cost"
-=======
-            "arguments": {
-                "intercept": 839114,
-                "slope": 1
-            },
-            "type": "linear_in_z"
->>>>>>> c34b6034
-        },
-        "memory": {
-            "arguments": 10,
-            "type": "constant_cost"
-        }
-    },
-    "verifyEcdsaSecp256k1Signature": {
-        "cpu": {
-            "arguments": 28196107,
             "type": "constant_cost"
         },
         "memory": {
