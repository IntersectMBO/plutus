# Generating a Cost Model

Generating a cost model for CPU time involves a number of steps.

*  Run `cabal bench plutus-core:cost-model-budgeting-bench` on the
  reference machine.  This will run Criterion benchmarks for the built-in
  functions and will take many hours.  Each function is run many times with a
  selection of inputs of different sizes.  The benchmarks for the builtins are
  small, executing single Plutus Core terms on the CEK machine.

*  The results of the benchmarks (execution versus sizes of inputs) are
   stored in a CSV file called `benching.csv` in `plutus-core/cost-model/data`.
   There's a checked-in copy [here](./data/benching.csv).

* Run `cabal bench plutus-core:update-cost-model`.  This runs some R code in
  [`plutus-core/cost-model/data/models.R`](./data/models.R) which fits a linear
  model to the data for each builtin; the general form of the model for each
  builtin is coded into `models.R`. Certain checks are performed during this
  process: for example it is possible that R will generate a model with a
  negative coefficient (for example if the results for a builtin are roughly
  constant) and if that happens then a warning is printed and the coefficient is
  replaced by zero.

*  The form of the models for each builtin, together with the model
  coefficients fitted by R, are stored in the JSON file
  [`plutus-core/cost-model/data/builtinCostModel.json`](./data/builtinCostModel.json).
  The model coefficients are converted from floating point numbers to 64-bit
  integers (representing times in picoseconds) in order to ensure
  reproducibility of results on different platforms (and we have in fact
  observed differences in the final decimal places of the output of the R models
  on different machines).

*  When the rest of the `plutus-core` package is compiled, the contents of
  `builtCostModel.json` are read and used by some Template Haskell code to
  construct Haskell functions which implement the cost models.

*  To ensure consistency, `cabal test plutus-core:cost-model-test`
  runs some QuickCheck tests to run the R models and the Haskell models and
  checks that the results agree to a reasonable level of accuracy (one part in
  10000, or one hundredth of one percent).  We do not expect the results to
  agree precisely because the R models perform floating-point calculations
  and the Haskell versions use 64-bit integers.

* (Not yet automated).  After the cost model for builtins has been generated we
  run some more benchmarks which consist of entire Plutus core programs making
  limited use of builtins.  We run the benchmarks, subtract the total time for
  builtin execution as predicted by the builtin cost model, and divide the
  remaining time by the number of basic machine steps executed to arrive at an
  average time for each machine step (see the earlier discussion).  This is then
  stored in another JSON file
  [`plutus-core/cost-model/data/cekMachineCosts.json`](./data/cekMachineCosts.json).
  This cost is currently the same for each step, but more careful testing may
  enable us to produce more precise costs per step at some future date.  The
  JSON file also contains a constant cost for machine startup (perhaps a
  misnomer): this cost is currently zero, but experiments hint that there is an
  element of overall execution time which cannot be explained purely by code
  execution. This perhaps depends on the size of the AST or the number of unique
  AST nodes which are visited during program execution, but we have not yet been
  able to pin down precisely what is going on, and in any case this effect
  appears to be relatively small.

*  We can now assign a cost to an arbitrary Plutus Core program by running it
   and adding up the costs for each machine step and for each evaluation of a
   built-in function (as given by the function's cost model applied to the
   argument sizes).  This can be done automatically with `uplc evaluate --counting`
<<<<<<< HEAD
   (see [plutus-core/executables](../../plutus-core/executables)).
=======
   (see [plutus-core/execuables](../../plutus-core/exectables)).
>>>>>>> d5b5fad6

### Note

We use `cabal bench` to run `cost-model-budgeting-bench` and `update-cost-model`
to make sure that the program reads and writes files in
`plutus-core/cost-model/data/`.  It might be more convenient to supply the
location on the command line, and perhaps use `paths` to locate the `models.R`
file.  It would also be useful to supply a path to `cost-model-budgeting-bench`
for output of the CSV results, but this is tricky because Criterion supplies the
`main` function and does its own argument processing.<|MERGE_RESOLUTION|>--- conflicted
+++ resolved
@@ -63,11 +63,8 @@
    and adding up the costs for each machine step and for each evaluation of a
    built-in function (as given by the function's cost model applied to the
    argument sizes).  This can be done automatically with `uplc evaluate --counting`
-<<<<<<< HEAD
    (see [plutus-core/executables](../../plutus-core/executables)).
-=======
    (see [plutus-core/execuables](../../plutus-core/exectables)).
->>>>>>> d5b5fad6
 
 ### Note
 
