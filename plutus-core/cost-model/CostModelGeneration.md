--- conflicted
+++ resolved
@@ -1,14 +1,9 @@
 # Generating and Updating the Plutus Core Cost Model
 
 This file describes how to generate or update a cost model for Plutus Core. We
-<<<<<<< HEAD
 start by describing how to update an existing cost model.  In the [second
 section](#adding-a-new-built-in-function-and-a-suitable-costing-function) we
 describe how to extend the cost model when a new built-in function is added.
-=======
-start by describing how to update an existing cost model.  In the second section
-we describe how to extend the cost model when a new built-in function is added.
->>>>>>> 10adbdbf
 
 ## Updating an existing cost model
 
@@ -108,7 +103,6 @@
    argument sizes).  This can be done automatically with `uplc evaluate --counting`
    (see [plutus-core/executables](../../plutus-core/executables)).
 
-<<<<<<< HEAD
 
 ## Adding a new built-in function and a suitable costing function
 
@@ -117,15 +111,6 @@
 how to add a new builtin `xorByteString` and how to extend the cost model to
 cover it.  This is quite a simple example, but serves to illustrate all of the
 steps that need to be taken to update the cost model.  For full technical
-=======
-## Adding a new built-in function
-
-This section describes the somewhat complicated process of updating the cost
-model when a new built-in function is added to Plutus Core. For concreteness we
-show how to add a new builtin `xorByteString` and how to extend the cost model
-to cover it.  This is quite a simple example, but serves to illustrate all of
-the steps that need to be taken to update the cost model.  For full technical
->>>>>>> 10adbdbf
 details of how to add a new built-in function see the extensive notes on "How to
 add a built-in function" in
 [`PlutusCore.Default.Builtins`](../plutus-core/src/PlutusCore/Default/Builtins.hs).
@@ -420,11 +405,8 @@
 
 The code in [`CreateCostModel`](./create-cost-model/CreateBuiltinCostModel.hs)
 converts the cost modelling functions fitted by R into Haskell functions.  As
-<<<<<<< HEAD
 mentioned in the [first section](#updating-an-existing-cost-model), there are tests in
-=======
-mentioned in the first section, there are tests in
->>>>>>> 10adbdbf
+
 [`plutus-core/cost-model/test/TestCostModels.hs`](./test/TestCostModels.hs) that
 check that the results returned by the Haskell functions (which do calculations
 in an integral type) agree with those obtained by running the R code (which does
