{-# LANGUAGE AllowAmbiguousTypes #-}
{-# LANGUAGE BangPatterns        #-}
{-# LANGUAGE DataKinds           #-}
{-# LANGUAGE FlexibleInstances   #-}
{-# LANGUAGE LambdaCase          #-}
{-# LANGUAGE OverloadedStrings   #-}
{-# LANGUAGE TypeApplications    #-}
{-# LANGUAGE TypeFamilies        #-}
{-# LANGUAGE ViewPatterns        #-}

module PlutusCore.Executable.Common
    ( module PlutusCore.Executable.Types
    , PrintBudgetState
    , getInput
    , getInteresting
    , getPlcExamples
    , getPrintMethod
    , getUplcExamples
    , handleEResult
    , handleTimingResults
    , helpText
    , loadASTfromFlat
    , parseInput
    , parseNamedProgram
    , printBudgetState
    , readProgram
    , runConvert
    , runDumpModel
    , runPrint
    , runPrintBuiltinSignatures
    , runPrintExample
    , timeEval
    , topSrcSpan
    , writeFlat
    , writePrettyToFileOrStd
    , writeProgram
    , writeToFileOrStd
    ) where

import PlutusPrelude

import PlutusCore.Executable.AstIO
import PlutusCore.Executable.Types

import PlutusCore qualified as PLC
import PlutusCore.Builtin qualified as PLC
import PlutusCore.Check.Uniques as PLC (checkProgram)
import PlutusCore.Compiler.Erase qualified as PLC
import PlutusCore.Error (AsUniqueError, ParserErrorBundle (..))
import PlutusCore.Evaluation.Machine.ExBudget (ExBudget (..), ExRestrictingBudget (..))
import PlutusCore.Evaluation.Machine.ExBudgetingDefaults qualified as PLC
import PlutusCore.Evaluation.Machine.ExMemory (ExCPU (..), ExMemory (..))
import PlutusCore.Generators.Hedgehog qualified as Gen
import PlutusCore.Generators.Hedgehog.Interesting qualified as Gen
import PlutusCore.Generators.Hedgehog.Test qualified as Gen
import PlutusCore.Normalize (normalizeType)
import PlutusCore.Parser qualified as PLC (program)
import PlutusCore.Pretty qualified as PP
import PlutusCore.Rename (rename)
import PlutusCore.StdLib.Data.Bool qualified as StdLib
import PlutusCore.StdLib.Data.ChurchNat qualified as StdLib
import PlutusCore.StdLib.Data.Integer qualified as StdLib
import PlutusCore.StdLib.Data.Unit qualified as StdLib

import UntypedPlutusCore qualified as UPLC
import UntypedPlutusCore.Check.Uniques qualified as UPLC (checkProgram)
import UntypedPlutusCore.Evaluation.Machine.Cek qualified as Cek
import UntypedPlutusCore.Parser qualified as UPLC (parse, program)

import PlutusIR.Check.Uniques as PIR (checkProgram)
import PlutusIR.Core.Instance.Pretty ()
import PlutusIR.Parser qualified as PIR (parse, program)

import Control.DeepSeq (rnf)
import Control.Monad.Except
import Data.Aeson qualified as Aeson
import Data.ByteString.Lazy qualified as BSL
import Data.Foldable (traverse_)
import Data.HashMap.Monoidal qualified as H
import Data.Kind (Type)
import Data.List (intercalate, nub)
import Data.List qualified as List
import Data.Maybe (fromJust)
import Data.Proxy (Proxy (..))
import Data.SatInt
import Data.Text qualified as T
import Data.Text.IO qualified as T
import Flat (Flat)
import GHC.TypeLits (symbolVal)
import Prettyprinter ((<+>))

import System.CPUTime (getCPUTime)
import System.Exit (exitFailure, exitSuccess)
import System.Mem (performGC)
import Text.Megaparsec (errorBundlePretty)
import Text.Printf (printf)

----------- ProgramLike type class -----------

class ProgramLike p where
    -- | Parse a program.  The first argument (normally the file path) describes
    -- the input stream, the second is the program text.
    parseNamedProgram ::
        String -> T.Text -> Either ParserErrorBundle (p PLC.SrcSpan)

    -- | Check a program for unique names.
    -- Throws a @UniqueError@ when not all names are unique.
    checkUniques ::
        ( Ord ann
        , AsUniqueError e ann
        , MonadError e m
        ) =>
        p ann ->
        m ()

    -- | Convert names to de Bruijn indices and then serialise
    serialiseProgramFlat :: (Flat ann, PP.Pretty ann) => AstNameType -> p ann -> BSL.ByteString

    -- | Read and deserialise a Flat-encoded AST
    loadASTfromFlat :: Flat ann => AstNameType -> Input -> IO (p ann)

-- | Instance for PIR program.
instance ProgramLike PirProg where
    parseNamedProgram inputName = PLC.runQuoteT . PIR.parse PIR.program inputName
    checkUniques = PIR.checkProgram (const True)
    serialiseProgramFlat = serialisePirProgramFlat
    loadASTfromFlat = loadPirASTfromFlat

-- | Instance for PLC program.
instance ProgramLike PlcProg where
    parseNamedProgram inputName = PLC.runQuoteT . UPLC.parse PLC.program inputName
    checkUniques = PLC.checkProgram (const True)
    serialiseProgramFlat = serialisePlcProgramFlat
    loadASTfromFlat = loadPlcASTfromFlat

-- | Instance for UPLC program.
instance ProgramLike UplcProg where
    parseNamedProgram inputName = PLC.runQuoteT . UPLC.parse UPLC.program inputName
    checkUniques = UPLC.checkProgram (const True)
    serialiseProgramFlat = serialiseUplcProgramFlat
    loadASTfromFlat = loadUplcASTfromFlat


---------------- Printing budgets and costs ----------------

printBudgetStateBudget :: CekModel -> ExBudget -> IO ()
printBudgetStateBudget model b =
    case model of
        Unit -> pure ()
        _ ->
            let ExCPU cpu = exBudgetCPU b
                ExMemory mem = exBudgetMemory b
             in do
                    putStrLn $ "CPU budget:    " ++ show cpu
                    putStrLn $ "Memory budget: " ++ show mem

printBudgetStateTally ::
    (Cek.Hashable fun, Show fun) =>
    UplcTerm () ->
    CekModel ->
    Cek.CekExTally fun ->
    IO ()
printBudgetStateTally term model (Cek.CekExTally costs) = do
    traverse_ printStepCost allStepKinds
    putStrLn ""
    putStrLn $ "startup    " ++ (budgetToString $ getSpent Cek.BStartup)
    putStrLn $ "compute    " ++ budgetToString totalComputeCost
    putStrLn $ "AST nodes  " ++ printf "%15d" (UPLC.unSize $ UPLC.termSize term)
    putStrLn ""
    case model of
        Default ->
            do
                putStrLn ""
                traverse_
                    ( \(b, cost) ->
                        putStrLn $ printf "%-22s %s" (show b) (budgetToString cost :: String)
                    )
                    builtinsAndCosts
                putStrLn ""
                putStrLn $ "Total builtin costs:   " ++ budgetToString totalBuiltinCosts
                printf "Time spent executing builtins:  %4.2f%%\n"
                        (100 * (getCPU totalBuiltinCosts) / (getCPU totalCost))
                putStrLn ""
                putStrLn $ "Total budget spent:    " ++ printf (budgetToString totalCost)
                putStrLn $ "Predicted execution time: "
                             ++ (formatTimePicoseconds $ getCPU totalCost)
        Unit -> do
            putStrLn ""
            traverse_
                ( \(b, cost) ->
                    putStrLn $ printf "%-22s %s" (show b) (budgetToString cost :: String)
                )
                builtinsAndCosts
  where
    allStepKinds = [minBound..maxBound] :: [Cek.StepKind]
    getSpent k =
        case H.lookup k costs of
            Just v  -> v
            Nothing -> ExBudget 0 0
    totalComputeCost =
        -- For unitCekCosts this will be the total number of compute steps
        foldMap (getSpent . Cek.BStep) allStepKinds
    budgetToString (ExBudget (ExCPU cpu) (ExMemory mem)) =
        case model of
            -- Not %d: doesn't work when CostingInteger is SatInt.
            Default -> printf "%15s  %15s" (show cpu) (show mem) :: String
            -- Memory usage figures are meaningless in this case
            Unit    -> printf "%15s" (show cpu) :: String
    printStepCost constr =
        printf "%-10s %20s\n" (tail $ show constr) (budgetToString . getSpent $ Cek.BStep constr)
    getBuiltinCost l e = case e of (Cek.BBuiltinApp b, cost) -> (b, cost) : l; _ -> l
    builtinsAndCosts = List.foldl getBuiltinCost [] (H.toList costs)
    totalBuiltinCosts = mconcat (map snd builtinsAndCosts)
    getCPU b = let ExCPU b' = exBudgetCPU b in fromSatInt b' :: Double
    totalCost = getSpent Cek.BStartup <> totalComputeCost <> totalBuiltinCosts :: ExBudget

class PrintBudgetState cost where
    printBudgetState ::
        UPLC.Term PLC.Name PLC.DefaultUni PLC.DefaultFun () ->
        CekModel ->
        cost ->
        IO ()

-- TODO: Tidy this up.  We're passing in the term and the CEK cost model
-- here, but we only need them in tallying mode (where we need the term so
-- we can print out the AST size and we need the model type to decide how
-- much information we're going to print out).

instance PrintBudgetState Cek.CountingSt where
    printBudgetState _term model (Cek.CountingSt budget) = printBudgetStateBudget model budget

instance (Cek.Hashable fun, Show fun) => PrintBudgetState (Cek.TallyingSt fun) where
    printBudgetState term model (Cek.TallyingSt tally budget) = do
        printBudgetStateBudget model budget
        putStrLn ""
        printBudgetStateTally term model tally

instance PrintBudgetState Cek.RestrictingSt where
    printBudgetState _term model (Cek.RestrictingSt (ExRestrictingBudget budget)) =
        printBudgetStateBudget model budget

helpText ::
    -- | Either "Untyped Plutus Core" or "Typed Plutus Core"
    String ->
    String
helpText lang =
    "This program provides a number of utilities for dealing with "
        ++ lang
        ++ " programs, including application, evaluation, and conversion between a "
        ++ "number of different formats.  The program also provides a number of example "
        ++ "programs.  Some commands read or write Plutus Core abstract "
        ++ "syntax trees serialised in Flat format: ASTs are always written with "
        ++ "unit annotations, and any Flat-encoded AST supplied as input must also be "
        ++ "equipped with unit annotations.  Attempting to read a serialised AST with any "
        ++ "non-unit annotation type will cause an error."


---------------- Reading programs from files ----------------

-- Read a source program
getInput :: Input -> IO T.Text
getInput (FileInput file) = T.readFile file
getInput StdInput         = T.getContents

-- | Read and parse and check the program for @UniqueError@'s.
parseInput ::
    (ProgramLike p, PLC.Rename (p PLC.SrcSpan)) =>
    -- | The source program
    Input ->
    -- | The output is a program with annotation
    IO (T.Text, p PLC.SrcSpan)
parseInput inp = do
    contents <- getInput inp
    -- parse the program
    case parseNamedProgram (show inp) contents of
        -- when fail, pretty print the parse errors.
        Left (ParseErrorB err) ->
            error $ errorBundlePretty err
        -- otherwise,
        Right p -> do
            -- run @rename@ through the program
            renamed <- PLC.runQuoteT $ rename p
            -- check the program for @UniqueError@'s
            let checked = through PlutusCore.Executable.Common.checkUniques renamed
            case checked of
                -- pretty print the error
                Left (err :: PLC.UniqueError PLC.SrcSpan) ->
                    error $ PP.render $ pretty err
                Right _ -> pure (contents, p)

-- Read UPLC/PLC/PIR code in either textual or Flat format, depending on 'fmt'
readProgram :: forall p.
    ( ProgramLike p
    , Functor p
    , PLC.Rename (p PLC.SrcSpan)
    ) =>
    Format ->
    Input ->
    IO (p PLC.SrcSpan)
readProgram fmt inp =
    case fmt of
        Textual -> snd <$> parseInput inp
        Flat flatMode -> do
            prog <- loadASTfromFlat @p @() flatMode inp
            return $ topSrcSpan <$ prog

-- | A made-up `SrcSpan` since there's no source locations in Flat.
topSrcSpan :: PLC.SrcSpan
topSrcSpan = PLC.SrcSpan "top" 1 1 1 2

---------------- Serialise a program using Flat and write it to a given output ----------------

writeFlat ::
    (ProgramLike p, Functor p) => Output -> AstNameType -> p ann -> IO ()
writeFlat outp flatMode prog = do
    -- Change annotations to (): see Note [Annotation types].
    let flatProg = serialiseProgramFlat flatMode (() <$ prog)
    case outp of
        FileOutput file -> BSL.writeFile file flatProg
        StdOutput       -> BSL.putStr flatProg
        NoOutput        -> pure ()

---------------- Write an AST as PLC source ----------------

getPrintMethod ::
    PP.PrettyPlc a => PrintMode -> (a -> Doc ann)
getPrintMethod = \case
    Classic       -> PP.prettyPlcClassicDef
    Debug         -> PP.prettyPlcClassicDebug
    Readable      -> PP.prettyPlcReadableDef
    ReadableDebug -> PP.prettyPlcReadableDebug

writeProgram ::
    ( ProgramLike p
    , Functor p
    , PP.PrettyBy PP.PrettyConfigPlc (p ann)
    ) =>
    Output ->
    Format ->
    PrintMode ->
    p ann ->
    IO ()
writeProgram outp Textual mode prog      = writePrettyToFileOrStd outp mode prog
writeProgram outp (Flat flatMode) _ prog = writeFlat outp flatMode prog

writePrettyToFileOrStd ::
    (PP.PrettyBy PP.PrettyConfigPlc (p ann)) => Output -> PrintMode -> p ann -> IO ()
writePrettyToFileOrStd outp mode prog = do
    let printMethod = getPrintMethod mode
    case outp of
        FileOutput file -> writeFile file . Prelude.show . printMethod $ prog
        StdOutput       -> print . printMethod $ prog
        NoOutput        -> pure ()

writeToFileOrStd ::
    Output -> String -> IO ()
writeToFileOrStd outp v = do
    case outp of
        FileOutput file -> writeFile file v
        StdOutput       -> putStrLn v
        NoOutput        -> pure ()

---------------- Examples ----------------

data TypeExample = TypeExample (PLC.Kind ()) (PLC.Type PLC.TyName PLC.DefaultUni ())
data TypedTermExample
    = TypedTermExample
        (PLC.Type PLC.TyName PLC.DefaultUni ())
        (PLC.Term PLC.TyName PLC.Name PLC.DefaultUni PLC.DefaultFun ())
data SomeTypedExample = SomeTypeExample TypeExample | SomeTypedTermExample TypedTermExample

newtype UntypedTermExample
    = UntypedTermExample
        (UPLC.Term PLC.Name PLC.DefaultUni PLC.DefaultFun ())
newtype SomeUntypedExample = SomeUntypedTermExample UntypedTermExample

data SomeExample = SomeTypedExample SomeTypedExample | SomeUntypedExample SomeUntypedExample

prettySignature :: ExampleName -> SomeExample -> Doc ann
prettySignature name (SomeTypedExample (SomeTypeExample (TypeExample kind _))) =
    pretty name <+> "::" <+> PP.prettyPlcDef kind
prettySignature name (SomeTypedExample (SomeTypedTermExample (TypedTermExample ty _))) =
    pretty name <+> ":" <+> PP.prettyPlcDef ty
prettySignature name (SomeUntypedExample _) =
    pretty name

prettyExample :: SomeExample -> Doc ann
prettyExample =
    \case
        SomeTypedExample (SomeTypeExample (TypeExample _ ty)) -> PP.prettyPlcDef ty
        SomeTypedExample (SomeTypedTermExample (TypedTermExample _ term)) ->
            PP.prettyPlcDef $ PLC.Program () PLC.latestVersion term
        SomeUntypedExample (SomeUntypedTermExample (UntypedTermExample term)) ->
            PP.prettyPlcDef $ UPLC.Program () PLC.latestVersion term

toTypedTermExample ::
    PLC.Term PLC.TyName PLC.Name PLC.DefaultUni PLC.DefaultFun () -> TypedTermExample
toTypedTermExample term = TypedTermExample ty term
  where
    program = PLC.Program () PLC.latestVersion term
    errOrTy = PLC.runQuote . runExceptT $ do
        tcConfig <- PLC.getDefTypeCheckConfig ()
        PLC.inferTypeOfProgram tcConfig program
    ty = case errOrTy of
        Left (err :: PLC.Error PLC.DefaultUni PLC.DefaultFun ()) ->
            error $ PP.displayPlcDef err
        Right vTy -> PLC.unNormalized vTy

getInteresting :: IO [(ExampleName, PLC.Term PLC.TyName PLC.Name PLC.DefaultUni PLC.DefaultFun ())]
getInteresting =
    sequence $ Gen.fromInterestingTermGens $ \name gen -> do
        Gen.TermOf term _ <- Gen.getSampleTermValue gen
        pure (T.pack name, term)

simpleExamples :: [(ExampleName, SomeTypedExample)]
simpleExamples =
    [ ("succInteger", SomeTypedTermExample $ toTypedTermExample StdLib.succInteger)
    , ("unit", SomeTypeExample $ TypeExample (PLC.Type ()) StdLib.unit)
    , ("unitval", SomeTypedTermExample $ toTypedTermExample StdLib.unitval)
    , ("bool", SomeTypeExample $ TypeExample (PLC.Type ()) StdLib.bool)
    , ("true", SomeTypedTermExample $ toTypedTermExample StdLib.true)
    , ("false", SomeTypedTermExample $ toTypedTermExample StdLib.false)
    , ("churchNat", SomeTypeExample $ TypeExample (PLC.Type ()) StdLib.churchNat)
    , ("churchZero", SomeTypedTermExample $ toTypedTermExample StdLib.churchZero)
    , ("churchSucc", SomeTypedTermExample $ toTypedTermExample StdLib.churchSucc)
    ]

getInterestingExamples ::
    ([(ExampleName, SomeTypedExample)] -> [(ExampleName, SomeExample)]) ->
    IO [(ExampleName, SomeExample)]
getInterestingExamples res = do
    interesting <- getInteresting
    let examples =
            simpleExamples
                ++ map (second $ SomeTypedTermExample . toTypedTermExample) interesting
    pure $ res examples

-- | Get available typed examples.
getPlcExamples :: IO [(ExampleName, SomeExample)]
getPlcExamples = getInterestingExamples $ map (fmap SomeTypedExample)

{- | Get available untyped examples. Currently the untyped
 examples are obtained by erasing typed ones, but it might be useful to have
 some untyped ones that can't be obtained by erasure.
-}
getUplcExamples :: IO [(ExampleName, SomeExample)]
getUplcExamples =
    getInterestingExamples $
        mapMaybeSnd convert
  where
    convert =
        \case
            SomeTypeExample _ -> Nothing
            SomeTypedTermExample (TypedTermExample _ e) ->
                Just . SomeUntypedExample . SomeUntypedTermExample . UntypedTermExample $
                    PLC.eraseTerm e
    mapMaybeSnd _ [] = []
    mapMaybeSnd f ((a, b) : r) =
        case f b of
            Nothing -> mapMaybeSnd f r
            Just b' -> (a, b') : mapMaybeSnd f r

-- The implementation is a little hacky: we generate interesting examples when the list of examples
-- is requested and at each lookup of a particular example. I.e. each time we generate distinct
-- terms. But types of those terms must not change across requests, so we're safe.

---------------- Timing ----------------

-- Convert a time in picoseconds into a readable format with appropriate units
formatTimePicoseconds :: Double -> String
formatTimePicoseconds t
    | t >= 1e12 = printf "%.3f s" (t / 1e12)
    | t >= 1e9 = printf "%.3f ms" (t / 1e9)
    | t >= 1e6 = printf "%.3f μs" (t / 1e6)
    | t >= 1e3 = printf "%.3f ns" (t / 1e3)
    | otherwise = printf "%f ps" t

{- | Apply an evaluator to a program a number of times and report the mean execution
time.  The first measurement is often significantly larger than the rest
(perhaps due to warm-up effects), and this can distort the mean.  To avoid this
we measure the evaluation time (n+1) times and discard the first result.
-}
timeEval :: NFData a => Integer -> (t -> a) -> t -> IO [a]
timeEval n evaluate prog
    | n <= 0 = error "Error: the number of repetitions should be at least 1"
    | otherwise = do
        (results, times) <-
            unzip . tail <$> for (replicate (fromIntegral (n + 1)) prog) (timeOnce evaluate)
        let mean = fromIntegral (sum times) / fromIntegral n :: Double
            runs :: String = if n == 1 then "run" else "runs"
        printf "Mean evaluation time (%d %s): %s\n" n runs (formatTimePicoseconds mean)
        pure results
  where
    timeOnce eval prg = do
        start <- performGC >> getCPUTime
        let result = eval prg
            !_ = rnf result
        end <- getCPUTime
        pure (result, end - start)

------------ Aux functions for @runEval@ ------------------

handleEResult ::
    (PP.PrettyBy PP.PrettyConfigPlc a1, Show a2) =>
    PrintMode ->
    Either a2 a1 ->
    IO b
handleEResult printMode result =
    case result of
        Right v  -> print (getPrintMethod printMode v) >> exitSuccess
        Left err -> print err *> exitFailure
handleTimingResults :: (Eq a1, Eq b, Show a1) => p -> [Either a1 b] -> IO a2
handleTimingResults _ results =
    case nub results of
        [Right _]  -> exitSuccess -- We don't want to see the result here
        [Left err] -> print err >> exitFailure
        -- Should never happen
        _          -> error "Timing evaluations returned inconsistent results"

----------------- Print examples -----------------------

runPrintExample ::
    IO [(ExampleName, SomeExample)] ->
    ExampleOptions ->
    IO ()
runPrintExample getFn (ExampleOptions ExampleAvailable) = do
    examples <- getFn
    traverse_ (T.putStrLn . PP.render . uncurry prettySignature) examples
runPrintExample getFn (ExampleOptions (ExampleSingle name)) = do
    examples <- getFn
    T.putStrLn $ case lookup name examples of
        Nothing -> "Unknown name: " <> name
        Just ex -> PP.render $ prettyExample ex

---------------- Print the cost model parameters ----------------

runDumpModel :: IO ()
runDumpModel = do
    let params = fromJust PLC.defaultCostModelParams
    BSL.putStr $ Aeson.encode params

---------------- Print the type signatures of the default builtins ----------------

-- Some types to represent signatures of built-in functions
type PlcType = PLC.Type PLC.TyName PLC.DefaultUni ()
data QVarOrType = QVar String | Type PlcType -- Quantified type variable or actual type

data Signature = Signature [QVarOrType] PlcType -- Argument types, return type
instance Show Signature where
    show (Signature args res) =
        "[ " ++ (intercalate ", " $ map showQT args) ++ " ] -> " ++ showTy (normTy res)
      where
        showQT =
            \case
                QVar tv -> "forall " ++ tv
                Type ty -> showTy (normTy ty)
        normTy :: PlcType -> PlcType
        normTy ty = PLC.runQuote $ PLC.unNormalized <$> normalizeType ty
        showTy ty =
            case ty of
                PLC.TyBuiltin _ t -> show $ PP.pretty t
                PLC.TyApp{}       -> showMultiTyApp $ unwrapTyApp ty
                _                 -> show $ PP.pretty ty
        unwrapTyApp ty =
            case ty of
                PLC.TyApp _ t1 t2 -> unwrapTyApp t1 ++ [t2]
                -- Assumes iterated built-in type applications all associate to the left;
                -- if not, we'll just get some odd formatting.
                _                 -> [ty]
        showMultiTyApp =
            \case
                []       -> "<empty type application>" -- Should never happen
                op : tys -> showTy op ++ "(" ++ intercalate ", " (map showTy tys) ++ ")"

typeSchemeToSignature :: PLC.TypeScheme (PlcTerm ()) args res -> Signature
typeSchemeToSignature = toSig []
  where
    toSig :: [QVarOrType] -> PLC.TypeScheme (PlcTerm ()) args res -> Signature
    toSig acc =
        \case
            pR@PLC.TypeSchemeResult -> Signature acc (PLC.toTypeAst pR)
            arr@(PLC.TypeSchemeArrow schB) ->
                toSig (acc ++ [Type $ PLC.toTypeAst $ PLC.argProxy arr]) schB
            PLC.TypeSchemeAll proxy schK ->
                case proxy of
                    (_ :: Proxy '(text, uniq, kind)) ->
                        toSig (acc ++ [QVar $ symbolVal @text Proxy]) schK

runPrintBuiltinSignatures :: IO ()
runPrintBuiltinSignatures = do
    let builtins = enumerate @PLC.DefaultFun
    mapM_
<<<<<<< HEAD
      (\x -> putStr (printf "%-32s: %s\n" (show $ PP.pretty x) (show $ getSignature x)))
=======
      (\x -> putStr (printf "%-35s: %s\n" (show $ PP.pretty x) (show $ getSignature x)))
>>>>>>> e2f664e5
      builtins
  where
    getSignature (PLC.toBuiltinMeaning @_ @_ @(PlcTerm ()) def -> PLC.BuiltinMeaning sch _ _) =
        typeSchemeToSignature sch

---------------- Parse and print a PLC/UPLC source file ----------------

runPrint
    :: forall p .
       ( ProgramLike p
       , PLC.Rename (p PLC.SrcSpan)
       , PrettyBy PP.PrettyConfigPlc (p PLC.SrcSpan)
       )
    => PrintOptions
    -> IO ()
runPrint (PrintOptions inp outp mode) = do
    parsed <- (snd <$> parseInput inp :: IO (p PLC.SrcSpan))
    let printed = show $ getPrintMethod mode parsed
    case outp of
        FileOutput path -> writeFile path printed
        StdOutput       -> putStrLn printed
        NoOutput        -> pure ()

---------------- Conversions ----------------

-- | Convert between textual and FLAT representations.
runConvert
    :: forall (p :: Type -> Type).
       ( ProgramLike p
       , Functor p
       , PLC.Rename (p PLC.SrcSpan)
       , PP.PrettyBy PP.PrettyConfigPlc (p PLC.SrcSpan))
    => ConvertOptions
    -> IO ()
runConvert (ConvertOptions inp ifmt outp ofmt mode) = do
    program :: p PLC.SrcSpan <- readProgram ifmt inp
    writeProgram outp ofmt mode program<|MERGE_RESOLUTION|>--- conflicted
+++ resolved
@@ -590,11 +590,7 @@
 runPrintBuiltinSignatures = do
     let builtins = enumerate @PLC.DefaultFun
     mapM_
-<<<<<<< HEAD
-      (\x -> putStr (printf "%-32s: %s\n" (show $ PP.pretty x) (show $ getSignature x)))
-=======
       (\x -> putStr (printf "%-35s: %s\n" (show $ PP.pretty x) (show $ getSignature x)))
->>>>>>> e2f664e5
       builtins
   where
     getSignature (PLC.toBuiltinMeaning @_ @_ @(PlcTerm ()) def -> PLC.BuiltinMeaning sch _ _) =
