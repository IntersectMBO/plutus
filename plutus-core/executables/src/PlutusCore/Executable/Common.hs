--- conflicted
+++ resolved
@@ -751,11 +751,7 @@
     PrintOptions ->
     IO ()
 runPrint (PrintOptions iospec mode) = do
-<<<<<<< HEAD
-    parsed <- (parseInput (inputSpec iospec) :: IO (p PLC.SourcePos))
-=======
     parsed <- (snd <$> parseInput (inputSpec iospec) :: IO (PlcProg PLC.SrcSpan))
->>>>>>> 3bffea1f
     let printed = show $ getPrintMethod mode parsed
     case outputSpec iospec of
         FileOutput path -> writeFile path printed
