--- conflicted
+++ resolved
@@ -29,27 +29,21 @@
   ) where
 
 import           Language.PlutusCore
-<<<<<<< HEAD
-import           Language.PlutusCore.Evaluation.Machine.Cek
-=======
-import           Language.PlutusCore.Builtins
-import           Language.PlutusCore.Constant
->>>>>>> 86b6d7b4
 import           Language.PlutusCore.Evaluation.Machine.Ck
 import           Language.PlutusCore.Generators.NEAT.Common
 import           Language.PlutusCore.Generators.NEAT.Term
 import           Language.PlutusCore.Normalize
 import           Language.PlutusCore.Pretty
-import qualified Language.UntypedPlutusCore                                 as U
-import qualified Language.UntypedPlutusCore.Evaluation.Machine.Cek          as U
+import qualified Language.UntypedPlutusCore                        as U
+import qualified Language.UntypedPlutusCore.Evaluation.Machine.Cek as U
 
 import           Control.Monad.Except
-import           Control.Search                             (Enumerable (..), Options (..), ctrex', search')
-import           Data.Coolean                               (Cool, toCool, (!=>))
+import           Control.Search                                    (Enumerable (..), Options (..), ctrex', search')
+import           Data.Coolean                                      (Cool, toCool, (!=>))
 import           Data.Either
 import           Data.Maybe
-import qualified Data.Stream                                as Stream
-import qualified Data.Text                                  as Text
+import qualified Data.Stream                                       as Stream
+import qualified Data.Text                                         as Text
 import           System.IO.Unsafe
 import           Test.Tasty
 import           Test.Tasty.HUnit
@@ -140,7 +134,7 @@
   -- Check if the converted term, when evaluated by CK, still has the same type:
 
   tmCK <- withExceptT CkP $ liftEither $
-    evaluateCk defBuiltinsRuntime tm `catchError` handleError ty
+    evaluateCkNoEmit defBuiltinsRuntime tm `catchError` handleError ty
   withExceptT TypeError $ checkType tcConfig () tmCK (Normalized ty)
 
 -- |Property: check if both the typed CK and untyped CEK machines produce the same ouput
@@ -156,31 +150,20 @@
   tm <- withExceptT GenError $ convertClosedTerm tynames names tyG tmG
   withExceptT TypeError $ checkType tcConfig () tm (Normalized ty)
 
-<<<<<<< HEAD
-  -- check if CK and CEK give the same output
-  tmCek <- withExceptT CekP $ liftEither $
-    fst (evaluateCek defBuiltinsRuntime tm) `catchError` handleError ty
-
-  tmCk <- withExceptT CkP $ liftEither $
-    evaluateCk defBuiltinsRuntime tm `catchError` handleError ty
-  unless (tmCk == tmCek) $ throwCtrex (CtrexTermEvaluationMismatch tyG tmG [tmCek,tmCk])
-=======
   -- run typed CK on input
   tmCk <- withExceptT CkP $ liftEither $
-    evaluateCk testBuiltinsRuntime tm `catchError` handleError ty
+    evaluateCkNoEmit defBuiltinsRuntime tm `catchError` handleError ty
 
   -- erase CK output
   let tmUCk = U.erase tmCk
 
   -- run untyped CEK on erased input
   tmUCek <- withExceptT UCekP $ liftEither $
-    U.evaluateCek testBuiltinsRuntime (U.erase tm) `catchError` handleUError
+    U.evaluateCekNoEmit defBuiltinsRuntime (U.erase tm) `catchError` handleUError
 
   -- check if typed CK and untyped CEK give the same output modulo erasure
   unless (tmUCk == tmUCek) $
     throwCtrex (CtrexUntypedTermEvaluationMismatch tyG tmG [tmUCk,tmUCek])
-
->>>>>>> 86b6d7b4
 
 -- |Property: the following diagram commutes for well-kinded types...
 --
