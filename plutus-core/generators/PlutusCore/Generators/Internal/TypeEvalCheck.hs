-- | This module defines types and functions related to "type-eval checking".

{-# LANGUAGE DataKinds              #-}
{-# LANGUAGE FlexibleInstances      #-}
{-# LANGUAGE FunctionalDependencies #-}
{-# LANGUAGE OverloadedStrings      #-}
{-# LANGUAGE TemplateHaskell        #-}
{-# LANGUAGE TypeApplications       #-}
{-# LANGUAGE TypeFamilies           #-}
{-# LANGUAGE TypeOperators          #-}
{-# LANGUAGE UndecidableInstances   #-}

module PlutusCore.Generators.Internal.TypeEvalCheck
    ( TypeEvalCheckError (..)
    , TypeEvalCheckResult (..)
    , TypeEvalCheckM
    , typeEvalCheckBy
    , unsafeTypeEvalCheck
    ) where

import           PlutusPrelude

import           PlutusCore.Generators.Internal.TypedBuiltinGen
import           PlutusCore.Generators.Internal.Utils

<<<<<<< HEAD
=======
import           PlutusCore                                     (defaultBuiltinsRuntime)
import           PlutusCore.Builtins
>>>>>>> 5ec5927e
import           PlutusCore.Constant
import           PlutusCore.Core
import           PlutusCore.Default
import           PlutusCore.Error
import           PlutusCore.Evaluation.Machine.Ck
import           PlutusCore.Evaluation.Machine.Exception
import           PlutusCore.Name
import           PlutusCore.Normalize
import           PlutusCore.Pretty
import           PlutusCore.Quote
import           PlutusCore.TypeCheck

import           Control.Lens.TH
import           Control.Monad.Except
import           Data.Proxy
import           Data.String
import           Data.Text.Prettyprint.Doc

{- Note [Type-eval checking]
We generate terms along with values they are supposed to evaluate to. Before evaluating a term,
we type check it. Then we evaluate the term and check whether the expected result matches with
the actual one. Thus "type-eval checking".
-}

-- | The type of errors that can occur during type-eval checking.
data TypeEvalCheckError uni fun
    = TypeEvalCheckErrorIllFormed (Error uni fun ())
    | TypeEvalCheckErrorIllTyped
          (Normalized (Type TyName uni ()))
          (Normalized (Type TyName uni ()))
    | TypeEvalCheckErrorException String
    | TypeEvalCheckErrorIllEvaled
          (EvaluationResult (Term TyName Name uni fun ()))
          (EvaluationResult (Term TyName Name uni fun ()))
      -- ^ The former is an expected result of evaluation, the latter -- is an actual one.
makeClassyPrisms ''TypeEvalCheckError

instance ann ~ () => AsError (TypeEvalCheckError uni fun) uni fun ann where
    _Error = _TypeEvalCheckErrorIllFormed . _Error

instance ann ~ () => AsTypeError (TypeEvalCheckError uni fun) (Term TyName Name uni fun ann) uni fun ann where
    _TypeError = _TypeEvalCheckErrorIllFormed . _TypeError

-- | Type-eval checking of a term results in a value of this type.
data TypeEvalCheckResult uni fun = TypeEvalCheckResult
    { _termCheckResultType  :: Normalized (Type TyName uni ())
      -- ^ The type of the term.
    , _termCheckResultValue :: EvaluationResult (Term TyName Name uni fun ())
      -- ^ The result of evaluation of the term.
    }

instance ( PrettyBy config (Type TyName uni ())
         , PrettyBy config (Term TyName Name uni fun ())
         , PrettyBy config (Error uni fun ())
         ) => PrettyBy config (TypeEvalCheckError uni fun) where
    prettyBy config (TypeEvalCheckErrorIllFormed err)             =
        "The term is ill-formed:" <+> prettyBy config err
    prettyBy config (TypeEvalCheckErrorIllTyped expected actual) =
        "The expected type:" <+> prettyBy config expected <> hardline <>
        "doesn't match with the actual type:" <+> prettyBy config actual
    prettyBy _      (TypeEvalCheckErrorException err)             =
        "An exception occurred:" <+> fromString err
    prettyBy config (TypeEvalCheckErrorIllEvaled expected actual) =
        "The expected value:" <+> prettyBy config expected <> hardline <>
        "doesn't match with the actual value:" <+> prettyBy config actual

-- | The monad type-eval checking runs in.
type TypeEvalCheckM uni fun = Either (TypeEvalCheckError uni fun)

-- See Note [Type-eval checking].
-- | Type check and evaluate a term and check that the expected result is equal to the actual one.
typeEvalCheckBy
    :: ( uni ~ DefaultUni, fun ~ DefaultFun, KnownType (Term TyName Name uni fun ()) a
       , PrettyPlc internal
       )
    => (Term TyName Name uni fun () ->
           Either (EvaluationException user internal (Term TyName Name uni fun ())) (Term TyName Name uni fun ()))
       -- ^ An evaluator.
    -> TermOf (Term TyName Name uni fun ()) a
    -> TypeEvalCheckM uni fun (TermOf (Term TyName Name uni fun ()) (TypeEvalCheckResult uni fun))
typeEvalCheckBy eval (TermOf term (x :: a)) = TermOf term <$> do
    let tyExpected = runQuote . normalizeType $ toTypeAst (Proxy @a)
        valExpected = makeKnownNoEmit x
    tyActual <- runQuoteT $ do
        config <- getDefTypeCheckConfig ()
        inferType config term
    if tyExpected == tyActual
        then case extractEvaluationResult $ eval term of
                Right valActual ->
                    if valExpected == valActual
                        then return $ TypeEvalCheckResult tyExpected valActual
                        else throwError $ TypeEvalCheckErrorIllEvaled valExpected valActual
                Left exc        -> throwError $ TypeEvalCheckErrorException $ show exc
        else throwError $ TypeEvalCheckErrorIllTyped tyExpected tyActual

-- | Type check and evaluate a term and check that the expected result is equal to the actual one.
-- Throw an error in case something goes wrong.
unsafeTypeEvalCheck
    :: (uni ~ DefaultUni, fun ~ DefaultFun, KnownType (Term TyName Name uni fun ()) a)
    => TermOf (Term TyName Name uni fun ()) a
    -> TermOf (Term TyName Name uni fun ()) (EvaluationResult (Term TyName Name uni fun ()))
unsafeTypeEvalCheck termOfTbv = do
    let errOrRes = typeEvalCheckBy (evaluateCkNoEmit defaultBuiltinsRuntime) termOfTbv
    case errOrRes of
        Left err         -> error $ concat
            [ prettyPlcErrorString err
            , "\nin\n"
            , render . prettyPlcClassicDebug $ _termOfTerm termOfTbv
            ]
        Right termOfTecr -> _termCheckResultValue <$> termOfTecr<|MERGE_RESOLUTION|>--- conflicted
+++ resolved
@@ -23,16 +23,12 @@
 import           PlutusCore.Generators.Internal.TypedBuiltinGen
 import           PlutusCore.Generators.Internal.Utils
 
-<<<<<<< HEAD
-=======
-import           PlutusCore                                     (defaultBuiltinsRuntime)
-import           PlutusCore.Builtins
->>>>>>> 5ec5927e
 import           PlutusCore.Constant
 import           PlutusCore.Core
 import           PlutusCore.Default
 import           PlutusCore.Error
 import           PlutusCore.Evaluation.Machine.Ck
+import           PlutusCore.Evaluation.Machine.ExBudgetingDefaults (defaultBuiltinsRuntime)
 import           PlutusCore.Evaluation.Machine.Exception
 import           PlutusCore.Name
 import           PlutusCore.Normalize
