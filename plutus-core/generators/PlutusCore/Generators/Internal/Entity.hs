--- conflicted
+++ resolved
@@ -34,11 +34,7 @@
 
 import           PlutusCore.Constant
 import           PlutusCore.Core
-<<<<<<< HEAD
 import           PlutusCore.Default
-import           PlutusCore.Evaluation.Machine.ExMemory
-=======
->>>>>>> 6382d5af
 import           PlutusCore.Evaluation.Result
 import           PlutusCore.Name
 import           PlutusCore.Pretty                              (PrettyConst, prettyConst)
