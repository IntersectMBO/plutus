--- conflicted
+++ resolved
@@ -24,18 +24,6 @@
 import           Control.DeepSeq                                   (rnf)
 import qualified Control.Exception                                 as Exn (evaluate)
 import           Control.Monad
-<<<<<<< HEAD
-import           Control.Monad.Trans.Except                                 (runExceptT)
-import           Data.Bifunctor                                             (second)
-import qualified Data.ByteString.Lazy                                       as BSL
-import           Data.Foldable                                              (traverse_)
-import           Data.Functor                                               ((<&>))
-import qualified Data.Text                                                  as T
-import           Data.Text.Encoding                                         (encodeUtf8)
-import qualified Data.Text.IO                                               as T
-import           Data.Text.Prettyprint.Doc                                  (Doc, pretty, (<+>))
-import           Flat
-=======
 import           Control.Monad.Trans.Except                        (runExceptT)
 import           Data.Bifunctor                                    (second)
 import qualified Data.ByteString.Lazy                              as BSL
@@ -45,7 +33,7 @@
 import           Data.Text.Encoding                                (encodeUtf8)
 import qualified Data.Text.IO                                      as T
 import           Data.Text.Prettyprint.Doc                         (Doc, pretty, (<+>))
->>>>>>> 9645f495
+import           Flat
 import           Options.Applicative
 import           System.CPUTime                                    (getCPUTime)
 import           System.Exit                                       (exitFailure, exitSuccess)
