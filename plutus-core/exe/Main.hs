{-# LANGUAGE BangPatterns          #-}
{-# LANGUAGE LambdaCase            #-}
{-# LANGUAGE MultiParamTypeClasses #-}
{-# LANGUAGE OverloadedStrings     #-}
{-# LANGUAGE TypeApplications      #-}

module Main (main) where

import qualified Language.PlutusCore                               as PLC
import qualified Language.PlutusCore.CBOR                          as PLC
import qualified Language.PlutusCore.Evaluation.Machine.Ck         as PLC
import qualified Language.PlutusCore.Generators                    as Gen
import qualified Language.PlutusCore.Generators.Interesting        as Gen
import qualified Language.PlutusCore.Generators.Test               as Gen
import qualified Language.PlutusCore.Pretty                        as PP
import qualified Language.PlutusCore.StdLib.Data.Bool              as StdLib
import qualified Language.PlutusCore.StdLib.Data.ChurchNat         as StdLib
import qualified Language.PlutusCore.StdLib.Data.Integer           as StdLib
import qualified Language.PlutusCore.StdLib.Data.Unit              as StdLib
import qualified Language.UntypedPlutusCore                        as UPLC
import qualified Language.UntypedPlutusCore.Evaluation.Machine.Cek as UPLC

import           Codec.Serialise
import           Control.DeepSeq                                   (NFData, rnf)
import           Control.Monad
import           Control.Monad.Trans.Except                        (runExceptT)
import           Data.Bifunctor                                    (second)
import qualified Data.ByteString.Lazy                              as BSL
import           Data.Foldable                                     (traverse_)
import           Data.Function                                     ((&))
import           Data.Functor                                      ((<&>))
import           Data.List                                         (nub)
import qualified Data.Text                                         as T
import           Data.Text.Encoding                                (encodeUtf8)
import qualified Data.Text.IO                                      as T
import           Data.Text.Prettyprint.Doc                         (Doc, pretty, (<+>))
import           Data.Traversable                                  (for)
import           Flat
import           Options.Applicative
import           System.CPUTime                                    (getCPUTime)
import           System.Exit                                       (exitFailure, exitSuccess)
import           System.IO
import           System.Mem                                        (performGC)
import           Text.Printf                                       (printf)

{- Note [Annotation types] This program now reads and writes CBOR-serialised PLC
   ASTs.  In all cases we require the annotation type to be ().  There are two
   reasons for this.  Firstly, ASTs serialised for transmission to the chain
   will always have unit annotations because we can save space by omitting
   annotations in the CBOR (using the OmitUnitAnnotations class from CBOR.hs),
   so it makes sense for the program to deal with these.  Secondly, the
   annotation type has to be specified when we're deserialising CBOR (in order
   to check that the AST has the correct type), so it's difficult to deal with
   CBOR with arbitrary annotation types: fixing the annotation type to be () is
   the simplest thing to do and fits our use case.
 -}


-- | Our internal representation of programs is as ASTs over the Name type.
type TypedProgram a = PLC.Program PLC.TyName PLC.Name PLC.DefaultUni PLC.DefaultFun a
type UntypedProgram a = UPLC.Program PLC.Name PLC.DefaultUni PLC.DefaultFun a

data Program a =
      TypedProgram (TypedProgram a)
    | UntypedProgram (UntypedProgram a)
    deriving (Functor)

instance (PP.PrettyBy PP.PrettyConfigPlc (Program a)) where
    prettyBy cfg (TypedProgram p)   = PP.prettyBy cfg p
    prettyBy cfg (UntypedProgram p) = PP.prettyBy cfg p

-- | Untyped AST with names consisting solely of De Bruijn indices. This is
-- currently only used for intermediate values during CBOR/Flat
-- serialisation/deserialisation.  We may wish to add TypedProgramDeBruijn as
-- well if we modify the CEK machine to run directly on de Bruijnified ASTs, but
-- support for this is lacking elsewhere at the moment.
type UntypedProgramDeBruijn a = UPLC.Program UPLC.DeBruijn PLC.DefaultUni PLC.DefaultFun a

type PlcParserError = PLC.Error PLC.DefaultUni PLC.DefaultFun PLC.AlexPosn


---------------- Types for commands and arguments ----------------

data Input       = FileInput FilePath | StdInput
data Output      = FileOutput FilePath | StdOutput
data Language    = TypedPLC | UntypedPLC
data TimingMode  = NoTiming | Timing Integer deriving (Eq)  -- Report program execution time?
data PrintMode   = Classic | Debug | Readable | ReadableDebug deriving (Show, Read)
type ExampleName = T.Text
data ExampleMode = ExampleSingle ExampleName | ExampleAvailable
data EvalMode    = CK | CEK deriving (Show, Read)
data AstNameType = Named | DeBruijn  -- Do we use Names or de Bruijn indices when (de)serialising ASTs?
type Files       = [FilePath]

data Format = Plc | Cbor AstNameType | Flat AstNameType -- Input/output format for programs
instance Show Format where
    show Plc             = "plc"
    show (Cbor Named)    = "cbor-named"
    show (Cbor DeBruijn) = "cbor-deBruijn"
    show (Flat Named)    = "flat-named"
    show (Flat DeBruijn) = "flat-deBruijn"

data TypecheckOptions = TypecheckOptions Input Format
data ConvertOptions   = ConvertOptions Language Input Format Output Format PrintMode
data PrintOptions     = PrintOptions Language Input PrintMode
data ExampleOptions   = ExampleOptions Language ExampleMode
data EraseOptions     = EraseOptions Input Format Output Format PrintMode
data EvalOptions      = EvalOptions Language Input Format EvalMode PrintMode TimingMode
data ApplyOptions     = ApplyOptions Language Files Format Output Format PrintMode

-- Main commands
data Command = Apply     ApplyOptions
             | Typecheck TypecheckOptions
             | Convert   ConvertOptions
             | Print     PrintOptions
             | Example   ExampleOptions
             | Erase     EraseOptions
             | Eval      EvalOptions


---------------- Option parsers ----------------

typedPLC :: Parser Language
typedPLC = flag UntypedPLC TypedPLC (long "typed" <> short 't' <> help "Use typed Plutus Core")

untypedPLC :: Parser Language
untypedPLC = flag UntypedPLC UntypedPLC (long "untyped" <> short 'u' <> help "Use untyped Plutus Core (default)")
-- ^ NB: default is always UntypedPLC

languagemode :: Parser Language
languagemode = typedPLC <|> untypedPLC

-- | Parser for an input stream. If none is specified, default to stdin: this makes use in pipelines easier
input :: Parser Input
input = fileInput <|> stdInput <|> pure StdInput

fileInput :: Parser Input
fileInput = FileInput <$> strOption
  (  long "input"
  <> short 'i'
  <> metavar "FILENAME"
  <> help "Input file" )

stdInput :: Parser Input
stdInput = flag' StdInput
  (  long "stdin"
  <> help "Read from stdin (default)" )

-- | Parser for an output stream. If none is specified, default to stdout: this makes use in pipelines easier
output :: Parser Output
output = fileOutput <|> stdOutput <|> pure StdOutput

fileOutput :: Parser Output
fileOutput = FileOutput <$> strOption
  (  long "output"
  <> short 'o'
  <> metavar "FILENAME"
  <> help "Output file" )

stdOutput :: Parser Output
stdOutput = flag' StdOutput
  (  long "stdout"
  <> help "Write to stdout (default)" )

formatHelp :: String
formatHelp = "plc, cbor (de Bruijn indices), cbor-named (names), flat (de Bruijn indices), or flat-named (names)"

formatReader :: String -> Maybe Format
formatReader =
    \case
         "plc"           -> Just Plc
         "cbor-named"    -> Just (Cbor Named)
         "cbor"          -> Just (Cbor DeBruijn)
         "cbor-deBruijn" -> Just (Cbor DeBruijn)
         "flat-named"    -> Just (Flat Named)
         "flat"          -> Just (Flat DeBruijn)
         "flat-deBruijn" -> Just (Flat DeBruijn)
         _               -> Nothing

inputformat :: Parser Format
inputformat = option (maybeReader formatReader)
  (  long "if"
  <> long "input-format"
  <> metavar "FORMAT"
  <> value Plc
  <> showDefault
  <> help ("Input format: " ++ formatHelp))

outputformat :: Parser Format
outputformat = option (maybeReader formatReader)
  (  long "of"
  <> long "output-format"
  <> metavar "FORMAT"
  <> value Plc
  <> showDefault
  <> help ("Output format: " ++ formatHelp))

-- -x -> run 100 times and print the mean time
timing1 :: Parser TimingMode
timing1 = flag NoTiming (Timing 100)
  (  short 'x'
  <> help "Report mean execution time of program over 100 repetitions"
  )

-- -X N -> run N times and print the mean time
timing2 :: Parser TimingMode
timing2 = Timing <$> option auto
  (  long "time-execution"
  <> short 'X'
  <> metavar "N"
  <> help "Report mean execution time of program over N repetitions. Use a large value of N if possible to get accurate results."
  )

-- We really do need two separate parsers here.
-- See https://github.com/pcapriotti/optparse-applicative/issues/194#issuecomment-205103230
timingmode :: Parser TimingMode
timingmode = timing1 <|> timing2

files :: Parser Files
files = some (argument str (metavar "[FILES...]"))

applyOpts :: Parser ApplyOptions
applyOpts = ApplyOptions <$> languagemode <*> files <*> inputformat <*> output <*> outputformat <*> printmode

typecheckOpts :: Parser TypecheckOptions
typecheckOpts = TypecheckOptions <$> input <*> inputformat

printmode :: Parser PrintMode
printmode = option auto
  (  long "print-mode"
  <> metavar "MODE"
  <> value Classic
  <> showDefault
  <> help ("Print mode for plc output (ignored elsewhere): Classic -> plcPrettyClassicDef, Debug -> plcPrettyClassicDebug, "
        ++ "Readable -> prettyPlcReadableDef, ReadableDebug -> prettyPlcReadableDebug" ))

printOpts :: Parser PrintOptions
printOpts = PrintOptions <$> languagemode <*> input <*> printmode

convertOpts :: Parser ConvertOptions
convertOpts = ConvertOptions <$> languagemode <*> input <*> inputformat <*> output <*> outputformat <*> printmode

exampleMode :: Parser ExampleMode
exampleMode = exampleAvailable <|> exampleSingle

exampleAvailable :: Parser ExampleMode
exampleAvailable = flag' ExampleAvailable
  (  long "available"
  <> short 'a'
  <> help "Show available examples")

exampleName :: Parser ExampleName
exampleName = strOption
  (  long "single"
  <> metavar "NAME"
  <> short 's'
  <> help "Show a single example")

exampleSingle :: Parser ExampleMode
exampleSingle = ExampleSingle <$> exampleName

exampleOpts :: Parser ExampleOptions
exampleOpts = ExampleOptions <$> languagemode <*> exampleMode

eraseOpts :: Parser EraseOptions
eraseOpts = EraseOptions <$> input <*> inputformat <*> output <*> outputformat <*> printmode

evalmode :: Parser EvalMode
evalmode = option auto
  (  long "mode"
  <> short 'm'
  <> metavar "MODE"
  <> value CEK
  <> showDefault
  <> help "Evaluation mode (CK or CEK)" )

evalOpts :: Parser EvalOptions
evalOpts = EvalOptions <$> languagemode <*> input <*> inputformat <*> evalmode <*> printmode <*> timingmode

helpText :: String
helpText =
       "This program provides a number of utilities for dealing with Plutus Core "
    ++ "programs, including typechecking, evaluation, and conversion between a "
    ++ "number of differnt formats.  The program also provides a number of example "
    ++ "typed Plutus Core programs.  Some commands read or write Plutus Core abstract "
    ++ "syntax trees serialised in CBOR or Flat format: ASTs are always written with "
    ++ "unit annotations, and any CBOR/Flat-encoded AST supplied as input must also be "
    ++ "equipped with unit annotations.  Attempting to read a serialised AST with any "
    ++ "non-unit annotation type will cause an error."

plutus :: ParserInfo Command
plutus = info (plutusOpts <**> helper) (fullDesc <> header "Plutus Core tool" <> progDesc helpText)

plutusOpts :: Parser Command
plutusOpts = hsubparser (
       command "apply"
           (info (Apply <$> applyOpts)
            (progDesc $ "Given a list of input scripts f g1 g2 ... gn, output a script consisting of (... ((f g1) g2) ... gn); "
            ++ "for example, 'plc apply --if cbor Validator.cbor Datum.cbor Redeemer.cbor Context.cbor --of cbor -o Script.cbor'"))
    <> command "print"
           (info (Print <$> printOpts)
            (progDesc "Parse a program then prettyprint it."))
    <> command "convert"
           (info (Convert <$> convertOpts)
            (progDesc "Convert PLC programs between various formats"))
    <> command "example"
           (info (Example <$> exampleOpts)
            (progDesc $ "Show a typed or untyped Plutus Core program example. "
                     ++ "Usage: first request the list of available examples (optional step), "
                     ++ "then request a particular example by the name of a term (or also a "
                     ++ "type if --typed is specified). "
                     ++ "Note that evaluating a generated example may result in 'Failure'."))
    <> command "typecheck"
           (info (Typecheck <$> typecheckOpts)
            (progDesc "Typecheck a typed Plutus Core program."))
    <> command "erase"
           (info (Erase <$> eraseOpts)
            (progDesc "Convert a typed Plutus Core program to an untyped one."))
    <> command "evaluate"
           (info (Eval <$> evalOpts)
            (progDesc "Evaluate a Plutus Core program."))
  )


---------------- Name conversions ----------------

-- We don't support de Bruijn names for typed programs because we really only
-- want serialisation for on-chain programs (and some of the functionality we'd
-- need isn't available anyway).
typedDeBruijnNotSupportedError :: IO a
typedDeBruijnNotSupportedError =
    hPutStrLn stderr "De-Bruijn-named ASTs are not supported for typed Plutus Core" >> exitFailure

-- | Convert an untyped program to one where the 'name' type is de Bruijn indices.
toDeBruijn :: UntypedProgram a -> IO (UntypedProgramDeBruijn a)
toDeBruijn prog = do
  r <- PLC.runQuoteT $ runExceptT @UPLC.FreeVariableError (UPLC.deBruijnProgram prog)
  case r of
    Left e  -> hPutStrLn stderr (show e) >> exitFailure
    Right p -> return $ UPLC.programMapNames (\(UPLC.NamedDeBruijn _ ix) -> UPLC.DeBruijn ix) p


-- | Convert an untyped de-Bruijn-indexed program to one with standard names.
-- We have nothing to base the names on, so every variable is named "v" (but
-- with a Unique for disambiguation).  Again, we don't support typed programs.
fromDeBruijn :: UntypedProgramDeBruijn a -> IO (UntypedProgram a)
fromDeBruijn prog = do
    let namedProgram = UPLC.programMapNames (\(UPLC.DeBruijn ix) -> UPLC.NamedDeBruijn "v" ix) prog
    case PLC.runQuote $ runExceptT @UPLC.FreeVariableError $ UPLC.unDeBruijnProgram namedProgram of
      Left e  -> hPutStrLn stderr (show e) >> exitFailure
      Right p -> return p


---------------- Reading programs from files ----------------

-- Read a PLC source program
getPlcInput :: Input -> IO String
getPlcInput (FileInput file) = readFile file
getPlcInput StdInput         = getContents

-- Read and parse a PLC source program
parsePlcInput :: Language -> Input -> IO (Program PLC.AlexPosn)
parsePlcInput language inp = do
    bsContents <- BSL.fromStrict . encodeUtf8 . T.pack <$> getPlcInput inp
    case language of
      TypedPLC   -> handleResult TypedProgram   $ PLC.runQuoteT $ runExceptT (PLC.parseScoped bsContents)
      UntypedPLC -> handleResult UntypedProgram $ PLC.runQuoteT $ runExceptT (UPLC.parseScoped bsContents)
      where handleResult wrapper =
                \case
                  Left errCheck        -> failWith errCheck
                  Right (Left errEval) -> failWith errEval
                  Right (Right p)      -> return $ wrapper p
            failWith (err :: PlcParserError) =  T.hPutStrLn stderr (PP.displayPlcDef err) >> exitFailure

-- Read a binary-encoded file (eg, CBOR- or Flat-encoded PLC)
getBinaryInput :: Input -> IO BSL.ByteString
getBinaryInput StdInput         = BSL.getContents
getBinaryInput (FileInput file) = BSL.readFile file

-- Read and deserialise a CBOR-encoded AST
-- There's no (un-)deBruijnifier for typed PLC, so we don't handle that case.
loadASTfromCBOR :: Language -> AstNameType -> Input -> IO (Program ())
loadASTfromCBOR language cborMode inp =
    case (language, cborMode) of
         (TypedPLC,   Named)    -> getBinaryInput inp <&> PLC.deserialiseRestoringUnitsOrFail >>= handleResult TypedProgram
         (UntypedPLC, Named)    -> getBinaryInput inp <&> UPLC.deserialiseRestoringUnitsOrFail >>= handleResult UntypedProgram
         (TypedPLC,   DeBruijn) -> typedDeBruijnNotSupportedError
         (UntypedPLC, DeBruijn) -> getBinaryInput inp <&> UPLC.deserialiseRestoringUnitsOrFail >>=
                                   mapM fromDeBruijn >>= handleResult UntypedProgram
    where handleResult wrapper =
              \case
               Left (DeserialiseFailure offset msg) ->
                   hPutStrLn stderr ("CBOR deserialisation failure at offset " ++ Prelude.show offset ++ ": " ++ msg) >> exitFailure
               Right r -> return $ wrapper r

-- Read and deserialise a Flat-encoded AST
loadASTfromFlat :: Language -> AstNameType -> Input -> IO (Program ())
loadASTfromFlat language flatMode inp =
    case (language, flatMode) of
         (TypedPLC,   Named)    -> getBinaryInput inp <&> unflat >>= handleResult TypedProgram
         (UntypedPLC, Named)    -> getBinaryInput inp <&> unflat >>= handleResult UntypedProgram
         (TypedPLC,   DeBruijn) -> typedDeBruijnNotSupportedError
         (UntypedPLC, DeBruijn) -> getBinaryInput inp <&> unflat >>= mapM fromDeBruijn >>= handleResult UntypedProgram
    where handleResult wrapper =
              \case
               Left e  -> hPutStrLn stderr ("Flat deserialisation failure:" ++ show e)  >> exitFailure
               Right r -> return $ wrapper r


-- Read either a PLC file or a CBOR file, depending on 'fmt'
getProgram :: Language -> Format -> Input  -> IO (Program PLC.AlexPosn)
getProgram language fmt inp =
    case fmt of
      Plc  -> parsePlcInput language inp
      Cbor cborMode -> do
               prog <- loadASTfromCBOR language cborMode inp
               return $ PLC.AlexPn 0 0 0 <$ prog  -- No source locations in CBOR, so we have to make them up.
      Flat flatMode -> do
               prog <- loadASTfromFlat language flatMode inp
               return $ PLC.AlexPn 0 0 0 <$ prog  -- No source locations in CBOR, so we have to make them up.


---------------- Serialise a program using CBOR ----------------

serialiseProgramCBOR :: Program () -> BSL.ByteString
serialiseProgramCBOR (TypedProgram p)   = PLC.serialiseOmittingUnits p
serialiseProgramCBOR (UntypedProgram p) = UPLC.serialiseOmittingUnits p

-- | Convert names to de Bruijn indices and then serialise
serialiseDbProgramCBOR :: Program () -> IO (BSL.ByteString)
serialiseDbProgramCBOR (TypedProgram _)   = typedDeBruijnNotSupportedError
serialiseDbProgramCBOR (UntypedProgram p) = UPLC.serialiseOmittingUnits <$> toDeBruijn p

writeCBOR :: Output -> AstNameType -> Program a -> IO ()
writeCBOR outp cborMode prog = do
  cbor <- case cborMode of
            Named    -> pure $ serialiseProgramCBOR (() <$ prog) -- Change annotations to (): see Note [Annotation types].
            DeBruijn -> serialiseDbProgramCBOR (() <$ prog)
  case outp of
    FileOutput file -> BSL.writeFile file cbor
    StdOutput       -> BSL.putStr cbor

---------------- Serialise a program using Flat ----------------

serialiseProgramFlat :: Flat a => Program a -> BSL.ByteString
serialiseProgramFlat (TypedProgram p)   = BSL.fromStrict $ flat p
serialiseProgramFlat (UntypedProgram p) = BSL.fromStrict $ flat p

-- | Convert names to de Bruijn indices and then serialise
serialiseDbProgramFlat :: Flat a => Program a -> IO (BSL.ByteString)
serialiseDbProgramFlat (TypedProgram _)   = typedDeBruijnNotSupportedError
serialiseDbProgramFlat (UntypedProgram p) = BSL.fromStrict . flat <$> toDeBruijn p

writeFlat :: Output -> AstNameType -> Program a -> IO ()
writeFlat outp flatMode prog = do
  flatProg <- case flatMode of
            Named    -> pure $ serialiseProgramFlat (() <$ prog) -- Change annotations to (): see Note [Annotation types].
            DeBruijn -> serialiseDbProgramFlat (() <$ prog)
  case outp of
    FileOutput file -> BSL.writeFile file flatProg
    StdOutput       -> BSL.putStr flatProg


---------------- Write an AST as PLC source ----------------

getPrintMethod :: PP.PrettyPlc a => PrintMode -> (a -> Doc ann)
getPrintMethod = \case
      Classic       -> PP.prettyPlcClassicDef
      Debug         -> PP.prettyPlcClassicDebug
      Readable      -> PP.prettyPlcReadableDef
      ReadableDebug -> PP.prettyPlcReadableDebug

writePlc :: Output -> PrintMode -> Program a -> IO ()
writePlc outp mode prog = do
  let printMethod = getPrintMethod mode
  case outp of
        FileOutput file -> writeFile file . Prelude.show . printMethod $ prog
        StdOutput       -> print . printMethod $ prog

writeProgram :: Output -> Format -> PrintMode -> Program a -> IO ()
writeProgram outp Plc mode prog          = writePlc outp mode prog
writeProgram outp (Cbor cborMode) _ prog = writeCBOR outp cborMode prog
writeProgram outp (Flat flatMode) _ prog = writeFlat outp flatMode prog


---------------- Conversions ----------------

-- | Convert between textual and CBOR representations.  This subsumes the
-- `print` command: for example, `plc convert -i prog.plc -t --fmt Readable`
-- will read a typed plc file and print it in the Readable format.  Having
-- the separate `print` option may be more user-friendly though.
runConvert :: ConvertOptions -> IO ()
runConvert (ConvertOptions lang inp ifmt outp ofmt mode) = do
    program <- getProgram lang ifmt inp
    writeProgram outp ofmt mode program


---------------- Parse and print a PLC source file ----------------

runPrint :: PrintOptions -> IO ()
runPrint (PrintOptions language inp mode) =
    parsePlcInput language inp >>= print . (getPrintMethod mode)


---------------- Erasure ----------------

eraseProgram :: TypedProgram a -> Program a
eraseProgram = UntypedProgram . UPLC.eraseProgram

-- | Input a program, erase the types, then output it
runErase :: EraseOptions -> IO ()
runErase (EraseOptions inp ifmt outp ofmt mode) = do
  TypedProgram typedProg <- getProgram TypedPLC ifmt inp
  let untypedProg = () <$ eraseProgram typedProg
  case ofmt of
    Plc           -> writePlc outp mode untypedProg
    Cbor cborMode -> writeCBOR outp cborMode untypedProg
    Flat flatMode -> writeFlat outp flatMode untypedProg



---------------- Script application ----------------

-- | Apply one script to a list of others.
runApply :: ApplyOptions -> IO ()
runApply (ApplyOptions language inputfiles ifmt outp ofmt mode) = do
  scripts <- mapM (getProgram language ifmt) (map FileInput inputfiles)
  let appliedScript =
          case language of  -- Annoyingly, we've got a list which could in principle contain both typed and untyped programs
            TypedPLC ->
                case map (\case TypedProgram p -> () <$ p;  _ -> error "unexpected program type mismatch") scripts of
                  []          -> error "No input files"
                  progAndargs -> TypedProgram $ foldl1 PLC.applyProgram progAndargs
            UntypedPLC ->
                case map (\case UntypedProgram p -> () <$ p; _ -> error "unexpected program type mismatch") scripts of
                  []          -> error "No input files"
                  progAndArgs -> UntypedProgram $ foldl1 UPLC.applyProgram progAndArgs
  writeProgram outp ofmt mode appliedScript


---------------- Examples ----------------

data TypeExample = TypeExample (PLC.Kind ()) (PLC.Type PLC.TyName PLC.DefaultUni ())
data TypedTermExample = TypedTermExample
    (PLC.Type PLC.TyName PLC.DefaultUni ())
    (PLC.Term PLC.TyName PLC.Name PLC.DefaultUni PLC.DefaultFun ())
data SomeTypedExample = SomeTypeExample TypeExample | SomeTypedTermExample TypedTermExample

data UntypedTermExample = UntypedTermExample
    (UPLC.Term PLC.Name PLC.DefaultUni PLC.DefaultFun ())
data SomeUntypedExample = SomeUntypedTermExample UntypedTermExample

data SomeExample = SomeTypedExample SomeTypedExample | SomeUntypedExample SomeUntypedExample

prettySignature :: ExampleName -> SomeExample -> Doc ann
prettySignature name (SomeTypedExample (SomeTypeExample (TypeExample kind _))) =
    pretty name <+> "::" <+> PP.prettyPlcDef kind
prettySignature name (SomeTypedExample (SomeTypedTermExample (TypedTermExample ty _))) =
    pretty name <+> ":"  <+> PP.prettyPlcDef ty
prettySignature name (SomeUntypedExample _) =
    pretty name

prettyExample :: SomeExample -> Doc ann
prettyExample =
    \case
         SomeTypedExample (SomeTypeExample (TypeExample _ ty)) -> PP.prettyPlcDef ty
         SomeTypedExample (SomeTypedTermExample (TypedTermExample _ term))
             -> PP.prettyPlcDef $ PLC.Program () (PLC.defaultVersion ()) term
         SomeUntypedExample (SomeUntypedTermExample (UntypedTermExample term)) ->
             PP.prettyPlcDef $ UPLC.Program () (PLC.defaultVersion ()) term

toTypedTermExample :: PLC.Term PLC.TyName PLC.Name PLC.DefaultUni PLC.DefaultFun () -> TypedTermExample
toTypedTermExample term = TypedTermExample ty term where
    program = PLC.Program () (PLC.defaultVersion ()) term
    errOrTy = PLC.runQuote . runExceptT $ do
        tcConfig <- PLC.getDefTypeCheckConfig ()
        PLC.typecheckPipeline tcConfig program
    ty = case errOrTy of
        Left (err :: PLC.Error PLC.DefaultUni PLC.DefaultFun ()) -> error $ PP.displayPlcDef err
        Right vTy                                                -> PLC.unNormalized vTy

getInteresting :: IO [(ExampleName, PLC.Term PLC.TyName PLC.Name PLC.DefaultUni PLC.DefaultFun ())]
getInteresting =
    sequence $ Gen.fromInterestingTermGens $ \name gen -> do
        Gen.TermOf term _ <- Gen.getSampleTermValue gen
        pure (T.pack name, term)

simpleExamples :: [(ExampleName, SomeTypedExample)]
simpleExamples =
    [ ("succInteger", SomeTypedTermExample $ toTypedTermExample StdLib.succInteger)
    , ("unit"       , SomeTypeExample      $ TypeExample (PLC.Type ()) StdLib.unit)
    , ("unitval"    , SomeTypedTermExample $ toTypedTermExample StdLib.unitval)
    , ("bool"       , SomeTypeExample      $ TypeExample (PLC.Type ()) StdLib.bool)
    , ("true"       , SomeTypedTermExample $ toTypedTermExample StdLib.true)
    , ("false"      , SomeTypedTermExample $ toTypedTermExample StdLib.false)
    , ("churchNat"  , SomeTypeExample      $ TypeExample (PLC.Type ()) StdLib.churchNat)
    , ("churchZero" , SomeTypedTermExample $ toTypedTermExample StdLib.churchZero)
    , ("churchSucc" , SomeTypedTermExample $ toTypedTermExample StdLib.churchSucc)
    ]


-- TODO: This supplies both typed and untyped examples.  Currently the untyped
-- examples are obtained by erasing typed ones, but it might be useful to have
-- some untyped ones that can't be obtained by erasure.
getAvailableExamples :: Language -> IO [(ExampleName, SomeExample)]
getAvailableExamples language = do
    interesting <- getInteresting
    let examples = simpleExamples ++ map (second $ SomeTypedTermExample . toTypedTermExample) interesting
    case language of
      TypedPLC   -> pure $ map (fmap SomeTypedExample) examples
      UntypedPLC -> pure $ mapMaybeSnd convert examples
                    where convert =
                              \case
                               SomeTypeExample _ -> Nothing
                               SomeTypedTermExample (TypedTermExample _ e) ->
                                   Just . SomeUntypedExample . SomeUntypedTermExample . UntypedTermExample $ UPLC.erase e
                          mapMaybeSnd _ []     = []
                          mapMaybeSnd f ((a,b):r) =
                              case f b of
                                Nothing -> mapMaybeSnd f r
                                Just b' -> (a,b') : mapMaybeSnd f r

-- The implementation is a little hacky: we generate interesting examples when the list of examples
-- is requested and at each lookup of a particular example. I.e. each time we generate distinct
-- terms. But types of those terms must not change across requests, so we're safe.

runPrintExample :: ExampleOptions -> IO ()
runPrintExample (ExampleOptions language ExampleAvailable) = do
    examples <- getAvailableExamples language
    traverse_ (T.putStrLn . PP.render . uncurry prettySignature) examples
runPrintExample (ExampleOptions language (ExampleSingle name)) = do
    examples <- getAvailableExamples language
    T.putStrLn $ case lookup name examples of
        Nothing -> "Unknown name: " <> name
        Just ex -> PP.render $ prettyExample ex


---------------- Typechecking ----------------

runTypecheck :: TypecheckOptions -> IO ()
runTypecheck (TypecheckOptions inp fmt) = do
  TypedProgram prog <- getProgram TypedPLC fmt inp
  case PLC.runQuoteT $ do
    tcConfig <- PLC.getDefTypeCheckConfig ()
    PLC.typecheckPipeline tcConfig (void prog)
    of
      Left (e :: PLC.Error PLC.DefaultUni PLC.DefaultFun ()) ->
        T.hPutStrLn stderr (PP.displayPlcDef e) >> exitFailure
      Right ty                                               ->
        T.putStrLn (PP.displayPlcDef ty) >> exitSuccess


---------------- Evaluation ----------------

-- Convert a time in picoseconds into a readble format with appropriate units
formatTime :: Double -> String
formatTime t
    | t >= 1e12 = printf "%.3f s"  (t/1e12)
    | t >= 1e9  = printf "%.3f ms" (t/1e9)
    | t >= 1e6  = printf "%.3f μs" (t/1e6)
    | t >= 1e3  = printf "%.3f ns" (t/1e3)
    | otherwise = printf "%f ps"   t

{-| Apply an evaluator to a program a number of times and report the mean execution
time.  The first measurement is often significantly larger than the rest
(perhaps due to warm-up effects), and this can distort the mean.  To avoid this
we measure the evaluation time (n+1) times and discard the first result. -}
timeEval :: NFData a => Integer -> (t -> a) -> t -> IO [a]
timeEval n evaluate prog
    | n <= 0 = error "Error: the number of repetitions should be at least 1"
    | otherwise = do
  (results, times) <- unzip . tail <$> for (replicate (fromIntegral (n+1)) prog) (timeOnce evaluate)
  let mean = (fromIntegral $ sum times) / (fromIntegral n) :: Double
      runs :: String = if n==1 then "run" else "runs"
  printf "Mean evaluation time (%d %s): %s\n" n runs (formatTime mean)
  pure results
    where timeOnce eval prg = do
            start <- performGC >> getCPUTime
            let result = eval prg
                !_ = rnf result
            end <- getCPUTime
            pure $ (result, end - start)

runEval :: EvalOptions -> IO ()
runEval (EvalOptions language inp ifmt evalMode printMode timingMode) =
    case language of

<<<<<<< HEAD
      TypedPLC -> do
        TypedProgram prog <- getProgram TypedPLC ifmt inp
        let evaluate =
                case evalMode of
                  CK  -> PLC.unsafeEvaluateCk PLC.defBuiltinsRuntime
                  CEK -> fst . PLC.unsafeEvaluateCek PLC.defBuiltinsRuntime
            body = void . PLC.toTerm $ prog
        () <-  Exn.evaluate $ rnf body
        -- Force evaluation of body to ensure that we're not timing parsing/deserialisation.
        -- The parser apparently returns a fully-evaluated AST, but let's be on the safe side.
        start <- performGC >> getCPUTime
        case evaluate body of
              PLC.EvaluationSuccess v -> succeed start v
              PLC.EvaluationFailure   -> exitFailure
=======
      TypedPLC ->
        case evalMode of
            CEK -> hPutStrLn stderr "There is no CEK machine for Typed Plutus Core" >> exitFailure
            CK  -> do
                  TypedProgram prog <- getProgram TypedPLC ifmt inp
                  let evaluate = PLC.unsafeEvaluateCk PLC.defBuiltinsRuntime
                      body = void . PLC.toTerm $ prog
                      !_ = rnf body
                  -- Force evaluation of body to ensure that we're not timing parsing/deserialisation.
                  -- The parser apparently returns a fully-evaluated AST, but let's be on the safe side.
                  case timingMode of
                    NoTiming -> evaluate body & handleResult
                    Timing n -> timeEval n evaluate body >>= handleTimingResults
>>>>>>> 86b6d7b4

      UntypedPLC ->
          case evalMode of
            CK  -> hPutStrLn stderr "There is no CK machine for Untyped Plutus Core" >> exitFailure
            CEK -> do
                  UntypedProgram prog <- getProgram UntypedPLC ifmt inp
                  let evaluate = fst . UPLC.unsafeEvaluateCek PLC.defBuiltinsRuntime
                      body = void . UPLC.toTerm $ prog
                      !_ = rnf body
                  case timingMode of
                    NoTiming -> evaluate body & handleResult
                    Timing n -> timeEval n evaluate body >>= handleTimingResults

    where handleResult result =
              case result of
                PLC.EvaluationSuccess v -> (print $ getPrintMethod printMode v) >> exitSuccess
                PLC.EvaluationFailure   -> exitFailure
          handleTimingResults results =
              case nub results of
                [PLC.EvaluationSuccess _] -> exitSuccess -- We don't want to see the result here
                [PLC.EvaluationFailure]   -> exitFailure
                _                         -> error "Timing evaluations returned inconsistent results"


---------------- Driver ----------------

main :: IO ()
main = do
    options <- customExecParser (prefs showHelpOnEmpty) plutus
    case options of
        Apply     opts -> runApply        opts
        Typecheck opts -> runTypecheck    opts
        Eval      opts -> runEval         opts
        Example   opts -> runPrintExample opts
        Erase     opts -> runErase        opts
        Print     opts -> runPrint        opts
        Convert   opts -> runConvert      opts<|MERGE_RESOLUTION|>--- conflicted
+++ resolved
@@ -685,28 +685,12 @@
 runEval (EvalOptions language inp ifmt evalMode printMode timingMode) =
     case language of
 
-<<<<<<< HEAD
-      TypedPLC -> do
-        TypedProgram prog <- getProgram TypedPLC ifmt inp
-        let evaluate =
-                case evalMode of
-                  CK  -> PLC.unsafeEvaluateCk PLC.defBuiltinsRuntime
-                  CEK -> fst . PLC.unsafeEvaluateCek PLC.defBuiltinsRuntime
-            body = void . PLC.toTerm $ prog
-        () <-  Exn.evaluate $ rnf body
-        -- Force evaluation of body to ensure that we're not timing parsing/deserialisation.
-        -- The parser apparently returns a fully-evaluated AST, but let's be on the safe side.
-        start <- performGC >> getCPUTime
-        case evaluate body of
-              PLC.EvaluationSuccess v -> succeed start v
-              PLC.EvaluationFailure   -> exitFailure
-=======
       TypedPLC ->
         case evalMode of
             CEK -> hPutStrLn stderr "There is no CEK machine for Typed Plutus Core" >> exitFailure
             CK  -> do
                   TypedProgram prog <- getProgram TypedPLC ifmt inp
-                  let evaluate = PLC.unsafeEvaluateCk PLC.defBuiltinsRuntime
+                  let evaluate = PLC.unsafeEvaluateCkNoEmit PLC.defBuiltinsRuntime
                       body = void . PLC.toTerm $ prog
                       !_ = rnf body
                   -- Force evaluation of body to ensure that we're not timing parsing/deserialisation.
@@ -714,14 +698,13 @@
                   case timingMode of
                     NoTiming -> evaluate body & handleResult
                     Timing n -> timeEval n evaluate body >>= handleTimingResults
->>>>>>> 86b6d7b4
 
       UntypedPLC ->
           case evalMode of
             CK  -> hPutStrLn stderr "There is no CK machine for Untyped Plutus Core" >> exitFailure
             CEK -> do
                   UntypedProgram prog <- getProgram UntypedPLC ifmt inp
-                  let evaluate = fst . UPLC.unsafeEvaluateCek PLC.defBuiltinsRuntime
+                  let evaluate = UPLC.unsafeEvaluateCekNoEmit PLC.defBuiltinsRuntime
                       body = void . UPLC.toTerm $ prog
                       !_ = rnf body
                   case timingMode of
