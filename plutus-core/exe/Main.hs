--- conflicted
+++ resolved
@@ -774,22 +774,11 @@
         case evalMode of
             CEK -> errorWithoutStackTrace "There is no CEK machine for Typed Plutus Core"
             CK  -> do
-<<<<<<< HEAD
-                  TypedProgram prog <- getProgram TypedPLC ifmt inp
-                  let evaluate = PLC.unsafeEvaluateCkNoEmit PLC.defBuiltinsRuntime
-                      body = void . PLC.toTerm $ prog
-                      !_ = rnf body
-                  -- Force evaluation of body to ensure that we're not timing parsing/deserialisation.
-                  -- The parser apparently returns a fully-evaluated AST, but let's be on the safe side.
-                  case timingMode of
-                    NoTiming -> evaluate body & handleResult
-                    Timing n -> timeEval n evaluate body >>= handleTimingResults
-=======
                     let !_ = case budgetMode of
                                Silent    -> ()
                                Verbose _ -> errorWithoutStackTrace "There is no budgeting for typed Plutus Core"
                     TypedProgram prog <- getProgram TypedPLC ifmt inp
-                    let evaluate = Ck.unsafeEvaluateCk  PLC.defBuiltinsRuntime
+                    let evaluate = Ck.unsafeEvaluateCkNoEmit PLC.defBuiltinsRuntime
                         body = void . PLC.toTerm $ prog
                         !_ = rnf body
                         -- Force evaluation of body to ensure that we're not timing parsing/deserialisation.
@@ -797,23 +786,17 @@
                     case timingMode of
                       NoTiming -> evaluate body & handleResult
                       Timing n -> timeEval n evaluate body >>= handleTimingResults
->>>>>>> b9d3312a
 
       UntypedPLC ->
           case evalMode of
             CK  -> errorWithoutStackTrace "There is no CK machine for Untyped Plutus Core"
             CEK -> do
                   UntypedProgram prog <- getProgram UntypedPLC ifmt inp
-<<<<<<< HEAD
-                  let evaluate = UPLC.unsafeEvaluateCekNoEmit PLC.defBuiltinsRuntime
-                      body = void . UPLC.toTerm $ prog
-=======
                   let body = void . UPLC.toTerm $ prog
->>>>>>> b9d3312a
                       !_ = rnf body
                   case budgetMode of
                     Silent -> do
-                          let evaluate = Cek.unsafeEvaluateCek PLC.defBuiltinsRuntime
+                          let evaluate = Cek.unsafeEvaluateCekNoEmit PLC.defBuiltinsRuntime
                           case timingMode of
                             NoTiming -> evaluate body & handleResult
                             Timing n -> timeEval n evaluate body >>= handleTimingResults
@@ -822,7 +805,7 @@
                             -- in Restricting mode with a large intial budget to get a more realistic
                             -- estimate of on-chain costs.
                     Verbose bm -> do
-                          let evaluate = Cek.unsafeEvaluateCekWithBudget PLC.defBuiltinsRuntime bm
+                          let evaluate = Cek.unsafeRunCekNoEmit PLC.defBuiltinsRuntime bm
                           case timingMode of
                             NoTiming -> do
                                     let (result, budget) = evaluate body
