-- Why is it needed here, but not in 'Universe.hs'?
{-# LANGUAGE ExplicitNamespaces #-}


module Language.PlutusCore
    (
      -- * Parser
    parseProgram
    , parseTerm
    , parseType
    , parseScoped
    -- * Universe
    , Some (..)
    , TypeIn (..)
    , ValueOf (..)
    , someValue
    , Includes (..)
    , IncludesAll
    , Closed (..)
    , EverywhereAll
    , knownUniOf
    , GShow (..)
    , show
    , GEq (..)
    , deriveGEq
    , (:~:) (..)
    , Lift
    , type (<:)
    , DefaultUni (..)
    , DefaultFun (..)
    -- * AST
    , Term (..)
    , termSubterms
    , termSubtypes
    , Type (..)
    , typeSubtypes
    , Kind (..)
    , ParseError (..)
    , Version (..)
    , Program (..)
    , Name (..)
    , TyName (..)
    , Unique (..)
    , UniqueMap (..)
    , Normalized (..)
    , defaultVersion
    , allKeywords
    , toTerm
    , termAnn
    , typeAnn
    -- * Lexer
    , AlexPosn (..)
    -- * Formatting
    , format
    , formatDoc
    -- * Processing
    , HasUniques
    , Rename (..)
    -- * Type checking
    , module TypeCheck
    , fileType
    , fileTypeCfg
    , printType
    , normalizeTypesIn
    , normalizeTypesInProgram
    , AsTypeError (..)
    , TypeError
    , parseTypecheck
    -- for testing
    , typecheckPipeline
    -- * Errors
    , Error (..)
    , AsError (..)
    , AsNormCheckError (..)
    , UniqueError (..)
    -- * Base functors
    , TermF (..)
    , TypeF (..)
    -- * Quotation and term construction
    , Quote
    , runQuote
    , QuoteT
    , runQuoteT
    , MonadQuote
    , liftQuote
    -- * Name generation
    , freshUnique
    , freshName
    , freshTyName
    -- * Evaluation
    , EvaluationResult (..)
    -- * Combining programs
    , applyProgram
    -- * Benchmarking
    , termSize
    , typeSize
    , kindSize
    , programSize
    , serialisedSize
    ) where

import           PlutusPrelude

import           Language.PlutusCore.Builtins
import           Language.PlutusCore.CBOR                  ()
import qualified Language.PlutusCore.Check.Uniques         as Uniques
import           Language.PlutusCore.Core
import           Language.PlutusCore.Error
import           Language.PlutusCore.Evaluation.Machine.Ck
import           Language.PlutusCore.Lexer
import           Language.PlutusCore.Lexer.Type
import           Language.PlutusCore.Name
import           Language.PlutusCore.Normalize
import           Language.PlutusCore.Parser
import           Language.PlutusCore.Pretty
import           Language.PlutusCore.Quote
import           Language.PlutusCore.Rename
import           Language.PlutusCore.Size
import           Language.PlutusCore.TypeCheck             as TypeCheck
import           Language.PlutusCore.Universe

import           Control.Monad.Except
import qualified Data.ByteString.Lazy                      as BSL
import qualified Data.Text                                 as T

nullAlexPosn :: AlexPosn
nullAlexPosn = AlexPn 0 0 0

-- | Given a file at @fibonacci.plc@, @fileType "fibonacci.plc"@ will display
-- its type or an error message.
fileType :: FilePath -> IO T.Text
fileType = fmap (either prettyErr id . printType) . BSL.readFile
    where
        prettyErr :: Error DefaultUni DefaultFun AlexPosn -> T.Text
        prettyErr = displayPlcDef

-- | Given a file, display
-- its type or an error message, optionally dumping annotations and debug
-- information.
fileTypeCfg :: PrettyConfigPlc -> FilePath -> IO T.Text
fileTypeCfg cfg = fmap (either prettyErr id . printType) . BSL.readFile
    where
        prettyErr :: Error DefaultUni DefaultFun AlexPosn -> T.Text
        prettyErr = displayBy cfg

-- | Print the type of a program contained in a 'ByteString'
printType
    :: (AsParseError e AlexPosn,
        AsUniqueError e AlexPosn,
        AsTypeError e (Term TyName Name DefaultUni DefaultFun ()) DefaultUni DefaultFun AlexPosn,
        MonadError e m)
    => BSL.ByteString
    -> m T.Text
printType bs = runQuoteT $ displayPlcDef <$> do
    scoped <- parseScoped bs
<<<<<<< HEAD
    config <- getDefTypeCheckConfig nullAlexPosn
    inferTypeOfProgram config scoped
=======
    inferTypeOfProgram defConfig scoped
>>>>>>> 4e92b959

-- | Parse and rewrite so that names are globally unique, not just unique within
-- their scope.
parseScoped
    :: (AsParseError e AlexPosn,
        AsUniqueError e AlexPosn,
        MonadError e m,
        MonadQuote m)
    => BSL.ByteString
    -> m (Program TyName Name DefaultUni DefaultFun AlexPosn)
-- don't require there to be no free variables at this point, we might be parsing an open term
parseScoped = through (Uniques.checkProgram (const True)) <=< rename <=< parseProgram

-- | Parse a program and typecheck it.
parseTypecheck
    :: (AsParseError e AlexPosn,
        AsUniqueError e AlexPosn,
        AsTypeError e (Term TyName Name DefaultUni DefaultFun ()) DefaultUni DefaultFun AlexPosn,
        MonadError e m,
        MonadQuote m)
    => TypeCheckConfig DefaultUni DefaultFun
    -> BSL.ByteString
    -> m (Normalized (Type TyName DefaultUni ()))
parseTypecheck cfg = typecheckPipeline cfg <=< parseScoped

-- | Typecheck a program.
typecheckPipeline
    :: (AsTypeError e (Term TyName Name DefaultUni DefaultFun ()) DefaultUni DefaultFun a,
        MonadError e m,
        MonadQuote m)
    => TypeCheckConfig DefaultUni DefaultFun
    -> Program TyName Name DefaultUni DefaultFun a
    -> m (Normalized (Type TyName DefaultUni ()))
typecheckPipeline = inferTypeOfProgram

parseProgramDef
    :: (AsParseError e AlexPosn, MonadError e m, MonadQuote m)
    => BSL.ByteString -> m (Program TyName Name DefaultUni DefaultFun AlexPosn)
parseProgramDef = parseProgram

formatDoc :: (AsParseError e AlexPosn, MonadError e m) => PrettyConfigPlc -> BSL.ByteString -> m (Doc a)
-- don't use parseScoped since we don't bother running sanity checks when we format
formatDoc cfg = runQuoteT . fmap (prettyBy cfg) . (rename <=< parseProgramDef)

format
    :: (AsParseError e AlexPosn, MonadError e m)
    => PrettyConfigPlc -> BSL.ByteString -> m T.Text
-- don't use parseScoped since we don't bother running sanity checks when we format
format cfg = runQuoteT . fmap (displayBy cfg) . (rename <=< parseProgramDef)

-- | Take one PLC program and apply it to another.
applyProgram
    :: Program tyname name uni fun ()
    -> Program tyname name uni fun ()
    -> Program tyname name uni fun ()
applyProgram (Program _ _ t1) (Program _ _ t2) = Program () (defaultVersion ()) (Apply () t1 t2)<|MERGE_RESOLUTION|>--- conflicted
+++ resolved
@@ -1,5 +1,6 @@
 -- Why is it needed here, but not in 'Universe.hs'?
 {-# LANGUAGE ExplicitNamespaces #-}
+{-# LANGUAGE TypeApplications   #-}
 
 
 module Language.PlutusCore
@@ -153,12 +154,8 @@
     -> m T.Text
 printType bs = runQuoteT $ displayPlcDef <$> do
     scoped <- parseScoped bs
-<<<<<<< HEAD
     config <- getDefTypeCheckConfig nullAlexPosn
     inferTypeOfProgram config scoped
-=======
-    inferTypeOfProgram defConfig scoped
->>>>>>> 4e92b959
 
 -- | Parse and rewrite so that names are globally unique, not just unique within
 -- their scope.
