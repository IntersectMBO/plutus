--- conflicted
+++ resolved
@@ -135,14 +135,8 @@
 
 import           PlutusPrelude
 
-<<<<<<< HEAD
-import           PlutusCore.CBOR                  ()
-import qualified PlutusCore.Check.Uniques         as Uniques
-=======
-import           PlutusCore.Builtins
 import           PlutusCore.CBOR                                          ()
 import qualified PlutusCore.Check.Uniques                                 as Uniques
->>>>>>> 5ec5927e
 import           PlutusCore.Core
 import           PlutusCore.DeBruijn
 import           PlutusCore.Default
