--- conflicted
+++ resolved
@@ -20,15 +20,15 @@
 import           Control.Monad.Except
 import           Data.Bits                 (shiftR)
 import qualified Data.ByteString           as BS
-<<<<<<< HEAD
+import qualified Data.ByteString.Lazy      as BSL
 import           Data.Proxy                (Proxy (..))
 import           Data.Text.Prettyprint.Doc
+import           Data.Word                 (Word64, Word8)
 import           GHC.Exts                  (IsList (..))
 import           GHC.Generics
 import           Prelude
 
 import qualified Data.Swagger              as Swagger
-import qualified Data.Swagger.Schema       as Swagger
 
 -- | A generic "data" type.
 --
@@ -36,21 +36,6 @@
 -- form: @Constr i args@ represents a use of the @i@th constructor along with its arguments.
 --
 -- The other constructors are various primitives.
-=======
-import qualified Data.ByteString.Lazy      as BSL
-import           Data.Text.Prettyprint.Doc
-import           Data.Word                 (Word64, Word8)
-import           GHC.Generics
-import           Prelude
-
-{- | A generic "data" type.
-
-The main constructor 'Constr' represents a datatype value in sum-of-products
-form: @Constr i args@ represents a use of the @i@th constructor (indexed from 0) along with its arguments.
-
-The other constructors are various primitives.
--}
->>>>>>> d6f82974
 data Data =
       Constr Integer [Data]
     | Map [(Data, Data)]
