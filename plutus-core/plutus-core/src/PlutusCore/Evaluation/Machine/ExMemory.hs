--- conflicted
+++ resolved
@@ -5,25 +5,10 @@
 {-# LANGUAGE TypeApplications      #-}
 
 module PlutusCore.Evaluation.Machine.ExMemory
-<<<<<<< HEAD
-( CostingInteger
-, ExMemory(..)
-, ExCPU(..)
-, ExMemoryUsage(..)
-) where
-
-import PlutusCore.Crypto.BLS12_381.G1 as BLS12_381.G1
-import PlutusCore.Crypto.BLS12_381.G2 as BLS12_381.G2
-import PlutusCore.Crypto.BLS12_381.Pairing as BLS12_381.Pairing
-import PlutusCore.Data
-import PlutusCore.Pretty
-import PlutusPrelude
-=======
     ( CostingInteger
     , ExMemory(..)
     , ExCPU(..)
     ) where
->>>>>>> 1ef764f3
 
 import Codec.Serialise (Serialise)
 import Control.DeepSeq
@@ -143,131 +128,7 @@
     stimes n mem = fromIntegral n * mem
     {-# INLINE stimes #-}
 
-<<<<<<< HEAD
-The way we ignore arguments in costing functions is by computing the 'ExMemory' of each of those
-arguments lazily. I.e. a call to 'memoryUsage' can only be forced within a costing function and
-never outside of one. We have to do this regardless of all the reasoning above: if we compute
-the 'ExMemory' of, say, a list strictly, then a builtin prepending an element to a list will
-have the complexity of O(length_of_the_list) (because computing the 'ExMemory' of a list requires
-traversing the list), while we of course want it to be O(1).
--}
-
-class ExMemoryUsage a where
-    -- Inlining the implementations of this method gave us a 1-2% speedup.
-    memoryUsage :: a -> ExMemory -- ^ How much memory does 'a' use?
-
-instance (ExMemoryUsage a, ExMemoryUsage b) => ExMemoryUsage (a, b) where
-    memoryUsage (a, b) = 1 <> memoryUsage a <> memoryUsage b
-    {-# INLINE memoryUsage #-}
-
--- See https://github.com/input-output-hk/plutus/issues/1861
-instance ExMemoryUsage (SomeTypeIn uni) where
-  memoryUsage _ = 1 -- TODO things like @list (list (list integer))@ take up a non-constant amount of space.
-  {-# INLINE memoryUsage #-}
-
--- See https://github.com/input-output-hk/plutus/issues/1861
-instance (Closed uni, uni `Everywhere` ExMemoryUsage) => ExMemoryUsage (Some (ValueOf uni)) where
-  -- TODO this is just to match up with existing golden tests. We probably need to account for @uni@ as well.
-  memoryUsage (Some (ValueOf uni x)) = bring (Proxy @ExMemoryUsage) uni (memoryUsage x)
-  {-# INLINE memoryUsage #-}
-
-instance ExMemoryUsage () where
-  memoryUsage () = 1
-  {-# INLINE memoryUsage #-}
-
-instance ExMemoryUsage Integer where
-  memoryUsage 0 = ExMemory 1  -- integerLog2# is unspecified for 0 (but in practice returns -1)
-  memoryUsage i = ExMemory $ fromIntegral $ (I# n) + 1
-                               where n = (integerLog2# (abs i) `quotInt#` integerToInt 64) :: Int#
-                               -- Assume 64-bit size for Integer
-  {-# INLINE memoryUsage #-}
-
-instance ExMemoryUsage Word8 where
-  memoryUsage _ = ExMemory 1
-
-{- Bytestrings: we want things of length 0 to have size 0, 1-8 to have size 1,
-   9-16 to have size 2, etc.  Note that (-1) div 8 == -1, so the code below
-   gives the correct answer for the empty bytestring.  Maybe we should just use
-   1 + (toInteger $ BS.length bs) `div` 8, which would count one extra for
-   things whose sizes are multiples of 8. -}
-instance ExMemoryUsage BS.ByteString where
-  memoryUsage bs = ExMemory $ ((n-1) `quot` 8) + 1  -- Don't use `div` here!  That gives 1 instead of 0 for n=0.
-      where n = fromIntegral $ BS.length bs :: SatInt
-  {-# INLINE memoryUsage #-}
-
-instance ExMemoryUsage T.Text where
-  -- This is slow and inaccurate, but matches the version that was originally deployed.
-  -- We may try and improve this in future so long as the new version matches this exactly.
-  memoryUsage text = memoryUsage $ T.unpack text
-  {-# INLINE memoryUsage #-}
-
-instance ExMemoryUsage Int where
-  memoryUsage _ = 1
-  {-# INLINE memoryUsage #-}
-
-instance ExMemoryUsage Char where
-  memoryUsage _ = 1
-  {-# INLINE memoryUsage #-}
-
-instance ExMemoryUsage Bool where
-  memoryUsage _ = 1
-  {-# INLINE memoryUsage #-}
-
-instance ExMemoryUsage a => ExMemoryUsage [a] where
-    memoryUsage = foldl' (\a x -> memoryUsage x + a) 0
-    {-# INLINE memoryUsage #-}
-
-{- Another naive traversal for size.  This accounts for the number of nodes in
-   a Data object, and also the sizes of the contents of the nodes.  This is not
-   ideal, but it seems to be the best we can do.  At present this only comes
-   into play for 'equalsData', which is implemented using the derived
-   implementation of '==' (fortunately the costing functions are lazy, so this
-   won't be called for things like 'unBData' which have constant costing
-   functions because they only have to look at the top node).  The problem is
-   that when we call 'equalsData' the comparison will take place entirely in
-   Haskell, so the costing functions for the contents of 'I' and 'B' nodes
-   won't be called.  Thus if we just counted the number of nodes the sizes of
-   'I 2' and 'B <huge bytestring>' would be the same but they'd take different
-   amounts of time to compare.  It's not clear how to trade off the costs of
-   processing a node and processing the contents of nodes: the implementation
-   below compromises by charging four units per node, but we may wish to revise
-   this after experimentation.
--}
-{- This code runs on the chain and hence should be as efficient as possible. To
-   that end it's tempting to make these functions strict and tail recursive (and
-   similarly in the instance for lists above), but experiments showed that that
-   didn't improve matters and in fact some versions led to a slight slowdown.
--}
-instance ExMemoryUsage Data where
-    memoryUsage = sizeData
-        where sizeData d =
-                  nodeMem +
-                     case d of
-                       Constr _ l -> sizeDataList l    -- TODO: include the size of the tag, but not just yet.  See SCP-3677.
-                       Map l      -> sizeDataPairs l
-                       List l     -> sizeDataList l
-                       I n        -> memoryUsage n
-                       B b        -> memoryUsage b
-              nodeMem = 4
-              sizeDataList []     = 0
-              sizeDataList (d:ds) = sizeData d + sizeDataList ds
-              sizeDataPairs []           = 0
-              sizeDataPairs ((d1,d2):ps) = sizeData d1 + sizeData d2 + sizeDataPairs ps
-
-instance ExMemoryUsage BLS12_381.G1.Element where
-    memoryUsage _ = fromIntegral $ BLS12_381.G1.memSizeBytes `div` 8
-    -- Should be 12
-
-instance ExMemoryUsage BLS12_381.G2.Element where
-    memoryUsage _ = fromIntegral $ BLS12_381.G2.memSizeBytes `div` 8
-    -- Should be 24
-
-instance ExMemoryUsage BLS12_381.Pairing.MlResult where
-    memoryUsage _ = fromIntegral $ BLS12_381.Pairing.mlResultMemSizeBytes `div` 8
-    -- Should be 144
-=======
 -- See Note [Manual Semigroup and Monoid instances for Sum monoids].
 instance Monoid ExCPU where
     mempty = ExCPU 0
-    {-# INLINE mempty #-}
->>>>>>> 1ef764f3
+    {-# INLINE mempty #-}