--- conflicted
+++ resolved
@@ -135,12 +135,4 @@
 instance ExMemoryUsage Bool where
   memoryUsage _ = 1
 
-<<<<<<< HEAD
-deriving via GenericExMemoryUsage [a] instance ExMemoryUsage a => ExMemoryUsage [a]
-
-withMemory :: ExMemoryUsage (f a) => Functor f => f a -> f ExMemory
-withMemory x = fmap (const (memoryUsage x)) x
-=======
-instance ExMemoryUsage String where
-  memoryUsage string = ExMemory $ (toInteger $ sum $ fmap sizeOf string) `div` 8
->>>>>>> 6382d5af
+deriving via GenericExMemoryUsage [a] instance ExMemoryUsage a => ExMemoryUsage [a]