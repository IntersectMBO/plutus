{-# LANGUAGE CPP                   #-}
{-# LANGUAGE DerivingVia           #-}
{-# LANGUAGE FlexibleInstances     #-}
{-# LANGUAGE MagicHash             #-}
{-# LANGUAGE MultiParamTypeClasses #-}
{-# LANGUAGE OverloadedStrings     #-}
{-# LANGUAGE TypeApplications      #-}
{-# LANGUAGE TypeOperators         #-}
{-# LANGUAGE UndecidableInstances  #-}

module PlutusCore.Evaluation.Machine.ExMemory
( CostingInteger
, ExMemory(..)
, ExCPU(..)
, GenericExMemoryUsage(..)
, ExMemoryUsage(..)
) where

import           PlutusCore.Core
import           PlutusCore.Name
import           PlutusCore.Pretty
import           PlutusCore.Universe
import           PlutusPrelude

import           Control.Monad.RWS.Strict
import           Data.Aeson
import qualified Data.ByteString          as BS
import           Data.Proxy
import           Data.SatInt
import qualified Data.Text                as T
import           Foreign.Storable
import           GHC.Generics
import           GHC.Integer
import           GHC.Integer.Logarithms
import           GHC.Prim

#include "MachDeps.h"

{- Note [Memory Usage for Plutus]

The base unit is 'ExMemory', which corresponds to machine words. For primitives,
we use static values for the size, see the corresponding instances. For
composite data types, the Generic instance is used, + 1 for the constructor tag.
For ADTs, the currently selected branch is counted, not the maximum value.
Memory usage of the annotation is not counted, because this should be
abstractly specifiable. It's an implementation detail.

-}

{- Note [Integer types for costing]
We care about the speed of our integer operations for costing, this has a significant effect on speed.
But we also need to care about overflow: the cost counters overflowing is a potential attack!

We have a few choices here for what to do with an overflow:
- Don't (this is what 'Integer' does, it's unbounded)
- Wrap (this is what 'Int'/'Int64' and friends do)
- Throw an overflow error (this is what 'Data.SafeInt' does)
- Saturate (i.e. return max/min bound, this is what 'Data.SatInt does)

In our case
- Not overflowing would be nice, but 'Integer' is significantly slower than the other types.
- Wrapping is quite dangerous, as it could lead to us getting attacked by someone wrapping
their cost around to something that looks below the budget.
- Throwing would be okay, but we'd have to worry about exception catching.
- Saturating is actually quite nice: we care about whether `a op b < budget`. So long as `budget < maxBound`,
  then `a op b < budget` will have the same truth value *regardless* of whether the operation overflows and saturates,
  since saturating implies `a op b >= maxBound > budget`. Plus, it means we don't need to deal with
  exceptions.

So we use 'Data.SatInt', a variant of 'Data.SafeInt' that does saturating arithmetic.

'SatInt' is quite fast, but not quite as fast as using 'Int64' directly (I don't know why that would be, apart from maybe
just the overflow checks), but the wrapping behaviour of 'Int64' is unacceptable..

One other wrinkle is that 'SatInt' is backed by an 'Int' (i.e. a machine integer with platform-dependent
size), rather than an 'Int64' since the primops that we need are only available for 'Int' until GHC 9.2
or so. So on 32bit platforms, we have much less header

However we mostly care about 64bit platforms, so this isn't too much of a problem. The only one where it could be a problem
is GHCJS, which does present as a 32bit platform. However, we won't care about *performance* on GHCJS, since
nobody will be running a node compiled to JS (and if they do, they deserve terrible performance). So:
if we are not on a 64bit platform, then we can just fallback to the slower (but safe) 'Integer'.

-}

-- See Note [Integer types for costing]
type CostingInteger =
#if WORD_SIZE_IN_BITS < 64
    Integer
#else
    SatInt
#endif

-- $(if finiteBitSize (0::SatInt) < 64 then [t|Integer|] else [t|SatInt|])

-- | Counts size in machine words (64bit for the near future)
<<<<<<< HEAD
newtype ExMemory = ExMemory Integer
  deriving (Eq, Ord, Show, Lift)
  deriving newtype (Num, Pretty, NFData)
  deriving (Semigroup, Monoid) via (Sum Integer)
deriving newtype instance PrettyDefaultBy config Integer => PrettyBy config ExMemory
deriving via Integer instance FromJSON ExMemory
deriving via Integer instance ToJSON   ExMemory

=======
newtype ExMemory = ExMemory CostingInteger
  deriving (Eq, Ord, Show)
  deriving newtype (Num, NFData)
  deriving (Semigroup, Monoid) via (Sum CostingInteger)
instance Pretty ExMemory where
    pretty (ExMemory i) = pretty (toInteger i)
instance PrettyBy config ExMemory where
    prettyBy _ m = pretty m
>>>>>>> 65617207

-- | Counts CPU units - no fixed base, proportional.
<<<<<<< HEAD
newtype ExCPU = ExCPU Integer
  deriving (Eq, Ord, Show, Lift)
  deriving newtype (Num, Pretty, NFData)
  deriving (Semigroup, Monoid) via (Sum Integer)
deriving newtype instance PrettyDefaultBy config Integer => PrettyBy config ExCPU
deriving via Integer instance FromJSON ExCPU
deriving via Integer instance ToJSON   ExCPU
=======
newtype ExCPU = ExCPU CostingInteger
  deriving (Eq, Ord, Show)
  deriving newtype (Num, NFData)
  deriving (Semigroup, Monoid) via (Sum CostingInteger)
instance Pretty ExCPU where
    pretty (ExCPU i) = pretty (toInteger i)
instance PrettyBy config ExCPU where
    prettyBy _ m = pretty m
>>>>>>> 65617207

-- Based on https://github.com/ekmett/semigroups/blob/master/src/Data/Semigroup/Generic.hs
class GExMemoryUsage f where
  gmemoryUsage' :: f a -> ExMemory

gmemoryUsage :: (Generic a, GExMemoryUsage (Rep a)) => a -> ExMemory
gmemoryUsage x = gmemoryUsage' (from x)

instance GExMemoryUsage U1 where
  gmemoryUsage' _ = 1 -- No constructor

instance GExMemoryUsage V1 where
  gmemoryUsage' _ = 1 -- Empty datatype

instance ExMemoryUsage a => GExMemoryUsage (K1 i a) where
  gmemoryUsage' (K1 x) = memoryUsage x

instance GExMemoryUsage f => GExMemoryUsage (M1 i c f) where
  gmemoryUsage' (M1 x) = gmemoryUsage' x

instance (GExMemoryUsage f, GExMemoryUsage g) => GExMemoryUsage (f :*: g) where
  gmemoryUsage' (x1 :*: x2) = gmemoryUsage' x1 + gmemoryUsage' x2

instance (GExMemoryUsage f, GExMemoryUsage g) => GExMemoryUsage (f :+: g) where
  gmemoryUsage' (L1 x) = gmemoryUsage' x
  gmemoryUsage' (R1 x) = gmemoryUsage' x

newtype GenericExMemoryUsage a = GenericExMemoryUsage { getGenericExMemoryUsage :: a }
instance (Generic a, GExMemoryUsage (Rep a)) => ExMemoryUsage (GenericExMemoryUsage a) where
  memoryUsage (GenericExMemoryUsage x) = gmemoryUsage x

class ExMemoryUsage a where
    memoryUsage :: a -> ExMemory -- ^ How much memory does 'a' use?

deriving via (GenericExMemoryUsage (Either a b)) instance
    (ExMemoryUsage a, ExMemoryUsage b) => ExMemoryUsage (Either a b)
deriving via (GenericExMemoryUsage (a, b)) instance
    (ExMemoryUsage a, ExMemoryUsage b) => ExMemoryUsage (a, b)

deriving via (GenericExMemoryUsage Name) instance ExMemoryUsage Name
deriving via (GenericExMemoryUsage (Type tyname uni ann)) instance
    (ExMemoryUsage tyname, ExMemoryUsage ann) => ExMemoryUsage (Type tyname uni ann)
deriving via (GenericExMemoryUsage (Kind ann)) instance ExMemoryUsage ann => ExMemoryUsage (Kind ann)
deriving via (GenericExMemoryUsage (Term tyname name uni fun ann)) instance
    ( ExMemoryUsage tyname, ExMemoryUsage name, ExMemoryUsage ann
    , Closed uni, uni `Everywhere` ExMemoryUsage, ExMemoryUsage fun
    ) => ExMemoryUsage (Term tyname name uni fun ann)
deriving newtype instance ExMemoryUsage TyName
deriving newtype instance ExMemoryUsage SatInt
deriving newtype instance ExMemoryUsage ExMemory
deriving newtype instance ExMemoryUsage Unique

-- See https://github.com/input-output-hk/plutus/issues/1861
instance ExMemoryUsage (Some (TypeIn uni)) where
  memoryUsage _ = 1 -- TODO things like @list (list (list integer))@ take up a non-constant amount of space.

-- See https://github.com/input-output-hk/plutus/issues/1861
instance (Closed uni, uni `Everywhere` ExMemoryUsage) => ExMemoryUsage (Some (ValueOf uni)) where
  -- TODO this is just to match up with existing golden tests. We probably need to account for @uni@ as well.
  memoryUsage (Some (ValueOf uni x)) = bring (Proxy @ExMemoryUsage) uni (memoryUsage x)

instance ExMemoryUsage () where
  memoryUsage () = 1

instance ExMemoryUsage Integer where
<<<<<<< HEAD
  memoryUsage 0 = ExMemory 1  -- integerLog2# is unspecified for 0, but in practice returns -1
  memoryUsage i = ExMemory (1 + smallInteger (integerLog2# (abs i) `quotInt#` integerToInt 64)) -- Assume 64bit size.

instance ExMemoryUsage BS.ByteString where
  memoryUsage bs = ExMemory $ 1 + ((toInteger $ BS.length bs)-1) `quot` 8
-- We want things of length 0-8 to have size 1, 9-16 to have size 2, etc.
-- We use 'quot' to deal with the empty bytestring because 'div' would give -1.
-- Maybe we should just use 1 + (toInteger $ BS.length bs) `div` 8, which
-- would count one extra for things whose sizes are multiples of 8.
=======
  memoryUsage i = ExMemory $ fromIntegral $ 1 + smallInteger (integerLog2# (abs i) `quotInt#` integerToInt 64) -- assume 64bit size

instance ExMemoryUsage BS.ByteString where
  memoryUsage bs = ExMemory $ fromIntegral $ (toInteger $ BS.length bs) `div` 8
>>>>>>> 65617207

instance ExMemoryUsage T.Text where
  memoryUsage text = memoryUsage $ T.unpack text -- TODO not accurate, as Text uses UTF-16

instance ExMemoryUsage Int where
  memoryUsage _ = 1

instance ExMemoryUsage Char where
  memoryUsage _ = 1

instance ExMemoryUsage Bool where
  memoryUsage _ = 1

instance ExMemoryUsage String where
  memoryUsage string = ExMemory $ fromIntegral $ (sum $ fmap sizeOf string) `div` 8<|MERGE_RESOLUTION|>--- conflicted
+++ resolved
@@ -1,4 +1,5 @@
 {-# LANGUAGE CPP                   #-}
+{-# LANGUAGE DeriveLift            #-}
 {-# LANGUAGE DerivingVia           #-}
 {-# LANGUAGE FlexibleInstances     #-}
 {-# LANGUAGE MagicHash             #-}
@@ -87,52 +88,39 @@
 type CostingInteger =
 #if WORD_SIZE_IN_BITS < 64
     Integer
+deriving via Integer instance FromJSON CostingInteger
+deriving via Integer instance ToJSON CostingInteger
 #else
     SatInt
+deriving via SatInt instance FromJSON CostingInteger
+deriving via SatInt instance ToJSON CostingInteger
 #endif
 
 -- $(if finiteBitSize (0::SatInt) < 64 then [t|Integer|] else [t|SatInt|])
 
 -- | Counts size in machine words (64bit for the near future)
-<<<<<<< HEAD
-newtype ExMemory = ExMemory Integer
+newtype ExMemory = ExMemory CostingInteger
   deriving (Eq, Ord, Show, Lift)
-  deriving newtype (Num, Pretty, NFData)
-  deriving (Semigroup, Monoid) via (Sum Integer)
-deriving newtype instance PrettyDefaultBy config Integer => PrettyBy config ExMemory
-deriving via Integer instance FromJSON ExMemory
-deriving via Integer instance ToJSON   ExMemory
-
-=======
-newtype ExMemory = ExMemory CostingInteger
-  deriving (Eq, Ord, Show)
   deriving newtype (Num, NFData)
   deriving (Semigroup, Monoid) via (Sum CostingInteger)
+deriving via CostingInteger instance FromJSON ExMemory
+deriving via CostingInteger instance ToJSON   ExMemory
 instance Pretty ExMemory where
     pretty (ExMemory i) = pretty (toInteger i)
 instance PrettyBy config ExMemory where
     prettyBy _ m = pretty m
->>>>>>> 65617207
 
 -- | Counts CPU units - no fixed base, proportional.
-<<<<<<< HEAD
-newtype ExCPU = ExCPU Integer
+newtype ExCPU = ExCPU CostingInteger
   deriving (Eq, Ord, Show, Lift)
-  deriving newtype (Num, Pretty, NFData)
-  deriving (Semigroup, Monoid) via (Sum Integer)
-deriving newtype instance PrettyDefaultBy config Integer => PrettyBy config ExCPU
-deriving via Integer instance FromJSON ExCPU
-deriving via Integer instance ToJSON   ExCPU
-=======
-newtype ExCPU = ExCPU CostingInteger
-  deriving (Eq, Ord, Show)
   deriving newtype (Num, NFData)
   deriving (Semigroup, Monoid) via (Sum CostingInteger)
 instance Pretty ExCPU where
     pretty (ExCPU i) = pretty (toInteger i)
 instance PrettyBy config ExCPU where
     prettyBy _ m = pretty m
->>>>>>> 65617207
+deriving via CostingInteger instance FromJSON ExCPU
+deriving via CostingInteger instance ToJSON   ExCPU
 
 -- Based on https://github.com/ekmett/semigroups/blob/master/src/Data/Semigroup/Generic.hs
 class GExMemoryUsage f where
@@ -198,22 +186,15 @@
   memoryUsage () = 1
 
 instance ExMemoryUsage Integer where
-<<<<<<< HEAD
   memoryUsage 0 = ExMemory 1  -- integerLog2# is unspecified for 0, but in practice returns -1
-  memoryUsage i = ExMemory (1 + smallInteger (integerLog2# (abs i) `quotInt#` integerToInt 64)) -- Assume 64bit size.
+  memoryUsage i = ExMemory . fromIntegral $ (1 + smallInteger (integerLog2# (abs i) `quotInt#` integerToInt 64)) -- Assume 64bit size.
 
 instance ExMemoryUsage BS.ByteString where
-  memoryUsage bs = ExMemory $ 1 + ((toInteger $ BS.length bs)-1) `quot` 8
+  memoryUsage bs = ExMemory . fromIntegral $ 1 + ((toInteger $ BS.length bs)-1) `quot` 8
 -- We want things of length 0-8 to have size 1, 9-16 to have size 2, etc.
 -- We use 'quot' to deal with the empty bytestring because 'div' would give -1.
 -- Maybe we should just use 1 + (toInteger $ BS.length bs) `div` 8, which
 -- would count one extra for things whose sizes are multiples of 8.
-=======
-  memoryUsage i = ExMemory $ fromIntegral $ 1 + smallInteger (integerLog2# (abs i) `quotInt#` integerToInt 64) -- assume 64bit size
-
-instance ExMemoryUsage BS.ByteString where
-  memoryUsage bs = ExMemory $ fromIntegral $ (toInteger $ BS.length bs) `div` 8
->>>>>>> 65617207
 
 instance ExMemoryUsage T.Text where
   memoryUsage text = memoryUsage $ T.unpack text -- TODO not accurate, as Text uses UTF-16
