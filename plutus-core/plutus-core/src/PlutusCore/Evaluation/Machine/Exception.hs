-- editorconfig-checker-disable-file
-- | The exceptions that an abstract machine can throw.

-- appears in the generated instances
{-# OPTIONS_GHC -Wno-overlapping-patterns #-}

{-# LANGUAGE DataKinds              #-}
{-# LANGUAGE DeriveAnyClass         #-}
{-# LANGUAGE FlexibleInstances      #-}
{-# LANGUAGE FunctionalDependencies #-}
{-# LANGUAGE OverloadedStrings      #-}
{-# LANGUAGE TemplateHaskell        #-}
{-# LANGUAGE TypeFamilies           #-}
{-# LANGUAGE TypeOperators          #-}
{-# LANGUAGE UndecidableInstances   #-}

module PlutusCore.Evaluation.Machine.Exception
    ( UnliftingError (..)
    , AsUnliftingError (..)
    , BuiltinError (..)
    , MachineError (..)
    , AsMachineError (..)
    , EvaluationError (..)
    , AsEvaluationError (..)
    , ErrorWithCause (..)
    , EvaluationException
    , throwNotAConstant
    , throwing
    , throwing_
    , throwingWithCause
    , extractEvaluationResult
    , unsafeToEvaluationResult
    ) where

import PlutusPrelude

import PlutusCore.Builtin.Result
import PlutusCore.Evaluation.ErrorWithCause
import PlutusCore.Evaluation.Result
import PlutusCore.Pretty

import Control.Lens
import Data.Either.Extras
import Data.Word (Word64)
import Prettyprinter

-- | Errors which can occur during a run of an abstract machine.
data MachineError fun
    = NonPolymorphicInstantiationMachineError
      -- ^ An attempt to reduce a not immediately reducible type instantiation.
    | NonWrapUnwrappedMachineError
      -- ^ An attempt to unwrap a not wrapped term.
    | NonFunctionalApplicationMachineError
      -- ^ An attempt to reduce a not immediately reducible application.
    | OpenTermEvaluatedMachineError
      -- ^ An attempt to evaluate an open term.
    | UnliftingMachineError UnliftingError
      -- ^ An attempt to compute a constant application resulted in 'UnliftingError'.
    | BuiltinTermArgumentExpectedMachineError
      -- ^ A builtin expected a term argument, but something else was received.
    | UnexpectedBuiltinTermArgumentMachineError
<<<<<<< HEAD
      -- ^ A builtin received a term argument when something else was expected.
    | UnknownBuiltin fun
=======
      -- ^ A builtin received a term argument when something else was expected
>>>>>>> 57717006
    | NonConstrScrutinized
    | MissingCaseBranch Word64
    deriving stock (Show, Eq, Functor, Generic)
    deriving anyclass (NFData)

{- | The type of errors that can occur during evaluation. There are two kinds of errors:

1. Operational ones -- these are errors that are indicative of the _logic_ of the program being
   wrong. For example, 'Error' was executed, 'tailList' was applied to an empty list or evaluation
   ran out of gas.
2. Structural ones -- these are errors that are indicative of the _structure_ of the program being
   wrong. For example, a free variable was encountered during evaluation, or a non-function was
   applied to an argument.

On the chain both of these are just regular failures and we don't distinguish between them there:
if a script fails, it fails, it doesn't matter what the reason was. However in the tests it does
matter why the failure occurred: a structural error may indicate that the test was written
incorrectly while an operational error may be entirely expected.

In other words, operational errors are regular runtime errors and structural errors are \"runtime
type errors\". Which means that evaluating an (erased) well-typed program should never produce a
structural error, only an operational one. This creates a sort of \"runtime type system\" for UPLC
and it would be great to stick to it and enforce in tests etc, but we currently don't. For example,
a built-in function expecting a list but getting something else should throw a structural error,
but currently it'll throw an operational one. This is something that we plan to improve upon in
future.
-}
data EvaluationError operational structural
    = OperationalEvaluationError !operational
    | StructuralEvaluationError !structural
    deriving stock (Show, Eq, Functor, Generic)
    deriving anyclass (NFData)

mtraverse makeClassyPrisms
    [ ''MachineError
    , ''EvaluationError
    ]

instance structural ~ MachineError fun =>
        AsMachineError (EvaluationError operational structural) fun where
    _MachineError = _StructuralEvaluationError
instance AsUnliftingError structural =>
        AsUnliftingError (EvaluationError operational structural) where
    _UnliftingError = _StructuralEvaluationError . _UnliftingError
instance AsUnliftingError (MachineError fun) where
    _UnliftingError = _UnliftingMachineError
instance AsEvaluationFailure operational =>
        AsEvaluationFailure (EvaluationError operational structural) where
    _EvaluationFailure = _OperationalEvaluationError . _EvaluationFailure

type EvaluationException operational structural =
    ErrorWithCause (EvaluationError operational structural)

{- Note [Ignoring context in OperationalEvaluationError]
The 'OperationalEvaluationError' error has a term argument, but 'extractEvaluationResult' just
discards this and returns 'EvaluationFailure'. This means that, for example, if we use the @plc@
command to execute a program containing a division by zero, @plc@ exits silently without reporting
that anything has gone wrong (but returning a non-zero exit code to the shell via 'exitFailure').
This is because 'OperationalEvaluationError' is used in cases when a PLC program itself goes wrong
(see the Haddocks of 'EvaluationError'). This is used to signal unsuccessful validation and so is
not regarded as a real error; in contrast structural errors are genuine errors and we report their
context if available.
-}

-- See Note [Ignoring context in OperationalEvaluationError].
-- | Preserve the contents of an 'StructuralEvaluationError' as a 'Left' and turn an
-- 'OperationalEvaluationError' into a @Right EvaluationFailure@.
extractEvaluationResult
    :: Either (EvaluationException operational structural term) a
    -> Either (ErrorWithCause structural term) (EvaluationResult a)
extractEvaluationResult (Right term) = Right $ EvaluationSuccess term
extractEvaluationResult (Left (ErrorWithCause evalErr cause)) = case evalErr of
    StructuralEvaluationError err -> Left  $ ErrorWithCause err cause
    OperationalEvaluationError _  -> Right $ EvaluationFailure

-- | Throw on a 'StructuralEvaluationError' and turn an 'OperationalEvaluationError' into an
-- 'EvaluationFailure'.
unsafeToEvaluationResult
    :: (PrettyPlc internal, PrettyPlc term, Typeable internal, Typeable term)
    => Either (EvaluationException user internal term) a
    -> EvaluationResult a
unsafeToEvaluationResult = unsafeFromEither . extractEvaluationResult

instance (HasPrettyDefaults config ~ 'True, Pretty fun) =>
            PrettyBy config (MachineError fun) where
    prettyBy _      NonPolymorphicInstantiationMachineError =
        "Attempted to instantiate a non-polymorphic term."
    prettyBy _      NonWrapUnwrappedMachineError          =
        "Cannot unwrap a not wrapped term."
    prettyBy _      NonFunctionalApplicationMachineError   =
        "Attempted to apply a non-function."
    prettyBy _      OpenTermEvaluatedMachineError         =
        "Cannot evaluate an open term"
    prettyBy _      BuiltinTermArgumentExpectedMachineError =
        "A builtin expected a term argument, but something else was received"
    prettyBy _      UnexpectedBuiltinTermArgumentMachineError =
        "A builtin received a term argument when something else was expected"
    prettyBy _      (UnliftingMachineError unliftingError)  =
        pretty unliftingError
    prettyBy _      NonConstrScrutinized =
        "A non-constructor value was scrutinized in a case expression"
    prettyBy _      (MissingCaseBranch i) =
        "Case expression missing the branch required by the scrutinee tag:" <+> pretty i

instance
        ( HasPrettyDefaults config ~ 'True
        , Pretty operational, PrettyBy config structural
        ) => PrettyBy config (EvaluationError operational structural) where
    prettyBy _      (OperationalEvaluationError operational) = pretty operational
    prettyBy config (StructuralEvaluationError structural)   = prettyBy config structural<|MERGE_RESOLUTION|>--- conflicted
+++ resolved
@@ -59,12 +59,7 @@
     | BuiltinTermArgumentExpectedMachineError
       -- ^ A builtin expected a term argument, but something else was received.
     | UnexpectedBuiltinTermArgumentMachineError
-<<<<<<< HEAD
-      -- ^ A builtin received a term argument when something else was expected.
-    | UnknownBuiltin fun
-=======
       -- ^ A builtin received a term argument when something else was expected
->>>>>>> 57717006
     | NonConstrScrutinized
     | MissingCaseBranch Word64
     deriving stock (Show, Eq, Functor, Generic)
