--- conflicted
+++ resolved
@@ -67,18 +67,13 @@
     -> BuiltinRuntime (CkValue uni fun)
     -> CkM uni fun s (CkValue uni fun)
 evalBuiltinApp term runtime@(BuiltinRuntime sch x _) = case sch of
-<<<<<<< HEAD
-    TypeSchemeResult _ -> do
+    RuntimeSchemeResult -> do
         let (errOrRes, logs) = makeKnownRun (Just term) x
         emitCkM logs
         case errOrRes of
-            Left err  -> throwError err
+            Left err  -> throwMakeKnownErrorWithCause err
             Right res -> pure res
-    _                  -> pure $ VBuiltin term runtime
-=======
-    RuntimeSchemeResult -> makeKnown emitCkM (Just term) x
-    _                   -> pure $ VBuiltin term runtime
->>>>>>> 0397f83b
+    _ -> pure $ VBuiltin term runtime
 
 ckValueToTerm :: CkValue uni fun -> Term TyName Name uni fun ()
 ckValueToTerm = \case
