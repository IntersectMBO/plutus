--- conflicted
+++ resolved
@@ -65,23 +65,6 @@
 deriving stock instance (GShow uni, Everywhere uni Show, Show fun, Closed uni)
     => Show (CkValue uni fun)
 
-<<<<<<< HEAD
-=======
--- | Take pieces of a possibly partial builtin application and either create a 'CkValue' using
--- 'makeKnown' or a partial builtin application depending on whether the built-in function is
--- fully saturated or not.
-evalBuiltinApp
-    :: Term TyName Name uni fun ()
-    -> BuiltinRuntime (CkValue uni fun)
-    -> CkM uni fun s (CkValue uni fun)
-evalBuiltinApp term runtime = case runtime of
-    BuiltinCostedResult _ getX -> case getX of
-        BuiltinSuccess x              -> pure x
-        BuiltinSuccessWithLogs logs x -> emitCkM logs $> x
-        BuiltinFailure logs err       -> emitCkM logs *> throwBuiltinErrorWithCause term err
-    _ -> pure $ VBuiltin term runtime
-
->>>>>>> 51a9f163
 ckValueToTerm :: CkValue uni fun -> Term TyName Name uni fun ()
 ckValueToTerm = \case
     VCon val             -> Constant () val
@@ -257,16 +240,15 @@
 -- 'makeKnown' or a partial builtin application depending on whether the built-in function is
 -- fully saturated or not.
 evalBuiltinApp
-    :: Context uni fun
-    -> Term TyName Name uni fun ()
+    :: Term TyName Name uni fun ()
     -> BuiltinRuntime (CkValue uni fun)
-    -> CkM uni fun s (Term TyName Name uni fun ())
-evalBuiltinApp stack term runtime = case runtime of
-    BuiltinResult _ getX -> case getX of
-        MakeKnownFailure logs err         -> emitCkM logs *> throwKnownTypeErrorWithCause term err
-        MakeKnownSuccess fXs              -> returnCkHeadSpine stack fXs
-        MakeKnownSuccessWithLogs logs fXs -> emitCkM logs *> returnCkHeadSpine stack fXs
-    _ -> stack <| VBuiltin term runtime
+    -> CkM uni fun s (CkValue uni fun)
+evalBuiltinApp term runtime = case runtime of
+    BuiltinCostedResult _ getFXs -> case getX of
+        BuiltinSuccess getFXs              -> returnCkHeadSpine stack fXs
+        BuiltinSuccessWithLogs logs getFXs -> emitCkM logs $> returnCkHeadSpine stack fXs
+        BuiltinFailure logs err            -> emitCkM logs *> throwBuiltinErrorWithCause term err
+    _ -> pure $ VBuiltin term runtime
 
 -- | Instantiate a term with a type and proceed.
 -- In case of 'TyAbs' just ignore the type. Otherwise check if the term is builtin application
