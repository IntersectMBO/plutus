-- | The CK machine.

{-# LANGUAGE DeriveAnyClass            #-}
{-# LANGUAGE ExistentialQuantification #-}
{-# LANGUAGE FlexibleInstances         #-}
{-# LANGUAGE LambdaCase                #-}
{-# LANGUAGE MultiParamTypeClasses     #-}
{-# LANGUAGE OverloadedStrings         #-}
{-# LANGUAGE RankNTypes                #-}
{-# LANGUAGE TypeApplications          #-}
{-# LANGUAGE TypeFamilies              #-}
{-# LANGUAGE TypeOperators             #-}
{-# LANGUAGE UndecidableInstances      #-}

module PlutusCore.Evaluation.Machine.Ck
    ( EvaluationResult (..)
    , CkEvaluationException
    , CkM
    , CkValue
    , extractEvaluationResult
    , runCk
    , evaluateCk
    , evaluateCkNoEmit
    , unsafeEvaluateCk
    , unsafeEvaluateCkNoEmit
    , readKnownCk
    ) where

import PlutusPrelude

import PlutusCore.Builtin
import PlutusCore.Core
import PlutusCore.Evaluation.Machine.Exception
import PlutusCore.Evaluation.Result
import PlutusCore.Name
import PlutusCore.Pretty (PrettyConfigPlc, PrettyConst)

import Control.Monad.Except
import Control.Monad.Reader
import Control.Monad.ST
import Data.Array
import Data.DList (DList)
import Data.DList qualified as DList
import Data.STRef
import Data.Text (Text)
import Universe

infix 4 |>, <|

-- See Note [Show instance for BuiltinRuntime] in the CEK machine.
instance Show (BuiltinRuntime (CkValue uni fun)) where
    show _ = "<builtin_runtime>"

data CkValue uni fun =
    VCon (Some (ValueOf uni))
  | VTyAbs TyName (Kind ()) (Term TyName Name uni fun ())
  | VLamAbs Name (Type TyName uni ()) (Term TyName Name uni fun ())
  | VIWrap (Type TyName uni ()) (Type TyName uni ()) (CkValue uni fun)
  | VBuiltin (Term TyName Name uni fun ()) (BuiltinRuntime (CkValue uni fun))
    deriving stock (Show)

-- | Take pieces of a possibly partial builtin application and either create a 'CkValue' using
-- 'makeKnown' or a partial builtin application depending on whether the built-in function is
-- fully saturated or not.
evalBuiltinApp
    :: Term TyName Name uni fun ()
    -> BuiltinRuntime (CkValue uni fun)
    -> CkM uni fun s (CkValue uni fun)
<<<<<<< HEAD
evalBuiltinApp term runtime@(BuiltinRuntime sch x _) = case sch of
    RuntimeSchemeResult mk -> do
        let (errOrRes, logs) = runMakeKnown $ mk (Just term) x
=======
evalBuiltinApp term runtime@(BuiltinRuntime sch getX _) = case sch of
    RuntimeSchemeResult -> do
        let (errOrRes, logs) = runEmitter $ runExceptT getX
>>>>>>> dbefda30
        emitCkM logs
        case errOrRes of
            Left err  -> throwKnownTypeErrorWithCause $ term <$ err
            Right res -> pure res
    _ -> pure $ VBuiltin term runtime

ckValueToTerm :: CkValue uni fun -> Term TyName Name uni fun ()
ckValueToTerm = \case
    VCon val             -> Constant () val
    VTyAbs  tn k body    -> TyAbs  () tn k body
    VLamAbs name ty body -> LamAbs () name ty body
    VIWrap  ty1 ty2 val  -> IWrap  () ty1 ty2 $ ckValueToTerm val
    VBuiltin term _      -> term

data CkEnv uni fun s = CkEnv
    { ckEnvRuntime    :: BuiltinsRuntime fun (CkValue uni fun)
    -- 'Nothing' means no logging. 'DList' is due to the fact that we need efficient append
    -- as we store logs as "latest go last".
    , ckEnvMayEmitRef :: Maybe (STRef s (DList Text))
    }

instance (Closed uni, GShow uni, uni `Everywhere` PrettyConst, Pretty fun) =>
            PrettyBy PrettyConfigPlc (CkValue uni fun) where
    prettyBy cfg = prettyBy cfg . ckValueToTerm

data CkUserError =
    CkEvaluationFailure -- Error has been called or a builtin application has failed
    deriving stock (Show, Eq, Generic)
    deriving anyclass (NFData)

-- | The CK machine-specific 'EvaluationException'.
type CkEvaluationException uni fun =
    EvaluationException CkUserError (MachineError fun) (Term TyName Name uni fun ())

type CkM uni fun s =
    ReaderT (CkEnv uni fun s)
        (ExceptT (CkEvaluationException uni fun)
            (ST s))

instance AsEvaluationFailure CkUserError where
    _EvaluationFailure = _EvaluationFailureVia CkEvaluationFailure

instance Pretty CkUserError where
    pretty CkEvaluationFailure = "The provided Plutus code called 'error'."

-- The 'DList' is just be consistent with the CEK machine (see Note [DList-based emitting]).
emitCkM :: DList Text -> CkM uni fun s ()
emitCkM logs = do
    mayLogsRef <- asks ckEnvMayEmitRef
    case mayLogsRef of
        Nothing      -> pure ()
        Just logsRef -> lift . lift $ modifySTRef logsRef (`DList.append` logs)

type instance UniOf (CkValue uni fun) = uni

instance HasConstantIn uni (CkValue uni fun) where
    asConstant _        (VCon val) = pure val
    asConstant mayCause _          = throwNotAConstant mayCause

    fromConstant = VCon

data Frame uni fun
    = FrameApplyFun (CkValue uni fun)                       -- ^ @[V _]@
    | FrameApplyArg (Term TyName Name uni fun ())           -- ^ @[_ N]@
    | FrameTyInstArg (Type TyName uni ())                   -- ^ @{_ A}@
    | FrameUnwrap                                           -- ^ @(unwrap _)@
    | FrameIWrap (Type TyName uni ()) (Type TyName uni ())  -- ^ @(iwrap A B _)@

type Context uni fun = [Frame uni fun]

runCkM
    :: BuiltinsRuntime fun (CkValue uni fun)
    -> Bool
    -> (forall s. CkM uni fun s a)
    -> (Either (CkEvaluationException uni fun) a, [Text])
runCkM runtime emitting a = runST $ do
    mayLogsRef <- if emitting then Just <$> newSTRef DList.empty else pure Nothing
    errOrRes <- runExceptT . runReaderT a $ CkEnv runtime mayLogsRef
    logs <- case mayLogsRef of
        Nothing      -> pure []
        Just logsRef -> DList.toList <$> readSTRef logsRef
    pure (errOrRes, logs)

-- | Substitute a 'Term' for a variable in a 'Term' that can contain duplicate binders.
-- Do not descend under binders that bind the same variable as the one we're substituting for.
substituteDb
    :: Eq name
    => name -> Term tyname name uni fun () -> Term tyname name uni fun () -> Term tyname name uni fun ()
substituteDb varFor new = go where
    go = \case
         Var      () var          -> if var == varFor then new else Var () var
         TyAbs    () tyn ty body  -> TyAbs    () tyn ty (go body)
         LamAbs   () var ty body  -> LamAbs   () var ty (goUnder var body)
         Apply    () fun arg      -> Apply    () (go fun) (go arg)
         Constant () constant     -> Constant () constant
         TyInst   () fun arg      -> TyInst   () (go fun) arg
         Unwrap   () term         -> Unwrap   () (go term)
         IWrap    () pat arg term -> IWrap    () pat arg (go term)
         b@Builtin{}              -> b
         e@Error  {}              -> e
    goUnder var term = if var == varFor then term else go term

-- | Substitute a 'Type' for a type variable in a 'Term' that can contain duplicate binders.
-- Do not descend under binders that bind the same type variable as the one we're substituting for.
substTyInTerm
    :: Eq tyname
    => tyname -> Type tyname uni () -> Term tyname name uni fun () -> Term tyname name uni fun ()
substTyInTerm tn0 ty0 = go where
    go = \case
         v@Var{}                 -> v
         c@Constant{}            -> c
         b@Builtin{}             -> b
         TyAbs   () tn ty body   -> TyAbs   () tn ty (goUnder tn body)
         LamAbs  () var ty body  -> LamAbs  () var (goTy ty) (go body)
         Apply   () fun arg      -> Apply   () (go fun) (go arg)
         TyInst  () fun ty       -> TyInst  () (go fun) (goTy ty)
         Unwrap  () term         -> Unwrap  () (go term)
         IWrap   () pat arg term -> IWrap   () (goTy pat) (goTy arg) (go term)
         Error   () ty           -> Error   () (goTy ty)
    goUnder tn term = if tn == tn0 then term else go term
    goTy = substTyInTy tn0 ty0

-- | Substitute a 'Type' for a type variable in a 'Type' that can contain duplicate binders.
-- Do not descend under binders that bind the same type variable as the one we're substituting for.
substTyInTy
    :: Eq tyname
    => tyname -> Type tyname uni () -> Type tyname uni () -> Type tyname uni ()
substTyInTy tn0 ty0 = go where
    go = \case
         TyVar    () tn      -> if tn == tn0 then ty0 else TyVar () tn
         TyFun    () ty1 ty2 -> TyFun    () (go ty1) (go ty2)
         TyIFix   () ty1 ty2 -> TyIFix   () (go ty1) (go ty2)
         TyApp    () ty1 ty2 -> TyApp    () (go ty1) (go ty2)
         TyForall () tn k ty -> TyForall () tn k (goUnder tn ty)
         TyLam    () tn k ty -> TyLam    () tn k (goUnder tn ty)
         bt@TyBuiltin{}      -> bt
    goUnder tn ty = if tn == tn0 then ty else go ty

-- FIXME: make sure that the specification is up to date and that this matches.
-- | The computing part of the CK machine. Rules are as follows:
--
-- > s ▷ {M A}      ↦ s , {_ A}        ▷ M
-- > s ▷ [M N]      ↦ s , [_ N]        ▷ M
-- > s ▷ wrap α A M ↦ s , (wrap α S _) ▷ M
-- > s ▷ unwrap M   ↦ s , (unwrap _)   ▷ M
-- > s ▷ abs α K M  ↦ s ◁ abs α K M
-- > s ▷ lam x A M  ↦ s ◁ lam x A M
-- > s ▷ builtin bn ↦ s ◁ builtin (Builtin () bn) (runtimeOf bn)
-- > s ▷ con cn     ↦ s ◁ con cn
-- > s ▷ error A    ↦ ◆
(|>)
    :: Ix fun
    => Context uni fun -> Term TyName Name uni fun () -> CkM uni fun s (Term TyName Name uni fun ())
stack |> TyInst  _ fun ty        = FrameTyInstArg ty  : stack |> fun
stack |> Apply   _ fun arg       = FrameApplyArg arg  : stack |> fun
stack |> IWrap   _ pat arg term  = FrameIWrap pat arg : stack |> term
stack |> Unwrap  _ term          = FrameUnwrap        : stack |> term
stack |> TyAbs   _ tn k term     = stack <| VTyAbs tn k term
stack |> LamAbs  _ name ty body  = stack <| VLamAbs name ty body
stack |> Builtin _ bn            = do
    runtime <- asksM $ lookupBuiltin bn . ckEnvRuntime
    stack <| VBuiltin (Builtin () bn) runtime
stack |> Constant _ val          = stack <| VCon val
_     |> Error{}                 =
    throwingWithCause _EvaluationError (UserEvaluationError CkEvaluationFailure) Nothing
_     |> var@Var{}               =
    throwingWithCause _MachineError OpenTermEvaluatedMachineError $ Just var


-- FIXME: make sure that the specification is up to date and that this matches.
-- | The returning part of the CK machine. Rules are as follows:
--
-- > s , {_ A}           ◁ abs α K M  ↦ s         ▷ {A/α}M
-- > s , [_ N]           ◁ V          ↦ s , [V _] ▷ N
-- > s , [(lam x A M) _] ◁ V          ↦ s         ▷ [V/x]M
-- > s , {_ A}           ◁ F          ↦ s ◁ {F A}  -- Partially instantiated builtin application.
-- > s , [F _]           ◁ V          ↦ s ◁ [F V]  -- Partially saturated builtin application.
-- > s , [F _]           ◁ V          ↦ s ◁ W      -- Fully saturated builtin application, [F V] ~> W.
-- > s , (wrap α S _)    ◁ V          ↦ s ◁ wrap α S V
-- > s , (unwrap _)      ◁ wrap α A V ↦ s ◁ V
(<|)
    :: Ix fun
    => Context uni fun -> CkValue uni fun -> CkM uni fun s (Term TyName Name uni fun ())
[]                         <| val     = pure $ ckValueToTerm val
FrameTyInstArg ty  : stack <| fun     = instantiateEvaluate stack ty fun
FrameApplyArg arg  : stack <| fun     = FrameApplyFun fun : stack |> arg
FrameApplyFun fun  : stack <| arg     = applyEvaluate stack fun arg
FrameIWrap pat arg : stack <| value   = stack <| VIWrap pat arg value
FrameUnwrap        : stack <| wrapped = case wrapped of
    VIWrap _ _ term -> stack <| term
    _               ->
        throwingWithCause _MachineError NonWrapUnwrappedMachineError $ Just $ ckValueToTerm wrapped

-- | Instantiate a term with a type and proceed.
-- In case of 'TyAbs' just ignore the type. Otherwise check if the term is builtin application
-- expecting a type argument, in which case either calculate the builtin application or stick a
-- 'TyInst' on top of its 'Term' representation depending on whether the application is saturated or
-- not. In any other case, fail.
instantiateEvaluate
    :: Ix fun
    => Context uni fun
    -> Type TyName uni ()
    -> CkValue uni fun
    -> CkM uni fun s (Term TyName Name uni fun ())
instantiateEvaluate stack ty (VTyAbs tn _k body) = stack |> substTyInTerm tn ty body -- No kind check - too expensive at run time.
instantiateEvaluate stack ty (VBuiltin term (BuiltinRuntime sch f exF)) = do
    let term' = TyInst () term ty
    case sch of
        -- We allow a type argument to appear last in the type of a built-in function,
        -- otherwise we could just assemble a 'VBuiltin' without trying to evaluate the
        -- application.
        RuntimeSchemeAll schK -> do
            let runtime' = BuiltinRuntime schK f exF
            res <- evalBuiltinApp term' runtime'
            stack <| res
        _ -> throwingWithCause _MachineError BuiltinTermArgumentExpectedMachineError (Just term')
instantiateEvaluate _ _ val =
    throwingWithCause _MachineError NonPolymorphicInstantiationMachineError $ Just $ ckValueToTerm val

-- | Apply a function to an argument and proceed.
-- If the function is a lambda, then perform substitution and proceed.
-- If the function is a builtin application then check that it's expecting a term argument,
-- and either calculate the builtin application or stick a 'Apply' on top of its 'Term'
-- representation depending on whether the application is saturated or not.
applyEvaluate
    :: Ix fun
    => Context uni fun
    -> CkValue uni fun
    -> CkValue uni fun
    -> CkM uni fun s (Term TyName Name uni fun ())
applyEvaluate stack (VLamAbs name _ body) arg = stack |> substituteDb name (ckValueToTerm arg) body
applyEvaluate stack (VBuiltin term (BuiltinRuntime sch f exF)) arg = do
    let argTerm = ckValueToTerm arg
        term' = Apply () term argTerm
    case sch of
        -- It's only possible to apply a builtin application if the builtin expects a term
        -- argument next.
<<<<<<< HEAD
        RuntimeSchemeArrow rk schB -> case rk (Just argTerm) arg  of
            Left err -> throwReadKnownErrorWithCause err
            Right x  -> do
=======
        RuntimeSchemeArrow schB -> case f arg of
            Left err -> throwKnownTypeErrorWithCause $ argTerm <$ err
            Right y  -> do
>>>>>>> dbefda30
                -- The CK machine does not support costing, so we just apply the costing function
                -- to 'mempty'.
                let runtime' = BuiltinRuntime schB y (exF mempty)
                res <- evalBuiltinApp term' runtime'
                stack <| res
        _ ->
            throwingWithCause _MachineError UnexpectedBuiltinTermArgumentMachineError (Just term')
applyEvaluate _ val _ =
    throwingWithCause _MachineError NonFunctionalApplicationMachineError $ Just $ ckValueToTerm val

runCk
    :: Ix fun
    => BuiltinsRuntime fun (CkValue uni fun)
    -> Bool
    -> Term TyName Name uni fun ()
    -> (Either (CkEvaluationException uni fun) (Term TyName Name uni fun ()), [Text])
runCk runtime emitting term = runCkM runtime emitting $ [] |> term

-- | Evaluate a term using the CK machine with logging enabled.
evaluateCk
    :: Ix fun
    => BuiltinsRuntime fun (CkValue uni fun)
    -> Term TyName Name uni fun ()
    -> (Either (CkEvaluationException uni fun) (Term TyName Name uni fun ()), [Text])
evaluateCk runtime = runCk runtime True

-- | Evaluate a term using the CK machine with logging disabled.
evaluateCkNoEmit
    :: Ix fun
    => BuiltinsRuntime fun (CkValue uni fun)
    -> Term TyName Name uni fun ()
    -> Either (CkEvaluationException uni fun) (Term TyName Name uni fun ())
evaluateCkNoEmit runtime = fst . runCk runtime False

-- | Evaluate a term using the CK machine with logging enabled. May throw a 'CkEvaluationException'.
unsafeEvaluateCk
    :: ( GShow uni, Closed uni
       , Typeable uni, Typeable fun, uni `Everywhere` PrettyConst
       , Pretty fun, Ix fun
       )
    => BuiltinsRuntime fun (CkValue uni fun)
    -> Term TyName Name uni fun ()
    -> (EvaluationResult (Term TyName Name uni fun ()), [Text])
unsafeEvaluateCk runtime = first unsafeExtractEvaluationResult . evaluateCk runtime

-- | Evaluate a term using the CK machine with logging disabled. May throw a 'CkEvaluationException'.
unsafeEvaluateCkNoEmit
    :: ( GShow uni, Closed uni
       , Typeable uni, Typeable fun, uni `Everywhere` PrettyConst
       , Pretty fun, Ix fun
       )
    => BuiltinsRuntime fun (CkValue uni fun)
    -> Term TyName Name uni fun ()
    -> EvaluationResult (Term TyName Name uni fun ())
unsafeEvaluateCkNoEmit runtime = unsafeExtractEvaluationResult . evaluateCkNoEmit runtime

-- | Unlift a value using the CK machine.
readKnownCk
    :: (Ix fun, ReadKnown (Term TyName Name uni fun ()) a)
    => BuiltinsRuntime fun (CkValue uni fun)
    -> Term TyName Name uni fun ()
    -> Either (CkEvaluationException uni fun) a
readKnownCk runtime = evaluateCkNoEmit runtime >=> readKnownSelf<|MERGE_RESOLUTION|>--- conflicted
+++ resolved
@@ -66,15 +66,9 @@
     :: Term TyName Name uni fun ()
     -> BuiltinRuntime (CkValue uni fun)
     -> CkM uni fun s (CkValue uni fun)
-<<<<<<< HEAD
-evalBuiltinApp term runtime@(BuiltinRuntime sch x _) = case sch of
-    RuntimeSchemeResult mk -> do
-        let (errOrRes, logs) = runMakeKnown $ mk (Just term) x
-=======
 evalBuiltinApp term runtime@(BuiltinRuntime sch getX _) = case sch of
     RuntimeSchemeResult -> do
         let (errOrRes, logs) = runEmitter $ runExceptT getX
->>>>>>> dbefda30
         emitCkM logs
         case errOrRes of
             Left err  -> throwKnownTypeErrorWithCause $ term <$ err
@@ -312,15 +306,9 @@
     case sch of
         -- It's only possible to apply a builtin application if the builtin expects a term
         -- argument next.
-<<<<<<< HEAD
-        RuntimeSchemeArrow rk schB -> case rk (Just argTerm) arg  of
-            Left err -> throwReadKnownErrorWithCause err
-            Right x  -> do
-=======
         RuntimeSchemeArrow schB -> case f arg of
             Left err -> throwKnownTypeErrorWithCause $ argTerm <$ err
             Right y  -> do
->>>>>>> dbefda30
                 -- The CK machine does not support costing, so we just apply the costing function
                 -- to 'mempty'.
                 let runtime' = BuiltinRuntime schB y (exF mempty)
