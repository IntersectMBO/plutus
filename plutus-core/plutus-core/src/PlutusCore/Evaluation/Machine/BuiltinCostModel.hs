--- conflicted
+++ resolved
@@ -154,7 +154,9 @@
     , paramBls12_381_millerLoop            :: f ModelTwoArguments
     , paramBls12_381_mulMlResult           :: f ModelTwoArguments
     , paramBls12_381_finalVerify           :: f ModelTwoArguments
-<<<<<<< HEAD
+    -- Keccak_256, Blake2b_224
+    , paramKeccak_256                      :: f ModelOneArgument
+    , paramBlake2b_224                     :: f ModelOneArgument
     -- Bitwise operations
     , paramIntegerToByteString             :: f ModelOneArgument
     , paramByteStringToInteger             :: f ModelOneArgument
@@ -168,11 +170,6 @@
     , paramTestBitByteString               :: f ModelTwoArguments
     , paramWriteBitByteString              :: f ModelThreeArguments
     , paramFindFirstSetByteString          :: f ModelOneArgument
-=======
-    -- Keccak_256, Blake2b_224
-    , paramKeccak_256                      :: f ModelOneArgument
-    , paramBlake2b_224                     :: f ModelOneArgument
->>>>>>> 173dce5e
     }
     deriving stock (Generic)
     deriving anyclass (FunctorB, TraversableB, ConstraintsB)
