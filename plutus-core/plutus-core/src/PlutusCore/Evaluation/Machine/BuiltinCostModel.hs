-- editorconfig-checker-disable-file
{-# LANGUAGE ConstraintKinds      #-}
{-# LANGUAGE DataKinds            #-}
{-# LANGUAGE DeriveAnyClass       #-}
{-# LANGUAGE FlexibleInstances    #-}
{-# LANGUAGE TypeFamilies         #-}
{-# LANGUAGE UndecidableInstances #-}

{-# LANGUAGE StrictData           #-}
-- So that we don't spend a lot of time optimizing loads of Core whose performance doesn't matter.
{-# OPTIONS_GHC -O0               #-}

module PlutusCore.Evaluation.Machine.BuiltinCostModel
    ( BuiltinCostModel
    , BuiltinCostModelBase(..)
    , CostingFun(..)
    , UnimplementedCostingFun(..)
    , Intercept(..)
    , Slope(..)
    , Coefficient0(..)
    , Coefficient1(..)
    , Coefficient2(..)
    , Coefficient00(..)
    , Coefficient10(..)
    , Coefficient01(..)
    , Coefficient20(..)
    , Coefficient11(..)
    , Coefficient02(..)
    , OneVariableLinearFunction(..)
    , OneVariableQuadraticFunction(..)
    , TwoVariableLinearFunction(..)
    , TwoVariableQuadraticFunction(..)
    , ModelSubtractedSizes(..)
    , ModelConstantOrOneArgument(..)
    , ModelConstantOrTwoArguments(..)
    , ModelConstantOrLinear(..)  -- Deprecated: see Note [Backward compatibility for costing functions]
    , ModelOneArgument(..)
    , ModelTwoArguments(..)
    , ModelThreeArguments(..)
    , ModelFourArguments(..)
    , ModelFiveArguments(..)
    , ModelSixArguments(..)
    , runCostingFunOneArgument
    , runCostingFunTwoArguments
    , runCostingFunThreeArguments
    , runCostingFunFourArguments
    , runCostingFunFiveArguments
    , runCostingFunSixArguments
    , Hashable
    , MCostingFun (..)
    )
where

import PlutusPrelude hiding (toList)

import PlutusCore.Evaluation.Machine.CostingFun.Core
import PlutusCore.Evaluation.Machine.CostingFun.JSON ()
import PlutusCore.Evaluation.Machine.ExBudget

import Barbies
import Data.Aeson
import Data.Kind qualified as Kind
import Data.Monoid
import Deriving.Aeson
import Language.Haskell.TH.Syntax hiding (Name, newName)

type BuiltinCostModel = BuiltinCostModelBase CostingFun

-- See  Note [Budgeting units] in ExBudgeting.hs

-- If the types here change there may be difficulties compiling this file
-- because it doesn't match builtinCostModel.json (which is parsed during
-- compilation).  In that case, manually change the JSON to match or do what it
-- says in Note [Modifying the cost model] in ExBudgetingDefaults.hs.

-- | The main model which contains all data required to predict the cost of
-- builtin functions. See 'CostModelGeneration.md' for how this is
-- generated. Calibrated for the CEK machine.

data BuiltinCostModelBase f =
    BuiltinCostModelBase
    {
      -- Integers
      paramAddInteger                      :: f ModelTwoArguments
    , paramSubtractInteger                 :: f ModelTwoArguments
    , paramMultiplyInteger                 :: f ModelTwoArguments
    , paramDivideInteger                   :: f ModelTwoArguments
    , paramQuotientInteger                 :: f ModelTwoArguments
    , paramRemainderInteger                :: f ModelTwoArguments
    , paramModInteger                      :: f ModelTwoArguments
    , paramEqualsInteger                   :: f ModelTwoArguments
    , paramLessThanInteger                 :: f ModelTwoArguments
    , paramLessThanEqualsInteger           :: f ModelTwoArguments
    -- Bytestrings
    , paramAppendByteString                :: f ModelTwoArguments
    , paramConsByteString                  :: f ModelTwoArguments
    , paramSliceByteString                 :: f ModelThreeArguments
    , paramLengthOfByteString              :: f ModelOneArgument
    , paramIndexByteString                 :: f ModelTwoArguments
    , paramEqualsByteString                :: f ModelTwoArguments
    , paramLessThanByteString              :: f ModelTwoArguments
    , paramLessThanEqualsByteString        :: f ModelTwoArguments
    -- Cryptography and hashes
    , paramSha2_256                        :: f ModelOneArgument
    , paramSha3_256                        :: f ModelOneArgument
    , paramBlake2b_256                     :: f ModelOneArgument
    , paramVerifyEd25519Signature          :: f ModelThreeArguments
    , paramVerifyEcdsaSecp256k1Signature   :: f ModelThreeArguments
    , paramVerifySchnorrSecp256k1Signature :: f ModelThreeArguments
    -- Strings
    , paramAppendString                    :: f ModelTwoArguments
    , paramEqualsString                    :: f ModelTwoArguments
    , paramEncodeUtf8                      :: f ModelOneArgument
    , paramDecodeUtf8                      :: f ModelOneArgument
    -- Bool
    , paramIfThenElse                      :: f ModelThreeArguments
    -- Unit
    , paramChooseUnit                      :: f ModelTwoArguments
    -- Tracing
    , paramTrace                           :: f ModelTwoArguments
    -- Pairs
    , paramFstPair                         :: f ModelOneArgument
    , paramSndPair                         :: f ModelOneArgument
    -- Lists
    , paramChooseList                      :: f ModelThreeArguments
    , paramMkCons                          :: f ModelTwoArguments
    , paramHeadList                        :: f ModelOneArgument
    , paramTailList                        :: f ModelOneArgument
    , paramNullList                        :: f ModelOneArgument
    -- Data
    , paramChooseData                      :: f ModelSixArguments
    , paramConstrData                      :: f ModelTwoArguments
    , paramMapData                         :: f ModelOneArgument
    , paramListData                        :: f ModelOneArgument
    , paramIData                           :: f ModelOneArgument
    , paramBData                           :: f ModelOneArgument
    , paramUnConstrData                    :: f ModelOneArgument
    , paramUnMapData                       :: f ModelOneArgument
    , paramUnListData                      :: f ModelOneArgument
    , paramUnIData                         :: f ModelOneArgument
    , paramUnBData                         :: f ModelOneArgument
    , paramEqualsData                      :: f ModelTwoArguments
    -- Misc constructors
    , paramMkPairData                      :: f ModelTwoArguments
    , paramMkNilData                       :: f ModelOneArgument
    , paramMkNilPairData                   :: f ModelOneArgument
    , paramSerialiseData                   :: f ModelOneArgument
    -- BLS12-381
    , paramBls12_381_G1_add                :: f ModelTwoArguments
    , paramBls12_381_G1_neg                :: f ModelOneArgument
    , paramBls12_381_G1_scalarMul          :: f ModelTwoArguments
    , paramBls12_381_G1_equal              :: f ModelTwoArguments
    , paramBls12_381_G1_compress           :: f ModelOneArgument
    , paramBls12_381_G1_uncompress         :: f ModelOneArgument
    , paramBls12_381_G1_hashToGroup        :: f ModelTwoArguments
    , paramBls12_381_G2_add                :: f ModelTwoArguments
    , paramBls12_381_G2_neg                :: f ModelOneArgument
    , paramBls12_381_G2_scalarMul          :: f ModelTwoArguments
    , paramBls12_381_G2_equal              :: f ModelTwoArguments
    , paramBls12_381_G2_compress           :: f ModelOneArgument
    , paramBls12_381_G2_uncompress         :: f ModelOneArgument
    , paramBls12_381_G2_hashToGroup        :: f ModelTwoArguments
    , paramBls12_381_millerLoop            :: f ModelTwoArguments
    , paramBls12_381_mulMlResult           :: f ModelTwoArguments
    , paramBls12_381_finalVerify           :: f ModelTwoArguments
    -- Keccak_256, Blake2b_224
    , paramKeccak_256                      :: f ModelOneArgument
    , paramBlake2b_224                     :: f ModelOneArgument
    -- Bitwise operations
    , paramIntegerToByteString             :: f ModelThreeArguments
    , paramByteStringToInteger             :: f ModelTwoArguments
<<<<<<< HEAD
    -- Ripemd_160
    , paramRipemd_160                      :: f ModelOneArgument
=======
    , paramAndByteString                   :: f ModelThreeArguments
    , paramOrByteString                    :: f ModelThreeArguments
    , paramXorByteString                   :: f ModelThreeArguments
    , paramComplementByteString            :: f ModelOneArgument
    , paramReadBit                         :: f ModelTwoArguments
    , paramWriteBits                       :: f ModelThreeArguments
    , paramReplicateByte                   :: f ModelTwoArguments
    , paramShiftByteString                 :: f ModelTwoArguments
    , paramRotateByteString                :: f ModelTwoArguments
    , paramCountSetBits                    :: f ModelOneArgument
    , paramFindFirstSetBit                 :: f ModelOneArgument
>>>>>>> d3cf1177
    }
    deriving stock (Generic)
    deriving anyclass (FunctorB, TraversableB, ConstraintsB)

deriving via CustomJSON '[FieldLabelModifier (StripPrefix "param", LowerInitialCharacter)]
             (BuiltinCostModelBase CostingFun) instance ToJSON (BuiltinCostModelBase CostingFun)
deriving via CustomJSON '[FieldLabelModifier (StripPrefix "param", LowerInitialCharacter)]
             (BuiltinCostModelBase CostingFun) instance FromJSON (BuiltinCostModelBase CostingFun)

-- | Same as 'CostingFun' but maybe missing.
-- We could use 'Compose Maybe CostinFun' instead but we would then need an orphan ToJSON instance.
newtype MCostingFun a = MCostingFun (Maybe (CostingFun a))
    deriving newtype (ToJSON)
    deriving (Semigroup, Monoid) via (Alt Maybe (CostingFun a)) -- for mempty == MCostingFun Nothing

-- Omit generating JSON for any costing functions that have not been set (are missing).
deriving via CustomJSON '[OmitNothingFields, FieldLabelModifier (StripPrefix "param", LowerInitialCharacter)]
             (BuiltinCostModelBase MCostingFun) instance ToJSON (BuiltinCostModelBase MCostingFun)

-- Needed to help derive various instances for BuiltinCostModelBase
type AllArgumentModels (constraint :: Kind.Type -> Kind.Constraint) f =
    ( constraint (f ModelOneArgument)
    , constraint (f ModelTwoArguments)
    , constraint (f ModelThreeArguments)
    , constraint (f ModelFourArguments)
    , constraint (f ModelFiveArguments)
    , constraint (f ModelSixArguments))

-- HLS doesn't like the AllBF from Barbies.
deriving anyclass instance AllArgumentModels NFData  f => NFData  (BuiltinCostModelBase f)
deriving anyclass instance AllArgumentModels Default f => Default (BuiltinCostModelBase f)
deriving stock instance AllArgumentModels Lift    f => Lift    (BuiltinCostModelBase f)
deriving stock instance AllArgumentModels Show    f => Show    (BuiltinCostModelBase f)
deriving stock instance AllArgumentModels Eq      f => Eq      (BuiltinCostModelBase f)<|MERGE_RESOLUTION|>--- conflicted
+++ resolved
@@ -169,10 +169,6 @@
     -- Bitwise operations
     , paramIntegerToByteString             :: f ModelThreeArguments
     , paramByteStringToInteger             :: f ModelTwoArguments
-<<<<<<< HEAD
-    -- Ripemd_160
-    , paramRipemd_160                      :: f ModelOneArgument
-=======
     , paramAndByteString                   :: f ModelThreeArguments
     , paramOrByteString                    :: f ModelThreeArguments
     , paramXorByteString                   :: f ModelThreeArguments
@@ -184,7 +180,8 @@
     , paramRotateByteString                :: f ModelTwoArguments
     , paramCountSetBits                    :: f ModelOneArgument
     , paramFindFirstSetBit                 :: f ModelOneArgument
->>>>>>> d3cf1177
+    -- Ripemd_160
+    , paramRipemd_160                      :: f ModelOneArgument
     }
     deriving stock (Generic)
     deriving anyclass (FunctorB, TraversableB, ConstraintsB)
