--- conflicted
+++ resolved
@@ -109,14 +109,7 @@
     -- Cryptography and hashes
     , paramSha2_256                        :: f ModelOneArgument
     , paramSha3_256                        :: f ModelOneArgument
-<<<<<<< HEAD
-    , paramBlake2b                         :: f ModelOneArgument
-       -- ^ This should really be paramBlake2b_256, but changing it might be
-       -- problematic because then the names of the cost model parameters used
-       -- by the ledger would change as well.
-=======
     , paramBlake2b_256                     :: f ModelOneArgument
->>>>>>> b2434b0b
     , paramVerifyEd25519Signature          :: f ModelThreeArguments
     , paramVerifyEcdsaSecp256k1Signature   :: f ModelThreeArguments
     , paramVerifySchnorrSecp256k1Signature :: f ModelThreeArguments
