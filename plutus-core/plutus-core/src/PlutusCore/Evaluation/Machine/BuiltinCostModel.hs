--- conflicted
+++ resolved
@@ -113,14 +113,10 @@
        -- ^ This should really be paramBlake2b_256, but changing it might be
        -- problematic because then the names of the cost model parameters used
        -- by the ledger would change as well.
-<<<<<<< HEAD
-    , paramVerifyEd25519Signature   :: f ModelThreeArguments
-=======
-    , paramVerifySignature                 :: f ModelThreeArguments
+    , paramVerifyEd25519Signature          :: f ModelThreeArguments
     , paramVerifyEcdsaSecp256k1Signature   :: f ModelThreeArguments
     , paramVerifySchnorrSecp256k1Signature :: f ModelThreeArguments
 
->>>>>>> 9e4401a0
     -- Strings
     , paramAppendString                    :: f ModelTwoArguments
     , paramEqualsString                    :: f ModelTwoArguments
