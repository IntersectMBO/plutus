--- conflicted
+++ resolved
@@ -168,14 +168,6 @@
     memoryUsage () = singletonRose 1
     {-# INLINE memoryUsage #-}
 
-<<<<<<< HEAD
-{- | The `integerToByteString` builtin takes an argument `w` specifying the width
-   (in bytes) of the output bytestring (zero-padded to the desired size).  The
-   memory consumed by the function is given by `w`, *not* the size of `w`.  This
-   type wraps an Integer `w` in a newtype whose `ExMemoryUsage` is equal to the
-   number of eight-byte words required to contain `w` bytes, allowing the
-   costing function to work properly. -}
-=======
 {- | When invoking a built-in function, a value of type LiteralByteSize can be
    used transparently as a built-in Integer but with a different size measure:
    see Note [Integral types as Integer].  This is required by the
@@ -186,7 +178,6 @@
    `ExMemoryUsage` is equal to the number of eight-byte words required to
    contain `w` bytes, allowing its costing function to work properly.
 -}
->>>>>>> e3de8270
 newtype LiteralByteSize = LiteralByteSize { unLiteralByteSize :: Integer }
 instance ExMemoryUsage LiteralByteSize where
     memoryUsage (LiteralByteSize n) = singletonRose . fromIntegral $ ((n-1) `div` 8) + 1
@@ -194,15 +185,9 @@
 
 -- | Calculate a 'CostingInteger' for the given 'Integer'.
 memoryUsageInteger :: Integer -> CostingInteger
-<<<<<<< HEAD
--- integerLog2# is unspecified for 0 (but in practice returns -1) ^ This changed
--- with GHC 9.2: it now returns 0.  It's probably safest if we keep this special
--- case for the time being though.
-=======
 -- integerLog2# is unspecified for 0 (but in practice returns -1)
 -- ^ This changed with GHC 9.2: it now returns 0.  It's probably safest if we
 -- keep this special case for the time being though.
->>>>>>> e3de8270
 memoryUsageInteger 0 = 1
 -- Assume 64 Int
 memoryUsageInteger i = fromIntegral $ I# (integerLog2# (abs i) `quotInt#` integerToInt 64) + 1
