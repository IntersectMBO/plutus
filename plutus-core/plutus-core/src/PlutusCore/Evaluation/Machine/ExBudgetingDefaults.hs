--- conflicted
+++ resolved
@@ -130,11 +130,7 @@
     -- Cryptography and hashes
     , paramSha2_256                        = unitCostOneArgument
     , paramSha3_256                        = unitCostOneArgument
-<<<<<<< HEAD
-    , paramBlake2b                         = unitCostOneArgument
-=======
     , paramBlake2b_256                     = unitCostOneArgument
->>>>>>> b2434b0b
     , paramVerifyEd25519Signature          = unitCostThreeArguments
     , paramVerifyEcdsaSecp256k1Signature   = unitCostThreeArguments
     , paramVerifySchnorrSecp256k1Signature = unitCostThreeArguments
