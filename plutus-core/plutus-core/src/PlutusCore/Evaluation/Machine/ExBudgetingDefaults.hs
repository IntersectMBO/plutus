--- conflicted
+++ resolved
@@ -330,10 +330,6 @@
     -- Bitwise operations
     , paramIntegerToByteString             = unitCostThreeArguments
     , paramByteStringToInteger             = unitCostTwoArguments
-<<<<<<< HEAD
-    -- Ripemd_160
-    , paramRipemd_160                      = unitCostOneArgument
-=======
     , paramAndByteString                   = unitCostThreeArguments
     , paramOrByteString                    = unitCostThreeArguments
     , paramXorByteString                   = unitCostThreeArguments
@@ -345,7 +341,8 @@
     , paramRotateByteString                = unitCostTwoArguments
     , paramCountSetBits                    = unitCostOneArgument
     , paramFindFirstSetBit                 = unitCostOneArgument
->>>>>>> d3cf1177
+    -- Ripemd_160
+    , paramRipemd_160                      = unitCostOneArgument
     }
 
 unitCekParameters :: Typeable ann => MachineParameters CekMachineCosts DefaultFun (CekValue DefaultUni DefaultFun ann)
