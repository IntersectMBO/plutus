-- editorconfig-checker-disable-file
{-# LANGUAGE DataKinds       #-}
{-# LANGUAGE TemplateHaskell #-}
{-# LANGUAGE TypeFamilies    #-}

module PlutusCore.Evaluation.Machine.ExBudgetingDefaults
    ( defaultBuiltinsRuntimeForSemanticsVariant
    , defaultBuiltinsRuntime
    , defaultCekCostModel
    , toCekCostModel
    , defaultCekMachineCosts
    , defaultCekParameters
    , defaultCostModelParams
    , defaultBuiltinCostModel
    , unitCekMachineCosts
    , unitCekParameters
    )

where

import PlutusCore.Builtin

import PlutusCore.DataFilePaths qualified as DFP
import PlutusCore.Default
import PlutusCore.Evaluation.Machine.BuiltinCostModel
import PlutusCore.Evaluation.Machine.CostModelInterface
import PlutusCore.Evaluation.Machine.MachineParameters

import UntypedPlutusCore.Evaluation.Machine.Cek.CekMachineCosts
import UntypedPlutusCore.Evaluation.Machine.Cek.Internal

import Data.Aeson.THReader
-- Not using 'noinline' from "GHC.Exts", because our CI was unable to find it there, somehow.
import GHC.Magic (noinline)
import PlutusPrelude

-- | The default cost model for built-in functions.
defaultBuiltinCostModel :: BuiltinCostModel
defaultBuiltinCostModel =
    $$(readJSONFromFile DFP.builtinCostModelFile)
-- This is a huge record, inlining it is wasteful.
{-# NOINLINE defaultBuiltinCostModel #-}

{- Note [Modifying the cost model]
   When the Haskell representation of the cost model is changed, for example by
   adding a new builtin or changing the name of an existing one,
   readJSONFromFile will fail when it tries to read a JSON file generated using
   the previous version.  When this happens, uncomment the three lines below (and
   comment out the three above) then rerun

      cabal run plutus-core:generate-cost-model

   (You may also need to add 'data-default' to the 'build-depends' for the
   library in plutus-core.cabal). This will generate a new JSON file filled with
   default values.  After that, restore this file to its previous state and then
   run "generate-cost-model" again to fill in the JSON file with the correct
   values (assuming that suitable benchmarking data is in benching.csv and that
   models.R contains R code to generate cost models for any new functions).

   Alternatively, modify 'builtinCostModel.json' by hand so that it matches the new
   format.
 -}

-- import           Data.Default
-- defaultBuiltinCostModel :: BuiltinCostModel
-- defaultBuiltinCostModel = def

-- | Default costs for CEK machine instructions.
defaultCekMachineCosts :: CekMachineCosts
defaultCekMachineCosts =
  $$(readJSONFromFile DFP.cekMachineCostsFile)
-- We don't want this to get inlined, as otherwise the default 'CekMachineCosts' appears faster
-- than 'CekMachineCosts' that we get in production after applying the costing parameters provided
-- by the ledger.
{-# NOINLINE defaultCekMachineCosts #-}

{-| The default cost model, including both builtin costs and machine step costs.
    Note that this is not necessarily the cost model in use on the chain at any
    given time.  The definitive values used for calculating on-chain costs are
    protocol parameters which are part of the state of the chain; in practice
    these will usually have been obtained from the contents of the JSON files at
    some point in the past, but we do not guarantee this.  During on-chain
    evaluation the ledger passes a cost model to the Plutus Core evaluator using
    the `mkEvaluationContext` functions in PlutusLedgerApi.
-}
defaultCekCostModel :: CostModel CekMachineCosts BuiltinCostModel
defaultCekCostModel = CostModel defaultCekMachineCosts defaultBuiltinCostModel

toCekCostModel :: BuiltinSemanticsVariant DefaultFun -> CostModel CekMachineCosts BuiltinCostModel
toCekCostModel _ = defaultCekCostModel

-- | The default cost model data.  This is exposed to the ledger, so let's not
-- confuse anybody by mentioning the CEK machine
defaultCostModelParams :: Maybe CostModelParams
defaultCostModelParams = extractCostModelParams defaultCekCostModel

defaultCekParameters :: Typeable ann => MachineParameters CekMachineCosts DefaultFun (CekValue DefaultUni DefaultFun ann)
<<<<<<< HEAD
-- See Note [noinline for saving on ticks].
defaultCekParameters = noinline mkMachineParameters def defaultCekCostModel
=======
defaultCekParameters =
    -- We don't want this to get inlined in order for this definition not to appear faster than the
    -- one used in production. Also see Note [noinline for saving on ticks].
    noinline mkMachineParameters def defaultCekCostModel
>>>>>>> 56d6d7f7

{- Note [noinline for saving on ticks]
We use 'noinline' purely for saving on simplifier ticks for definitions, whose performance doesn't
matter. Otherwise compilation for this module is slower and GHC may end up exhausting simplifier
ticks leading to a compilation error.
-}

unitCekParameters :: Typeable ann => MachineParameters CekMachineCosts DefaultFun (CekValue DefaultUni DefaultFun ann)
unitCekParameters =
    -- See Note [noinline for saving on ticks].
    noinline mkMachineParameters def $
        CostModel unitCekMachineCosts unitCostBuiltinCostModel

defaultBuiltinsRuntimeForSemanticsVariant
    :: HasMeaningIn DefaultUni term
    => BuiltinSemanticsVariant DefaultFun
    -> BuiltinsRuntime DefaultFun term
-- See Note [noinline for saving on ticks].
defaultBuiltinsRuntimeForSemanticsVariant semvar = noinline toBuiltinsRuntime semvar defaultBuiltinCostModel

defaultBuiltinsRuntime
    :: HasMeaningIn DefaultUni term
    => BuiltinsRuntime DefaultFun term
-- See Note [noinline for saving on ticks].
defaultBuiltinsRuntime = noinline toBuiltinsRuntime def defaultBuiltinCostModel


-- A cost model with unit costs, so we can count how often each builtin is called

unitCostOneArgument :: CostingFun ModelOneArgument
unitCostOneArgument =  CostingFun (ModelOneArgumentConstantCost 1) (ModelOneArgumentConstantCost 0)

unitCostTwoArguments :: CostingFun ModelTwoArguments
unitCostTwoArguments   =  CostingFun (ModelTwoArgumentsConstantCost 1) (ModelTwoArgumentsConstantCost 0)

unitCostThreeArguments :: CostingFun ModelThreeArguments
unitCostThreeArguments =  CostingFun (ModelThreeArgumentsConstantCost 1) (ModelThreeArgumentsConstantCost 0)

unitCostSixArguments :: CostingFun ModelSixArguments
unitCostSixArguments   =  CostingFun (ModelSixArgumentsConstantCost 1) (ModelSixArgumentsConstantCost 0)

unitCostBuiltinCostModel :: BuiltinCostModel
unitCostBuiltinCostModel = BuiltinCostModelBase
    {
     -- Integers
      paramAddInteger                      = unitCostTwoArguments
    , paramSubtractInteger                 = unitCostTwoArguments
    , paramMultiplyInteger                 = unitCostTwoArguments
    , paramDivideInteger                   = unitCostTwoArguments
    , paramQuotientInteger                 = unitCostTwoArguments
    , paramRemainderInteger                = unitCostTwoArguments
    , paramModInteger                      = unitCostTwoArguments
    , paramEqualsInteger                   = unitCostTwoArguments
    , paramLessThanInteger                 = unitCostTwoArguments
    , paramLessThanEqualsInteger           = unitCostTwoArguments
    -- Bytestrings
    , paramAppendByteString                = unitCostTwoArguments
    , paramConsByteString                  = unitCostTwoArguments
    , paramSliceByteString                 = unitCostThreeArguments
    , paramLengthOfByteString              = unitCostOneArgument
    , paramIndexByteString                 = unitCostTwoArguments
    , paramEqualsByteString                = unitCostTwoArguments
    , paramLessThanByteString              = unitCostTwoArguments
    , paramLessThanEqualsByteString        = unitCostTwoArguments
    -- Cryptography and hashes
    , paramSha2_256                        = unitCostOneArgument
    , paramSha3_256                        = unitCostOneArgument
    , paramBlake2b_256                     = unitCostOneArgument
    , paramVerifyEd25519Signature          = unitCostThreeArguments
    , paramVerifyEcdsaSecp256k1Signature   = unitCostThreeArguments
    , paramVerifySchnorrSecp256k1Signature = unitCostThreeArguments
    -- Strings
    , paramAppendString                    = unitCostTwoArguments
    , paramEqualsString                    = unitCostTwoArguments
    , paramEncodeUtf8                      = unitCostOneArgument
    , paramDecodeUtf8                      = unitCostOneArgument
    -- Bool
    , paramIfThenElse                      = unitCostThreeArguments
    -- Unit
    , paramChooseUnit                      = unitCostTwoArguments
    -- Tracing
    , paramTrace                           = unitCostTwoArguments
    -- Pairs
    , paramFstPair                         = unitCostOneArgument
    , paramSndPair                         = unitCostOneArgument
    -- Lists
    , paramChooseList                      = unitCostThreeArguments
    , paramMkCons                          = unitCostTwoArguments
    , paramHeadList                        = unitCostOneArgument
    , paramTailList                        = unitCostOneArgument
    , paramNullList                        = unitCostOneArgument
    -- Data
    , paramChooseData                      = unitCostSixArguments
    , paramConstrData                      = unitCostTwoArguments
    , paramMapData                         = unitCostOneArgument
    , paramListData                        = unitCostOneArgument
    , paramIData                           = unitCostOneArgument
    , paramBData                           = unitCostOneArgument
    , paramUnConstrData                    = unitCostOneArgument
    , paramUnMapData                       = unitCostOneArgument
    , paramUnListData                      = unitCostOneArgument
    , paramUnIData                         = unitCostOneArgument
    , paramUnBData                         = unitCostOneArgument
    , paramEqualsData                      = unitCostTwoArguments
    -- Misc constructors
    , paramMkPairData                      = unitCostTwoArguments
    , paramMkNilData                       = unitCostOneArgument
    , paramMkNilPairData                   = unitCostOneArgument
    , paramSerialiseData                   = unitCostOneArgument
    -- BLS12-381 operations
    , paramBls12_381_G1_add                = unitCostTwoArguments
    , paramBls12_381_G1_neg                = unitCostOneArgument
    , paramBls12_381_G1_scalarMul          = unitCostTwoArguments
    , paramBls12_381_G1_equal              = unitCostTwoArguments
    , paramBls12_381_G1_compress           = unitCostOneArgument
    , paramBls12_381_G1_uncompress         = unitCostOneArgument
    , paramBls12_381_G1_hashToGroup        = unitCostTwoArguments
    , paramBls12_381_G2_add                = unitCostTwoArguments
    , paramBls12_381_G2_neg                = unitCostOneArgument
    , paramBls12_381_G2_scalarMul          = unitCostTwoArguments
    , paramBls12_381_G2_equal              = unitCostTwoArguments
    , paramBls12_381_G2_compress           = unitCostOneArgument
    , paramBls12_381_G2_uncompress         = unitCostOneArgument
    , paramBls12_381_G2_hashToGroup        = unitCostTwoArguments
    , paramBls12_381_millerLoop            = unitCostTwoArguments
    , paramBls12_381_mulMlResult           = unitCostTwoArguments
    , paramBls12_381_finalVerify           = unitCostTwoArguments
    -- Keccak_256, Blake2b_224
    , paramKeccak_256                      = unitCostOneArgument
    , paramBlake2b_224                     = unitCostOneArgument
    -- Bitwise operations
    , paramIntegerToByteString             = unitCostThreeArguments
    , paramByteStringToInteger             = unitCostTwoArguments
    }
<|MERGE_RESOLUTION|>--- conflicted
+++ resolved
@@ -95,15 +95,10 @@
 defaultCostModelParams = extractCostModelParams defaultCekCostModel
 
 defaultCekParameters :: Typeable ann => MachineParameters CekMachineCosts DefaultFun (CekValue DefaultUni DefaultFun ann)
-<<<<<<< HEAD
--- See Note [noinline for saving on ticks].
-defaultCekParameters = noinline mkMachineParameters def defaultCekCostModel
-=======
 defaultCekParameters =
     -- We don't want this to get inlined in order for this definition not to appear faster than the
     -- one used in production. Also see Note [noinline for saving on ticks].
     noinline mkMachineParameters def defaultCekCostModel
->>>>>>> 56d6d7f7
 
 {- Note [noinline for saving on ticks]
 We use 'noinline' purely for saving on simplifier ticks for definitions, whose performance doesn't
