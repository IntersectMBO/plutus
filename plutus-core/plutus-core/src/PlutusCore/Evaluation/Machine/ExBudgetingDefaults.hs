{-# LANGUAGE DataKinds       #-}
{-# LANGUAGE TemplateHaskell #-}
{-# LANGUAGE TypeFamilies    #-}

module PlutusCore.Evaluation.Machine.ExBudgetingDefaults
    ( defaultBuiltinsRuntime
    , defaultCekCostModel
    , defaultCekMachineCosts
    , defaultCekParameters
    , defaultCostModelParams
    , defaultUnliftingMode
    , defaultBuiltinCostModel
    , unitCekMachineCosts
    , unitCekParameters
    )

where

import PlutusCore.Builtin

import PlutusCore.DataFilePaths qualified as DFP
import PlutusCore.Default
import PlutusCore.Evaluation.Machine.BuiltinCostModel
import PlutusCore.Evaluation.Machine.CostModelInterface
import PlutusCore.Evaluation.Machine.ExBudget ()
import PlutusCore.Evaluation.Machine.ExMemory ()
import PlutusCore.Evaluation.Machine.MachineParameters

import UntypedPlutusCore.Evaluation.Machine.Cek.CekMachineCosts
import UntypedPlutusCore.Evaluation.Machine.Cek.Internal

import Data.Aeson.THReader


-- | The default cost model for built-in functions.
defaultBuiltinCostModel :: BuiltinCostModel
defaultBuiltinCostModel =
    $$(readJSONFromFile DFP.builtinCostModelFile)

{- Note [Modifying the cost model]
   When the Haskell representation of the cost model is changed, for example by
   adding a new builtin or changing the name of an existing one,
   readJSONFromFile will fail when it tries to read a JSON file generated using
   the previous version.  When this happens, uncomment the three lines below (and
   comment out the three above) then rerun

      cabal run plutus-core:generate-cost-model

   (You may also need to add 'data-default' to the 'build-depends' for the
   library in plutus-core.cabal). This will generate a new JSON file filled with
   default values.  After that, restore this file to its previous state and then
   run "generate-cost-model" again to fill in the JSON file with the correct
   values (assuming that suitable benchmarking data is in benching.csv and that
   models.R contains R code to generate cost models for any new functions).

   Alternatively, modify 'builtinCostModel.json' by hand so that it matches the new
   format.
 -}

-- import           Data.Default
-- defaultBuiltinCostModel :: BuiltinCostModel
-- defaultBuiltinCostModel = def

-- | Default costs for CEK machine instructions.
defaultCekMachineCosts :: CekMachineCosts
defaultCekMachineCosts =
  $$(readJSONFromFile DFP.cekMachineCostsFile)

defaultCekCostModel :: CostModel CekMachineCosts BuiltinCostModel
defaultCekCostModel = CostModel defaultCekMachineCosts defaultBuiltinCostModel
--- defaultCekMachineCosts is CekMachineCosts

-- | The default cost model data.  This is exposed to the ledger, so let's not
-- confuse anybody by mentioning the CEK machine
defaultCostModelParams :: Maybe CostModelParams
defaultCostModelParams = extractCostModelParams defaultCekCostModel

defaultUnliftingMode :: UnliftingMode
defaultUnliftingMode = UnliftingImmediate

defaultCekParameters :: MachineParameters CekMachineCosts CekValue DefaultUni DefaultFun
defaultCekParameters = mkMachineParameters defaultUnliftingMode defaultCekCostModel

unitCekParameters :: MachineParameters CekMachineCosts CekValue DefaultUni DefaultFun
unitCekParameters =
    mkMachineParameters defaultUnliftingMode $
        CostModel unitCekMachineCosts unitCostBuiltinCostModel

defaultBuiltinsRuntime :: HasMeaningIn DefaultUni term => BuiltinsRuntime DefaultFun term
defaultBuiltinsRuntime = toBuiltinsRuntime defaultUnliftingMode defaultBuiltinCostModel


-- A cost model with unit costs, so we can count how often each builtin is called

unitCostOneArgument :: CostingFun ModelOneArgument
unitCostOneArgument =  CostingFun (ModelOneArgumentConstantCost 1) (ModelOneArgumentConstantCost 0)

unitCostTwoArguments :: CostingFun ModelTwoArguments
unitCostTwoArguments   =  CostingFun (ModelTwoArgumentsConstantCost 1) (ModelTwoArgumentsConstantCost 0)

unitCostThreeArguments :: CostingFun ModelThreeArguments
unitCostThreeArguments =  CostingFun (ModelThreeArgumentsConstantCost 1) (ModelThreeArgumentsConstantCost 0)

unitCostSixArguments :: CostingFun ModelSixArguments
unitCostSixArguments   =  CostingFun (ModelSixArgumentsConstantCost 1) (ModelSixArgumentsConstantCost 0)

unitCostBuiltinCostModel :: BuiltinCostModel
unitCostBuiltinCostModel = BuiltinCostModelBase
    {
     -- Integers
      paramAddInteger                      = unitCostTwoArguments
    , paramSubtractInteger                 = unitCostTwoArguments
    , paramMultiplyInteger                 = unitCostTwoArguments
    , paramDivideInteger                   = unitCostTwoArguments
    , paramQuotientInteger                 = unitCostTwoArguments
    , paramRemainderInteger                = unitCostTwoArguments
    , paramModInteger                      = unitCostTwoArguments
    , paramEqualsInteger                   = unitCostTwoArguments
    , paramLessThanInteger                 = unitCostTwoArguments
    , paramLessThanEqualsInteger           = unitCostTwoArguments
    -- Bytestrings
    , paramAppendByteString                = unitCostTwoArguments
    , paramConsByteString                  = unitCostTwoArguments
    , paramSliceByteString                 = unitCostThreeArguments
    , paramLengthOfByteString              = unitCostOneArgument
    , paramIndexByteString                 = unitCostTwoArguments
    , paramEqualsByteString                = unitCostTwoArguments
    , paramLessThanByteString              = unitCostTwoArguments
    , paramLessThanEqualsByteString        = unitCostTwoArguments
    -- Cryptography and hashes
<<<<<<< HEAD
    , paramSha2_256                 = unitCostOneArgument
    , paramSha3_256                 = unitCostOneArgument
    , paramBlake2b                  = unitCostOneArgument
    , paramVerifyEd25519Signature   = unitCostThreeArguments
=======
    , paramSha2_256                        = unitCostOneArgument
    , paramSha3_256                        = unitCostOneArgument
    , paramBlake2b                         = unitCostOneArgument
    , paramVerifySignature                 = unitCostThreeArguments
    , paramVerifyEcdsaSecp256k1Signature   = unitCostThreeArguments
    , paramVerifySchnorrSecp256k1Signature = unitCostThreeArguments
>>>>>>> 9e4401a0
    -- Strings
    , paramAppendString                    = unitCostTwoArguments
    , paramEqualsString                    = unitCostTwoArguments
    , paramEncodeUtf8                      = unitCostOneArgument
    , paramDecodeUtf8                      = unitCostOneArgument
    -- Bool
    , paramIfThenElse                      = unitCostThreeArguments
    -- Unit
    , paramChooseUnit                      = unitCostTwoArguments
    -- Tracing
    , paramTrace                           = unitCostTwoArguments
    -- Pairs
    , paramFstPair                         = unitCostOneArgument
    , paramSndPair                         = unitCostOneArgument
    -- Lists
    , paramChooseList                      = unitCostThreeArguments
    , paramMkCons                          = unitCostTwoArguments
    , paramHeadList                        = unitCostOneArgument
    , paramTailList                        = unitCostOneArgument
    , paramNullList                        = unitCostOneArgument
    -- Data
    , paramChooseData                      = unitCostSixArguments
    , paramConstrData                      = unitCostTwoArguments
    , paramMapData                         = unitCostOneArgument
    , paramListData                        = unitCostOneArgument
    , paramIData                           = unitCostOneArgument
    , paramBData                           = unitCostOneArgument
    , paramUnConstrData                    = unitCostOneArgument
    , paramUnMapData                       = unitCostOneArgument
    , paramUnListData                      = unitCostOneArgument
    , paramUnIData                         = unitCostOneArgument
    , paramUnBData                         = unitCostOneArgument
    , paramEqualsData                      = unitCostTwoArguments
    -- Misc constructors
    , paramMkPairData                      = unitCostTwoArguments
    , paramMkNilData                       = unitCostOneArgument
    , paramMkNilPairData                   = unitCostOneArgument
    , paramSerialiseData                   = unitCostOneArgument
    }<|MERGE_RESOLUTION|>--- conflicted
+++ resolved
@@ -128,19 +128,12 @@
     , paramLessThanByteString              = unitCostTwoArguments
     , paramLessThanEqualsByteString        = unitCostTwoArguments
     -- Cryptography and hashes
-<<<<<<< HEAD
-    , paramSha2_256                 = unitCostOneArgument
-    , paramSha3_256                 = unitCostOneArgument
-    , paramBlake2b                  = unitCostOneArgument
-    , paramVerifyEd25519Signature   = unitCostThreeArguments
-=======
     , paramSha2_256                        = unitCostOneArgument
     , paramSha3_256                        = unitCostOneArgument
     , paramBlake2b                         = unitCostOneArgument
-    , paramVerifySignature                 = unitCostThreeArguments
+    , paramVerifyEd25519Signature          = unitCostThreeArguments
     , paramVerifyEcdsaSecp256k1Signature   = unitCostThreeArguments
     , paramVerifySchnorrSecp256k1Signature = unitCostThreeArguments
->>>>>>> 9e4401a0
     -- Strings
     , paramAppendString                    = unitCostTwoArguments
     , paramEqualsString                    = unitCostTwoArguments
