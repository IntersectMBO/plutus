{-# LANGUAGE StrictData    #-}
{-# LANGUAGE TypeFamilies  #-}
{-# LANGUAGE TypeOperators #-}

module PlutusCore.Evaluation.Machine.MachineParameters
where

import PlutusCore.Builtin

import PlutusCore.Evaluation.Machine.ExBudget ()

import GHC.Types (Type)

{-| We need to account for the costs of evaluator steps and also built-in function
   evaluation.  The models for these have different structures and are used in
   different parts of the code, so inside the valuator we pass separate objects
   about most of the time .  It's convenient for clients of the evaluator to
   only have to worry about a single object, so the CostModel type bundles the
   two together.  We could conceivably have different evaluators with different
   internal costs, so we keep the machine costs abstract.  The model for Cek
   machine steps is in UntypedPlutusCore.Evaluation.Machine.Cek.CekMachineCosts.
-}
data CostModel machinecosts builtincosts =
    CostModel {
      machineCostModel :: machinecosts
    , builtinCostModel :: builtincosts
    } deriving (Eq, Show)

{-| At execution time we need a 'BuiltinsRuntime' object which includes both the
  cost model for builtins and their denotations.  This bundles one of those
  together with the cost model for evaluator steps.  The 'term' type will be
  CekValue when we're using this with the CEK machine. -}
data MachineParameters machinecosts term (uni :: Type -> Type) (fun :: Type) =
    MachineParameters {
      machineCosts    :: machinecosts
    , builtinsRuntime :: BuiltinsRuntime fun (term uni fun)
    }

{-| This just uses 'toBuiltinsRuntime' function to convert a BuiltinCostModel to a BuiltinsRuntime. -}
toMachineParameters ::
<<<<<<< HEAD
    ( UniOf (val uni fun) ~ uni
      -- In Cek.Internal we have `type instance UniOf (CekValue uni fun) = uni`, but we don't know that here.
    , ToBuiltinsRuntime fun (val uni fun)
=======
    ( -- In Cek.Internal we have `type instance UniOf (CekValue uni fun) = uni`, but we don't know that here.
      CostingPart uni fun ~ builtincosts
    , HasConstantIn uni (val uni fun)
    , ToBuiltinMeaning uni fun
>>>>>>> 61a9a0fb
    )
    => CostModel machinecosts (CostingPart uni fun)
    -> MachineParameters machinecosts val uni fun
toMachineParameters (CostModel mchnCosts builtinCosts) =
    MachineParameters mchnCosts (toBuiltinsRuntime builtinCosts)<|MERGE_RESOLUTION|>--- conflicted
+++ resolved
@@ -1,3 +1,4 @@
+
 {-# LANGUAGE StrictData    #-}
 {-# LANGUAGE TypeFamilies  #-}
 {-# LANGUAGE TypeOperators #-}
@@ -6,6 +7,7 @@
 where
 
 import PlutusCore.Builtin
+import PlutusCore.Core (UniOf)
 
 import PlutusCore.Evaluation.Machine.ExBudget ()
 
@@ -38,16 +40,9 @@
 
 {-| This just uses 'toBuiltinsRuntime' function to convert a BuiltinCostModel to a BuiltinsRuntime. -}
 toMachineParameters ::
-<<<<<<< HEAD
     ( UniOf (val uni fun) ~ uni
       -- In Cek.Internal we have `type instance UniOf (CekValue uni fun) = uni`, but we don't know that here.
     , ToBuiltinsRuntime fun (val uni fun)
-=======
-    ( -- In Cek.Internal we have `type instance UniOf (CekValue uni fun) = uni`, but we don't know that here.
-      CostingPart uni fun ~ builtincosts
-    , HasConstantIn uni (val uni fun)
-    , ToBuiltinMeaning uni fun
->>>>>>> 61a9a0fb
     )
     => CostModel machinecosts (CostingPart uni fun)
     -> MachineParameters machinecosts val uni fun
