{-# LANGUAGE ConstraintKinds      #-}
{-# LANGUAGE DataKinds            #-}
{-# LANGUAGE DeriveAnyClass       #-}
{-# LANGUAGE FlexibleInstances    #-}
{-# LANGUAGE LambdaCase           #-}
{-# LANGUAGE OverloadedStrings    #-}
{-# LANGUAGE TypeApplications     #-}
{-# LANGUAGE TypeFamilies         #-}
{-# LANGUAGE UndecidableInstances #-}

{-# LANGUAGE StrictData           #-}

module PlutusCore.Evaluation.Machine.ExBudgeting
    ( CostModel
    , CostModelBase(..)
    , CostingFun(..)
    , ModelAddedSizes(..)
    , ModelSubtractedSizes(..)
    , ModelOrientation(..)
    , ModelLinearSize(..)
    , ModelMultipliedSizes(..)
    , ModelMinSize(..)
    , ModelMaxSize(..)
    , ModelSplitConst(..)
    , ModelOneArgument(..)
    , ModelTwoArguments(..)
    , ModelThreeArguments(..)
    , runCostingFunOneArgument
    , runCostingFunTwoArguments
    , runCostingFunThreeArguments
    , toCostUnit
    , fromCostUnit
    , Hashable
    , CostModelParams
    , extractModelParams
    , applyModelParams
    )
where

import           PlutusPrelude                          hiding (toList)

import           PlutusCore.Evaluation.Machine.ExBudget
import           PlutusCore.Evaluation.Machine.ExMemory

import           Barbies
import           Data.Aeson
import           Data.Aeson.Flatten
import           Data.Default.Class
import qualified Data.HashMap.Strict                    as HM
import           Data.Hashable
import qualified Data.Kind                              as Kind
import qualified Data.Map                               as Map
import qualified Data.Scientific                        as S
import qualified Data.Text                              as Text
import           Deriving.Aeson
import           Language.Haskell.TH.Syntax             hiding (Name, newName)

type CostModel = CostModelBase CostingFun


{- | Convert a cost prediction to an integer.  The coefficients in the cost models
   are often very small, so if you convert cost model predictions directly to
   integers the results are very coarsely distributed.  Here we scale the
   results up to make them more granular, which makes their contributions to the
   overall cost model much more significant (variations in execution times are
   much more likely to be reflected by predictions).  Exactly what we do here
   may change as the final form of the cost model becomes more firmly decided.
   Note also that it's important to perform the same adjustments on the R output
   in TestCostModel.hs so that Haskell and R results agree (which is why
   `toCostUnit` is exported).
   TODO: this also scales memory costs, which we don't need to do.  Does that cost
   us anything?
-}

<<<<<<< HEAD
{- Note [Time units]. What units are times measured in?  The Criterion output
   produces times in seconds, and these are usually very small, typically of the
   order of 10^-6.  In models.R, the get.bench.data funtion multiplies
   everything by 10^6 after reading it in, so it (and the models it outputs)
   deal with times in microseconds.  So for example the model for "addInteger"
   may have an intercept of 0.249487779229322 and a slope of
   1.87065741871939e-3.  This means that it's taking a basic time of 249ns plus
   another 1.87ns for every word in the input (in fact, for the maximum of the
   number of words in the input).  This is still very small, so here we're
   scaling up by another 10^6, to get times in picoseconds.  For the addInteger
   example we'll now have an intercept of 249000ps plus another 1870 for each
   word in the input. -}

costMultiplier :: Integer
costMultiplier = 1000 * 1000

toCostUnit :: Double -> Integer
toCostUnit x = ceiling ((fromInteger costMultiplier) * x)

fromCostUnit :: Integer -> Integer
fromCostUnit x = x `div` costMultiplier
=======
toCostUnit :: Double -> CostingInteger
toCostUnit x = ceiling (10000 * x)
>>>>>>> 65617207

-- | The main model which contains all data required to predict the cost of
-- builtin functions. See Note [Creation of the Cost Model] for how this is
-- generated. Calibrated for the CEK machine.
data CostModelBase f =
    CostModel
    { paramAddInteger           :: f ModelTwoArguments
    , paramSubtractInteger      :: f ModelTwoArguments
    , paramMultiplyInteger      :: f ModelTwoArguments
    , paramDivideInteger        :: f ModelTwoArguments
    , paramQuotientInteger      :: f ModelTwoArguments
    , paramRemainderInteger     :: f ModelTwoArguments
    , paramModInteger           :: f ModelTwoArguments
    , paramLessThanInteger      :: f ModelTwoArguments
    , paramLessThanEqInteger    :: f ModelTwoArguments
    , paramGreaterThanInteger   :: f ModelTwoArguments
    , paramGreaterThanEqInteger :: f ModelTwoArguments
    , paramEqInteger            :: f ModelTwoArguments
    , paramConcatenate          :: f ModelTwoArguments
    , paramTakeByteString       :: f ModelTwoArguments -- TODO these two might be a bit interesting on size
    , paramDropByteString       :: f ModelTwoArguments
    , paramSHA2                 :: f ModelOneArgument
    , paramSHA3                 :: f ModelOneArgument
    , paramVerifySignature      :: f ModelThreeArguments
    , paramEqByteString         :: f ModelTwoArguments
    , paramLtByteString         :: f ModelTwoArguments
    , paramGtByteString         :: f ModelTwoArguments
    , paramIfThenElse           :: f ModelThreeArguments
    }
    deriving (Generic, FunctorB, TraversableB, ConstraintsB)

deriving via CustomJSON '[FieldLabelModifier (StripPrefix "param", CamelToSnake)] (CostModelBase CostingFun) instance ToJSON (CostModelBase CostingFun)
deriving via CustomJSON '[FieldLabelModifier (StripPrefix "param", CamelToSnake)] (CostModelBase CostingFun) instance FromJSON (CostModelBase CostingFun)

{- Note [Cost model parameters]
We want to expose to the ledger some notion of the "cost model parameters". Intuitively, these should be all the numbers that appear in the cost model.

However, there are quite a few quirks to deal with.

1. CostModel is stuctured

That is, it's a complex data structure and the numbers in question are often nested inside it.
To deal with this quickly, we take the ugly approach of operating on the JSON representation of the model.
We flatten this down into a simple key-value mapping (see 'flattenObject' and 'unflattenObject'), and then
look only at the numbers.

2. We use floats, not integers

We'd really prefer to expose integers as our parameters - they're just better behaved, and really we'd like to use integers
internally too for determinism reasons. So we pretend that we have integers by scaling up all our numbers by 1000 and taking
the integral floor, at some loss of precision.

Once we use integers internally this will be simpler.

3. CostModel includes the *type* of the model, which isn't a parameter

We can just strip the out, but in particular this means that the parameters are not enough to *construct* a model.
So we punt and say that you can *update* a model by giving the parameters. So you can take the default model and then
overwrite the parameters, which seems okay.

This is also implemented in a horrible JSON-y way.

4. The implementation is not nice

Ugly JSON stuff and failure possibilities where there probably shouldn't be any.
-}

-- See Note [Cost model parameters]
type CostModelParams = Map.Map Text.Text Integer

-- See Note [Cost model parameters]
-- | Extract the model parameters from a model.
extractModelParams :: CostModel -> Maybe CostModelParams
extractModelParams cm = case toJSON cm of
    Object o ->
        let
            flattened = flattenObject "-" o
            toScaledInteger :: S.Scientific -> Integer
            toScaledInteger n = floor (n*1000)
            scaledNumbers = HM.mapMaybe (\case { Number n -> Just $ toScaledInteger n; _ -> Nothing }) flattened
            mapified = Map.fromList $ HM.toList scaledNumbers
        in Just mapified
    _ -> Nothing

-- See Note [Cost model parameters]
-- | Update a model by overwriting the parameters with the given ones.
applyModelParams :: CostModel -> CostModelParams -> Maybe CostModel
applyModelParams cm params = case toJSON cm of
    Object o ->
        let
            hashmapified = HM.fromList $ Map.toList params
            scaledNumbers = fmap (\n -> Number $ fromIntegral n / 1000) hashmapified
            flattened = flattenObject "-" o
            -- this is where the overwriting happens, this is left-biased
            merged = HM.union scaledNumbers flattened
            unflattened = unflattenObject "-" merged
        in case fromJSON (Object unflattened) of
            Success a -> Just a
            Error _   -> Nothing
    _ -> Nothing

type AllArgumentModels (constraint :: Kind.Type -> Kind.Constraint) f = (constraint (f ModelOneArgument), constraint (f ModelTwoArguments), constraint (f ModelThreeArguments))

-- HLS doesn't like the AllBF from Barbies.
deriving instance AllArgumentModels NFData f => NFData (CostModelBase f)
deriving instance AllArgumentModels Default f => Default (CostModelBase f)
deriving instance AllArgumentModels Lift f => Lift (CostModelBase f)
deriving instance AllArgumentModels Show f => Show (CostModelBase f)
deriving instance AllArgumentModels Eq f => Eq (CostModelBase f)

-- TODO there's probably a nice way to abstract over the number of arguments here. Feel free to implement it.

data CostingFun model = CostingFun
    { costingFunCpu    :: model
    , costingFunMemory :: model
    }
    deriving (Show, Eq, Generic, Lift, Default, NFData)
    deriving (FromJSON, ToJSON) via CustomJSON
        '[FieldLabelModifier (StripPrefix "costingFun", CamelToSnake)] (CostingFun model)

data ModelOneArgument =
    ModelOneArgumentConstantCost Double
    | ModelOneArgumentLinearCost ModelLinearSize
    deriving (Show, Eq, Generic, Lift, NFData)
    deriving (FromJSON, ToJSON) via CustomJSON
        '[SumTaggedObject "type" "arguments", ConstructorTagModifier (StripPrefix "ModelOneArgument", CamelToSnake)] ModelOneArgument
instance Default ModelOneArgument where
    def = ModelOneArgumentConstantCost 0.0

runCostingFunOneArgument :: CostingFun ModelOneArgument -> ExMemory -> ExBudget
runCostingFunOneArgument
    (CostingFun cpu mem) mem1 =
        ExBudget (ExCPU $ runOneArgumentModel cpu mem1) (ExMemory $ runOneArgumentModel mem mem1)

runOneArgumentModel :: ModelOneArgument -> ExMemory -> CostingInteger
runOneArgumentModel (ModelOneArgumentConstantCost c) _ = toCostUnit c
runOneArgumentModel (ModelOneArgumentLinearCost (ModelLinearSize intercept slope _)) (ExMemory s) =
    toCostUnit $ (fromIntegral s) * slope + intercept

-- | s * (x + y) + I
data ModelAddedSizes = ModelAddedSizes
    { modelAddedSizesIntercept :: Double
    , modelAddedSizesSlope     :: Double
    } deriving (Show, Eq, Generic, Lift, NFData)
    deriving (FromJSON, ToJSON) via CustomJSON
        '[FieldLabelModifier (StripPrefix "modelAddedSizes", CamelToSnake)] ModelAddedSizes

-- | s * (x - y) + I
data ModelSubtractedSizes = ModelSubtractedSizes
    { modelSubtractedSizesIntercept :: Double
    , modelSubtractedSizesSlope     :: Double
    , modelSubtractedSizesMinimum   :: Double
    } deriving (Show, Eq, Generic, Lift, NFData)
    deriving (FromJSON, ToJSON) via CustomJSON
        '[FieldLabelModifier (StripPrefix "modelSubtractedSizes", CamelToSnake)] ModelSubtractedSizes

data ModelOrientation =
    ModelOrientationX
    | ModelOrientationY
    deriving (Show, Eq, Generic, Lift, NFData)
    deriving (FromJSON, ToJSON) via CustomJSON
        '[SumTaggedObject "type" "arguments", ConstructorTagModifier (StripPrefix "ModelOrientation", CamelToSnake)] ModelOrientation

data ModelLinearSize = ModelLinearSize
    { modelLinearSizeIntercept   :: Double
    , modelLinearSizeSlope       :: Double
    , modelLinearSizeOrientation :: ModelOrientation -- ^ x or y?
    } deriving (Show, Eq, Generic, Lift, NFData)
    deriving (FromJSON, ToJSON) via CustomJSON
        '[FieldLabelModifier (StripPrefix "modelLinearSize", CamelToSnake)] ModelLinearSize

-- | s * (x * y) + I
data ModelMultipliedSizes = ModelMultipliedSizes
    { modelMultipliedSizesIntercept :: Double
    , modelMultipliedSizesSlope     :: Double
    } deriving (Show, Eq, Generic, Lift, NFData)
    deriving (FromJSON, ToJSON) via CustomJSON
        '[FieldLabelModifier (StripPrefix "modelMultipliedSizes", CamelToSnake)] ModelMultipliedSizes

-- | s * min(x, y) + I
data ModelMinSize = ModelMinSize
    { modelMinSizeIntercept :: Double
    , modelMinSizeSlope     :: Double
    } deriving (Show, Eq, Generic, Lift, NFData)
    deriving (FromJSON, ToJSON) via CustomJSON
        '[FieldLabelModifier (StripPrefix "modelMinSize", CamelToSnake)] ModelMinSize

-- | s * max(x, y) + I
data ModelMaxSize = ModelMaxSize
    { modelMaxSizeIntercept :: Double
    , modelMaxSizeSlope     :: Double
    } deriving (Show, Eq, Generic, Lift, NFData)
    deriving (FromJSON, ToJSON) via CustomJSON
        '[FieldLabelModifier (StripPrefix "modelMaxSize", CamelToSnake)] ModelMaxSize

-- | (if (x > y) then s * (x + y) else 0) + I
data ModelSplitConst = ModelSplitConst
    { modelSplitConstIntercept :: Double
    , modelSplitConstSlope     :: Double
    } deriving (Show, Eq, Generic, Lift, NFData)
    deriving (FromJSON, ToJSON) via CustomJSON
        '[FieldLabelModifier (StripPrefix "ModelSplitConst", CamelToSnake)] ModelSplitConst

data ModelTwoArguments =
      ModelTwoArgumentsConstantCost    Double
    | ModelTwoArgumentsAddedSizes      ModelAddedSizes
    | ModelTwoArgumentsSubtractedSizes ModelSubtractedSizes
    | ModelTwoArgumentsMultipliedSizes ModelMultipliedSizes
    | ModelTwoArgumentsMinSize         ModelMinSize
    | ModelTwoArgumentsMaxSize         ModelMaxSize
    | ModelTwoArgumentsSplitConstMulti ModelSplitConst
    | ModelTwoArgumentsLinearSize      ModelLinearSize
    deriving (Show, Eq, Generic, Lift, NFData)
    deriving (FromJSON, ToJSON) via CustomJSON
        '[SumTaggedObject "type" "arguments", ConstructorTagModifier (StripPrefix "ModelTwoArguments", CamelToSnake)] ModelTwoArguments

instance Default ModelTwoArguments where
    def = ModelTwoArgumentsConstantCost 0.0

runCostingFunTwoArguments :: CostingFun ModelTwoArguments -> ExMemory -> ExMemory -> ExBudget
runCostingFunTwoArguments (CostingFun cpu mem) mem1 mem2 =
    ExBudget (ExCPU (runTwoArgumentModel cpu mem1 mem2)) (ExMemory (runTwoArgumentModel mem mem1 mem2))

runTwoArgumentModel :: ModelTwoArguments -> ExMemory -> ExMemory -> CostingInteger
runTwoArgumentModel
    (ModelTwoArgumentsConstantCost c) _ _ = toCostUnit c
runTwoArgumentModel
    (ModelTwoArgumentsAddedSizes (ModelAddedSizes intercept slope)) (ExMemory size1) (ExMemory size2) =
        toCostUnit $ (fromIntegral (size1 + size2)) * slope + intercept -- TODO is this even correct? If not, adjust the other implementations too.
runTwoArgumentModel
    (ModelTwoArgumentsSubtractedSizes (ModelSubtractedSizes intercept slope minSize)) (ExMemory size1) (ExMemory size2) =
        toCostUnit $ (max minSize (fromIntegral (size1 - size2))) * slope + intercept
runTwoArgumentModel
    (ModelTwoArgumentsMultipliedSizes (ModelMultipliedSizes intercept slope)) (ExMemory size1) (ExMemory size2) =
        toCostUnit $ (fromIntegral (size1 * size2)) * slope + intercept
runTwoArgumentModel
    (ModelTwoArgumentsMinSize (ModelMinSize intercept slope)) (ExMemory size1) (ExMemory size2) =
        toCostUnit $ (fromIntegral (min size1 size2)) * slope + intercept
runTwoArgumentModel
    (ModelTwoArgumentsMaxSize (ModelMaxSize intercept slope)) (ExMemory size1) (ExMemory size2) =
        toCostUnit $ (fromIntegral (max size1 size2)) * slope + intercept
runTwoArgumentModel
    (ModelTwoArgumentsSplitConstMulti (ModelSplitConst intercept slope)) (ExMemory size1) (ExMemory size2) =
        toCostUnit $ (if (size1 > size2) then (fromIntegral size1) * (fromIntegral size2) else 0) * slope + intercept
runTwoArgumentModel
    (ModelTwoArgumentsLinearSize (ModelLinearSize intercept slope ModelOrientationX)) (ExMemory size1) (ExMemory _) =
        toCostUnit $ (fromIntegral size1) * slope + intercept
runTwoArgumentModel
    (ModelTwoArgumentsLinearSize (ModelLinearSize intercept slope ModelOrientationY)) (ExMemory _) (ExMemory size2) =
        toCostUnit $ (fromIntegral size2) * slope + intercept

data ModelThreeArguments =
    ModelThreeArgumentsConstantCost Double
  | ModelThreeArgumentsAddedSizes ModelAddedSizes
    deriving (Show, Eq, Generic, Lift, NFData)
    deriving (FromJSON, ToJSON) via CustomJSON
        '[SumTaggedObject "type" "arguments", ConstructorTagModifier (StripPrefix "ModelThreeArguments", CamelToSnake)] ModelThreeArguments

instance Default ModelThreeArguments where
    def = ModelThreeArgumentsConstantCost 0.0

runThreeArgumentModel :: ModelThreeArguments -> ExMemory -> ExMemory -> ExMemory -> CostingInteger
runThreeArgumentModel (ModelThreeArgumentsConstantCost c) _ _ _ = toCostUnit c
runThreeArgumentModel (ModelThreeArgumentsAddedSizes (ModelAddedSizes intercept slope)) (ExMemory size1) (ExMemory size2) (ExMemory size3) =
    toCostUnit $ (fromIntegral (size1 + size2 + size3)) * slope + intercept

runCostingFunThreeArguments :: CostingFun ModelThreeArguments -> ExMemory -> ExMemory -> ExMemory -> ExBudget
runCostingFunThreeArguments (CostingFun cpu mem) mem1 mem2 mem3 =
    ExBudget (ExCPU $ runThreeArgumentModel cpu mem1 mem2 mem3) (ExMemory $ runThreeArgumentModel mem mem1 mem2 mem3)<|MERGE_RESOLUTION|>--- conflicted
+++ resolved
@@ -72,7 +72,6 @@
    us anything?
 -}
 
-<<<<<<< HEAD
 {- Note [Time units]. What units are times measured in?  The Criterion output
    produces times in seconds, and these are usually very small, typically of the
    order of 10^-6.  In models.R, the get.bench.data funtion multiplies
@@ -86,18 +85,14 @@
    example we'll now have an intercept of 249000ps plus another 1870 for each
    word in the input. -}
 
-costMultiplier :: Integer
+costMultiplier :: Double
 costMultiplier = 1000 * 1000
 
-toCostUnit :: Double -> Integer
-toCostUnit x = ceiling ((fromInteger costMultiplier) * x)
-
-fromCostUnit :: Integer -> Integer
-fromCostUnit x = x `div` costMultiplier
-=======
 toCostUnit :: Double -> CostingInteger
-toCostUnit x = ceiling (10000 * x)
->>>>>>> 65617207
+toCostUnit x = ceiling (costMultiplier * x)
+
+fromCostUnit :: CostingInteger -> CostingInteger
+fromCostUnit x = x `div` (floor costMultiplier)
 
 -- | The main model which contains all data required to predict the cost of
 -- builtin functions. See Note [Creation of the Cost Model] for how this is
