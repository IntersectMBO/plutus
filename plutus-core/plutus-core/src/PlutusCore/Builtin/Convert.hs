-- editorconfig-checker-disable-file

{-# LANGUAGE OverloadedStrings #-}

-- | Implementations for conversion primops from 'Integer' to 'ByteString' and back again.
module PlutusCore.Builtin.Convert (
  -- Wrappers
  integerToByteStringWrapper,
  byteStringToIntegerWrapper,
  -- Implementation details
  IntegerToByteStringError(..),
  integerToByteString,
  byteStringToInteger
  ) where

import ByteString.StrictBuilder (Builder)
import ByteString.StrictBuilder qualified as Builder
import Control.Monad (guard)
import Data.Bits (unsafeShiftL, unsafeShiftR, (.|.))
import Data.ByteString (ByteString)
import Data.ByteString qualified as BS
import Data.Text (pack)
import Data.Word (Word64, Word8)
import GHC.ByteOrder (ByteOrder (BigEndian, LittleEndian))
import PlutusCore.Builtin.Emitter (Emitter, emit)
import PlutusCore.Evaluation.Result (EvaluationResult (EvaluationFailure))

-- | Wrapper for 'integerToByteString' to make it more convenient to define as a builtin.
integerToByteStringWrapper ::
  Bool -> Integer -> Integer -> Emitter (EvaluationResult ByteString)
integerToByteStringWrapper endiannessArg lengthArg input
  -- Check that we are within the Int range on the non-negative side.
  | lengthArg < 0 || lengthArg >= 536870912 = do
      emit "integerToByteString: inappropriate length argument"
      emit $ "Length requested: " <> (pack . show $ input)
      pure EvaluationFailure
  -- As this builtin hasn't been costed yet, we have to impose a temporary limit of 10KiB on requested
  -- sizes via the padding argument. This shouldn't be necessary long-term, as once this function is
  -- costed, this won't be a problem.
  --
  -- TODO: Cost this builtin.
<<<<<<< HEAD
  | lengthArg > 102400000 = do
      emit "builtinIntegerToByteString: padding argument too large"
=======
  | lengthArg > 10240 = do
      emit "integerToByteString: padding argument too large"
>>>>>>> 9aa445f4
      emit "If you are seeing this, it is a bug: please report this!"
      pure EvaluationFailure
  | otherwise = let endianness = endiannessArgToByteOrder endiannessArg in
    -- We use fromIntegral here, despite advice to the contrary in general when defining builtin
    -- denotations. This is because, if we've made it this far, we know that overflow or truncation
    -- are impossible: we've checked that whatever we got given fits inside a (non-negative) Int.
    case integerToByteString endianness (fromIntegral lengthArg) input of
      Left err -> case err of
        NegativeInput -> do
          emit "integerToByteString: cannot convert negative Integer"
          -- This does work proportional to the size of input. However, we're in a failing case
          -- anyway, and the user's paid for work proportional to this size in any case.
          emit $ "Input: " <> (pack . show $ input)
          pure EvaluationFailure
        NotEnoughDigits -> do
          emit "integerToByteString: cannot represent Integer in given number of bytes"
          -- This does work proportional to the size of input. However, we're in a failing case
          -- anyway, and the user's paid for work proportional to this size in any case.
          emit $ "Input: " <> (pack . show $ input)
          emit $ "Bytes requested: " <> (pack . show $ lengthArg)
          pure EvaluationFailure
      Right result -> pure . pure $ result

-- | Wrapper for 'byteStringToInteger' to make it more convenient to define as a builtin.
byteStringToIntegerWrapper ::
  Bool -> ByteString -> Integer
byteStringToIntegerWrapper statedEndiannessArg input =
  let endianness = endiannessArgToByteOrder statedEndiannessArg in
    byteStringToInteger endianness input

-- | Structured type to help indicate conversion errors.
data IntegerToByteStringError =
  NegativeInput |
  NotEnoughDigits
  deriving stock (Eq, Show)

-- | Conversion from 'Integer' to 'ByteString', as per
-- [CIP-0087](https://github.com/mlabs-haskell/CIPs/tree/koz/to-from-bytestring/CIP-XXXX).
--
-- For performance and clarity, the endianness argument uses
-- 'ByteOrder', and the length argument is an 'Int'.
integerToByteString ::
  ByteOrder -> Int -> Integer -> Either IntegerToByteStringError ByteString
integerToByteString requestedByteOrder requestedLength input
  | input < 0 = Left NegativeInput
  | input == 0 = Right . BS.replicate requestedLength $ 0x00
  -- We use manual specialization to ensure as few branches in loop bodies as
  -- we can. See Note [Manual specialization] for details.
  | requestedLength == 0 = Right . Builder.builderBytes $ case requestedByteOrder of
      LittleEndian -> goLENoLimit mempty input
      BigEndian    -> goBENoLimit mempty input
  | otherwise = do
      let result = case requestedByteOrder of
                    LittleEndian -> goLELimit mempty input
                    BigEndian    -> goBELimit mempty input
      case result of
        Nothing -> Left NotEnoughDigits
        Just b  -> Right . Builder.builderBytes $ b
  where
    goLELimit :: Builder -> Integer -> Maybe Builder
    goLELimit acc remaining
      | remaining == 0 = pure $ padLE acc
      | otherwise = do
          -- builderLength is constant time, so we don't track the length ourselves
          guard (Builder.builderLength acc < requestedLength)
          -- This allows extracting eight digits at once. See Note [Loop sectioning] for details on
          -- why we do this. We also duplicate this code in several places: see Note [Manual
          -- specialization] for why.
          --
          -- The code is basically equivalent to remaining `quotRem` 2^64, but more efficient. This
          -- is for two reasons: firstly, GHC does not optimize divisions into shifts for Integer
          -- (even if the divisor is constant), and secondly, the pair generated by `quotRem` costs
          -- us as much as 15% peformance, and GHC seems unable to eliminate it. Thus, we have to do
          -- it like this instead.
          let newRemaining = remaining `unsafeShiftR` 64
          -- Given that remaining must be non-negative, fromInteger here effectively truncates to a
          -- Word64, by retaining only the least-significant 8 bytes.
          let digitGroup :: Word64 = fromInteger remaining
          case newRemaining of
            0 -> finishLELimit acc digitGroup
            _ -> goLELimit (acc <> Builder.storable digitGroup) newRemaining
    finishLELimit :: Builder -> Word64 -> Maybe Builder
    finishLELimit acc remaining
      | remaining == 0 = pure $ padLE acc
      | otherwise = do
          guard (Builder.builderLength acc < requestedLength)
          -- This is equivalent to 'remaining `quotRem` 256' followed by a conversion of the
          -- remainder, but faster. This is similar to the larger example above, and we do it for
          -- the same reasons.
          let newRemaining = remaining `unsafeShiftR` 8
          let digit :: Word8 = fromIntegral remaining
          finishLELimit (acc <> Builder.word8 digit) newRemaining
    -- By separating the case where we don't need to concern ourselves with a user-specified limit,
    -- we can avoid branching needlessly, or doing a complex expression check on every loop. See
    -- Note [Manual specialization] for why this matters.
    goLENoLimit :: Builder -> Integer -> Builder
    goLENoLimit acc remaining
      | remaining == 0 = acc
      | otherwise = let newRemaining = remaining `unsafeShiftR` 64
                        digitGroup :: Word64 = fromInteger remaining
                      in case newRemaining of
                        0 -> finishLENoLimit acc digitGroup
                        _ -> goLENoLimit (acc <> Builder.storable digitGroup) newRemaining
    finishLENoLimit :: Builder -> Word64 -> Builder
    finishLENoLimit acc remaining
      | remaining == 0 = acc
      | otherwise =
          let newRemaining = remaining `unsafeShiftR` 8
              digit :: Word8 = fromIntegral remaining
           in finishLENoLimit (acc <> Builder.word8 digit) newRemaining
    padLE :: Builder -> Builder
    padLE acc = let paddingLength = requestedLength - Builder.builderLength acc
      in acc <> Builder.bytes (BS.replicate paddingLength 0x0)
    -- We manually specialize the big-endian case: see Note [Manual specialization] for why.
    goBELimit :: Builder -> Integer -> Maybe Builder
    goBELimit acc remaining
      | remaining == 0 = pure $ padBE acc
      | otherwise = do
          guard (Builder.builderLength acc < requestedLength)
          let newRemaining = remaining `unsafeShiftR` 64
          let digitGroup :: Word64 = fromInteger remaining
          case newRemaining of
            0 -> finishBELimit acc digitGroup
            _ -> goBELimit (Builder.word64BE digitGroup <> acc) newRemaining
    finishBELimit :: Builder -> Word64 -> Maybe Builder
    finishBELimit acc remaining
      | remaining == 0 = pure $ padBE acc
      | otherwise = do
          guard (Builder.builderLength acc < requestedLength)
          let newRemaining = remaining `unsafeShiftR` 8
          let digit = fromIntegral remaining
          finishBELimit (Builder.word8 digit <> acc) newRemaining
    goBENoLimit :: Builder -> Integer -> Builder
    goBENoLimit acc remaining
      | remaining == 0 = acc
      | otherwise = let newRemaining = remaining `unsafeShiftR` 64
                        digitGroup = fromInteger remaining
                      in case newRemaining of
                        0 -> finishBENoLimit acc digitGroup
                        _ -> goBENoLimit (Builder.word64BE digitGroup <> acc) newRemaining
    finishBENoLimit :: Builder -> Word64 -> Builder
    finishBENoLimit acc remaining
      | remaining == 0 = acc
      | otherwise = let newRemaining = remaining `unsafeShiftR` 8
                        digit = fromIntegral remaining
                      in finishBENoLimit (Builder.word8 digit <> acc) newRemaining
    padBE :: Builder -> Builder
    padBE acc = let paddingLength = requestedLength - Builder.builderLength acc in
      Builder.bytes (BS.replicate paddingLength 0x0) <> acc

-- | Conversion from 'ByteString' to 'Integer', as per
-- [CIP-0087](https://github.com/mlabs-haskell/CIPs/tree/koz/to-from-bytestring/CIP-XXXX).
--
-- For clarity, the stated endianness argument uses 'ByteOrder'.
byteStringToInteger :: ByteOrder -> ByteString -> Integer
  -- We use manual specialization to ensure as few branches in loop bodies as we can. See Note
  -- [Manual specialization] for details.
byteStringToInteger statedByteOrder input = case statedByteOrder of
    -- Since padding bytes in the most-significant-last representation go at
    -- the end of the input, we can skip decoding them, as they won't affect
    -- the result in any way.
    LittleEndian -> case BS.findIndexEnd (/= 0x00) input of
      -- If there are no nonzero bytes, it must be zero.
      Nothing  -> 0
      Just end -> goLE 0 end 0
    -- Since padding bytes in the most-significant-first representation go at
    -- the beginning of the input, we can skip decoding them, as they won't
    -- affect the result in any way.
    BigEndian -> case BS.findIndex (/= 0x00) input of
      Nothing  -> 0
      Just end -> goBE 0 end 0 (BS.length input - 1)
  where
    -- Like with toByteString, we use loop sectioning to decode eight digits at once. See Note [Loop
    -- sectioning] for why we do this.
    goLE :: Integer -> Int -> Int -> Integer
    goLE acc limit ix
      | ix <= (limit - 7) =
          let digitGroup = read64LE ix
              -- Same as ix * 8, but faster. GHC might already do this optimization, but we may as
              -- well be sure.
              shift = ix `unsafeShiftL` 3
              newIx = ix + 8
              -- We use unsafeShiftL to move a group of eight digits into the right position in
              -- the result, then combine with the accumulator. This is equivalent to a
              -- multiplication by 2^64*k, but significantly faster, as GHC doesn't optimize
              -- such multiplications into shifts for Integers.
              newAcc = acc + fromIntegral digitGroup `unsafeShiftL` shift
            in goLE newAcc limit newIx
      | otherwise = finishLE acc limit ix
    finishLE :: Integer -> Int -> Int -> Integer
    finishLE acc limit ix
      | ix > limit = acc
      | otherwise =
          let digit = BS.index input ix
              shift = ix `unsafeShiftL` 3
              newIx = ix + 1
              -- Similarly to before, we use unsafeShiftL to move a single digit into the right
              -- position in the result.
              newAcc = acc + fromIntegral digit `unsafeShiftL` shift
            in finishLE newAcc limit newIx
    -- Technically, ByteString does not allow reading of anything bigger than a single byte.
    -- However, because ByteStrings are counted arrays, caching already brings in adjacent bytes,
    -- which makes fetching them quite cheap. Additionally, GHC appears to optimize this into a
    -- block read of 64 bits at once, which saves memory movement. See Note [Superscalarity and
    -- caching] for details of why this matters.
    read64LE :: Int -> Word64
    read64LE startIx =
      fromIntegral (BS.index input startIx)
        .|. (fromIntegral (BS.index input (startIx + 1)) `unsafeShiftL` 8)
        .|. (fromIntegral (BS.index input (startIx + 2)) `unsafeShiftL` 16)
        .|. (fromIntegral (BS.index input (startIx + 3)) `unsafeShiftL` 24)
        .|. (fromIntegral (BS.index input (startIx + 4)) `unsafeShiftL` 32)
        .|. (fromIntegral (BS.index input (startIx + 5)) `unsafeShiftL` 40)
        .|. (fromIntegral (BS.index input (startIx + 6)) `unsafeShiftL` 48)
        .|. (fromIntegral (BS.index input (startIx + 7)) `unsafeShiftL` 56)
    -- We manually specialize the big-endian cases: see Note [Manual specialization] for why.
    --
    -- In the big-endian case, shifts and indexes change in different ways: indexes start _high_
    -- and _reduce_, but shifts start _low_ and rise. This is different to the little-endian case,
    -- where both start low and rise. Thus, we track the index and shift separately in the
    -- big-endian case: it makes the adjustments easier, and doesn't really change anything, as if
    -- we wanted to compute the shift, we'd have to pass an offset argument anyway.
    goBE :: Integer -> Int -> Int -> Int -> Integer
    goBE acc limit shift ix
      | ix >= (limit + 7) =
          let digitGroup = read64BE ix
              newShift = shift + 64
              newIx = ix - 8
              newAcc = acc + fromIntegral digitGroup `unsafeShiftL` shift
           in goBE newAcc limit newShift newIx
      | otherwise = finishBE acc limit shift ix
    finishBE :: Integer -> Int -> Int -> Int -> Integer
    finishBE acc limit shift ix
      | ix < limit = acc
      | otherwise =
          let digit = BS.index input ix
              newShift = shift + 8
              newIx = ix - 1
              newAcc = acc + fromIntegral digit `unsafeShiftL` shift
           in finishBE newAcc limit newShift newIx
    read64BE :: Int -> Word64
    read64BE endIx =
      fromIntegral (BS.index input endIx)
        .|. (fromIntegral (BS.index input (endIx - 1)) `unsafeShiftL` 8)
        .|. (fromIntegral (BS.index input (endIx - 2)) `unsafeShiftL` 16)
        .|. (fromIntegral (BS.index input (endIx - 3)) `unsafeShiftL` 24)
        .|. (fromIntegral (BS.index input (endIx - 4)) `unsafeShiftL` 32)
        .|. (fromIntegral (BS.index input (endIx - 5)) `unsafeShiftL` 40)
        .|. (fromIntegral (BS.index input (endIx - 6)) `unsafeShiftL` 48)
        .|. (fromIntegral (BS.index input (endIx - 7)) `unsafeShiftL` 56)

endiannessArgToByteOrder :: Bool -> ByteOrder
endiannessArgToByteOrder b = if b then BigEndian else LittleEndian

{- Note [Manual specialization]
For both integerToByteString and byteStringToInteger, we have to perform very
similar operations, but with small variations:

- Most-significant-first versus most-significant-last (for both)
- Whether we have a size limit or not (for integerToByteString)

Additionally, loop sectioning (see Note [Loop sectioning]) requires us to have
separate 'big-stride' and 'small-stride' operations to ensure universality of
input handling. Lastly, we have several subroutines (digit extraction, for
instance) that may vary in similar ways. In such a case, generalization by
means of abstraction seems like a good idea, as the operations (and
subroutines) vary little.

At the same time, to determine which variation of any given function (or
subroutine) we need, we only have to scrutinize the relevant argument(s) once:
these specifics (such as byte order) don't change during the course of the
operation. Thus, we want to make sure that these checks in the code are _also_
performed only once, ideally at the beginning.

However, if we write such operations naively as so:

> subroutine byteOrder arg1 arg2 = case byteOrder of
>       LittleEndian -> ...
>       BigEndian -> ...

the byteOrder argument will be scrutinized on each call of subroutine. This is
correct in general (as there is no guarantee that the argument will be stable).
Strangely, however, even in a case like this one:

> mainRoutine byteOrder arg1 arg2 = ...
>    where
>       subroutine arg3 = case byteOrder of
>           LittleEndian -> ...
>           BigEndian -> ...

GHC _still_ re-scrutinizes byteOrder in every call of subroutine! This penalty
can be somewhat lessened using a form similar to this:

> mainRoutine byteOrder arg1 arg2 = ...
>     where
>        !subroutine = case byteOrder of
>             LittleEndian -> \arg3 -> ...
>             BigEndian -> \arg3 -> ...

but this is _still_ between 20 and 30% worse than doing something like this:

> mainRoutine byteOrder arg1 arg2 = case byteOrder of
>     LittleEndian -> [code calling subroutineLE where needed]
>     BigEndian -> [code calling subroutineBE where needed]
>     where
>         subroutineLE arg3 = ...
>         subroutineBE arg3 = ...

This form _ensures_ we scrutinize (and branch) only the number of times we have
to, and in a predictable place. Since these are backends for Plutus Core primops,
and performance is thus critical, we choose to use this manually-specialized form
for each combination of relevant arguments. While this is repetitive, and thus
also somewhat error-prone, the performance penalty for not doing this is
unacceptable.
-}

{- Note [Loop sectioning]
Both integerToByteString and byteStringToInteger effectively function as loops
over digits (and thus, individual bytes), which either have to be read or
extracted. In particular, this involves trafficking data between memory and
machine registers (both ByteString and Integer are wrappers around counted
arrays), as well as the overhead of looping (involving comparisons and branches).

However, on all architectures of interest (essentially, 64-bit Tier 1),
general-purpose registers (GPRs henceforth) are 64 bits (or 8 bytes).
Furthermore, the primary cost of moving data between memory and registers is
having to overcome the 'memory wall': the exact amount of data being moved
doesn't affect this very much. In addition to this, when we operate on single
bytes, the remaining 56 bits of the GPR holding that data are essentially
'wasted'. In the situation we have (namely, operating over arrays, whose data
is adjacent in memory), we thus get two sources of inefficiency:

* Despite paying the cost for a memory transfer, we transfer only one-eighth
  the data we could; and
* Despite transferring data from memory to registers, we utilize the register
  at only one-eighth capacity.

This essentially means we perform _eight times_ more rotations of the loop,
and memory moves, than we need to!

To avoid this inefficiency, we use a technique known as _loop sectioning_.
Effectively, this turns our homogenous loop (that always operates one byte at
a time) into a heterogenous loop: first, we operate on a larger section (called
a _stride_) until we can no longer do this, and then we finish up using byte
at a time processing. Essentially, when given an input like this:

[ b1, b2, b3, b4, b5, b6, b7, b8, b9, b10 ]

the homogeous byte-at-a-time approach would process it like so:

  _   _   _   _   _   _   _   _   _   _
[ b1, b2, b3, b4, b5, b6, b7, b8, b9, b10 ]

for a total of 10 memory transfers and 10 loop spins, whereas a loop-sectioned
approach with a stride of 8 would instead process like so:

  ______________________________  _   _
[ b1, b2, b3, b4, b5, b6, b7, b8, b9, b10 ]

Giving us only _three_ memory transfers and _three_ loop spins instead. This
effectively reduces our work by a factor of 8. In our cases, this is almost
free, as there is no data processing to be done: all we need to do is copy
from one place to another, essentially.

This technique only benefits us because counted arrays are cache-friendly: see
Note [Superscalarity and caching] for a longer explanation of this and why it
matters.

Further information:

- Tier 1 GHC platform list:
    https://gitlab.haskell.org/ghc/ghc/-/wikis/platforms#tier-1-platforms
- Memory wall:
    https://link.springer.com/referenceworkentry/10.1007/978-0-387-09766-4_234
- Loop sectioning in more detail:
    http://physics.ujep.cz/~zmoravec/prga/main_for/mergedProjects/optaps_for/common/optaps_vec_mine.htm
-}

{- Note [Superscalarity and caching]
On modern architectures, in order to process data, it must first be moved from
memory into a register. This operation has some cost (known as the 'memory wall'),
which is largely independent of how much data gets moved (assuming the register
can hold it): moving one byte, or a whole register's worth, costs about the same.
To reduce this cost, CPU manufacturers have introduced _cache hierarchies_,
which are designed to limit the cost of the wall, as long as the data access
matches the cache's optimal usage pattern. Thus, while an idealized view of
the memory hierachy is this:

Registers
---------
Memory

in reality, the view is more like this:

Registers
---------
L1 cache
---------
L2 cache
---------
L3 cache (on some platforms)
---------
Memory

Each 'higher' cache in the hierarchy is smaller, but faster, and when a memory
fetch is requested in code, in addition to moving the requested data to a
register, that data (plus some more) is moved into caches as well. The amount
of data moved into cache (a _cache line_) is typically eight machine words on
modern architectures (and definitely is the case for all Tier 1 GHC platforms):
for the cases concerning Plutus, that is 64 bytes. Therefore, if data we need
soon after a fetch is _physically_ nearby, it won't need to be fetched from
memory: instead, it would come from a cache, which is faster (by a considerable
margin).

To see how this can matter, consider the following ByteString:

[ b1, b2, b3, b4, b5, b6, b7, b8, b9, b10, b11 ]

The ByteString (being a counted array) has all of its data physically adjacent
to each other. Suppose we wanted to fetch the byte at index 1 (second position).
The naive view of what happens is like this:

Registers: [b2] [ ] [ ] .... [ ]
Memory: [ b1, b2, b3, b4, b5, b6, b7, b8, b9, b10, b11 ]

Thus, it would appear that, if we wanted a different position's value, we would
need to fetch from memory again. However, what _actually_ happens is more like this:

Registers: [b2] [ ] [ ] .... [ ]
L1 cache: [ b2, b3, b4, b5, b6, b7, b8, b9, b10, b11 ]
Memory: [ b1, b2, b3, b4, b5, b6, b7, b8, b9, b10, b11 ]

We note that b2, as well as its adjacent elements, were _all_ pulled into the L1
cache. This can only work because all these elements are physically adjacent in
memory. The improvement in performance from this cache use is _very_ non-trivial:
an L1 cache is about 200 times faster than a memory access, and an L2 cache about
20 times faster.

To take further advantage of this, modern CPUs (and all Tier 1 GHC platforms have
this capability) are _superscalar_. To explain what this means, let's consider the
naive view of how CPUs execute instructions: namely, it is one-at-a-time, and
synchronous. While CPUs must give the _appearance_ that they behave this way, in
practice, CPU execution is very much asynchronous: due to the proliferation of ALUs
on a single chip, having twice as many processing units is much cheaper than having
processing units run twice as fast. Thus, if there are no data dependencies
between instructions, CPUs can (and do!) execute them simultaneously, stalling to
await results if a data dependency is detected. This can be done automatically
using Tomasulo's algorithm, which ensures no conflicts with maximum throughput.

Superscalarity interacts well with the cache hierarchy, as it makes data more
easily available for processing, provided there is enough 'work to do', and no
data dependencies. In our situation, most of what we do is data _movement_ from
one memory location to another, which by its very nature lacks any data
dependencies.

Further references:

- Numbers for cache and memory transfers: https://gist.github.com/jboner/2841832
- Superscalarity: https://en.wikipedia.org/wiki/Superscalar_processor
- Tomasulo's algorithm: https://en.wikipedia.org/wiki/Tomasulo%27s_algorithm
-}<|MERGE_RESOLUTION|>--- conflicted
+++ resolved
@@ -39,13 +39,8 @@
   -- costed, this won't be a problem.
   --
   -- TODO: Cost this builtin.
-<<<<<<< HEAD
-  | lengthArg > 102400000 = do
-      emit "builtinIntegerToByteString: padding argument too large"
-=======
   | lengthArg > 10240 = do
       emit "integerToByteString: padding argument too large"
->>>>>>> 9aa445f4
       emit "If you are seeing this, it is a bug: please report this!"
       pure EvaluationFailure
   | otherwise = let endianness = endiannessArgToByteOrder endiannessArg in
