--- conflicted
+++ resolved
@@ -30,17 +30,8 @@
 -- Evaluators that ignore the entire concept of costing (e.g. the CK machine) may of course force
 -- the result of the builtin application unconditionally.
 data BuiltinRuntime val
-<<<<<<< HEAD
-    = BuiltinResult ExBudget ~(MakeKnownM (HeadSpine val))
-    -- 'ReadKnownM' is required here only for immediate unlifting, because deferred unlifting
-    -- doesn't need the ability to fail in the middle of a builtin application, but having a uniform
-    -- interface for both the ways of doing unlifting is way too convenient, hence we decided to pay
-    -- the price (about 1-2% of total evaluation time) for now.
-    | BuiltinExpectArgument (val -> ReadKnownM (BuiltinRuntime val))
-=======
-    = BuiltinResult ExBudgetStream ~(MakeKnownM val)
+    = BuiltinResult ExBudgetStream ~(MakeKnownM (HeadSpine val))
     | BuiltinExpectArgument (val -> BuiltinRuntime val)
->>>>>>> c1005db4
     | BuiltinExpectForce (BuiltinRuntime val)
 
 instance NoThunks (BuiltinRuntime val) where
