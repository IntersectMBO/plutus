--- conflicted
+++ resolved
@@ -30,11 +30,7 @@
 -- Evaluators that ignore the entire concept of costing (e.g. the CK machine) may of course force
 -- the result of the builtin application unconditionally.
 data BuiltinRuntime val
-<<<<<<< HEAD
-    = BuiltinResult ExBudgetStream ~(MakeKnownM (HeadSpine val))
-=======
-    = BuiltinCostedResult ExBudgetStream ~(BuiltinResult val)
->>>>>>> 51a9f163
+    = BuiltinCostedResult ExBudgetStream ~(BuiltinResult (HeadSpine val))
     | BuiltinExpectArgument (val -> BuiltinRuntime val)
     | BuiltinExpectForce (BuiltinRuntime val)
 
