{-# LANGUAGE BlockArguments        #-}
{-# LANGUAGE ConstraintKinds       #-}
{-# LANGUAGE DataKinds             #-}
{-# LANGUAGE DefaultSignatures     #-}
{-# LANGUAGE FlexibleInstances     #-}
{-# LANGUAGE KindSignatures        #-}
{-# LANGUAGE LambdaCase            #-}
{-# LANGUAGE MultiParamTypeClasses #-}
{-# LANGUAGE OverloadedStrings     #-}
{-# LANGUAGE TemplateHaskell       #-}
{-# LANGUAGE TypeApplications      #-}
{-# LANGUAGE TypeFamilies          #-}
{-# LANGUAGE TypeOperators         #-}
{-# LANGUAGE UndecidableInstances  #-}

module PlutusCore.Builtin.KnownType
    ( ReadKnownError
    , throwReadKnownErrorWithCause
    , KnownBuiltinTypeIn
    , KnownBuiltinType
    , readKnownConstant
    , MakeKnownIn (..)
    , MakeKnown
    , ReadKnownIn (..)
    , ReadKnown
    , makeKnownRun
    , makeKnownOrFail
    , readKnownSelf
    ) where

import PlutusPrelude (reoption)

import PlutusCore.Builtin.Emitter
import PlutusCore.Builtin.HasConstant
import PlutusCore.Builtin.Polymorphism
import PlutusCore.Core
import PlutusCore.Evaluation.Machine.Exception
import PlutusCore.Evaluation.Result

import Control.Lens ((#))
import Control.Lens.TH (makeClassyPrisms)
import Control.Monad.Except
import Data.Coerce
import Data.DList (DList)
import Data.String
import Data.Text (Text)
import GHC.Exts (inline, oneShot)
import GHC.TypeLits
import Universe

-- | A constraint for \"@a@ is a 'KnownType' by means of being included in @uni@\".
type KnownBuiltinTypeIn uni val a = (HasConstantIn uni val, GShow uni, GEq uni, uni `Contains` a)

-- | A constraint for \"@a@ is a 'KnownType' by means of being included in @UniOf term@\".
type KnownBuiltinType val a = KnownBuiltinTypeIn (UniOf val) val a

{- Note [Performance of ReadKnownIn and MakeKnownIn instances]
It's critically important that 'readKnown' runs in the concrete 'Either' rather than a general
'MonadError'. Changing from the latter to the former gave us a speedup of up to 19%, see
https://github.com/input-output-hk/plutus/pull/4307

Replacing the @AsUnliftingError err, AsEvaluationFailure err@ constraints with the dedicated
'ReadKnownError' data type gave us a speedup of up to 4%.

All the same considerations apply to 'makeKnown': https://github.com/input-output-hk/plutus/pull/4421

It's beneficial to inline 'readKnown' and 'makeKnown' not only because we use them directly over
concrete types once 'toBuiltinsRuntime' is inlined, but also because otherwise GHC compiles each of
them to two definitions (one calling the other) for some reason.
So always add an @INLINE@ pragma to all definitions of 'makeKnown' and 'readKnown' unless you have
a specific reason not to.

Some 'readKnown' implementations require inserting a call to 'oneShot'. E.g. if 'oneShot' is not
used in 'readKnownConstant' then 'GHC pulls @gshow uniExp@ out of the 'Nothing' branch, thus
allocating a thunk of type 'String' that is completely redundant whenever there's no error,
which is the majority of cases. And putting 'oneShot' as the outermost call results in
worse Core.

Any change to an instance of 'ReadKnownIn' or 'MakeKnownIn', even completely trivial, requires
looking into the generated Core, since compilation of these instances is extremely brittle
optimization-wise.

Things to watch out for are unnecessary sharing (for example, a @let@ appearing outside of a @case@
allocates a thunk and if that thunk is not referenced inside of one of the branches, then it's
wasteful, especially when it's not referenced in the most commonly chosen branch) and type class
methods not being extracted from the dictionary and used directly instead (i.e. if you see
multiple @pure@ and @>>=@ in the code, that's not good). Note that neither @let@ nor @>>=@ are bad
in general, we certainly do need to allocate thunks occasionally, it's just that when it comes to
builtins this is rarely the case as most of the time we want aggressive inlining and specialization
and the "just compute the damn thing" behavior.
-}

{- Note [Unlifting values of built-in types]
It's trivial to unlift from a term a value of a monomorphic type like 'Integer': just check that
the term is a constant, extract the type tag and check it for equality with the type tag of
'Integer'.

Things work the same way for a fully monomorphized polymorphic type, i.e. @(Integer, Bool@) is not
any different from just 'Integer' unlifting-wise.

However there's no sensible way of unlifting a value of, say, @[a]@ where @a@ in not a built-in
type. So let's say we instantiated @a@ to an @Opaque val rep@ like we do for polymorphic functions
that don't deal with polymorphic built-in types (e.g. @id@, @ifThenElse@ etc). That would mean we'd
need to write a function from a @[a]@ for some arbitrary built-in @a@ to @[Opaque val a]@. Which
is really easy to do: it's just @map makeKnown@. But the problem is, unlifting is supposed to be
cheap and that @map@ is O(n), so for example 'MkCons' would become an O(n) operation making
perfectly linear algorithms quadratic. See https://github.com/input-output-hk/plutus/pull/4215 for
how that would look like.

So the problem is that we can't convert in O(1) time a @[a]@ coming from a constant of
statically-unknown type (that @a@ is existential) to @[a']@ where @a'@ is known statically.
Thus it's impossible to instantiate @a@ in Haskell's

    nullList :: [a] -> Bool

so that there's a 'TypeScheme' for this function.

One non-solution would be to instantiate @a@, then recurse on the type, construct a new function
that defers to the original @nullList@ but wraps its argument in a specific way (more on that below)
making it possible to assign a 'TypeScheme' to the resulting function. Astonishingly enough, that
could actually work and if we ever write a paper on builtins, we should mention that example, but:

1. such a trick requires a generic machinery that knows how to check that the head of the builtin
   application is a particular built-in type. We used to have that, but it was just way too slow
2. that would only work for functions that don't care about @a@ at all. But for example when
   elaborating @cons :: a -> [a] -> [a]@ as a Plutus builtin we need to unlift both the arguments
   and check that their @a@s are equal
   (See Note [Representable built-in functions over polymorphic built-in types])
   and it's either way too complex or even impossible to do that automatically within some generic
   machinery

So what we do is we simply require the user to write

    nullList :: SomeConstant uni [a] -> Bool

and unlift a @[a]@ manually within the definition of the builtin. This works, because the
existential @a@ never escapes the definition of the builtin. I.e. it's fine to unpack an existential
and use it immediately without ever exposing the existential parts to the outside and it's not fine
to try to return a value having an existential inside of it, which is what unlifting of @[a]@ would
amount to.

Could we somehow align the unlifting machinery so that it does not construct values of particular
types, but rather feeds them to a continuation or something, so that the existential parts never
try to escape? Maybe, but see point 2 from the above, we do want to get our hands on the particular
universes sometimes and point 1 prevents us from doing that generically, so it doesn't seem like
we could do that within some automated machinery.

Overall, asking the user to manually unlift from @SomeConstant uni [a]@ is just always going to be
faster than any kind of fancy encoding.
-}

<<<<<<< HEAD
=======
{- Note [Alignment of ReadKnownIn and MakeKnownIn]
We keep 'ReadKnownIn' and 'MakeKnownIn' separate, because values of some types can only be lifted
and not unlifted, for example 'EvaluationResult' and 'Emitter' can't appear in argument position.

'KnownTypeAst' is not a superclass of ReadKnownIn and MakeKnownIn. This is due to the fact that
polymorphic built-in types are only liftable/unliftable when they're fully monomorphized, while
'toTypeAst' works for polymorphic built-in types that have type variables in them, and so the
constraints are completely different in the two cases and we keep the two concepts apart
(there doesn't seem to be any cons to that).
-}

-- | The type of errors that 'makeKnown' can return.
data MakeKnownError
    = MakeKnownEvaluationFailure
    deriving stock (Eq)

>>>>>>> e59ade14
-- | The type of errors that 'readKnown' can return.
data ReadKnownError
    = ReadKnownUnliftingError UnliftingError
    | ReadKnownEvaluationFailure
    deriving stock (Eq)

makeClassyPrisms ''ReadKnownError

instance AsUnliftingError ReadKnownError where
    _UnliftingError = _ReadKnownUnliftingError

instance AsEvaluationFailure ReadKnownError where
    _EvaluationFailure = _EvaluationFailureVia ReadKnownEvaluationFailure

-- | Throw a @ErrorWithCause ReadKnownError cause@.
throwReadKnownErrorWithCause
    :: (MonadError (ErrorWithCause err cause) m, AsUnliftingError err, AsEvaluationFailure err)
    => ErrorWithCause ReadKnownError cause -> m void
throwReadKnownErrorWithCause (ErrorWithCause rkErr cause) = case rkErr of
    ReadKnownUnliftingError unlErr -> throwingWithCause _UnliftingError unlErr cause
    ReadKnownEvaluationFailure     -> throwingWithCause _EvaluationFailure () cause

typeMismatchError
    :: GShow uni
    => uni (Esc a)
    -> uni (Esc b)
    -> UnliftingError
typeMismatchError uniExp uniAct = fromString $ concat
    [ "Type mismatch: "
    , "expected: " ++ gshow uniExp
    , "; actual: " ++ gshow uniAct
    ]
-- Just for tidier Core to get generated, we don't care about performance here, since it's just a
-- failure message and evaluation is about to be shut anyway.
{-# NOINLINE typeMismatchError #-}

-- See Note [Unlifting values of built-in types].
-- | Convert a constant embedded into a PLC term to the corresponding Haskell value.
readKnownConstant
    :: forall val a cause. KnownBuiltinType val a
    => Maybe cause -> val -> Either (ErrorWithCause ReadKnownError cause) a
-- See Note [Performance of KnownTypeIn instances].
readKnownConstant mayCause val = asConstant mayCause val >>= oneShot \case
    Some (ValueOf uniAct x) -> do
        let uniExp = knownUni @_ @(UniOf val) @a
        -- 'geq' matches on its first argument first, so we make the type tag that will be known
        -- statically (because this function will be inlined) go first in order for GHC to optimize some of the matching away.
        case uniExp `geq` uniAct of
            Just Refl -> pure x
            Nothing   -> Left $
                ErrorWithCause (_UnliftingError # typeMismatchError uniExp uniAct) mayCause
{-# INLINE readKnownConstant #-}

{- Note [Cause of failure]
'readKnown' and 'makeKnown' each take a @Maybe cause@ argument to report the cause of a potential
failure. @cause@ is different to @val@ to support evaluators that distinguish between terms and
values (@makeKnown@ normally constructs a value, but it's convenient to report the cause of a failure
as a term). Note that an evaluator might require the cause to be computed lazily for best
performance on the happy path and @Maybe@ ensures that even if we somehow force the argument,
the cause stored in it is not forced due to @Maybe@ being a lazy data type.
-}

-- See Note [Performance of ReadKnownIn and MakeKnownIn instances].
class uni ~ UniOf val => MakeKnownIn uni val a where
    -- See Note [Cause of failure].
    -- | Convert a Haskell value to the corresponding PLC val.
    -- The inverse of 'readKnown'.
    makeKnown :: Maybe cause -> a -> ExceptT (ErrorWithCause ReadKnownError cause) Emitter val
    default makeKnown
        :: KnownBuiltinType val a
        => Maybe cause -> a -> ExceptT (ErrorWithCause ReadKnownError cause) Emitter val
    -- Forcing the value to avoid space leaks. Note that the value is only forced to WHNF,
    -- so care must be taken to ensure that every value of a type from the universe gets forced
    -- to NF whenever it's forced to WHNF.
    makeKnown _ x = pure . fromConstant . someValue $! x
    {-# INLINE makeKnown #-}

type MakeKnown val = MakeKnownIn (UniOf val) val

-- See Note [Performance of ReadKnownIn and MakeKnownIn instances].
class uni ~ UniOf val => ReadKnownIn uni val a where
    -- See Note [Cause of failure].
    -- | Convert a PLC val to the corresponding Haskell value.
    -- The inverse of 'makeKnown'.
    readKnown :: Maybe cause -> val -> Either (ErrorWithCause ReadKnownError cause) a
    default readKnown
        :: KnownBuiltinType val a
        => Maybe cause -> val -> Either (ErrorWithCause ReadKnownError cause) a
    -- If 'inline' is not used, proper inlining does not happen for whatever reason.
    readKnown = inline readKnownConstant
    {-# INLINE readKnown #-}

type ReadKnown val = ReadKnownIn (UniOf val) val

makeKnownRun
<<<<<<< HEAD
    :: KnownTypeIn uni val a
    => Maybe cause -> a -> (Either (ErrorWithCause ReadKnownError cause) val, DList Text)
=======
    :: MakeKnownIn uni val a
    => Maybe cause -> a -> (Either (ErrorWithCause MakeKnownError cause) val, DList Text)
>>>>>>> e59ade14
makeKnownRun mayCause = runEmitter . runExceptT . makeKnown mayCause
{-# INLINE makeKnownRun #-}

-- | Same as 'makeKnown', but allows for neither emitting nor storing the cause of a failure.
makeKnownOrFail :: MakeKnownIn uni val a => a -> EvaluationResult val
makeKnownOrFail = reoption . fst . makeKnownRun Nothing
{-# INLINE makeKnownOrFail #-}

-- | Same as 'readKnown', but the cause of a potential failure is the provided term itself.
readKnownSelf
    :: ( ReadKnown val a
       , AsUnliftingError err, AsEvaluationFailure err
       )
    => val -> Either (ErrorWithCause err val) a
readKnownSelf val = either throwReadKnownErrorWithCause pure $ readKnown (Just val) val
{-# INLINE readKnownSelf #-}

instance MakeKnownIn uni val a => MakeKnownIn uni val (EvaluationResult a) where
    makeKnown mayCause EvaluationFailure     = throwingWithCause _EvaluationFailure () mayCause
    makeKnown mayCause (EvaluationSuccess x) = makeKnown mayCause x
    {-# INLINE makeKnown #-}

-- Catching 'EvaluationFailure' here would allow *not* to short-circuit when 'readKnown' fails
-- to read a Haskell value of type @a@. Instead, in the denotation of the builtin function
-- the programmer would be given an explicit 'EvaluationResult' value to handle, which means
-- that when this value is 'EvaluationFailure', a PLC 'Error' was caught.
-- I.e. it would essentially allow us to catch errors and handle them in a programmable way.
-- We forbid this, because it complicates code and isn't supported by evaluation engines anyway.
instance
        ( TypeError ('Text "‘EvaluationResult’ cannot appear in the type of an argument")
        , uni ~ UniOf val
        ) => ReadKnownIn uni val (EvaluationResult a) where
    readKnown mayCause _ =
        throwingWithCause _UnliftingError "Panic: 'TypeError' was bypassed" mayCause

instance MakeKnownIn uni val a => MakeKnownIn uni val (Emitter a) where
    makeKnown mayCause a = lift a >>= makeKnown mayCause
    {-# INLINE makeKnown #-}

instance
        ( TypeError ('Text "‘Emitter’ cannot appear in the type of an argument")
        , uni ~ UniOf val
        ) => ReadKnownIn uni val (Emitter a) where
    readKnown mayCause _ =
        throwingWithCause _UnliftingError "Panic: 'TypeError' was bypassed" mayCause

instance HasConstantIn uni val => MakeKnownIn uni val (SomeConstant uni rep) where
    makeKnown _ = coerceArg $ pure . fromConstant
    {-# INLINE makeKnown #-}

instance HasConstantIn uni val => ReadKnownIn uni val (SomeConstant uni rep) where
    readKnown = coerceVia (\asC mayCause -> fmap SomeConstant . asC mayCause) asConstant
    {-# INLINE readKnown #-}

instance uni ~ UniOf val => MakeKnownIn uni val (Opaque val rep) where
    makeKnown _ = coerceArg pure  -- A faster @pure . Opaque@.
    {-# INLINE makeKnown #-}

instance uni ~ UniOf val => ReadKnownIn uni val (Opaque val rep) where
    readKnown _ = coerceArg pure  -- A faster @pure . Opaque@.
    {-# INLINE readKnown #-}

-- Utils

-- | Coerce the second argument to the result type of the first one. The motivation for this
-- function is that it's often more annoying to explicitly specify a target type for 'coerce' than
-- to construct an explicit coercion function, so this combinator can be used in cases like that.
-- Plus the code reads better, as it becomes clear what and where gets wrapped/unwrapped.
coerceVia :: Coercible a b => (a -> b) -> a -> b
coerceVia _ = coerce
{-# INLINE coerceVia #-}

-- | Same as @\f -> f . coerce@, but does not create any closures and so is completely free.
coerceArg :: Coercible a b => (a -> r) -> b -> r
coerceArg = coerce
{-# INLINE coerceArg #-}<|MERGE_RESOLUTION|>--- conflicted
+++ resolved
@@ -149,8 +149,6 @@
 faster than any kind of fancy encoding.
 -}
 
-<<<<<<< HEAD
-=======
 {- Note [Alignment of ReadKnownIn and MakeKnownIn]
 We keep 'ReadKnownIn' and 'MakeKnownIn' separate, because values of some types can only be lifted
 and not unlifted, for example 'EvaluationResult' and 'Emitter' can't appear in argument position.
@@ -162,12 +160,6 @@
 (there doesn't seem to be any cons to that).
 -}
 
--- | The type of errors that 'makeKnown' can return.
-data MakeKnownError
-    = MakeKnownEvaluationFailure
-    deriving stock (Eq)
-
->>>>>>> e59ade14
 -- | The type of errors that 'readKnown' can return.
 data ReadKnownError
     = ReadKnownUnliftingError UnliftingError
@@ -263,13 +255,8 @@
 type ReadKnown val = ReadKnownIn (UniOf val) val
 
 makeKnownRun
-<<<<<<< HEAD
-    :: KnownTypeIn uni val a
+    :: MakeKnownIn uni val a
     => Maybe cause -> a -> (Either (ErrorWithCause ReadKnownError cause) val, DList Text)
-=======
-    :: MakeKnownIn uni val a
-    => Maybe cause -> a -> (Either (ErrorWithCause MakeKnownError cause) val, DList Text)
->>>>>>> e59ade14
 makeKnownRun mayCause = runEmitter . runExceptT . makeKnown mayCause
 {-# INLINE makeKnownRun #-}
 
