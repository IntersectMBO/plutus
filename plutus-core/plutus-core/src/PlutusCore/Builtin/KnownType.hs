--- conflicted
+++ resolved
@@ -24,7 +24,6 @@
     , readKnownConstant
     , MakeKnownIn (..)
     , MakeKnown
-    , runMakeKnown
     , ReadKnownIn (..)
     , ReadKnown
     , makeKnownRun
@@ -257,17 +256,12 @@
     -- See Note [Cause of failure].
     -- | Convert a Haskell value to the corresponding PLC val.
     -- The inverse of 'readKnown'.
-<<<<<<< HEAD
     makeKnown
         :: (uni ~ UniOf val, AssociateValueMake uni a val)
-        => Maybe cause -> a -> ExceptT (ErrorWithCause MakeKnownError cause) Emitter val
+        => Maybe cause -> a -> MakeKnownM cause val
     default makeKnown
         :: KnownBuiltinTypeIn uni val a
-        => Maybe cause -> a -> ExceptT (ErrorWithCause MakeKnownError cause) Emitter val
-=======
-    makeKnown :: Maybe cause -> a -> MakeKnownM cause val
-    default makeKnown :: KnownBuiltinType val a => Maybe cause -> a -> MakeKnownM cause val
->>>>>>> dbefda30
+        => Maybe cause -> a -> MakeKnownM cause val
     -- Forcing the value to avoid space leaks. Note that the value is only forced to WHNF,
     -- so care must be taken to ensure that every value of a type from the universe gets forced
     -- to NF whenever it's forced to WHNF.
@@ -285,33 +279,21 @@
     -- See Note [Cause of failure].
     -- | Convert a PLC val to the corresponding Haskell value.
     -- The inverse of 'makeKnown'.
-<<<<<<< HEAD
     readKnown
         :: (uni ~ UniOf val, AssociateValueRead uni a val)
-        => Maybe cause -> val -> Either (ErrorWithCause ReadKnownError cause) a
+        => Maybe cause -> val -> ReadKnownM cause a
     default readKnown
         :: KnownBuiltinTypeIn uni val a
-        => Maybe cause -> val -> Either (ErrorWithCause ReadKnownError cause) a
-=======
-    readKnown :: Maybe cause -> val -> ReadKnownM cause a
-    default readKnown :: KnownBuiltinType val a => Maybe cause -> val -> ReadKnownM cause a
->>>>>>> dbefda30
+        => Maybe cause -> val -> ReadKnownM cause a
     -- If 'inline' is not used, proper inlining does not happen for whatever reason.
     readKnown = inline readKnownConstant
     {-# INLINE readKnown #-}
 
 type ReadKnown val a = (ReadKnownIn (UniOf val) a, AssociateValueRead (UniOf val) a val)
 
-runMakeKnown = runEmitter . runExceptT
-
 makeKnownRun
-<<<<<<< HEAD
     :: MakeKnown val a
-    => Maybe cause -> a -> (Either (ErrorWithCause MakeKnownError cause) val, DList Text)
-=======
-    :: MakeKnownIn uni val a
     => Maybe cause -> a -> (ReadKnownM cause val, DList Text)
->>>>>>> dbefda30
 makeKnownRun mayCause = runEmitter . runExceptT . makeKnown mayCause
 {-# INLINE makeKnownRun #-}
 
