--- conflicted
+++ resolved
@@ -176,11 +176,7 @@
 
     -- For deferred unlifting we need to lift the 'ReadKnownM' action into 'MakeKnownM',
     -- hence 'liftEither'.
-<<<<<<< HEAD
-    toDeferredF getRes = Lazy $ liftEither getRes >>= makeKnown
-=======
-    toDeferredF getRes = liftReadKnownM getRes >>= makeKnown
->>>>>>> 4af22f9f
+    toDeferredF getRes = Lazy $ liftReadKnownM getRes >>= makeKnown
     {-# INLINE toDeferredF #-}
 
 -- | Every term-level argument becomes as 'TypeSchemeArrow'.
