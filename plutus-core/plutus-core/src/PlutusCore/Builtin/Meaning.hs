--- conflicted
+++ resolved
@@ -35,7 +35,7 @@
 import Data.Kind qualified as GHC
 import Data.Proxy
 import Data.Some.GADT
-import GHC.Exts (inline, oneShot)
+import GHC.Exts (inline, lazy, oneShot)
 import GHC.TypeLits
 
 -- | Turn a list of Haskell types @args@ into a functional type ending in @res@.
@@ -391,6 +391,7 @@
 toBuiltinRuntime cost (BuiltinMeaning _ _ denot) = denot cost
 {-# INLINE toBuiltinRuntime #-}
 
+
 -- See Note [Inlining meanings of builtins].
 -- | Calculate runtime info for all built-in functions given meanings of builtins (as a constraint),
 -- the semantics variant of the set of builtins and a cost model.
@@ -400,27 +401,6 @@
     -> cost
     -> BuiltinsRuntime fun val
 toBuiltinsRuntime semvar cost =
-<<<<<<< HEAD
-    let runtime = BuiltinsRuntime $ \fun ->
-            toBuiltinRuntime cost $ inline toBuiltinMeaning semvar fun
-        -- This pragma is very important, removing it destroys the carefully set up optimizations of
-        -- of costing functions (see Note [Optimizations of runCostingFun*]). The reason for that is
-        -- that if @runtime@ doesn't have a pragma, then GHC sees that it's only referenced once and
-        -- inlines it below, together with this entire function (since we tell GHC to), at which
-        -- point everything's inlined and we're completely at GHC's mercy to optimize things
-        -- properly. Unfortunately, GHC doesn't want to cooperate and push 'toBuiltinRuntime' to
-        -- the inside of the inlined to 'toBuiltinMeaning' call, creating lots of 'BuiltinMeaning's
-        -- instead of 'BuiltinRuntime's with the former hiding the costing optimizations behind a
-        -- lambda binding the @cost@ variable, which renders all the optimizations useless. By
-        -- using a @NOINLINE@ pragma we tell GHC to create a separate thunk, which it can properly
-        -- optimize, because the other bazillion things don't get in the way.
-        {-# NOINLINE runtime #-}
-    in
-        -- Force each 'BuiltinRuntime' to WHNF, so that the thunk is allocated and forced at
-        -- initialization time rather than at runtime. Not that we'd lose much by not forcing all
-        -- 'BuiltinRuntime's here, but why pay even very little if there's an easy way not to pay.
-        force runtime
-=======
     -- A call to 'lazy' is to make sure that the returned 'BuiltinsRuntime' is properly cached in a
     -- 'let'-binding. This makes it easier for GHC to optimize the internals of builtins, because
     -- without a 'let'-binding GHC would sometimes refuse to cooperate and push 'toBuiltinRuntime'
@@ -431,6 +411,5 @@
     -- because the other bazillion things don't get in the way. We used to use an explicit
     -- 'let'-binding marked with @NOINLINE@, but that turned out to be unreliable, because GHC
     -- feels free to turn it into a join point instead of a proper thunk.
-    lazy . BuiltinsRuntime $ toBuiltinRuntime cost . inline toBuiltinMeaning semvar
->>>>>>> 7b3fd3e4
+    lazy . BuiltinsRuntime $ \fun -> toBuiltinRuntime cost $ inline toBuiltinMeaning semvar fun
 {-# INLINE toBuiltinsRuntime #-}