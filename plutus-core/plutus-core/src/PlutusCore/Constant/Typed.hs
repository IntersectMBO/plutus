-- | This module assigns types to built-ins.
-- See the @plutus/plutus-core/docs/Constant application.md@
-- article for how this emerged.

{-# LANGUAGE ConstraintKinds          #-}
{-# LANGUAGE DataKinds                #-}
{-# LANGUAGE DefaultSignatures        #-}
{-# LANGUAGE FlexibleInstances        #-}
{-# LANGUAGE GADTs                    #-}
{-# LANGUAGE LambdaCase               #-}
{-# LANGUAGE MultiParamTypeClasses    #-}
{-# LANGUAGE OverloadedStrings        #-}
{-# LANGUAGE PolyKinds                #-}
{-# LANGUAGE QuantifiedConstraints    #-}
{-# LANGUAGE RankNTypes               #-}
{-# LANGUAGE StandaloneKindSignatures #-}
{-# LANGUAGE TypeApplications         #-}
{-# LANGUAGE TypeFamilies             #-}
{-# LANGUAGE TypeOperators            #-}
{-# LANGUAGE UndecidableInstances     #-}
{-# LANGUAGE UndecidableSuperClasses  #-}

{-# LANGUAGE StrictData               #-}

module PlutusCore.Constant.Typed
    ( TypeScheme (..)
    , FoldArgs
    , FoldArgsEx
    , TyNameRep (..)
    , TyVarRep
    , TyAppRep
    , TyForallRep
    , Opaque (..)
    , throwNotAConstant
    , AsConstant (..)
    , FromConstant (..)
    , HasConstant
    , HasConstantIn
    , KnownBuiltinTypeAst
    , KnownTypeAst (..)
    , Merge
    , ListToBinds
    , KnownBuiltinTypeIn
    , KnownBuiltinType
    , KnownTypeIn (..)
    , KnownType
    , TestTypesFromTheUniverseAreAllKnown
    , readKnownSelf
    , makeKnownOrFail
    , SomeConstant (..)
    , SomeConstantPoly (..)
    ) where

import PlutusPrelude

import PlutusCore.Constant.Dynamic.Emit
import PlutusCore.Constant.Kinded
import PlutusCore.Core
import PlutusCore.Evaluation.Machine.ExBudget
import PlutusCore.Evaluation.Machine.ExMemory
import PlutusCore.Evaluation.Machine.Exception
import PlutusCore.Evaluation.Result
import PlutusCore.MkPlc hiding (error)
import PlutusCore.Name

import Control.Monad.Except
import Data.Functor.Const
import Data.Kind qualified as GHC (Type)
import Data.Proxy
import Data.SOP.Constraint
import Data.Some.GADT qualified as GADT
import Data.String
import Data.Text (Text)
import Data.Text qualified as Text
import GHC.Ix
import GHC.TypeLits
import Universe

infixr 9 `TypeSchemeArrow`

-- | Type schemes of primitive operations.
-- @as@ is a list of types of arguments, @r@ is the resulting type.
-- E.g. @Text -> Bool -> Integer@ is encoded as @TypeScheme term [Text, Bool] Integer@.
data TypeScheme term (args :: [GHC.Type]) res where
    TypeSchemeResult
        :: KnownType term res
        => Proxy res -> TypeScheme term '[] res
    TypeSchemeArrow
        :: KnownType term arg
        => Proxy arg -> TypeScheme term args res -> TypeScheme term (arg ': args) res
    TypeSchemeAll
        :: (KnownSymbol text, KnownNat uniq, KnownKind kind)
           -- Here we require the user to manually provide the unique of a type variable.
           -- That's nothing but silly, but I do not see what else we can do with the current design.
        => Proxy '(text, uniq, kind)
           -- We use a funny trick here: instead of binding
           --
           -- > TyVarRep ('TyNameRep @kind text uniq)
           --
           -- directly we introduce an additional and "redundant" type variable. The reason why we
           -- do that is because this way we can also bind such a variable later when constructing
           -- the 'TypeScheme' of a polymorphic builtin manually, so that for the user this looks
           -- exactly like a single bound type variable instead of this weird @TyVarRep@ thing.
        -> (forall ot. ot ~ TyVarRep ('TyNameRep @kind text uniq) =>
               Proxy ot -> TypeScheme term args res)
        -> TypeScheme term args res

-- | Turn a list of Haskell types @args@ into a functional type ending in @res@.
--
-- >>> :set -XDataKinds
-- >>> :kind! FoldArgs [Text, Bool] Integer
-- FoldArgs [Text, Bool] Integer :: *
-- = Text -> Bool -> Integer
type family FoldArgs args res where
    FoldArgs '[]           res = res
    FoldArgs (arg ': args) res = arg -> FoldArgs args res

-- | Calculates the parameters of the costing function for a builtin.
type family FoldArgsEx args where
    FoldArgsEx '[]           = ExBudget
    FoldArgsEx (arg ': args) = ExMemory -> FoldArgsEx args

{- Note [Motivation for polymorphic built-in functions]
We need to support polymorphism for built-in functions for these reasons:

1. @ifThenElse@ for 'Bool' (being a built-in type rather than a Scott-encoded one) has to be
   polymorphic as its type signature is

       ifThenElse : all a. Bool -> a -> a -> a

   Previously we had 'Bool' as a Scott-encoded type, but this required plenty of supporting machinery,
   because unlifting (aka Scott-decoding) a PLC 'Bool' into a Haskell 'Bool' is quite a non-trivial
   thing, see https://github.com/input-output-hk/plutus/blob/e222466e6d46bbca9f76243bb496b3c88ed02ca1/language-plutus-core/src/PlutusCore/Constant/Typed.hs#L165-L252

   Now that we got rid of all this complexity we have to pay for that by supporting polymorphic
   built-in functions (but we added that support long ago anyway, 'cause it was easy to do).

2. we may want to add efficient polymorphic built-in types like @IntMap@ or @Vector@ and most functions
   defined over them are polymorphic as well
-}

{- Note [Implementation of polymorphic built-in functions]
Encoding polymorphism in an AST in an intrinsically-typed manner is not a pleasant thing to do in Haskell.
It's not impossible, see "Embedding F", Sam Lindley: http://homepages.inf.ed.ac.uk/slindley/papers/embedding-f.pdf
But we'd rather avoid such heavy techniques.

Fortunately, there is a simple trick: we have parametricity in Haskell, so a function that is
polymorphic in its argument can't inspect that argument in any way and so we never actually need to
convert such an argument from PLC to Haskell just to convert it back later without ever inspecting
the value. Instead we can keep the argument intact and apply the Haskell function directly to
the PLC AST representing some value.

E.g. Having a built-in function with the following signature:

    reverse : all a. [a] -> [a]

that maps to Haskell's

    reverse :: forall a. [a] -> [a]

evaluation of

    PLC.reverse {bool} (cons true (cons false nil))

proceeds as follows:

      PLC.reverse {bool} (cons true (cons false nil))
    ~ makeKnown (Haskell.reverse (readKnown (cons true (cons false nil))))
    ~ makeKnown (Haskell.reverse [Opaque true, Opaque false])
    ~ makeKnown [Opaque false, Opaque true]
    ~ EvaluationSuccess (cons false (cons true nil))

Note how we use the 'Opaque' wrapper in order to unlift a PLC term as an opaque Haskell value
using 'readKnown' and then lift the term back using 'makeKnown' without ever inspecting the term.

An opaque PLC @term@ whose type is a PLC type variable `a_0` has the following type on the Haskell
side:

    Opaque term (TyVarRep ('TyNameRep "a" 0))

where that last argument is a direct counterpart of the term-level

    TyVar () (TyName (Name "a" 0))

@Opaque term rep@ can be used for passing any @term@ through the builtin application machinery,
not just one whose type is a bound variable. For example, you can define a new data type

    data NatRep

provide a 'KnownTypeAst' instance for it (mapping a @Proxy NatRep@ to the actual type of natural
numbers in PLC) and define a (rather pointless) builtin like @idNat : nat -> nat@.

It's also possible to bind a type variable of a higher-kind, say, @f :: * -> *@ and make a builtin
with the following signature:

    idFInteger : all (f :: * -> *). f integer -> f integer

where the type application is handled with 'TyAppRep'. Note that the latter is defined as a
@data family@:

    data family TyAppRep (fun :: dom -> cod) (arg :: dom) :: cod

We do that because a @data family@ can return a poly-kinded argument, which allows us to get an
intrinsically-kinded representation of PLC types. For example, an opaque @term@ whose type is an
application of a type variable @f@ to a type variable @a@ is represented like this:

    Opaque term (TyAppRep (TyVarRep ('TyNameRep "f" 0)) (TyVarRep ('TyNameRep "a" 1 :: TyNameRep *)))

Note the @TyNameRep *@ kind annotation. It tells us three things:

1. a type-level name has a kind associated with it. The reason for that is that we use names in
binders (for example, in the universal quantifier) and as variables and kinds are important in
both these cases due to us having an intrinsically-kinded representation of types, so it's
convenient to annotate type-level names with kinds. Another reason is that we do not attempt to do
any kind of static analysis on reflected type variables and associating kinds with them allows us
to catch errors like "two variables with equal names and uniques, but different kinds" earlier
2. the kind is not stored as an argument to the @TyNameRep@ constructor. Instead it's stored as
an index of the data type. The point of this is that if we stored the kind as an argument, we'd
have to provide it manually, but since the representation is intrinsically-kinded there's no point
in doing so as GHC can infer all the kinds itself
3. ... apart from cases where they're inherently ambiguous, like in the case above. If we don't
specify the kind of the @a_1@ type variable, then there's no way GHC could infer it as the variable
is passed as an argument to another variable with an unspecified kind (@f_0@)
4. finally, an opaque term can only be of a type of kind @*@. You can't construct a term whose type
is of some other kind. That's why we don't need to annotate the @f_0@ type variable: the domain is
inferred from the kind of the argument (where it's explicitly specified via @TyNameRep *@) and the
codomain is inferred from the fact that the whole type is passed to 'Opaque' and so it has to be
of kind @*@

It would be nice if we didn't need to define that @*Rep@ stuff at the type level just to demote it
to the term level via a type class, but this hasn't been investigated yet. A plausible way would be
to ditch 'KnownTypeAst' (but keep 'KnownType') and provide PLC types manually. But that doesn't seem
to give rise to a terribly nice API. And we'd lose all the static guarantees, which is not a big
deal, but losing the automatic inference of type schemes would suck, given that it's quite handy.

Representing contructors as poly-kinded data families and handling those with open type families
and/or type classes is a way of solving the expression problem for indexed data types at the type
level, if you are into these things.
-}

{- Note [Pattern matching on built-in types]
At the moment we really only support direct pattern matching on enumeration types: 'Void', 'Unit',
'Bool' etc. This is because the denotation of a builtin cannot construct general terms (as opposed
to constants), only juggle the ones that were provided as arguments without changing them.
So e.g. if we wanted to add the following data type:

    newtype AnInt = AnInt Int

as a built-in type, we wouldn't be able to add the following function as its pattern matcher:

    matchAnInt :: AnInt -> (Int -> r) -> r
    matchAnInt (AnInt i) f = f i

because currently we cannot express the @f i@ part using the builtins machinery as that would
require applying an arbitrary Plutus Core function in the denotation of a builtin, which would
allow us to return arbitrary terms from the builtin application machinery, which is something
that we originally had, but decided to abandon due to performance concerns.

But it's still possible to have @AnInt@ as a built-in type, it's just that instead of trying to
make its pattern matcher into a builtin we can have the following builtin:

    anIntToInt :: AnInt -> Int
    anIntToInt (AnInt i) = i

which fits perfectly well into the builtins machinery.

Although that becomes annoying for more complex data types. For tuples we need to provide two
projection functions ('fst' and 'snd') instead of a single pattern matcher, which is not too
bad, but to get pattern matching on lists we need three built-in functions: @null@, @head@ and
@tail@ and to require `Bool` to be in the universe to be able to define a PLC equivalent of

    matchList :: [a] -> r -> (a -> [a] -> r) -> r
    matchList xs z f = if null xs then z else f (head xs) (tail xs)

If a constructor stores more than one value, the corresponding projection function packs them
into a (possibly nested) pair, for example for

    data Data
        = Constr Integer [Data]
        | <...>

we have (pseudocode):

    unConstrData (Constr i ds) = (i, ds)

In order to get pattern matching over 'Data' we need a projection function per constructor as well
as with lists, but writing (where the @Data@ suffix indicates that a function is a builtin that
somehow corresponds to a constructor of 'Data')

    if isConstrData d
        then uncurry fConstr $ unConstrData d
        else if isMapData d
            then fMap $ unMapData d
            else if isListData d
                then fList $ unListData d
                else <...>

is tedious and inefficient and so instead we have a single @chooseData@ builtin that matches on
its @Data@ argument and chooses the appropriate branch (type instantiations and strictness concerns
are omitted for clarity):

     chooseData
        (uncurry fConstr $ unConstrData d)
        (fMap $ unMapData d)
        (fList $ unListData d)
        <...>
        d

which, for example, evaluates to @fMap es@ when @d@ is @Map es@

On the bright side, this encoding of pattern matchers does work, so maybe it's indeed worth to
prioritize performance over convenience, especially given the fact that performance is of a concern
to every single end user while the inconvenience is only a concern for the compiler writers and
we don't add complex built-in types too often.
-}

{- Note [Representable built-in functions over polymorphic built-in types]
In Note [Pattern matching on built-in types] we talked about how general higher-order polymorphic
built-in functions are troubling, but polymorphic built-in functions can be troubling even in
the first-order case. In a Plutus program we always pair constants of built-in types with their
tags from the universe, which means that in order to produce a constant embedded into a program
we need the tag of the type of that constant. We can't get that tag from a Plutus type -- those
are gone at runtime, so the only place we can get a type tag from during evaluation is some already
existing constant. I.e. the following built-in function is representable:

    tail : all a. [a] -> [a]

because for constructing the result we need a type tag for @[a]@, but we have a value of that type
as an argument and so we can extract the type tag from it. Same applies to

    swap : all a b. (a, b) -> (b, a)

since 'SomeConstantOf' always contains a type tag for each type that a polymorphic built-in type is
instantiated with and so constructing a type tag for @(b, a)@ given type tags for @a@ and @b@ is
unproblematic.

And so neither

    cons : all a. a -> [a] -> [a]

is troubling (even though that ones requires checking at runtime that the element to be prepended
is of the same type as the type of the elements of the list as it's impossible to enforce this kind
of type safety in Haskell over possibly untyped PLC).

However consider the following imaginary builtin:

    nil : all a. [a]

we can't represent it for two reasons:

1. we don't have any argument providing us a type tag for @a@ and hence we can't construct a type
   tag for @[a]@
2. it would be a very unsound builtin to have. We can only instantiate built-in types with other
   built-in types and so allowing @nil {some_non_built_in_type}@ would be a lie that couldn't reduce
   to anything since it's not even possible to represent a built-in list with non-built-in elements
   (even if there's zero of them)

"Wait, but wouldn't @cons {some_non_built_in_type}@ be a lie as well?" -- No! Since @cons@ does not
just construct a list filled with elements of a non-built-in type but also expects one as an
argument and providing such an argument is impossible, 'cause it's pretty much the same thing as
populating 'Void' -- both values are equally unrepresentable. And so @cons {some_non_built_in_type}@
is a way to say @absurd@, which is perfectly fine to have.

Finally,

    comma :: all a b. a -> b -> (a, b)

is representable (because we can require arguments to be constants carrying universes with them,
which we can use to construct the resulting universe), but is still a lie, because instantiating
that builtin with non-built-in types is possible and so the PLC type checker won't throw on such
an instantiation, which will become 'EvalutionFailure' at runtime the moment unlifting of a
non-constant is attempted when a constant is expected.

So could we still get @nil@ or a safe version of @comma@ somehow? Well, we could have this
weirdness:

    nilOfTypeOf : all a. [a] -> [a]

i.e. ask for an already existing list, but ignore the actual list and only use the type tag.

But since we're ignoring the actual list, can't we just not pass it in the first place? And instead
pass around our good old friends, singletons. We should be able to do that, but it hasn't been
investigated. Perhaps something along the lines of adding the following constructor to 'DefaultUni':

    DefaultUniProtoSing :: DefaultUni (Esc (Proxy @GHC.Type))

and then defining

    nil : all a. sing a -> [a]

and then the Plutus Tx compiler can provide a type class or something for constructing singletons
for built-in types.
-}

-- | Representation of a type variable: its name and unique and an implicit kind.
data TyNameRep (kind :: GHC.Type) = TyNameRep Symbol Nat

-- | Representation of an intrinsically-kinded type variable: a name.
data family TyVarRep (var :: TyNameRep kind) :: kind

-- | Representation of an intrinsically-kinded type application: a function and an argument.
data family TyAppRep (fun :: dom -> cod) (arg :: dom) :: cod

-- | Representation of of an intrinsically-kinded universal quantifier: a bound name and a body.
data family TyForallRep (var :: TyNameRep kind) (a :: GHC.Type) :: GHC.Type

-- | Throw an 'UnliftingError' saying that the received argument is not a constant.
throwNotAConstant
    :: (MonadError (ErrorWithCause err cause) m, AsUnliftingError err)
    => Maybe cause -> m r
throwNotAConstant = throwingWithCause _UnliftingError "Not a constant"

class AsConstant term where
    -- | Unlift from the 'Constant' constructor throwing an 'UnliftingError' if the provided @term@
    -- is not a 'Constant'.
    asConstant
        :: (MonadError (ErrorWithCause err cause) m, AsUnliftingError err)
        => Maybe cause -> term -> m (HiddenValueOf (UniOf term))

class FromConstant term where
    -- | Wrap a Haskell value as a @term@.
    fromConstant :: HiddenValueOf (UniOf term) -> term

type instance UniOf (Opaque term rep) = UniOf term

-- See Note [Motivation for polymorphic built-in functions].
-- See Note [Implementation of polymorphic built-in functions].
-- See Note [Pattern matching on built-in types].
-- | The denotation of a term whose PLC type is encoded in @rep@ (for example a type variable or
-- an application of a type variable). I.e. the denotation of such a term is the term itself.
-- This is because we have parametricity in Haskell, so we can't inspect a value whose
-- type is, say, a bound variable, so we never need to convert such a term from Plutus Core to
-- Haskell and back and instead can keep it intact.
newtype Opaque term (rep :: GHC.Type) = Opaque
    { unOpaque :: term
    } deriving newtype (Pretty, AsConstant, FromConstant)

instance HasHiddenValueOf uni => AsConstant (Term TyName Name uni fun ann) where
    asConstant _        (Constant _ val) = pure $ fromSomeValueOf val
    asConstant mayCause _                = throwNotAConstant mayCause

instance HasHiddenValueOf uni => FromConstant (Term tyname name uni fun ()) where
    fromConstant = Constant () . toSomeValueOf

-- | Ensures that @term@ has a 'Constant'-like constructor to lift values to and unlift values from.
--
-- 'AsConstant' and 'FromConstant' are separate, because we need only one instance of 'AsConstant'
-- per 'Term'-like type and 'FromConstant' requires as many instances as there are different kinds
-- of annotations (we're mostly interested in 'ExMemory' and @()@). Originally we had a single type
-- class but it proved to be less efficient than having two of them.
type HasConstant term = (AsConstant term, FromConstant term)

-- | Ensures that @term@ has a 'Constant'-like constructor to lift values to and unlift values from
-- and connects @term@ and its @uni@.
type HasConstantIn uni term = (UniOf term ~ uni, HasConstant term)

-- | A constraint for \"@a@ is a 'KnownTypeAst' by means of being included in @uni@\".
-- We add such a trivial type synonym to make instances of 'KnownTypeAst' for built-in types look
-- better. For example, the \"abstract\" 'KnownBuiltinTypeAst' looks sensible here:
--
-- > instance KnownBuiltinTypeAst DefaultUni Integer => KnownTypeAst DefaultUni Integer
--
-- while inlining the definition would give us
--
-- > instance DefaultUni `Contains` Integer => KnownTypeAst DefaultUni Integer
--
-- which is nonsense, because the @DefaultUni `Contains` Integer@ constraint is redundant
-- (by means of being trivially satisfied).
--
-- We could omit the constraint in both the cases due to `Integer` being monomorphic, but for
-- polymorphic built-in types we do need it and so we keep things uniform by introducing this
-- type synonym. Which also allows us to replicate the same pattern as with 'KnownTypeIn':
--
-- > instance KnownBuiltinTypeIn DefaultUni term Integer => KnownTypeIn DefaultUni term Integer
type KnownBuiltinTypeAst = Contains

class KnownTypeAst uni (a :: k) where
    -- One can't directly put a PLC type variable into lists or tuples ('SomeConstantPoly' has to be
    -- used for that), hence we say that polymorphic built-in types can't directly contain any PLC
    -- type variables in them just like monomorphic ones.
    -- | Collect all unique variables (a variable consists of a textual name, a unique and a kind)
    -- in an @a@.
    type ToBinds (a :: k) :: [GADT.Some TyNameRep]
    type ToBinds _ = '[]

    -- | The type representing @a@ used on the PLC side.
    toTypeAst :: proxy a -> Type TyName uni ()
    default toTypeAst :: KnownBuiltinTypeAst uni a => proxy a -> Type TyName uni ()
    toTypeAst _ = mkTyBuiltin @_ @a ()

-- | Delete all @x@s from a list.
type family Delete x xs :: [a] where
    Delete _ '[]       = '[]
    Delete x (x ': xs) = Delete x xs
    Delete x (y ': xs) = y ': Delete x xs

-- | Delete all elements appearing in the first list from the second one and concatenate the lists.
type family Merge xs ys :: [a] where
    Merge '[]       ys = ys
    Merge (x ': xs) ys = x ': Delete x (Merge xs ys)

-- There's no sensible way to provide a 'KnownTypeAst' instance for a type-level list, so we
-- create a separate type family. We could have a single type family on the top level for both
-- 'ToBinds' and 'ListToBinds', but then we'd lose a very convenient default of each type from the
-- universe returning an empty list from 'ToBinds' and the user would need to do provide a
-- @type instance@ themselves (which is no big deal, but it's nicer not to ask the user to do that).
-- | Collect all unique variables (a variable consists of a textual name, a unique and a kind)
-- in a list.
type family ListToBinds (x :: [a]) :: [GADT.Some TyNameRep]
type instance ListToBinds '[]       = '[]
type instance ListToBinds (x ': xs) = Merge (ToBinds x) (ListToBinds xs)

-- We need to be able to partially apply that in the definition of 'ImplementedKnownBuiltinTypeIn',
-- hence defining it as a class synonym.
-- | A constraint for \"@a@ is a 'KnownType' by means of being included in @uni@\".
class    (HasConstantIn uni term, HasHiddenValueOf uni, GShow uni, GEq uni, uni `Contains` a) =>
            KnownBuiltinTypeIn uni term a
instance (HasConstantIn uni term, HasHiddenValueOf uni, GShow uni, GEq uni, uni `Contains` a) =>
            KnownBuiltinTypeIn uni term a

-- | A constraint for \"@a@ is a 'KnownType' by means of being included in @UniOf term@\".
type KnownBuiltinType term a = KnownBuiltinTypeIn (UniOf term) term a

-- We use @default@ for providing instances for built-in types instead of @DerivingVia@, because
-- the latter breaks on @m a@ (and for brevity).
-- | Haskell types known to exist on the PLC side.
-- Both the methods take a @Maybe cause@ argument to report the cause of a potential failure.
-- @cause@ is different to @term@ to support evaluators that distinguish between terms and values
-- (@makeKnown@ normally constructs a value, but it's convenient to report the cause of a failure
-- as a term). Note that an evaluator might require the cause to be computed lazily for best
-- performance on the happy path and @Maybe@ ensures that even if we somehow force the argument,
-- the cause stored in it is not forced due to @Maybe@ being a lazy data type.
class (uni ~ UniOf term, KnownTypeAst uni a) => KnownTypeIn uni term a where
    -- | Convert a Haskell value to the corresponding PLC term.
    -- The inverse of 'readKnown'.
    makeKnown
        :: ( MonadError (ErrorWithCause err cause) m, AsEvaluationFailure err
           )
        => (Text -> m ()) -> Maybe cause -> a -> m term
    default makeKnown
        :: ( MonadError (ErrorWithCause err cause) m
           , KnownBuiltinType term a
           )
        => (Text -> m ()) -> Maybe cause -> a -> m term
    -- Forcing the value to avoid space leaks. Note that the value is only forced to WHNF,
    -- so care must be taken to ensure that every value of a type from the universe gets forced
    -- to NF whenever it's forced to WHNF.
<<<<<<< HEAD
    makeKnown _ x = pure . fromConstant . hiddenValue $! x
=======
    makeKnown _ _ x = pure . fromConstant . someValue $! x
>>>>>>> ae5f8b3f

    -- | Convert a PLC term to the corresponding Haskell value.
    -- The inverse of 'makeKnown'.
    readKnown
        :: ( MonadError (ErrorWithCause err cause) m, AsUnliftingError err, AsEvaluationFailure err
           )
        => Maybe cause -> term -> m a
    default readKnown
        :: ( MonadError (ErrorWithCause err cause) m, AsUnliftingError err
           , KnownBuiltinType term a
           )
        => Maybe cause -> term -> m a
    readKnown mayCause term = asConstant mayCause term >>= \val -> do
        let uniExp = knownUni @_ @uni @a
        case extractValueOf uniExp val of
            Just x  -> pure x
            Nothing -> case toSomeValueOf val of
                Some (ValueOf uniAct _) -> do
                    let err = fromString $ concat
                            [ "Type mismatch: "
                            , "expected: " ++ gshow uniExp
                            , "; actual: " ++ gshow uniAct
                            ]
                    throwingWithCause _UnliftingError err mayCause

-- | Haskell types known to exist on the PLC side. See 'KnownTypeIn'.
type KnownType term = KnownTypeIn (UniOf term) term

-- | Same as 'readKnown', but the cause of a potential failure is the provided term itself.
readKnownSelf
    :: ( KnownType term a
       , MonadError (ErrorWithCause err term) m, AsUnliftingError err, AsEvaluationFailure err
       )
    => term -> m a
readKnownSelf term = readKnown (Just term) term

-- | For providing a 'KnownTypeIn' instance for a built-in type it's enough for that type to satisfy
-- 'KnownBuiltinTypeIn', hence the definition.
class    (forall term. KnownBuiltinTypeIn uni term a => KnownTypeIn uni term a) =>
    ImplementedKnownBuiltinTypeIn uni a
instance (forall term. KnownBuiltinTypeIn uni term a => KnownTypeIn uni term a) =>
    ImplementedKnownBuiltinTypeIn uni a

-- | An instance of this class not having any constraints ensures that every type
-- (according to 'Everywhere') from the universe has a 'KnownTypeIn' instance.
class uni `Everywhere` ImplementedKnownBuiltinTypeIn uni => TestTypesFromTheUniverseAreAllKnown uni

-- | A transformer for fitting a monad not carrying the cause of a failure into 'makeKnown'.
newtype NoCauseT (term :: GHC.Type) m a = NoCauseT
    { unNoCauseT :: m a
    } deriving newtype (Functor, Applicative, Monad)

instance (MonadError err m, AsEvaluationFailure err) =>
            MonadError (ErrorWithCause err term) (NoCauseT term m) where
    throwError _ = NoCauseT $ throwError evaluationFailure
    NoCauseT a `catchError` h =
        NoCauseT $ a `catchError` \err ->
            unNoCauseT . h $ ErrorWithCause err Nothing

-- | Same as 'makeKnown', but allows for neither emitting nor storing the cause of a failure.
-- For example the monad can be simply 'EvaluationResult'.
makeKnownOrFail :: (KnownType term a, MonadError err m, AsEvaluationFailure err) => a -> m term
makeKnownOrFail = unNoCauseT . makeKnown (\_ -> pure ()) Nothing

instance KnownTypeAst uni a => KnownTypeAst uni (EvaluationResult a) where
    type ToBinds (EvaluationResult a) = ToBinds a

    toTypeAst _ = toTypeAst $ Proxy @a

instance (KnownTypeAst uni a, KnownTypeIn uni term a) =>
            KnownTypeIn uni term (EvaluationResult a) where
    makeKnown _    mayCause EvaluationFailure     = throwingWithCause _EvaluationFailure () mayCause
    makeKnown emit mayCause (EvaluationSuccess x) = makeKnown emit mayCause x

    -- Catching 'EvaluationFailure' here would allow *not* to short-circuit when 'readKnown' fails
    -- to read a Haskell value of type @a@. Instead, in the denotation of the builtin function
    -- the programmer would be given an explicit 'EvaluationResult' value to handle, which means
    -- that when this value is 'EvaluationFailure', a PLC 'Error' was caught.
    -- I.e. it would essentially allow us to catch errors and handle them in a programmable way.
    -- We forbid this, because it complicates code and isn't supported by evaluation engines anyway.
    readKnown mayCause _ =
        throwingWithCause _UnliftingError "Error catching is not supported" mayCause

instance KnownTypeAst uni a => KnownTypeAst uni (Emitter a) where
    type ToBinds (Emitter a) = ToBinds a

    toTypeAst _ = toTypeAst $ Proxy @a

instance KnownTypeIn uni term a => KnownTypeIn uni term (Emitter a) where
    makeKnown emit mayCause (Emitter k) = k emit >>= makeKnown emit mayCause
    -- TODO: we really should tear 'KnownType' apart into two separate type classes.
    readKnown mayCause _ = throwingWithCause _UnliftingError "Can't unlift an 'Emitter'" mayCause

-- | For unlifting from the 'Constant' constructor when the stored value is of a monomorphic
-- built-in type
--
-- The @rep@ parameter specifies how the type looks on the PLC side (i.e. just like with
-- @Opaque term rep@).
newtype SomeConstant uni rep = SomeConstant
    { unSomeConstant :: HiddenValueOf uni
    }

instance (uni ~ uni', KnownTypeAst uni rep) => KnownTypeAst uni (SomeConstant uni' rep) where
    type ToBinds (SomeConstant _ rep) = ToBinds rep

    toTypeAst _ = toTypeAst $ Proxy @rep

instance (HasConstantIn uni term, KnownTypeAst uni rep) =>
            KnownTypeIn uni term (SomeConstant uni rep) where
    makeKnown _ _ = pure . fromConstant . unSomeConstant
    readKnown mayCause = fmap SomeConstant . asConstant mayCause

-- | For unlifting from the 'Constant' constructor when the stored value is of a polymorphic
-- built-in type.
--
-- The @f@ is the built-in type and @reps@ are its arguments representing PLC types.
newtype SomeConstantPoly uni f reps = SomeConstantPoly
    { unSomeConstantPoly :: HiddenValueOf uni
    }

instance (uni `Contains` f, uni ~ uni', All (KnownTypeAst uni) reps) =>
            KnownTypeAst uni (SomeConstantPoly uni' f reps) where
    type ToBinds (SomeConstantPoly uni' f reps) = ListToBinds reps

    toTypeAst _ =
        -- Convert the type-level list of arguments into a term-level one and feed it to @f@.
        mkIterTyApp () (mkTyBuiltin @_ @f ()) $
            cfoldr_SList
                (Proxy @(All (KnownTypeAst uni) reps))
                (\(_ :: Proxy (rep ': _reps')) rs -> toTypeAst (Proxy @rep) : rs)
                []

instance ( uni `Contains` f, uni ~ uni', All (KnownTypeAst uni) reps
         , HasConstantIn uni term
         ) => KnownTypeIn uni term (SomeConstantPoly uni f reps) where
    makeKnown _ _ = pure . fromConstant . unSomeConstantPoly
    readKnown mayCause = fmap SomeConstantPoly . asConstant mayCause

toTyNameAst
    :: forall text uniq. (KnownSymbol text, KnownNat uniq)
    => Proxy ('TyNameRep text uniq) -> TyName
toTyNameAst _ =
    TyName $ Name
        (Text.pack $ symbolVal @text Proxy)
        (Unique . fromIntegral $ natVal @uniq Proxy)

instance (var ~ 'TyNameRep text uniq, KnownSymbol text, KnownNat uniq) =>
            KnownTypeAst uni (TyVarRep var) where
    type ToBinds (TyVarRep var) = '[ 'GADT.Some var ]

    toTypeAst _ = TyVar () . toTyNameAst $ Proxy @('TyNameRep text uniq)

instance (KnownTypeAst uni fun, KnownTypeAst uni arg) => KnownTypeAst uni (TyAppRep fun arg) where
    type ToBinds (TyAppRep fun arg) = Merge (ToBinds fun) (ToBinds arg)

    toTypeAst _ = TyApp () (toTypeAst $ Proxy @fun) (toTypeAst $ Proxy @arg)

instance
        ( var ~ 'TyNameRep @kind text uniq, KnownSymbol text, KnownNat uniq
        , KnownKind kind, KnownTypeAst uni a
        ) => KnownTypeAst uni (TyForallRep var a) where
    type ToBinds (TyForallRep var a) = Delete ('GADT.Some var) (ToBinds a)

    toTypeAst _ =
        TyForall ()
            (toTyNameAst $ Proxy @('TyNameRep text uniq))
            (runSingKind $ knownKind @kind)
            (toTypeAst $ Proxy @a)

instance KnownTypeAst uni rep => KnownTypeAst uni (Opaque term rep) where
    type ToBinds (Opaque _ rep) = ToBinds rep

    toTypeAst _ = toTypeAst $ Proxy @rep

instance (term ~ term', uni ~ UniOf term, KnownTypeAst uni rep) =>
            KnownTypeIn uni term (Opaque term' rep) where
    makeKnown _ _ = pure . unOpaque
    readKnown _ = pure . Opaque

-- Custom type errors to guide the programmer adding a new built-in function.
-- We cover a lot of cases here, but some are missing, for example we do not attempt to detect
-- higher-kinded type variables, which means that if your function returns an @m a@ we can neither
-- instantiate @m@ (which is impossible anyway: it could be 'EvaluationResult' or 'Emitter'
-- or else), nor report that higher-kinded type variables are not allowed and suggest
-- to instantiate such variables manually. In general, we do not attempt to look inside type
-- applications (as it's a rather hard thing to do) and so a type variable inside, say, a list
-- does not get instantiated, hence the custom type error does not get triggered (as it's only
-- triggered for instantiated type variables) and the user gets a standard unhelpful GHC error.

-- We don't have @Unsatisfiable@ yet (https://github.com/ghc-proposals/ghc-proposals/pull/433).
-- | To be used when there's a 'TypeError' in the context. The condition is not checked as there's
-- no way we could do that.
underTypeError :: void
underTypeError = error "Panic: a 'TypeError' was bypassed"

type NoConstraintsErrMsg =
    'Text "Built-in functions are not allowed to have constraints" ':$$:
    'Text "To fix this error instantiate all constrained type variables"

instance TypeError NoConstraintsErrMsg => Eq (Opaque term rep) where
    (==) = underTypeError

instance TypeError NoConstraintsErrMsg => Ord (Opaque term rep) where
    compare = underTypeError

instance TypeError NoConstraintsErrMsg => Num (Opaque term rep) where
    (+)         = underTypeError
    (*)         = underTypeError
    abs         = underTypeError
    signum      = underTypeError
    fromInteger = underTypeError
    negate      = underTypeError

instance TypeError NoConstraintsErrMsg => Enum (Opaque term rep) where
    toEnum   = underTypeError
    fromEnum = underTypeError

instance TypeError NoConstraintsErrMsg => Real (Opaque term rep) where
    toRational = underTypeError

instance TypeError NoConstraintsErrMsg => Integral (Opaque term rep) where
    quotRem   = underTypeError
    divMod    = underTypeError
    toInteger = underTypeError

instance TypeError NoConstraintsErrMsg => Bounded (Opaque term rep) where
    minBound = underTypeError
    maxBound = underTypeError

instance TypeError NoConstraintsErrMsg => Ix (Opaque term rep) where
    range   = underTypeError
    index   = underTypeError
    inRange = underTypeError

instance TypeError NoConstraintsErrMsg => Semigroup (Opaque term rep) where
    (<>) = underTypeError

instance TypeError NoConstraintsErrMsg => Monoid (Opaque term rep) where
    mempty = underTypeError

-- Utils

-- | Like 'cpara_SList' but the folding function takes a 'Proxy' argument for the convenience of
-- the caller.
cparaP_SList
    :: forall k c (xs :: [k]) proxy r. All c xs
    => proxy c
    -> r '[]
    -> (forall y ys. (c y, All c ys) => Proxy (y ': ys) -> r ys -> r (y ': ys))
    -> r xs
cparaP_SList p z f = cpara_SList p z $ f Proxy

-- | A right fold over reflected lists. Like 'cparaP_SList' except not indexed.
cfoldr_SList
    :: forall c xs r proxy. All c xs
    => proxy (All c xs)
    -> (forall y ys. (c y, All c ys) => Proxy (y ': ys) -> r -> r)
    -> r
    -> r
cfoldr_SList _ f z = getConst $ cparaP_SList @_ @c @xs Proxy (coerce z) (coerce . f)<|MERGE_RESOLUTION|>--- conflicted
+++ resolved
@@ -545,11 +545,7 @@
     -- Forcing the value to avoid space leaks. Note that the value is only forced to WHNF,
     -- so care must be taken to ensure that every value of a type from the universe gets forced
     -- to NF whenever it's forced to WHNF.
-<<<<<<< HEAD
-    makeKnown _ x = pure . fromConstant . hiddenValue $! x
-=======
-    makeKnown _ _ x = pure . fromConstant . someValue $! x
->>>>>>> ae5f8b3f
+    makeKnown _ _ x = pure . fromConstant . hiddenValue $! x
 
     -- | Convert a PLC term to the corresponding Haskell value.
     -- The inverse of 'makeKnown'.
