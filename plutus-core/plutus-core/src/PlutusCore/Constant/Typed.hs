{-# LANGUAGE LambdaCase               #-}
-- | This module assigns types to built-ins.
-- See the @plutus/plutus-core/docs/Constant application.md@
-- article for how this emerged.

{-# LANGUAGE ConstraintKinds          #-}
{-# LANGUAGE DataKinds                #-}
{-# LANGUAGE DefaultSignatures        #-}
{-# LANGUAGE FlexibleInstances        #-}
{-# LANGUAGE GADTs                    #-}
{-# LANGUAGE MultiParamTypeClasses    #-}
{-# LANGUAGE OverloadedStrings        #-}
{-# LANGUAGE PolyKinds                #-}
{-# LANGUAGE RankNTypes               #-}
{-# LANGUAGE StandaloneKindSignatures #-}
{-# LANGUAGE TypeApplications         #-}
{-# LANGUAGE TypeFamilies             #-}
{-# LANGUAGE TypeOperators            #-}
{-# LANGUAGE UndecidableInstances     #-}

{-# LANGUAGE StrictData               #-}

module PlutusCore.Constant.Typed
    ( TypeScheme (..)
    , FoldArgs
    , FoldArgsEx
    , TyNameRep (..)
    , TyVarRep
    , TyAppRep
    , TyForallRep
    , Opaque (..)
    , throwNotAConstant
    , AsConstant (..)
    , FromConstant (..)
    , HasConstant
    , HasConstantIn
    , KnownTypeAst (..)
    , KnownType (..)
    , makeKnownNoEmit
    , SomeConstant (..)
    , SomeConstantOf (..)
    ) where

import           PlutusPrelude

import           PlutusCore.Constant.Dynamic.Emit
import           PlutusCore.Core
import           PlutusCore.Evaluation.Machine.ExBudget
import           PlutusCore.Evaluation.Machine.ExMemory
import           PlutusCore.Evaluation.Machine.Exception
import           PlutusCore.Evaluation.Result
import           PlutusCore.MkPlc
import           PlutusCore.Name

import           Control.Monad.Except
import qualified Data.ByteString                         as BS
import           Data.Functor.Compose
import           Data.Functor.Const
import qualified Data.Kind                               as GHC (Type)
import           Data.Proxy
import           Data.SOP.Constraint
import           Data.String
import qualified Data.Text                               as Text
import           GHC.TypeLits
import           Universe

infixr 9 `TypeSchemeArrow`

-- | Type schemes of primitive operations.
-- @as@ is a list of types of arguments, @r@ is the resulting type.
-- E.g. @Char -> Bool -> Integer@ is encoded as @TypeScheme term [Char, Bool] Integer@.
data TypeScheme term (args :: [GHC.Type]) res where
    TypeSchemeResult
        :: KnownType term res
        => Proxy res -> TypeScheme term '[] res
    TypeSchemeArrow
        :: KnownType term arg
        => Proxy arg -> TypeScheme term args res -> TypeScheme term (arg ': args) res
    TypeSchemeAll
        :: (KnownSymbol text, KnownNat uniq, KnownKind kind)
           -- Here we require the user to manually provide the unique of a type variable.
           -- That's nothing but silly, but I do not see what else we can do with the current design.
        => Proxy '(text, uniq, kind)
           -- We use a funny trick here: instead of binding
           --
           -- > TyVarRep ('TyNameRep @kind text uniq)
           --
           -- directly we introduce an additional and "redundant" type variable. The reason why we
           -- do that is because this way we can also bind such a variable later when constructing
           -- the 'TypeScheme' of a polymorphic builtin manually, so that for the user this looks
           -- exactly like a single bound type variable instead of this weird @TyVarRep@ thing.
        -> (forall ot. ot ~ TyVarRep ('TyNameRep @kind text uniq) =>
               Proxy ot -> TypeScheme term args res)
        -> TypeScheme term args res

-- | Turn a list of Haskell types @args@ into a functional type ending in @res@.
--
-- >>> :set -XDataKinds
-- >>> :kind! FoldArgs [Char, Bool] Integer
-- FoldArgs [Char, Bool] Integer :: *
-- = Char -> Bool -> Integer
type family FoldArgs args res where
    FoldArgs '[]           res = res
    FoldArgs (arg ': args) res = arg -> FoldArgs args res

-- | Calculates the parameters of the costing function for a builtin.
type family FoldArgsEx args where
    FoldArgsEx '[]           = ExBudget
    FoldArgsEx (arg ': args) = ExMemory -> FoldArgsEx args

{- Note [Motivation for polymorphic built-in functions]
We need to support polymorphism for built-in functions for these reasons:

1. @ifThenElse@ for 'Bool' (being a built-in type rather than a Scott-encoded one) has to be
   polymorphic as its type signature is

       ifThenElse : all a. Bool -> a -> a -> a

   Previously we had 'Bool' as a Scott-encoded type, but this required plenty of supporting machinery,
   because unlifting (aka Scott-decoding) a PLC 'Bool' into a Haskell 'Bool' is quite a non-trivial
   thing, see https://github.com/input-output-hk/plutus/blob/e222466e6d46bbca9f76243bb496b3c88ed02ca1/language-plutus-core/src/PlutusCore/Constant/Typed.hs#L165-L252

   Now that we got rid of all this complexity we have to pay for that by supporting polymorphic
   built-in functions (but we added that support long ago anyway, 'cause it was easy to do).

2. we may want to add efficient polymorphic built-in types like @IntMap@ or @Vector@ and most functions
   defined over them are polymorphic as well
-}

{- Note [Implemetation of polymorphic built-in functions]
Encoding polymorphism in an AST in an intrinsically-typed manner is not a pleasant thing to do in Haskell.
It's not impossible, see "Embedding F", Sam Lindley: http://homepages.inf.ed.ac.uk/slindley/papers/embedding-f.pdf
But we'd rather avoid such heavy techniques.

Fortunately, there is a simple trick: we have parametricity in Haskell, so a function that is
polymorphic in its argument can't inspect that argument in any way and so we never actually need to
convert such an argument from PLC to Haskell just to convert it back later without ever inspecting
the value. Instead we can keep the argument intact and apply the Haskell function directly to
the PLC AST representing some value.

E.g. Having a built-in function with the following signature:

    reverse : all a. [a] -> [a]

that maps to Haskell's

    reverse :: forall a. [a] -> [a]

evaluation of

    PLC.reverse {bool} (cons true (cons false nil))

proceeds as follows:

      PLC.reverse {bool} (cons true (cons false nil))
    ~ makeKnown (Haskell.reverse (readKnown (cons true (cons false nil))))
    ~ makeKnown (Haskell.reverse [Opaque true, Opaque false])
    ~ makeKnown [Opaque false, Opaque true]
    ~ EvaluationSuccess (cons false (cons true nil))

Note how we use the 'Opaque' wrapper in order to unlift a PLC term as an opaque Haskell value
using 'readKnown' and then lift the term back using 'makeKnown' without ever inspecting the term.

An opaque PLC @term@ whose type is a PLC type variable `a_0` has the following type on the Haskell
side:

    Opaque term (TyVarRep ('TyNameRep "a" 0))

where that last argument is a direct counterpart of the term-level

    TyVar () (TyName (Name "a" 0))

@Opaque term rep@ can be used for passing any @term@ through the builtin application machinery,
not just one whose type is a bound variable. For example, you can define a new data type

    data NatRep

provide a 'KnownTypeAst' instance for it (mapping a @Proxy NatRep@ to the actual type of natural
numbers in PLC) and define a (rather pointless) builtin like @idNat : nat -> nat@.

It's also possible to bind a type variable of a higher-kind, say, @f :: * -> *@ and make a builtin
with the following signature:

    idFInteger : all (f :: * -> *). f integer -> f integer

where the type application is handled with 'TyAppRep'. Note that the latter is defined as a
@data family@:

    data family TyAppRep (fun :: dom -> cod) (arg :: dom) :: cod

We do that because a @data family@ can return a poly-kinded argument, which allows us to get an
intrinsically-kinded representation of PLC types. For example, an opaque @term@ whose type is an
application of a type variable @f@ to a type variable @a@ is represented like this:

    Opaque term (TyAppRep (TyVarRep ('TyNameRep "f" 0)) (TyVarRep ('TyNameRep "a" 1 :: TyNameRep *)))

Note the @TyNameRep *@ kind annotation. It tells us three things:

1. a type-level name has a kind associated with it. The reason for that is that we use names in
binders (for example, in the universal quantifier) and as variables and kinds are important in
both these cases due to us having an intrinsically-kinded representation of types, so it's
convenient to annotate type-level names with kinds. Another reason is that we do not attempt to do
any kind of static analysis on reflected type variables and associating kinds with them allows us
to catch errors like "two variables with equal names and uniques, but different kinds" earlier
2. the kind is not stored as an argument to the @TyNameRep@ constructor. Instead it's stored as
an index of the data type. The point of this is that if we stored the kind as an argument, we'd
have to provide it manually, but since the representation is intrinsically-kinded there's no point
in doing so as GHC can infer all the kinds itself
3. ... apart from cases where they're inherently ambiguous, like in the case above. If we don't
specify the kind of the @a_1@ type variable, then there's no way GHC could infer it as the variable
is passed as an argument to another variable with an unspecified kind (@f_0@)
4. finally, an opaque term can only be of a type of kind @*@. You can't construct a term whose type
is of some other kind. That's why we don't need to annotate the @f_0@ type variable: the domain is
inferred from the kind of the argument (where it's explicitly specified via @TyNameRep *@) and the
codomain is inferred from the fact that the whole type is passed to 'Opaque' and so it has to be
of kind @*@

It would be nice if we didn't need to define that @*Rep@ stuff at the type level just to demote it
to the term level via a type class, but this hasn't been investigated yet. A plausible way would be
to ditch 'KnownTypeAst' (but keep 'KnownType') and provide PLC types manually. But that doesn't seem
to give rise to a terribly nice API. And we'd lose all the static guarantees, which is not a big
deal, but losing the automatic inference of type schemes would suck, given that it's already quite
handy and is going to be improved.

Representing contructors as poly-kinded data families and handling those with open type families
and/or type classes is a way of solving the expression problem for indexed data types at the type
level, if you are into these things.
-}

{- Note [Pattern matching on built-in types]
At the moment we really only support direct pattern matching on enumeration types: 'Void', 'Unit',
'Bool' etc. This is because the denotation of a builtin cannot construct general terms (as opposed
to constants), only juggle the ones that were provided as arguments without changing them.
So e.g. if we wanted to add the following data type:

    newtype AnInt = AnInt Int

as a built-in type, we wouldn't be able to add the following function as its pattern matcher:

    matchAnInt :: AnInt -> (Int -> r) -> r
    matchAnInt (AnInt i) f = f i

because currently we cannot express the @f i@ part using the builtins machinery as that would
require applying an arbitrary Plutus Core function in the denotation of a builtin, which would
allow us to return arbitrary terms from the builtin application machinery, which is something
that we originally had, but decided to abandon due to performance concerns.

But it's still possible to have @AnInt@ as a built-in type, it's just that instead of trying to
make its pattern matcher into a builtin we can have the following builtin:

    anIntToInt :: AnInt -> Int
    anIntToInt (AnInt i) = i

which fits perfectly well into the builtins machinery.

Although that becomes annoying for more complex data types. For tuples we need to provide two
projection functions ('fst' and 'snd') instead of a single pattern matcher, which is not too
bad, but to get pattern matching on lists we need three built-in functions: `null`, `head` and
`tail` and to require `Bool` to be in the universe to be able to define a PLC equivalent of

    matchList :: [a] -> r -> (a -> [a] -> r) -> r
    matchList xs z f = if null xs then z else f (head xs) (tail xs)

On the bright side, this encoding of pattern matchers does work, so maybe it's indeed worth to
prioritize performance over convenience, especially given the fact that performance is of a concern
to every single end user while the inconvenience is only a concern for the compiler writers and
we don't add complex built-in types too often.
-}

{- Note [Representable built-in functions over polymorphic built-in types]
In Note [Pattern matching on built-in types] we talked about how general higher-order polymorphic
built-in functions are troubling, but polymorphic built-in functions can be troubling even in
the first-order case. In a Plutus program we always pair constants of built-in types with their
tags from the universe, which means that in order to produce a constant embedded into a program
we need the tag of the type of that constant. We can't get that tag from a Plutus type -- those
are gone at runtime, so the only place we can get a type tag from during evaluation is some already
existing constant. I.e. the following built-in function is representable:

    tail : all a. [a] -> [a]

because for constructing the result we need a type tag for @[a]@, but we have a value of that type
as an argument and so we can extract the type tag from it. Same applies to

    swap : all a b. (a, b) -> (b, a)

since 'SomeConstantOf' always contains a type tag for each type that a polymorphic built-in type is
instantiated with and so constructing a type tag for @(b, a)@ given type tags for @a@ and @b@ is
unproblematic.

And so neither

    cons : all a. a -> [a] -> [a]

is troubling (even though that ones requires checking at runtime that the element to be prepended
is of the same type as the type of the elements of the list as it's impossible to enforce this kind
of type safety in Haskell over possibly untyped PLC).

However consider the following imaginary builtin:

    nil : all a. [a]

we can't represent it for two reasons:

1. we don't have any argument providing us a type tag for @a@ and hence we can't construct a type
   tag for @[a]@
2. it would be a very unsound builtin to have. We can only instantiate built-in types with other
   built-in types and so allowing @nil {some_non_built_in_type}@ would be a lie that couldn't reduce
   to anything since it's not even possible to represent a built-in list with non-built-in elements
   (even if there's zero of them)

"Wait, but wouldn't @cons {some_non_built_in_type}@ be a lie as well?" -- No! Since @cons@ does not
just construct a list filled with elements of a non-built-in type but also expects one as an
argument and providing such an argument is impossible, 'cause it's pretty much the same thing as
populating 'Void' -- both values are equally unrepresentable. And so @cons {some_non_built_in_type}@
is a way to say @absurd@, which is perfectly fine to have.

So could we still get @nil@ somehow? Well, we could have this weirdness:

    nilOfTypeOf : all a. [a] -> [a]

i.e. ask for an already existing list, but ignore the actual list and only use the type tag.

But since we're ignoring the actual list, can't we just not pass it in the first place? And instead
pass around our good old friends, singletons. We should be able to do that, but it hasn't been
investigated. Perhaps something along the lines of adding the following constructor to 'DefaultUni':

    DefaultUniProtoSing :: DefaultUni (Esc (Proxy @GHC.Type))

and then defining

    nil : all a. sing a -> [a]

and then the Plutus Tx compiler can provide a type class or something for constructing singletons
for built-in types.
-}

-- | Representation of a type variable: its name and unique and an implicit kind.
data TyNameRep (kind :: GHC.Type) = TyNameRep Symbol Nat

-- | Representation of an intrinsically-kinded type variable: a name.
data family TyVarRep (var :: TyNameRep kind) :: kind

-- | Representation of an intrinsically-kinded type application: a function and an argument.
data family TyAppRep (fun :: dom -> cod) (arg :: dom) :: cod

-- | Representation of of an intrinsically-kinded universal quantifier: a bound name and a body.
data family TyForallRep (var :: TyNameRep kind) (a :: GHC.Type) :: GHC.Type

-- See Note [Motivation for polymorphic built-in functions].
-- See Note [Implemetation of polymorphic built-in functions].
-- See Note [Pattern matching on built-in types].
-- | The denotation of a term whose PLC type is encoded in @rep@ (for example a type variable or
-- an application of a type variable). I.e. the denotation of such a term is the term itself.
-- This is because we have parametricity in Haskell, so we can't inspect a value whose
-- type is, say, a bound variable, so we never need to convert such a term from Plutus Core to
-- Haskell and back and instead can keep it intact.
newtype Opaque term (rep :: GHC.Type) = Opaque
    { unOpaque :: term
    } deriving newtype (Pretty)

-- | Throw an 'UnliftingError' saying that the received argument is not a constant.
throwNotAConstant
    :: (MonadError (ErrorWithCause err term) m, AsUnliftingError err)
    => term -> m r
throwNotAConstant = throwingWithCause _UnliftingError "Not a constant" . Just

class AsConstant term where
    -- | Unlift from the 'Constant' constructor throwing an 'UnliftingError' if the provided @term@
    -- is not a 'Constant'.
    asConstant
        :: (MonadError (ErrorWithCause err term) m, AsUnliftingError err)
        => term -> m (Some (ValueOf (UniOf term)))

class FromConstant term where
    -- | Wrap a Haskell value as a @term@.
    fromConstant :: Some (ValueOf (UniOf term)) -> term

instance AsConstant (Term TyName Name uni fun ann) where
    asConstant (Constant _ val) = pure val
    asConstant term             = throwNotAConstant term

instance FromConstant (Term tyname name uni fun ()) where
    fromConstant = Constant ()

-- | Ensures that @term@ has a 'Constant'-like constructor to lift values to and unlift values from.
--
-- 'AsConstant' and 'FromConstant' are separate, because we need only one instance of 'AsConstant'
-- per 'Term'-like type and 'FromConstant' requires as many instances as there are different kinds
-- of annotations (we're mostly interested in 'ExMemory' and @()@). Originally we had a single type
-- class but it proved to be less efficient than having two of them.
type HasConstant term = (AsConstant term, FromConstant term)

-- | Ensures that @term@ has a 'Constant'-like constructor to lift values to and unlift values from
-- and connects @term@ and its @uni@.
type HasConstantIn uni term = (UniOf term ~ uni, HasConstant term)

class KnownTypeAst uni (a :: k) where
    -- | The type representing @a@ used on the PLC side.
    toTypeAst :: proxy a -> Type TyName uni ()
    default toTypeAst :: uni `Contains` a => proxy a -> Type TyName uni ()
    toTypeAst _ = mkTyBuiltin @_ @a ()

-- | A constraint for \"@a@ is a 'KnownType' by means of being included in @uni@\".
type KnownBuiltinTypeIn uni term a = (HasConstantIn uni term, GShow uni, GEq uni, uni `Contains` a)

-- | A constraint for \"@a@ is a 'KnownType' by means of being included in @UniOf term@\".
type KnownBuiltinType term a = KnownBuiltinTypeIn (UniOf term) term a

{- Note [KnownType's defaults]
We use @default@ for providing instances for built-in types instead of @DerivingVia@, because the
latter breaks on @m a@
-}

-- See Note [KnownType's defaults].
-- | Haskell types known to exist on the PLC side.
class KnownTypeAst (UniOf term) a => KnownType term a where
    -- | Convert a Haskell value to the corresponding PLC term.
    -- The inverse of 'readKnown'.
    makeKnown
        :: ( MonadEmitter m, MonadError err m, AsEvaluationFailure err
           )
        => a -> m term
    default makeKnown
        :: ( MonadError err m
           , KnownBuiltinType term a
           )
        => a -> m term
    -- Forcing the value to avoid space leaks. Note that the value is only forced to WHNF,
    -- so care must be taken to ensure that every value of a type from the universe gets forced
    -- to NF whenever it's forced to WHNF.
    makeKnown x = pure . fromConstant . someValue $! x

    -- | Convert a PLC term to the corresponding Haskell value.
    -- The inverse of 'makeKnown'.
    readKnown
        :: ( MonadError (ErrorWithCause err term) m, AsUnliftingError err, AsEvaluationFailure err
           )
        => term -> m a
    default readKnown
        :: ( MonadError (ErrorWithCause err term) m, AsUnliftingError err
           , KnownBuiltinType term a
           )
        => term -> m a
<<<<<<< HEAD
    readKnown term = unliftSomeValue term >>= \case
        Some (ValueOf uniAct x) -> do
            let uniExp = knownUni @_ @(UniOf term) @a
            case uniAct `geq` uniExp of
                Just Refl -> pure x
                Nothing   -> do
                    let err = fromString $ concat
                            [ "Type mismatch: "
                            , "expected: " ++ gshow uniExp
                            , "; actual: " ++ gshow uniAct
                            ]
                    throwingWithCause _UnliftingError err $ Just term
=======
    readKnown term = do
        Some (ValueOf uniAct x) <- asConstant term
        let uniExp = knownUni @_ @(UniOf term) @a
        case uniAct `geq` uniExp of
            Just Refl -> pure x
            Nothing   -> do
                let err = fromString $ concat
                        [ "Type mismatch: "
                        , "expected: " ++ gshow uniExp
                        , "; actual: " ++ gshow uniAct
                        ]
                throwingWithCause _UnliftingError err $ Just term
>>>>>>> 6f834b5c

makeKnownNoEmit :: (KnownType term a, MonadError err m, AsEvaluationFailure err) => a -> m term
makeKnownNoEmit = unNoEmitterT . makeKnown

instance KnownTypeAst uni a => KnownTypeAst uni (EvaluationResult a) where
    toTypeAst _ = toTypeAst $ Proxy @a

instance (KnownTypeAst (UniOf term) a, KnownType term a) =>
            KnownType term (EvaluationResult a) where
    makeKnown EvaluationFailure     = throwError evaluationFailure
    makeKnown (EvaluationSuccess x) = makeKnown x

    -- Catching 'EvaluationFailure' here would allow *not* to short-circuit when 'readKnown' fails
    -- to read a Haskell value of type @a@. Instead, in the denotation of the builtin function
    -- the programmer would be given an explicit 'EvaluationResult' value to handle, which means
    -- that when this value is 'EvaluationFailure', a PLC 'Error' was caught.
    -- I.e. it would essentially allow us to catch errors and handle them in a programmable way.
    -- We forbid this, because it complicates code and isn't supported by evaluation engines anyway.
    readKnown = throwingWithCause _UnliftingError "Error catching is not supported" . Just

instance KnownTypeAst uni a => KnownTypeAst uni (Emitter a) where
    toTypeAst _ = toTypeAst $ Proxy @a

instance KnownType term a => KnownType term (Emitter a) where
    makeKnown = unEmitter >=> makeKnown
    -- TODO: we really should tear 'KnownType' apart into two separate type classes.
    readKnown = throwingWithCause _UnliftingError "Can't unlift an 'Emitter'" . Just

-- | For unlifting from the 'Constant' constructor. For cases where we care about having a type tag
-- in the denotation of a builtin rather than full unlifting to a specific built-in type.
--
-- The @rep@ parameter specifies how the type looks on the PLC side (i.e. just like with
-- @Opaque term rep@).
newtype SomeConstant uni rep = SomeConstant
    { unSomeConstant :: Some (ValueOf uni)
    }

instance (uni ~ uni', KnownTypeAst uni rep) => KnownTypeAst uni (SomeConstant uni' rep) where
    toTypeAst _ = toTypeAst $ Proxy @rep

instance (HasConstantIn uni term, KnownTypeAst uni rep) =>
            KnownType term (SomeConstant uni rep) where
    makeKnown = pure . fromConstant . unSomeConstant
    readKnown = fmap SomeConstant . asConstant

{- | 'SomeConstantOf' is similar to 'SomeConstant': while the latter is for unlifting any
constants, the former is for unlifting constants of a specific polymorphic built-in type
(the @f@ parameter).

A @SomeConstantOf uni f reps@ is a value of existentially instantiated @f@. For instance,
a @SomeConstantOf uni [] reps@ is a list of something (a list of integers or a list of lists
of booleans etc). And a @SomeConstantOf uni (,) reps@ is a tuple of something.

The @reps@ parameter serves two purposes: its main purpose is to specify how the argument
types look on the PLC side (i.e. it's the same thing as with @Opaque term rep@), so that
we can apply the type of built-in lists to a PLC type variable for example. The secondary
purpose is ensuring type safety via indexing: a value of @SomeConstantOf uni f reps@ can be viewed
as a proof that the amount of arguments @f@ expects and the length of @reps@ are the same number
(we could go even further and compute the kind of @f@ from @reps@, but it doesn't seem like
that would give us any more type safety while it certainly would be a more complex thing to do).

The existential Haskell types @f@ is applied to are reified as type tags from @uni@.
Note however that the correspondence between the Haskell types and the PLC ones from @reps@ is
not demanded and this is by design: during evaluation (i.e. on the Haskell side of things)
we always have concrete type tags, but at Plutus compile time an argument to @f@ can be
a Plutus type variable and so we can't establish any connection between the type tag that
we'll end up having at runtime and a Plutus type variable that we have at compile time.
Which also implies that one can specify that a built-in function takes, say, a tuple of a type
variable and a boolean, but in the actual denotation unlift to a tuple of a unit and an integer
(boolean vs integer) and there won't be any Haskell type error for that, let alone a Plutus type
error -- it'll be an evaluation failure, maybe even a delayed one.
So be careful in the denotation of a builtin to unlift its arguments to what you promised to
unlift them to in its type signature.
-}
type SomeConstantOf :: forall k. (GHC.Type -> GHC.Type) -> k -> [GHC.Type] -> GHC.Type
data SomeConstantOf uni f reps where
    SomeConstantOfRes :: uni (Esc b) -> b -> SomeConstantOf uni b '[]
    SomeConstantOfArg
        :: uni (Esc a)
        -> SomeConstantOf uni (f a) reps
        -> SomeConstantOf uni f (rep ': reps)

-- | Extract the value stored in a 'SomeConstantOf'.
runSomeConstantOf :: SomeConstantOf uni f reps -> Some (ValueOf uni)
runSomeConstantOf (SomeConstantOfRes uniA x) = Some $ ValueOf uniA x
runSomeConstantOf (SomeConstantOfArg _ svn)  = runSomeConstantOf svn

instance (uni `Contains` f, uni ~ uni', All (KnownTypeAst uni) reps) =>
            KnownTypeAst uni (SomeConstantOf uni' f reps) where
    toTypeAst _ =
        -- Convert the type-level list of arguments into a term-level one and feed it to @f@.
        mkIterTyApp () (mkTyBuiltin @_ @f ()) $
            cfoldr_SList
                (Proxy @(All (KnownTypeAst uni) reps))
                (\(_ :: Proxy (rep ': _reps')) rs -> toTypeAst (Proxy @rep) : rs)
                []

-- | State needed during unlifting of a 'SomeConstantOf'.
type ReadSomeConstantOf
        :: forall k. (GHC.Type -> GHC.Type) -> (GHC.Type -> GHC.Type) -> k -> [GHC.Type] -> GHC.Type
data ReadSomeConstantOf m uni f reps =
    forall k (a :: k). ReadSomeConstantOf (SomeConstantOf uni a reps) (uni (Esc a))

instance (KnownBuiltinTypeIn uni term f, All (KnownTypeAst uni) reps, HasUniApply uni) =>
            KnownType term (SomeConstantOf uni f reps) where
    makeKnown = pure . fromConstant . runSomeConstantOf

<<<<<<< HEAD
    readKnown term = unliftSomeValue term >>= \case
        Some (ValueOf uni xs) -> do
            let uniF = knownUni @_ @_ @f
                err = fromString $ concat
                    [ "Type mismatch: "
                    , "expected an application of: " ++ gshow uniF
                    , "; but got the following type: " ++ gshow uni
                    ]
                wrongType :: (MonadError (ErrorWithCause err term) m, AsUnliftingError err) => m a
                wrongType = throwingWithCause _UnliftingError err $ Just term
            -- In order to prove that the type of @xs@ is an application of @f@ we need to
            -- peel all type applications off in the type of @xs@ until we get to the head and then
            -- check that the head is indeed @f@. Each peeled type application becomes a
            -- 'SomeConstantOfArg' in the final result.
            ReadSomeConstantOf res uniHead <-
                cparaM_SList @_ @(KnownTypeAst uni) @reps
                    Proxy
                    (ReadSomeConstantOf (SomeConstantOfRes uni xs) uni)
                    (\(ReadSomeConstantOf acc uniApp) ->
                        matchUniApply
                            uniApp
                            wrongType
                            (\uniApp' uniA ->
                                pure $ ReadSomeConstantOf (SomeConstantOfArg uniA acc) uniApp'))
            case uniHead `geq` uniF of
                Nothing   -> wrongType
                Just Refl -> pure res
=======
    readKnown term = do
        Some (ValueOf uni xs) <- asConstant term
        let uniF = knownUni @_ @_ @f
            err = fromString $ concat
                [ "Type mismatch: "
                , "expected an application of: " ++ gshow uniF
                , "; but got the following type: " ++ gshow uni
                ]
            wrongType :: (MonadError (ErrorWithCause err term) m, AsUnliftingError err) => m a
            wrongType = throwingWithCause _UnliftingError err $ Just term
        -- In order to prove that the type of @xs@ is an application of @f@ we need to
        -- peel all type applications off in the type of @xs@ until we get to the head and then
        -- check that the head is indeed @f@. Each peeled type application becomes a
        -- 'SomeConstantOfArg' in the final result.
        ReadSomeConstantOf res uniHead <-
            cparaM_SList @_ @(KnownTypeAst uni) @reps
                Proxy
                (ReadSomeConstantOf (SomeConstantOfRes uni xs) uni)
                (\(ReadSomeConstantOf acc uniApp) ->
                    matchUniApply
                        uniApp
                        wrongType
                        (\uniApp' uniA ->
                            pure $ ReadSomeConstantOf (SomeConstantOfArg uniA acc) uniApp'))
        case uniHead `geq` uniF of
            Nothing   -> wrongType
            Just Refl -> pure res
>>>>>>> 6f834b5c

toTyNameAst
    :: forall text uniq. (KnownSymbol text, KnownNat uniq)
    => Proxy ('TyNameRep text uniq) -> TyName
toTyNameAst _ =
    TyName $ Name
        (Text.pack $ symbolVal @text Proxy)
        (Unique . fromIntegral $ natVal @uniq Proxy)

instance (KnownSymbol text, KnownNat uniq) =>
            KnownTypeAst uni (TyVarRep ('TyNameRep text uniq)) where
    toTypeAst _ = TyVar () . toTyNameAst $ Proxy @('TyNameRep text uniq)

instance (KnownTypeAst uni fun, KnownTypeAst uni arg) => KnownTypeAst uni (TyAppRep fun arg) where
    toTypeAst _ = TyApp () (toTypeAst $ Proxy @fun) (toTypeAst $ Proxy @arg)

instance (KnownSymbol text, KnownNat uniq, KnownKind kind, KnownTypeAst uni a) =>
            KnownTypeAst uni (TyForallRep ('TyNameRep @kind text uniq) a) where
    toTypeAst _ =
        TyForall ()
            (toTyNameAst $ Proxy @('TyNameRep text uniq))
            (knownKind $ Proxy @kind)
            (toTypeAst $ Proxy @a)

instance KnownTypeAst uni rep => KnownTypeAst uni (Opaque term rep) where
    toTypeAst _ = toTypeAst $ Proxy @rep

instance (term ~ term', KnownTypeAst (UniOf term) rep) => KnownType term (Opaque term' rep) where
    makeKnown = pure . unOpaque
    readKnown = pure . Opaque

instance uni `Contains` Integer       => KnownTypeAst uni Integer
instance uni `Contains` BS.ByteString => KnownTypeAst uni BS.ByteString
instance uni `Contains` Char          => KnownTypeAst uni Char
instance uni `Contains` ()            => KnownTypeAst uni ()
instance uni `Contains` Bool          => KnownTypeAst uni Bool
instance uni `Contains` [a]           => KnownTypeAst uni [a]
instance uni `Contains` (a, b)        => KnownTypeAst uni (a, b)

instance KnownBuiltinType term Integer       => KnownType term Integer
instance KnownBuiltinType term BS.ByteString => KnownType term BS.ByteString
instance KnownBuiltinType term Char          => KnownType term Char
instance KnownBuiltinType term ()            => KnownType term ()
instance KnownBuiltinType term Bool          => KnownType term Bool
instance KnownBuiltinType term [a]           => KnownType term [a]
instance KnownBuiltinType term (a, b)        => KnownType term (a, b)

{- Note [Int as Integer]
We represent 'Int' as 'Integer' in PLC and check that an 'Integer' fits into 'Int' when
unlifting constants fo type 'Int' and fail with an evaluation failure (via 'AsEvaluationFailure')
if it doesn't. We couldn't fail via 'AsUnliftingError', because an out-of-bounds error is not an
internal one -- it's a normal evaluation failure, but unlifting errors have this connotation of
being "internal".
-}

instance uni `Includes` Integer => KnownTypeAst uni Int where
    toTypeAst _ = toTypeAst $ Proxy @Integer

-- See Note [Int as Integer].
instance KnownBuiltinType term Integer => KnownType term Int where
    makeKnown = makeKnown . toInteger
    readKnown term = do
        i :: Integer <- readKnown term
        unless (fromIntegral (minBound :: Int) <= i && i <= fromIntegral (maxBound :: Int)) $
            throwingWithCause _EvaluationFailure () $ Just term
        pure $ fromIntegral i

-- Utils

-- | Like 'cpara_SList' but the folding function is monadic.
cparaM_SList
    :: forall k c (xs :: [k]) proxy r m. (All c xs, Monad m)
    => proxy c
    -> r '[]
    -> (forall y ys. (c y, All c ys) => r ys -> m (r (y ': ys)))
    -> m (r xs)
cparaM_SList p z f =
    getCompose $ cpara_SList
        p
        (Compose $ pure z)
        (\(Compose r) -> Compose $ r >>= f)

-- | Like 'cpara_SList' but the folding function takes a 'Proxy' argument for the convenience of
-- the caller.
cparaP_SList
    :: forall k c (xs :: [k]) proxy r. All c xs
    => proxy c
    -> r '[]
    -> (forall y ys. (c y, All c ys) => Proxy (y ': ys) -> r ys -> r (y ': ys))
    -> r xs
cparaP_SList p z f = cpara_SList p z $ f Proxy

-- | A right fold over reflected lists. Like 'cparaP_SList' except not indexed.
cfoldr_SList
    :: forall c xs r proxy. All c xs
    => proxy (All c xs)
    -> (forall y ys. (c y, All c ys) => Proxy (y ': ys) -> r -> r)
    -> r
    -> r
cfoldr_SList _ f z = getConst $ cparaP_SList @_ @c @xs Proxy (coerce z) (coerce . f)<|MERGE_RESOLUTION|>--- conflicted
+++ resolved
@@ -441,8 +441,7 @@
            , KnownBuiltinType term a
            )
         => term -> m a
-<<<<<<< HEAD
-    readKnown term = unliftSomeValue term >>= \case
+    readKnown term = asConstant term >>= \case
         Some (ValueOf uniAct x) -> do
             let uniExp = knownUni @_ @(UniOf term) @a
             case uniAct `geq` uniExp of
@@ -454,20 +453,6 @@
                             , "; actual: " ++ gshow uniAct
                             ]
                     throwingWithCause _UnliftingError err $ Just term
-=======
-    readKnown term = do
-        Some (ValueOf uniAct x) <- asConstant term
-        let uniExp = knownUni @_ @(UniOf term) @a
-        case uniAct `geq` uniExp of
-            Just Refl -> pure x
-            Nothing   -> do
-                let err = fromString $ concat
-                        [ "Type mismatch: "
-                        , "expected: " ++ gshow uniExp
-                        , "; actual: " ++ gshow uniAct
-                        ]
-                throwingWithCause _UnliftingError err $ Just term
->>>>>>> 6f834b5c
 
 makeKnownNoEmit :: (KnownType term a, MonadError err m, AsEvaluationFailure err) => a -> m term
 makeKnownNoEmit = unNoEmitterT . makeKnown
@@ -575,8 +560,7 @@
             KnownType term (SomeConstantOf uni f reps) where
     makeKnown = pure . fromConstant . runSomeConstantOf
 
-<<<<<<< HEAD
-    readKnown term = unliftSomeValue term >>= \case
+    readKnown term = asConstant term >>= \case
         Some (ValueOf uni xs) -> do
             let uniF = knownUni @_ @_ @f
                 err = fromString $ concat
@@ -603,35 +587,6 @@
             case uniHead `geq` uniF of
                 Nothing   -> wrongType
                 Just Refl -> pure res
-=======
-    readKnown term = do
-        Some (ValueOf uni xs) <- asConstant term
-        let uniF = knownUni @_ @_ @f
-            err = fromString $ concat
-                [ "Type mismatch: "
-                , "expected an application of: " ++ gshow uniF
-                , "; but got the following type: " ++ gshow uni
-                ]
-            wrongType :: (MonadError (ErrorWithCause err term) m, AsUnliftingError err) => m a
-            wrongType = throwingWithCause _UnliftingError err $ Just term
-        -- In order to prove that the type of @xs@ is an application of @f@ we need to
-        -- peel all type applications off in the type of @xs@ until we get to the head and then
-        -- check that the head is indeed @f@. Each peeled type application becomes a
-        -- 'SomeConstantOfArg' in the final result.
-        ReadSomeConstantOf res uniHead <-
-            cparaM_SList @_ @(KnownTypeAst uni) @reps
-                Proxy
-                (ReadSomeConstantOf (SomeConstantOfRes uni xs) uni)
-                (\(ReadSomeConstantOf acc uniApp) ->
-                    matchUniApply
-                        uniApp
-                        wrongType
-                        (\uniApp' uniA ->
-                            pure $ ReadSomeConstantOf (SomeConstantOfArg uniA acc) uniApp'))
-        case uniHead `geq` uniF of
-            Nothing   -> wrongType
-            Just Refl -> pure res
->>>>>>> 6f834b5c
 
 toTyNameAst
     :: forall text uniq. (KnownSymbol text, KnownNat uniq)
