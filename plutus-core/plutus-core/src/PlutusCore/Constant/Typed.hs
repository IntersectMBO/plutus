-- | This module assigns types to built-ins.
-- See the @plutus/plutus-core/docs/Constant application.md@
-- article for how this emerged.

{-# LANGUAGE ConstraintKinds          #-}
{-# LANGUAGE DataKinds                #-}
{-# LANGUAGE DefaultSignatures        #-}
{-# LANGUAGE FlexibleInstances        #-}
{-# LANGUAGE GADTs                    #-}
{-# LANGUAGE LambdaCase               #-}
{-# LANGUAGE MultiParamTypeClasses    #-}
{-# LANGUAGE OverloadedStrings        #-}
{-# LANGUAGE PolyKinds                #-}
{-# LANGUAGE QuantifiedConstraints    #-}
{-# LANGUAGE RankNTypes               #-}
{-# LANGUAGE StandaloneKindSignatures #-}
{-# LANGUAGE TypeApplications         #-}
{-# LANGUAGE TypeFamilies             #-}
{-# LANGUAGE TypeOperators            #-}
{-# LANGUAGE UndecidableInstances     #-}
{-# LANGUAGE UndecidableSuperClasses  #-}

{-# LANGUAGE StrictData               #-}

module PlutusCore.Constant.Typed
    ( TypeScheme (..)
    , FoldArgs
    , FoldArgsEx
    , TyNameRep (..)
    , TyVarRep
    , TyAppRep
    , TyForallRep
    , Opaque (..)
    , throwNotAConstant
    , AsConstant (..)
    , FromConstant (..)
    , HasConstant
    , HasConstantIn
    , KnownBuiltinTypeAst
    , KnownTypeAst (..)
    , Merge
    , ListToBinds
    , KnownBuiltinTypeIn
    , KnownBuiltinType
    , KnownTypeIn (..)
    , KnownType
    , TestTypesFromTheUniverseAreAllKnown
    , readKnownSelf
    , makeKnownOrFail
    , SomeConstant (..)
    , SomeConstantPoly (..)
    ) where

import PlutusPrelude

import PlutusCore.Constant.Dynamic.Emit
import PlutusCore.Constant.Kinded
import PlutusCore.Core
import PlutusCore.Evaluation.Machine.ExBudget
import PlutusCore.Evaluation.Machine.ExMemory
import PlutusCore.Evaluation.Machine.Exception
import PlutusCore.Evaluation.Result
import PlutusCore.MkPlc hiding (error)
import PlutusCore.Name

import Control.Monad.Except
import Data.Functor.Const
import qualified Data.Kind as GHC (Type)
import Data.Proxy
import Data.SOP.Constraint
import qualified Data.Some.GADT as GADT
import Data.String
import qualified Data.Text as Text
import GHC.Ix
import GHC.TypeLits
import Universe

infixr 9 `TypeSchemeArrow`

-- | Type schemes of primitive operations.
-- @as@ is a list of types of arguments, @r@ is the resulting type.
-- E.g. @Text -> Bool -> Integer@ is encoded as @TypeScheme term [Text, Bool] Integer@.
data TypeScheme term (args :: [GHC.Type]) res where
    TypeSchemeResult
        :: KnownType term res
        => Proxy res -> TypeScheme term '[] res
    TypeSchemeArrow
        :: KnownType term arg
        => Proxy arg -> TypeScheme term args res -> TypeScheme term (arg ': args) res
    TypeSchemeAll
        :: (KnownSymbol text, KnownNat uniq, KnownKind kind)
           -- Here we require the user to manually provide the unique of a type variable.
           -- That's nothing but silly, but I do not see what else we can do with the current design.
        => Proxy '(text, uniq, kind)
           -- We use a funny trick here: instead of binding
           --
           -- > TyVarRep ('TyNameRep @kind text uniq)
           --
           -- directly we introduce an additional and "redundant" type variable. The reason why we
           -- do that is because this way we can also bind such a variable later when constructing
           -- the 'TypeScheme' of a polymorphic builtin manually, so that for the user this looks
           -- exactly like a single bound type variable instead of this weird @TyVarRep@ thing.
        -> (forall ot. ot ~ TyVarRep ('TyNameRep @kind text uniq) =>
               Proxy ot -> TypeScheme term args res)
        -> TypeScheme term args res

-- | Turn a list of Haskell types @args@ into a functional type ending in @res@.
--
-- >>> :set -XDataKinds
-- >>> :kind! FoldArgs [Text, Bool] Integer
-- FoldArgs [Text, Bool] Integer :: *
-- = Text -> Bool -> Integer
type family FoldArgs args res where
    FoldArgs '[]           res = res
    FoldArgs (arg ': args) res = arg -> FoldArgs args res

-- | Calculates the parameters of the costing function for a builtin.
type family FoldArgsEx args where
    FoldArgsEx '[]           = ExBudget
    FoldArgsEx (arg ': args) = ExMemory -> FoldArgsEx args

{- Note [Motivation for polymorphic built-in functions]
We need to support polymorphism for built-in functions for these reasons:

1. @ifThenElse@ for 'Bool' (being a built-in type rather than a Scott-encoded one) has to be
   polymorphic as its type signature is

       ifThenElse : all a. Bool -> a -> a -> a

   Previously we had 'Bool' as a Scott-encoded type, but this required plenty of supporting machinery,
   because unlifting (aka Scott-decoding) a PLC 'Bool' into a Haskell 'Bool' is quite a non-trivial
   thing, see https://github.com/input-output-hk/plutus/blob/e222466e6d46bbca9f76243bb496b3c88ed02ca1/language-plutus-core/src/PlutusCore/Constant/Typed.hs#L165-L252

   Now that we got rid of all this complexity we have to pay for that by supporting polymorphic
   built-in functions (but we added that support long ago anyway, 'cause it was easy to do).

2. we may want to add efficient polymorphic built-in types like @IntMap@ or @Vector@ and most functions
   defined over them are polymorphic as well
-}

{- Note [Implementation of polymorphic built-in functions]
Encoding polymorphism in an AST in an intrinsically-typed manner is not a pleasant thing to do in Haskell.
It's not impossible, see "Embedding F", Sam Lindley: http://homepages.inf.ed.ac.uk/slindley/papers/embedding-f.pdf
But we'd rather avoid such heavy techniques.

Fortunately, there is a simple trick: we have parametricity in Haskell, so a function that is
polymorphic in its argument can't inspect that argument in any way and so we never actually need to
convert such an argument from PLC to Haskell just to convert it back later without ever inspecting
the value. Instead we can keep the argument intact and apply the Haskell function directly to
the PLC AST representing some value.

E.g. Having a built-in function with the following signature:

    reverse : all a. [a] -> [a]

that maps to Haskell's

    reverse :: forall a. [a] -> [a]

evaluation of

    PLC.reverse {bool} (cons true (cons false nil))

proceeds as follows:

      PLC.reverse {bool} (cons true (cons false nil))
    ~ makeKnown (Haskell.reverse (readKnown (cons true (cons false nil))))
    ~ makeKnown (Haskell.reverse [Opaque true, Opaque false])
    ~ makeKnown [Opaque false, Opaque true]
    ~ EvaluationSuccess (cons false (cons true nil))

Note how we use the 'Opaque' wrapper in order to unlift a PLC term as an opaque Haskell value
using 'readKnown' and then lift the term back using 'makeKnown' without ever inspecting the term.

An opaque PLC @term@ whose type is a PLC type variable `a_0` has the following type on the Haskell
side:

    Opaque term (TyVarRep ('TyNameRep "a" 0))

where that last argument is a direct counterpart of the term-level

    TyVar () (TyName (Name "a" 0))

@Opaque term rep@ can be used for passing any @term@ through the builtin application machinery,
not just one whose type is a bound variable. For example, you can define a new data type

    data NatRep

provide a 'KnownTypeAst' instance for it (mapping a @Proxy NatRep@ to the actual type of natural
numbers in PLC) and define a (rather pointless) builtin like @idNat : nat -> nat@.

It's also possible to bind a type variable of a higher-kind, say, @f :: * -> *@ and make a builtin
with the following signature:

    idFInteger : all (f :: * -> *). f integer -> f integer

where the type application is handled with 'TyAppRep'. Note that the latter is defined as a
@data family@:

    data family TyAppRep (fun :: dom -> cod) (arg :: dom) :: cod

We do that because a @data family@ can return a poly-kinded argument, which allows us to get an
intrinsically-kinded representation of PLC types. For example, an opaque @term@ whose type is an
application of a type variable @f@ to a type variable @a@ is represented like this:

    Opaque term (TyAppRep (TyVarRep ('TyNameRep "f" 0)) (TyVarRep ('TyNameRep "a" 1 :: TyNameRep *)))

Note the @TyNameRep *@ kind annotation. It tells us three things:

1. a type-level name has a kind associated with it. The reason for that is that we use names in
binders (for example, in the universal quantifier) and as variables and kinds are important in
both these cases due to us having an intrinsically-kinded representation of types, so it's
convenient to annotate type-level names with kinds. Another reason is that we do not attempt to do
any kind of static analysis on reflected type variables and associating kinds with them allows us
to catch errors like "two variables with equal names and uniques, but different kinds" earlier
2. the kind is not stored as an argument to the @TyNameRep@ constructor. Instead it's stored as
an index of the data type. The point of this is that if we stored the kind as an argument, we'd
have to provide it manually, but since the representation is intrinsically-kinded there's no point
in doing so as GHC can infer all the kinds itself
3. ... apart from cases where they're inherently ambiguous, like in the case above. If we don't
specify the kind of the @a_1@ type variable, then there's no way GHC could infer it as the variable
is passed as an argument to another variable with an unspecified kind (@f_0@)
4. finally, an opaque term can only be of a type of kind @*@. You can't construct a term whose type
is of some other kind. That's why we don't need to annotate the @f_0@ type variable: the domain is
inferred from the kind of the argument (where it's explicitly specified via @TyNameRep *@) and the
codomain is inferred from the fact that the whole type is passed to 'Opaque' and so it has to be
of kind @*@

It would be nice if we didn't need to define that @*Rep@ stuff at the type level just to demote it
to the term level via a type class, but this hasn't been investigated yet. A plausible way would be
to ditch 'KnownTypeAst' (but keep 'KnownType') and provide PLC types manually. But that doesn't seem
to give rise to a terribly nice API. And we'd lose all the static guarantees, which is not a big
deal, but losing the automatic inference of type schemes would suck, given that it's quite handy.

Representing contructors as poly-kinded data families and handling those with open type families
and/or type classes is a way of solving the expression problem for indexed data types at the type
level, if you are into these things.
-}

{- Note [Pattern matching on built-in types]
At the moment we really only support direct pattern matching on enumeration types: 'Void', 'Unit',
'Bool' etc. This is because the denotation of a builtin cannot construct general terms (as opposed
to constants), only juggle the ones that were provided as arguments without changing them.
So e.g. if we wanted to add the following data type:

    newtype AnInt = AnInt Int

as a built-in type, we wouldn't be able to add the following function as its pattern matcher:

    matchAnInt :: AnInt -> (Int -> r) -> r
    matchAnInt (AnInt i) f = f i

because currently we cannot express the @f i@ part using the builtins machinery as that would
require applying an arbitrary Plutus Core function in the denotation of a builtin, which would
allow us to return arbitrary terms from the builtin application machinery, which is something
that we originally had, but decided to abandon due to performance concerns.

But it's still possible to have @AnInt@ as a built-in type, it's just that instead of trying to
make its pattern matcher into a builtin we can have the following builtin:

    anIntToInt :: AnInt -> Int
    anIntToInt (AnInt i) = i

which fits perfectly well into the builtins machinery.

Although that becomes annoying for more complex data types. For tuples we need to provide two
projection functions ('fst' and 'snd') instead of a single pattern matcher, which is not too
bad, but to get pattern matching on lists we need three built-in functions: @null@, @head@ and
@tail@ and to require `Bool` to be in the universe to be able to define a PLC equivalent of

    matchList :: [a] -> r -> (a -> [a] -> r) -> r
    matchList xs z f = if null xs then z else f (head xs) (tail xs)

If a constructor stores more than one value, the corresponding projection function packs them
into a (possibly nested) pair, for example for

    data Data
        = Constr Integer [Data]
        | <...>

we have (pseudocode):

    unConstrData (Constr i ds) = (i, ds)

In order to get pattern matching over 'Data' we need a projection function per constructor as well
as with lists, but writing (where the @Data@ suffix indicates that a function is a builtin that
somehow corresponds to a constructor of 'Data')

    if isConstrData d
        then uncurry fConstr $ unConstrData d
        else if isMapData d
            then fMap $ unMapData d
            else if isListData d
                then fList $ unListData d
                else <...>

is tedious and inefficient and so instead we have a single @chooseData@ builtin that matches on
its @Data@ argument and chooses the appropriate branch (type instantiations and strictness concerns
are omitted for clarity):

     chooseData
        (uncurry fConstr $ unConstrData d)
        (fMap $ unMapData d)
        (fList $ unListData d)
        <...>
        d

which, for example, evaluates to @fMap es@ when @d@ is @Map es@

On the bright side, this encoding of pattern matchers does work, so maybe it's indeed worth to
prioritize performance over convenience, especially given the fact that performance is of a concern
to every single end user while the inconvenience is only a concern for the compiler writers and
we don't add complex built-in types too often.
-}

{- Note [Representable built-in functions over polymorphic built-in types]
In Note [Pattern matching on built-in types] we talked about how general higher-order polymorphic
built-in functions are troubling, but polymorphic built-in functions can be troubling even in
the first-order case. In a Plutus program we always pair constants of built-in types with their
tags from the universe, which means that in order to produce a constant embedded into a program
we need the tag of the type of that constant. We can't get that tag from a Plutus type -- those
are gone at runtime, so the only place we can get a type tag from during evaluation is some already
existing constant. I.e. the following built-in function is representable:

    tail : all a. [a] -> [a]

because for constructing the result we need a type tag for @[a]@, but we have a value of that type
as an argument and so we can extract the type tag from it. Same applies to

    swap : all a b. (a, b) -> (b, a)

since 'SomeConstantOf' always contains a type tag for each type that a polymorphic built-in type is
instantiated with and so constructing a type tag for @(b, a)@ given type tags for @a@ and @b@ is
unproblematic.

And so neither

    cons : all a. a -> [a] -> [a]

is troubling (even though that ones requires checking at runtime that the element to be prepended
is of the same type as the type of the elements of the list as it's impossible to enforce this kind
of type safety in Haskell over possibly untyped PLC).

However consider the following imaginary builtin:

    nil : all a. [a]

we can't represent it for two reasons:

1. we don't have any argument providing us a type tag for @a@ and hence we can't construct a type
   tag for @[a]@
2. it would be a very unsound builtin to have. We can only instantiate built-in types with other
   built-in types and so allowing @nil {some_non_built_in_type}@ would be a lie that couldn't reduce
   to anything since it's not even possible to represent a built-in list with non-built-in elements
   (even if there's zero of them)

"Wait, but wouldn't @cons {some_non_built_in_type}@ be a lie as well?" -- No! Since @cons@ does not
just construct a list filled with elements of a non-built-in type but also expects one as an
argument and providing such an argument is impossible, 'cause it's pretty much the same thing as
populating 'Void' -- both values are equally unrepresentable. And so @cons {some_non_built_in_type}@
is a way to say @absurd@, which is perfectly fine to have.

Finally,

    comma :: all a b. a -> b -> (a, b)

is representable (because we can require arguments to be constants carrying universes with them,
which we can use to construct the resulting universe), but is still a lie, because instantiating
that builtin with non-built-in types is possible and so the PLC type checker won't throw on such
an instantiation, which will become 'EvalutionFailure' at runtime the moment unlifting of a
non-constant is attempted when a constant is expected.

So could we still get @nil@ or a safe version of @comma@ somehow? Well, we could have this
weirdness:

    nilOfTypeOf : all a. [a] -> [a]

i.e. ask for an already existing list, but ignore the actual list and only use the type tag.

But since we're ignoring the actual list, can't we just not pass it in the first place? And instead
pass around our good old friends, singletons. We should be able to do that, but it hasn't been
investigated. Perhaps something along the lines of adding the following constructor to 'DefaultUni':

    DefaultUniProtoSing :: DefaultUni (Esc (Proxy @GHC.Type))

and then defining

    nil : all a. sing a -> [a]

and then the Plutus Tx compiler can provide a type class or something for constructing singletons
for built-in types.
-}

-- | Representation of a type variable: its name and unique and an implicit kind.
data TyNameRep (kind :: GHC.Type) = TyNameRep Symbol Nat

-- | Representation of an intrinsically-kinded type variable: a name.
data family TyVarRep (var :: TyNameRep kind) :: kind

-- | Representation of an intrinsically-kinded type application: a function and an argument.
data family TyAppRep (fun :: dom -> cod) (arg :: dom) :: cod

-- | Representation of of an intrinsically-kinded universal quantifier: a bound name and a body.
data family TyForallRep (var :: TyNameRep kind) (a :: GHC.Type) :: GHC.Type

-- | Throw an 'UnliftingError' saying that the received argument is not a constant.
throwNotAConstant
    :: (MonadError (ErrorWithCause err cause) m, AsUnliftingError err)
    => Maybe cause -> m r
throwNotAConstant = throwingWithCause _UnliftingError "Not a constant"

class AsConstant term where
    -- | Unlift from the 'Constant' constructor throwing an 'UnliftingError' if the provided @term@
    -- is not a 'Constant'.
    asConstant
        :: (MonadError (ErrorWithCause err cause) m, AsUnliftingError err)
        => Maybe cause -> term -> m (HiddenValueOf (UniOf term))

class FromConstant term where
    -- | Wrap a Haskell value as a @term@.
    fromConstant :: HiddenValueOf (UniOf term) -> term

type instance UniOf (Opaque term rep) = UniOf term

-- See Note [Motivation for polymorphic built-in functions].
-- See Note [Implementation of polymorphic built-in functions].
-- See Note [Pattern matching on built-in types].
-- | The denotation of a term whose PLC type is encoded in @rep@ (for example a type variable or
-- an application of a type variable). I.e. the denotation of such a term is the term itself.
-- This is because we have parametricity in Haskell, so we can't inspect a value whose
-- type is, say, a bound variable, so we never need to convert such a term from Plutus Core to
-- Haskell and back and instead can keep it intact.
newtype Opaque term (rep :: GHC.Type) = Opaque
    { unOpaque :: term
    } deriving newtype (Pretty, AsConstant, FromConstant)

instance HasHiddenValueOf uni => AsConstant (Term TyName Name uni fun ann) where
    asConstant _        (Constant _ val) = pure $ fromSomeValueOf val
    asConstant mayCause _                = throwNotAConstant mayCause

instance HasHiddenValueOf uni => FromConstant (Term tyname name uni fun ()) where
    fromConstant = Constant () . toSomeValueOf

-- | Ensures that @term@ has a 'Constant'-like constructor to lift values to and unlift values from.
--
-- 'AsConstant' and 'FromConstant' are separate, because we need only one instance of 'AsConstant'
-- per 'Term'-like type and 'FromConstant' requires as many instances as there are different kinds
-- of annotations (we're mostly interested in 'ExMemory' and @()@). Originally we had a single type
-- class but it proved to be less efficient than having two of them.
type HasConstant term = (AsConstant term, FromConstant term)

-- | Ensures that @term@ has a 'Constant'-like constructor to lift values to and unlift values from
-- and connects @term@ and its @uni@.
type HasConstantIn uni term = (UniOf term ~ uni, HasConstant term)

-- | A constraint for \"@a@ is a 'KnownTypeAst' by means of being included in @uni@\".
-- We add such a trivial type synonym to make instances of 'KnownTypeAst' for built-in types look
-- better. For example, the \"abstract\" 'KnownBuiltinTypeAst' looks sensible here:
--
-- > instance KnownBuiltinTypeAst DefaultUni Integer => KnownTypeAst DefaultUni Integer
--
-- while inlining the definition would give us
--
-- > instance DefaultUni `Contains` Integer => KnownTypeAst DefaultUni Integer
--
-- which is nonsense, because the @DefaultUni `Contains` Integer@ constraint is redundant
-- (by means of being trivially satisfied).
--
-- We could omit the constraint in both the cases due to `Integer` being monomorphic, but for
-- polymorphic built-in types we do need it and so we keep things uniform by introducing this
-- type synonym. Which also allows us to replicate the same pattern as with 'KnownTypeIn':
--
-- > instance KnownBuiltinTypeIn DefaultUni term Integer => KnownTypeIn DefaultUni term Integer
type KnownBuiltinTypeAst = Contains

class KnownTypeAst uni (a :: k) where
    -- One can't directly put a PLC type variable into lists or tuples ('SomeConstantPoly' has to be
    -- used for that), hence we say that polymorphic built-in types can't directly contain any PLC
    -- type variables in them just like monomorphic ones.
    -- | Collect all unique variables (a variable consists of a textual name, a unique and a kind)
    -- in an @a@.
    type ToBinds (a :: k) :: [GADT.Some TyNameRep]
    type ToBinds _ = '[]

    -- | The type representing @a@ used on the PLC side.
    toTypeAst :: proxy a -> Type TyName uni ()
    default toTypeAst :: KnownBuiltinTypeAst uni a => proxy a -> Type TyName uni ()
    toTypeAst _ = mkTyBuiltin @_ @a ()

-- | Delete all @x@s from a list.
type family Delete x xs :: [a] where
    Delete _ '[]       = '[]
    Delete x (x ': xs) = Delete x xs
    Delete x (y ': xs) = y ': Delete x xs

-- | Delete all elements appearing in the first list from the second one and concatenate the lists.
type family Merge xs ys :: [a] where
    Merge '[]       ys = ys
    Merge (x ': xs) ys = x ': Delete x (Merge xs ys)

-- There's no sensible way to provide a 'KnownTypeAst' instance for a type-level list, so we
-- create a separate type family. We could have a single type family on the top level for both
-- 'ToBinds' and 'ListToBinds', but then we'd lose a very convenient default of each type from the
-- universe returning an empty list from 'ToBinds' and the user would need to do provide a
-- @type instance@ themselves (which is no big deal, but it's nicer not to ask the user to do that).
-- | Collect all unique variables (a variable consists of a textual name, a unique and a kind)
-- in a list.
type family ListToBinds (x :: [a]) :: [GADT.Some TyNameRep]
type instance ListToBinds '[]       = '[]
type instance ListToBinds (x ': xs) = Merge (ToBinds x) (ListToBinds xs)

-- We need to be able to partially apply that in the definition of 'ImplementedKnownBuiltinTypeIn',
-- hence defining it as a class synonym.
-- | A constraint for \"@a@ is a 'KnownType' by means of being included in @uni@\".
class    (HasConstantIn uni term, HasHiddenValueOf uni, GShow uni, GEq uni, uni `Contains` a) =>
            KnownBuiltinTypeIn uni term a
instance (HasConstantIn uni term, HasHiddenValueOf uni, GShow uni, GEq uni, uni `Contains` a) =>
            KnownBuiltinTypeIn uni term a

-- | A constraint for \"@a@ is a 'KnownType' by means of being included in @UniOf term@\".
type KnownBuiltinType term a = KnownBuiltinTypeIn (UniOf term) term a

-- We use @default@ for providing instances for built-in types instead of @DerivingVia@, because
-- the latter breaks on @m a@ (and for brevity).
-- | Haskell types known to exist on the PLC side.
-- Both the methods take a @Maybe cause@ argument to report the cause of a potential failure.
-- @cause@ is different to @term@ to support evaluators that distinguish between terms and values
-- (@makeKnown@ normally constructs a value, but it's convenient to report the cause of a failure
-- as a term). Note that an evaluator might require the cause to be computed lazily for best
-- performance on the happy path and @Maybe@ ensures that even if we somehow force the argument,
-- the cause stored in it is not forced due to @Maybe@ being a lazy data type.
class (uni ~ UniOf term, KnownTypeAst uni a) => KnownTypeIn uni term a where
    -- | Convert a Haskell value to the corresponding PLC term.
    -- The inverse of 'readKnown'.
    makeKnown
        :: ( MonadEmitter m, MonadError (ErrorWithCause err cause) m, AsEvaluationFailure err
           )
        => Maybe cause -> a -> m term
    default makeKnown
        :: ( MonadError (ErrorWithCause err cause) m
           , KnownBuiltinType term a
           )
        => Maybe cause -> a -> m term
    -- Forcing the value to avoid space leaks. Note that the value is only forced to WHNF,
    -- so care must be taken to ensure that every value of a type from the universe gets forced
    -- to NF whenever it's forced to WHNF.
    makeKnown _ x = pure . fromConstant . hiddenValue $! x

    -- | Convert a PLC term to the corresponding Haskell value.
    -- The inverse of 'makeKnown'.
    readKnown
        :: ( MonadError (ErrorWithCause err cause) m, AsUnliftingError err, AsEvaluationFailure err
           )
        => Maybe cause -> term -> m a
    default readKnown
        :: ( MonadError (ErrorWithCause err cause) m, AsUnliftingError err
           , KnownBuiltinType term a
           )
        => Maybe cause -> term -> m a
    readKnown mayCause term = asConstant mayCause term >>= \val -> do
        let uniExp = knownUni @_ @uni @a
        case extractValueOf uniExp val of
            Just x  -> pure x
            Nothing -> case toSomeValueOf val of
                Some (ValueOf uniAct _) -> do
                    let err = fromString $ concat
                            [ "Type mismatch: "
                            , "expected: " ++ gshow uniExp
                            , "; actual: " ++ gshow uniAct
                            ]
                    throwingWithCause _UnliftingError err mayCause

-- | Haskell types known to exist on the PLC side. See 'KnownTypeIn'.
type KnownType term = KnownTypeIn (UniOf term) term

-- | Same as 'readKnown', but the cause of a potential failure is the provided term itself.
readKnownSelf
    :: ( KnownType term a
       , MonadError (ErrorWithCause err term) m, AsUnliftingError err, AsEvaluationFailure err
       )
    => term -> m a
readKnownSelf term = readKnown (Just term) term

-- | For providing a 'KnownTypeIn' instance for a built-in type it's enough for that type to satisfy
-- 'KnownBuiltinTypeIn', hence the definition.
class    (forall term. KnownBuiltinTypeIn uni term a => KnownTypeIn uni term a) =>
    ImplementedKnownBuiltinTypeIn uni a
instance (forall term. KnownBuiltinTypeIn uni term a => KnownTypeIn uni term a) =>
    ImplementedKnownBuiltinTypeIn uni a

-- | An instance of this class not having any constraints ensures that every type
-- (according to 'Everywhere') from the universe has a 'KnownTypeIn' instance.
class uni `Everywhere` ImplementedKnownBuiltinTypeIn uni => TestTypesFromTheUniverseAreAllKnown uni

-- | A transformer for fitting a monad not carrying the cause of a failure into 'makeKnown'.
newtype NoCauseT (term :: GHC.Type) m a = NoCauseT
    { unNoCauseT :: m a
    } deriving newtype (Functor, Applicative, Monad)

instance (MonadError err m, AsEvaluationFailure err) =>
            MonadError (ErrorWithCause err term) (NoCauseT term m) where
    throwError _ = NoCauseT $ throwError evaluationFailure
    NoCauseT a `catchError` h =
        NoCauseT $ a `catchError` \err ->
            unNoCauseT . h $ ErrorWithCause err Nothing

-- | Same as 'makeKnown', but allows for neither emitting nor storing the cause of a failure.
-- For example the monad can be simply 'EvaluationResult'.
makeKnownOrFail :: (KnownType term a, MonadError err m, AsEvaluationFailure err) => a -> m term
makeKnownOrFail = unNoCauseT . unNoEmitterT . makeKnown Nothing

instance KnownTypeAst uni a => KnownTypeAst uni (EvaluationResult a) where
    type ToBinds (EvaluationResult a) = ToBinds a

    toTypeAst _ = toTypeAst $ Proxy @a

instance (KnownTypeAst uni a, KnownTypeIn uni term a) =>
            KnownTypeIn uni term (EvaluationResult a) where
    makeKnown mayCause EvaluationFailure     = throwingWithCause _EvaluationFailure () mayCause
    makeKnown mayCause (EvaluationSuccess x) = makeKnown mayCause x

    -- Catching 'EvaluationFailure' here would allow *not* to short-circuit when 'readKnown' fails
    -- to read a Haskell value of type @a@. Instead, in the denotation of the builtin function
    -- the programmer would be given an explicit 'EvaluationResult' value to handle, which means
    -- that when this value is 'EvaluationFailure', a PLC 'Error' was caught.
    -- I.e. it would essentially allow us to catch errors and handle them in a programmable way.
    -- We forbid this, because it complicates code and isn't supported by evaluation engines anyway.
    readKnown mayCause _ =
        throwingWithCause _UnliftingError "Error catching is not supported" mayCause

instance KnownTypeAst uni a => KnownTypeAst uni (Emitter a) where
    type ToBinds (Emitter a) = ToBinds a

    toTypeAst _ = toTypeAst $ Proxy @a

instance KnownTypeIn uni term a => KnownTypeIn uni term (Emitter a) where
    makeKnown mayCause = unEmitter >=> makeKnown mayCause
    -- TODO: we really should tear 'KnownType' apart into two separate type classes.
    readKnown mayCause _ = throwingWithCause _UnliftingError "Can't unlift an 'Emitter'" mayCause

-- | For unlifting from the 'Constant' constructor when the stored value is of a monomorphic
-- built-in type
--
-- The @rep@ parameter specifies how the type looks on the PLC side (i.e. just like with
-- @Opaque term rep@).
newtype SomeConstant uni rep = SomeConstant
    { unSomeConstant :: HiddenValueOf uni
    }

instance (uni ~ uni', KnownTypeAst uni rep) => KnownTypeAst uni (SomeConstant uni' rep) where
    type ToBinds (SomeConstant _ rep) = ToBinds rep

    toTypeAst _ = toTypeAst $ Proxy @rep

instance (HasConstantIn uni term, KnownTypeAst uni rep) =>
            KnownTypeIn uni term (SomeConstant uni rep) where
    makeKnown _ = pure . fromConstant . unSomeConstant
    readKnown mayCause = fmap SomeConstant . asConstant mayCause

-- | For unlifting from the 'Constant' constructor when the stored value is of a polymorphic
-- built-in type.
--
-- The @f@ is the built-in type and @reps@ are its arguments representing PLC types.
newtype SomeConstantPoly uni f reps = SomeConstantPoly
    { unSomeConstantPoly :: Some (ValueOf uni)
    }

instance (uni `Contains` f, uni ~ uni', All (KnownTypeAst uni) reps) =>
            KnownTypeAst uni (SomeConstantPoly uni' f reps) where
    type ToBinds (SomeConstantPoly uni' f reps) = ListToBinds reps

    toTypeAst _ =
        -- Convert the type-level list of arguments into a term-level one and feed it to @f@.
        mkIterTyApp () (mkTyBuiltin @_ @f ()) $
            cfoldr_SList
                (Proxy @(All (KnownTypeAst uni) reps))
                (\(_ :: Proxy (rep ': _reps')) rs -> toTypeAst (Proxy @rep) : rs)
                []

<<<<<<< HEAD
-- | State needed during unlifting of a 'SomeConstantOf'.
type ReadSomeConstantOf
        :: forall k. (GHC.Type -> GHC.Type) -> (GHC.Type -> GHC.Type) -> k -> [GHC.Type] -> GHC.Type
data ReadSomeConstantOf m uni f reps =
    forall k (a :: k). ReadSomeConstantOf (SomeConstantOf uni a reps) (uni (Esc a))

instance (KnownBuiltinTypeIn uni term f, All (KnownTypeAst uni) reps, HasUniApply uni) =>
            KnownTypeIn uni term (SomeConstantOf uni f reps) where
    makeKnown _ = undefined -- pure . fromConstant . runSomeConstantOf

    readKnown (mayCause :: Maybe cause) term = undefined {- asConstant mayCause term >>= \case
        Some (ValueOf uni xs) -> do
            let uniF = knownUni @_ @_ @f
                err = fromString $ concat
                    [ "Type mismatch: "
                    , "expected an application of: " ++ gshow uniF
                    , "; but got the following type: " ++ gshow uni
                    ]
                wrongType :: (MonadError (ErrorWithCause err cause) m, AsUnliftingError err) => m a
                wrongType = throwingWithCause _UnliftingError err mayCause
            -- In order to prove that the type of @xs@ is an application of @f@ we need to
            -- peel all type applications off in the type of @xs@ until we get to the head and then
            -- check that the head is indeed @f@. Each peeled type application becomes a
            -- 'SomeConstantOfArg' in the final result.
            ReadSomeConstantOf res uniHead <-
                cparaM_SList @_ @(KnownTypeAst uni) @reps
                    Proxy
                    (ReadSomeConstantOf (SomeConstantOfRes uni xs) uni)
                    (\(ReadSomeConstantOf acc uniApp) ->
                        matchUniApply
                            uniApp
                            wrongType
                            (\uniApp' uniA ->
                                pure $ ReadSomeConstantOf (SomeConstantOfArg uniA acc) uniApp'))
            case uniHead `geq` uniF of
                Nothing   -> wrongType
                Just Refl -> pure res -}
=======
instance ( uni `Contains` f, uni ~ uni', All (KnownTypeAst uni) reps
         , HasConstantIn uni term
         ) => KnownTypeIn uni term (SomeConstantPoly uni f reps) where
    makeKnown _ = pure . fromConstant . unSomeConstantPoly
    readKnown mayCause = fmap SomeConstantPoly . asConstant mayCause
>>>>>>> 4d047ba1

toTyNameAst
    :: forall text uniq. (KnownSymbol text, KnownNat uniq)
    => Proxy ('TyNameRep text uniq) -> TyName
toTyNameAst _ =
    TyName $ Name
        (Text.pack $ symbolVal @text Proxy)
        (Unique . fromIntegral $ natVal @uniq Proxy)

instance (var ~ 'TyNameRep text uniq, KnownSymbol text, KnownNat uniq) =>
            KnownTypeAst uni (TyVarRep var) where
    type ToBinds (TyVarRep var) = '[ 'GADT.Some var ]

    toTypeAst _ = TyVar () . toTyNameAst $ Proxy @('TyNameRep text uniq)

instance (KnownTypeAst uni fun, KnownTypeAst uni arg) => KnownTypeAst uni (TyAppRep fun arg) where
    type ToBinds (TyAppRep fun arg) = Merge (ToBinds fun) (ToBinds arg)

    toTypeAst _ = TyApp () (toTypeAst $ Proxy @fun) (toTypeAst $ Proxy @arg)

instance
        ( var ~ 'TyNameRep @kind text uniq, KnownSymbol text, KnownNat uniq
        , KnownKind kind, KnownTypeAst uni a
        ) => KnownTypeAst uni (TyForallRep var a) where
    type ToBinds (TyForallRep var a) = Delete ('GADT.Some var) (ToBinds a)

    toTypeAst _ =
        TyForall ()
            (toTyNameAst $ Proxy @('TyNameRep text uniq))
            (runSingKind $ knownKind @kind)
            (toTypeAst $ Proxy @a)

instance KnownTypeAst uni rep => KnownTypeAst uni (Opaque term rep) where
    type ToBinds (Opaque _ rep) = ToBinds rep

    toTypeAst _ = toTypeAst $ Proxy @rep

instance (term ~ term', uni ~ UniOf term, KnownTypeAst uni rep) =>
            KnownTypeIn uni term (Opaque term' rep) where
    makeKnown _ = pure . unOpaque
    readKnown _ = pure . Opaque

-- Custom type errors to guide the programmer adding a new built-in function.
-- We cover a lot of cases here, but some are missing, for example we do not attempt to detect
-- higher-kinded type variables, which means that if your function returns an @m a@ we can neither
-- instantiate @m@ (which is impossible anyway: it could be 'EvaluationResult' or 'Emitter'
-- or else), nor report that higher-kinded type variables are not allowed and suggest
-- to instantiate such variables manually. In general, we do not attempt to look inside type
-- applications (as it's a rather hard thing to do) and so a type variable inside, say, a list
-- does not get instantiated, hence the custom type error does not get triggered (as it's only
-- triggered for instantiated type variables) and the user gets a standard unhelpful GHC error.

-- We don't have @Unsatisfiable@ yet (https://github.com/ghc-proposals/ghc-proposals/pull/433).
-- | To be used when there's a 'TypeError' in the context. The condition is not checked as there's
-- no way we could do that.
underTypeError :: void
underTypeError = error "Panic: a 'TypeError' was bypassed"

type NoConstraintsErrMsg =
    'Text "Built-in functions are not allowed to have constraints" ':$$:
    'Text "To fix this error instantiate all constrained type variables"

instance TypeError NoConstraintsErrMsg => Eq (Opaque term rep) where
    (==) = underTypeError

instance TypeError NoConstraintsErrMsg => Ord (Opaque term rep) where
    compare = underTypeError

instance TypeError NoConstraintsErrMsg => Num (Opaque term rep) where
    (+)         = underTypeError
    (*)         = underTypeError
    abs         = underTypeError
    signum      = underTypeError
    fromInteger = underTypeError
    negate      = underTypeError

instance TypeError NoConstraintsErrMsg => Enum (Opaque term rep) where
    toEnum   = underTypeError
    fromEnum = underTypeError

instance TypeError NoConstraintsErrMsg => Real (Opaque term rep) where
    toRational = underTypeError

instance TypeError NoConstraintsErrMsg => Integral (Opaque term rep) where
    quotRem   = underTypeError
    divMod    = underTypeError
    toInteger = underTypeError

instance TypeError NoConstraintsErrMsg => Bounded (Opaque term rep) where
    minBound = underTypeError
    maxBound = underTypeError

instance TypeError NoConstraintsErrMsg => Ix (Opaque term rep) where
    range   = underTypeError
    index   = underTypeError
    inRange = underTypeError

instance TypeError NoConstraintsErrMsg => Semigroup (Opaque term rep) where
    (<>) = underTypeError

instance TypeError NoConstraintsErrMsg => Monoid (Opaque term rep) where
    mempty = underTypeError

-- Utils

-- | Like 'cpara_SList' but the folding function takes a 'Proxy' argument for the convenience of
-- the caller.
cparaP_SList
    :: forall k c (xs :: [k]) proxy r. All c xs
    => proxy c
    -> r '[]
    -> (forall y ys. (c y, All c ys) => Proxy (y ': ys) -> r ys -> r (y ': ys))
    -> r xs
cparaP_SList p z f = cpara_SList p z $ f Proxy

-- | A right fold over reflected lists. Like 'cparaP_SList' except not indexed.
cfoldr_SList
    :: forall c xs r proxy. All c xs
    => proxy (All c xs)
    -> (forall y ys. (c y, All c ys) => Proxy (y ': ys) -> r -> r)
    -> r
    -> r
cfoldr_SList _ f z = getConst $ cparaP_SList @_ @c @xs Proxy (coerce z) (coerce . f)<|MERGE_RESOLUTION|>--- conflicted
+++ resolved
@@ -65,12 +65,12 @@
 
 import Control.Monad.Except
 import Data.Functor.Const
-import qualified Data.Kind as GHC (Type)
+import Data.Kind qualified as GHC (Type)
 import Data.Proxy
 import Data.SOP.Constraint
-import qualified Data.Some.GADT as GADT
+import Data.Some.GADT qualified as GADT
 import Data.String
-import qualified Data.Text as Text
+import Data.Text qualified as Text
 import GHC.Ix
 import GHC.TypeLits
 import Universe
@@ -662,7 +662,7 @@
 --
 -- The @f@ is the built-in type and @reps@ are its arguments representing PLC types.
 newtype SomeConstantPoly uni f reps = SomeConstantPoly
-    { unSomeConstantPoly :: Some (ValueOf uni)
+    { unSomeConstantPoly :: HiddenValueOf uni
     }
 
 instance (uni `Contains` f, uni ~ uni', All (KnownTypeAst uni) reps) =>
@@ -677,51 +677,11 @@
                 (\(_ :: Proxy (rep ': _reps')) rs -> toTypeAst (Proxy @rep) : rs)
                 []
 
-<<<<<<< HEAD
--- | State needed during unlifting of a 'SomeConstantOf'.
-type ReadSomeConstantOf
-        :: forall k. (GHC.Type -> GHC.Type) -> (GHC.Type -> GHC.Type) -> k -> [GHC.Type] -> GHC.Type
-data ReadSomeConstantOf m uni f reps =
-    forall k (a :: k). ReadSomeConstantOf (SomeConstantOf uni a reps) (uni (Esc a))
-
-instance (KnownBuiltinTypeIn uni term f, All (KnownTypeAst uni) reps, HasUniApply uni) =>
-            KnownTypeIn uni term (SomeConstantOf uni f reps) where
-    makeKnown _ = undefined -- pure . fromConstant . runSomeConstantOf
-
-    readKnown (mayCause :: Maybe cause) term = undefined {- asConstant mayCause term >>= \case
-        Some (ValueOf uni xs) -> do
-            let uniF = knownUni @_ @_ @f
-                err = fromString $ concat
-                    [ "Type mismatch: "
-                    , "expected an application of: " ++ gshow uniF
-                    , "; but got the following type: " ++ gshow uni
-                    ]
-                wrongType :: (MonadError (ErrorWithCause err cause) m, AsUnliftingError err) => m a
-                wrongType = throwingWithCause _UnliftingError err mayCause
-            -- In order to prove that the type of @xs@ is an application of @f@ we need to
-            -- peel all type applications off in the type of @xs@ until we get to the head and then
-            -- check that the head is indeed @f@. Each peeled type application becomes a
-            -- 'SomeConstantOfArg' in the final result.
-            ReadSomeConstantOf res uniHead <-
-                cparaM_SList @_ @(KnownTypeAst uni) @reps
-                    Proxy
-                    (ReadSomeConstantOf (SomeConstantOfRes uni xs) uni)
-                    (\(ReadSomeConstantOf acc uniApp) ->
-                        matchUniApply
-                            uniApp
-                            wrongType
-                            (\uniApp' uniA ->
-                                pure $ ReadSomeConstantOf (SomeConstantOfArg uniA acc) uniApp'))
-            case uniHead `geq` uniF of
-                Nothing   -> wrongType
-                Just Refl -> pure res -}
-=======
 instance ( uni `Contains` f, uni ~ uni', All (KnownTypeAst uni) reps
          , HasConstantIn uni term
          ) => KnownTypeIn uni term (SomeConstantPoly uni f reps) where
     makeKnown _ = pure . fromConstant . unSomeConstantPoly
     readKnown mayCause = fmap SomeConstantPoly . asConstant mayCause
->>>>>>> 4d047ba1
 
 toTyNameAst
     :: forall text uniq. (KnownSymbol text, KnownNat uniq)
