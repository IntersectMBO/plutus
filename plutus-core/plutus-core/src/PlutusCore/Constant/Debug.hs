{-# OPTIONS_GHC -fno-warn-redundant-constraints #-}

<<<<<<< HEAD
{-# LANGUAGE ConstraintKinds          #-}
{-# LANGUAGE DataKinds                #-}
{-# LANGUAGE FlexibleInstances        #-}
{-# LANGUAGE GADTs                    #-}
{-# LANGUAGE LambdaCase               #-}
{-# LANGUAGE MultiParamTypeClasses    #-}
{-# LANGUAGE PolyKinds                #-}
{-# LANGUAGE RankNTypes               #-}
{-# LANGUAGE StandaloneKindSignatures #-}
{-# LANGUAGE TypeApplications         #-}
{-# LANGUAGE TypeFamilies             #-}
{-# LANGUAGE TypeOperators            #-}
{-# LANGUAGE UndecidableInstances     #-}
{-# LANGUAGE ViewPatterns             #-}
=======
{-# LANGUAGE DataKinds    #-}
{-# LANGUAGE TypeFamilies #-}
>>>>>>> ae5f8b3f

-- | This module helps to visualize and debug the 'TypeScheme' inference machinery from the
-- @Meaning@ module.
module PlutusCore.Constant.Debug where

import PlutusCore.Constant.Meaning
import PlutusCore.Constant.Typed
import PlutusCore.Core
import PlutusCore.Default
import PlutusCore.Name

type TermDebug = Term TyName Name DefaultUni DefaultFun ()

-- | Instantiate type variables in the type of a value using 'EnumerateFromTo'.
-- This function only performs the enumeration and checks that the result does not have certain
-- constraints, so it's allowed for the type to reference types that are not in the universe.
-- Example usages:
--
-- >>> :t enumerateDebug False
-- enumerateDebug False :: Bool
-- >>> :t enumerateDebug $ Just 'a'
-- enumerateDebug $ Just 'a' :: Maybe Char
-- >>> :t enumerateDebug $ \_ -> ()
-- enumerateDebug $ \_ -> ()
--   :: Opaque
--        (Term TyName Name DefaultUni DefaultFun ())
--        (TyVarRep ('TyNameRep "a" 0))
--      -> ()
-- >>> :t enumerateDebug 42
-- <interactive>:1:16-17: error:
--     • Built-in functions are not allowed to have constraints
--       To fix this error instantiate all constrained type variables
--     • In the first argument of ‘enumerateDebug’, namely ‘42’
--       In the expression: enumerateDebug 42
enumerateDebug :: forall a j. EnumerateFromTo 0 j TermDebug a => a -> a
enumerateDebug = id

-- | Instantiate type variables in the type of a value using 'EnumerateFromTo' and check that it's
-- possibe to construct a 'TypeScheme' out of the resulting type. Example usages:
--
-- >>> :t inferDebug False
-- inferDebug False :: Bool
-- >>> :t inferDebug $ Just 'a'
-- <interactive>:1:1-21: error:
--     • There's no 'KnownType' instance for Maybe Char
--       Did you add a new built-in type and forget to provide a 'KnownType' instance for it?
--     • In the expression: inferDebug $ Just 'a'
-- >>> :t inferDebug $ \_ -> ()
-- inferDebug $ \_ -> ()
--   :: Opaque
--        (Term TyName Name DefaultUni DefaultFun ())
--        (TyVarRep ('TyNameRep "a" 0))
--      -> ()
inferDebug
    :: forall a binds args res j.
       ( args ~ GetArgs a, a ~ FoldArgs args res, binds ~ Merge (ListToBinds args) (ToBinds res)
       , KnownPolytype binds TermDebug args res a, EnumerateFromTo 0 j TermDebug a
       , KnownMonotype TermDebug args res a
       )
    => a -> a
<<<<<<< HEAD
inferDebug = id

{- | 'SomeConstantOf' is a safe version of 'SomeConstantPoly' almost forcing the user to write the
right thing.

A @SomeConstantOf uni f reps@ is a value of existentially instantiated @f@. For instance,
a @SomeConstantOf uni [] reps@ is a list of something (a list of integers or a list of lists
of booleans etc). And a @SomeConstantOf uni (,) reps@ is a tuple of something.

The @reps@ parameter serves two purposes: its main purpose is to specify how the argument
types look on the PLC side (i.e. it's the same thing as with @Opaque term rep@), so that
we can apply the type of built-in lists to a PLC type variable for example. The secondary
purpose is ensuring type safety via indexing: a value of @SomeConstantOf uni f reps@ can be viewed
as a proof that the amount of arguments @f@ expects and the length of @reps@ are the same number
(we could go even further and compute the kind of @f@ from @reps@, but it doesn't seem like
that would give us any more type safety while it certainly would be a more complex thing to do).

The existential Haskell types @f@ is applied to are reified as type tags from @uni@.
Note however that the correspondence between the Haskell types and the PLC ones from @reps@ is
not demanded and this is by design: during evaluation (i.e. on the Haskell side of things)
we always have concrete type tags, but at Plutus compile time an argument to @f@ can be
a Plutus type variable and so we can't establish any connection between the type tag that
we'll end up having at runtime and a Plutus type variable that we have at compile time.
Which also implies that one can specify that a built-in function takes, say, a tuple of a type
variable and a boolean, but in the actual denotation unlift to a tuple of a unit and an integer
(boolean vs integer) and there won't be any Haskell type error for that, let alone a Plutus type
error -- it'll be an evaluation failure, maybe even a delayed one.
So be careful in the denotation of a builtin to unlift its arguments to what you promised to
unlift them to in its type signature.
-}
type SomeConstantOf :: forall k. (GHC.Type -> GHC.Type) -> k -> [GHC.Type] -> GHC.Type
data SomeConstantOf uni f reps where
    SomeConstantOfRes :: uni (Esc b) -> b -> SomeConstantOf uni b '[]
    SomeConstantOfArg
        :: uni (Esc a)
        -> SomeConstantOf uni (f a) reps
        -> SomeConstantOf uni f (rep ': reps)

-- | Extract the value stored in a 'SomeConstantOf'.
runSomeConstantOf :: HasHiddenValueOf uni => SomeConstantOf uni f reps -> HiddenValueOf uni
runSomeConstantOf (SomeConstantOfRes uniA x) = hiddenValueOf uniA x
runSomeConstantOf (SomeConstantOfArg _ svn)  = runSomeConstantOf svn

instance (uni `Contains` f, uni ~ uni', All (KnownTypeAst uni) reps) =>
            KnownTypeAst uni (SomeConstantOf uni' f reps) where
    type ToBinds (SomeConstantOf uni' f reps) = ListToBinds reps

    toTypeAst _ = toTypeAst $ Proxy @(SomeConstantPoly uni f reps)

-- | State needed during unlifting of a 'SomeConstantOf'.
type ReadSomeConstantOf
        :: forall k. (GHC.Type -> GHC.Type) -> (GHC.Type -> GHC.Type) -> k -> [GHC.Type] -> GHC.Type
data ReadSomeConstantOf m uni f reps =
    forall k (a :: k). ReadSomeConstantOf (SomeConstantOf uni a reps) (uni (Esc a))

instance (KnownBuiltinTypeIn uni term f, All (KnownTypeAst uni) reps, HasUniApply uni) =>
            KnownTypeIn uni term (SomeConstantOf uni f reps) where
    makeKnown _ = pure . fromConstant . runSomeConstantOf

    readKnown (mayCause :: Maybe cause) term = asConstant mayCause term >>= \case
        (toSomeValueOf -> Some (ValueOf uni xs)) -> do
            let uniF = knownUni @_ @_ @f
                err = fromString $ concat
                    [ "Type mismatch: "
                    , "expected an application of: " ++ gshow uniF
                    , "; but got the following type: " ++ gshow uni
                    ]
                wrongType :: (MonadError (ErrorWithCause err cause) m, AsUnliftingError err) => m a
                wrongType = throwingWithCause _UnliftingError err mayCause
            -- In order to prove that the type of @xs@ is an application of @f@ we need to
            -- peel all type applications off in the type of @xs@ until we get to the head and then
            -- check that the head is indeed @f@. Each peeled type application becomes a
            -- 'SomeConstantOfArg' in the final result.
            ReadSomeConstantOf res uniHead <-
                cparaM_SList @_ @(KnownTypeAst uni) @reps
                    Proxy
                    (ReadSomeConstantOf (SomeConstantOfRes uni xs) uni)
                    (\(ReadSomeConstantOf acc uniApp) ->
                        matchUniApply
                            uniApp
                            wrongType
                            (\uniApp' uniA ->
                                pure $ ReadSomeConstantOf (SomeConstantOfArg uniA acc) uniApp'))
            case uniHead `geq` uniF of
                Nothing   -> wrongType
                Just Refl -> pure res

instance {-# OVERLAPPING #-}
    ( TrySpecializeAsVar i j term (Opaque term rep)
    , HandleSpecialCases j k term (SomeConstantOf uni f reps)
    ) => HandleSpecialCases i k term (SomeConstantOf uni f (rep ': reps))

-- | Like 'cpara_SList' but the folding function is monadic.
cparaM_SList
    :: forall k c (xs :: [k]) proxy r m. (All c xs, Monad m)
    => proxy c
    -> r '[]
    -> (forall y ys. (c y, All c ys) => r ys -> m (r (y ': ys)))
    -> m (r xs)
cparaM_SList p z f =
    getCompose $ cpara_SList
        p
        (Compose $ pure z)
        (\(Compose r) -> Compose $ r >>= f)
=======
inferDebug = id
>>>>>>> ae5f8b3f
<|MERGE_RESOLUTION|>--- conflicted
+++ resolved
@@ -1,24 +1,7 @@
 {-# OPTIONS_GHC -fno-warn-redundant-constraints #-}
 
-<<<<<<< HEAD
-{-# LANGUAGE ConstraintKinds          #-}
-{-# LANGUAGE DataKinds                #-}
-{-# LANGUAGE FlexibleInstances        #-}
-{-# LANGUAGE GADTs                    #-}
-{-# LANGUAGE LambdaCase               #-}
-{-# LANGUAGE MultiParamTypeClasses    #-}
-{-# LANGUAGE PolyKinds                #-}
-{-# LANGUAGE RankNTypes               #-}
-{-# LANGUAGE StandaloneKindSignatures #-}
-{-# LANGUAGE TypeApplications         #-}
-{-# LANGUAGE TypeFamilies             #-}
-{-# LANGUAGE TypeOperators            #-}
-{-# LANGUAGE UndecidableInstances     #-}
-{-# LANGUAGE ViewPatterns             #-}
-=======
 {-# LANGUAGE DataKinds    #-}
 {-# LANGUAGE TypeFamilies #-}
->>>>>>> ae5f8b3f
 
 -- | This module helps to visualize and debug the 'TypeScheme' inference machinery from the
 -- @Meaning@ module.
@@ -79,111 +62,4 @@
        , KnownMonotype TermDebug args res a
        )
     => a -> a
-<<<<<<< HEAD
-inferDebug = id
-
-{- | 'SomeConstantOf' is a safe version of 'SomeConstantPoly' almost forcing the user to write the
-right thing.
-
-A @SomeConstantOf uni f reps@ is a value of existentially instantiated @f@. For instance,
-a @SomeConstantOf uni [] reps@ is a list of something (a list of integers or a list of lists
-of booleans etc). And a @SomeConstantOf uni (,) reps@ is a tuple of something.
-
-The @reps@ parameter serves two purposes: its main purpose is to specify how the argument
-types look on the PLC side (i.e. it's the same thing as with @Opaque term rep@), so that
-we can apply the type of built-in lists to a PLC type variable for example. The secondary
-purpose is ensuring type safety via indexing: a value of @SomeConstantOf uni f reps@ can be viewed
-as a proof that the amount of arguments @f@ expects and the length of @reps@ are the same number
-(we could go even further and compute the kind of @f@ from @reps@, but it doesn't seem like
-that would give us any more type safety while it certainly would be a more complex thing to do).
-
-The existential Haskell types @f@ is applied to are reified as type tags from @uni@.
-Note however that the correspondence between the Haskell types and the PLC ones from @reps@ is
-not demanded and this is by design: during evaluation (i.e. on the Haskell side of things)
-we always have concrete type tags, but at Plutus compile time an argument to @f@ can be
-a Plutus type variable and so we can't establish any connection between the type tag that
-we'll end up having at runtime and a Plutus type variable that we have at compile time.
-Which also implies that one can specify that a built-in function takes, say, a tuple of a type
-variable and a boolean, but in the actual denotation unlift to a tuple of a unit and an integer
-(boolean vs integer) and there won't be any Haskell type error for that, let alone a Plutus type
-error -- it'll be an evaluation failure, maybe even a delayed one.
-So be careful in the denotation of a builtin to unlift its arguments to what you promised to
-unlift them to in its type signature.
--}
-type SomeConstantOf :: forall k. (GHC.Type -> GHC.Type) -> k -> [GHC.Type] -> GHC.Type
-data SomeConstantOf uni f reps where
-    SomeConstantOfRes :: uni (Esc b) -> b -> SomeConstantOf uni b '[]
-    SomeConstantOfArg
-        :: uni (Esc a)
-        -> SomeConstantOf uni (f a) reps
-        -> SomeConstantOf uni f (rep ': reps)
-
--- | Extract the value stored in a 'SomeConstantOf'.
-runSomeConstantOf :: HasHiddenValueOf uni => SomeConstantOf uni f reps -> HiddenValueOf uni
-runSomeConstantOf (SomeConstantOfRes uniA x) = hiddenValueOf uniA x
-runSomeConstantOf (SomeConstantOfArg _ svn)  = runSomeConstantOf svn
-
-instance (uni `Contains` f, uni ~ uni', All (KnownTypeAst uni) reps) =>
-            KnownTypeAst uni (SomeConstantOf uni' f reps) where
-    type ToBinds (SomeConstantOf uni' f reps) = ListToBinds reps
-
-    toTypeAst _ = toTypeAst $ Proxy @(SomeConstantPoly uni f reps)
-
--- | State needed during unlifting of a 'SomeConstantOf'.
-type ReadSomeConstantOf
-        :: forall k. (GHC.Type -> GHC.Type) -> (GHC.Type -> GHC.Type) -> k -> [GHC.Type] -> GHC.Type
-data ReadSomeConstantOf m uni f reps =
-    forall k (a :: k). ReadSomeConstantOf (SomeConstantOf uni a reps) (uni (Esc a))
-
-instance (KnownBuiltinTypeIn uni term f, All (KnownTypeAst uni) reps, HasUniApply uni) =>
-            KnownTypeIn uni term (SomeConstantOf uni f reps) where
-    makeKnown _ = pure . fromConstant . runSomeConstantOf
-
-    readKnown (mayCause :: Maybe cause) term = asConstant mayCause term >>= \case
-        (toSomeValueOf -> Some (ValueOf uni xs)) -> do
-            let uniF = knownUni @_ @_ @f
-                err = fromString $ concat
-                    [ "Type mismatch: "
-                    , "expected an application of: " ++ gshow uniF
-                    , "; but got the following type: " ++ gshow uni
-                    ]
-                wrongType :: (MonadError (ErrorWithCause err cause) m, AsUnliftingError err) => m a
-                wrongType = throwingWithCause _UnliftingError err mayCause
-            -- In order to prove that the type of @xs@ is an application of @f@ we need to
-            -- peel all type applications off in the type of @xs@ until we get to the head and then
-            -- check that the head is indeed @f@. Each peeled type application becomes a
-            -- 'SomeConstantOfArg' in the final result.
-            ReadSomeConstantOf res uniHead <-
-                cparaM_SList @_ @(KnownTypeAst uni) @reps
-                    Proxy
-                    (ReadSomeConstantOf (SomeConstantOfRes uni xs) uni)
-                    (\(ReadSomeConstantOf acc uniApp) ->
-                        matchUniApply
-                            uniApp
-                            wrongType
-                            (\uniApp' uniA ->
-                                pure $ ReadSomeConstantOf (SomeConstantOfArg uniA acc) uniApp'))
-            case uniHead `geq` uniF of
-                Nothing   -> wrongType
-                Just Refl -> pure res
-
-instance {-# OVERLAPPING #-}
-    ( TrySpecializeAsVar i j term (Opaque term rep)
-    , HandleSpecialCases j k term (SomeConstantOf uni f reps)
-    ) => HandleSpecialCases i k term (SomeConstantOf uni f (rep ': reps))
-
--- | Like 'cpara_SList' but the folding function is monadic.
-cparaM_SList
-    :: forall k c (xs :: [k]) proxy r m. (All c xs, Monad m)
-    => proxy c
-    -> r '[]
-    -> (forall y ys. (c y, All c ys) => r ys -> m (r (y ': ys)))
-    -> m (r xs)
-cparaM_SList p z f =
-    getCompose $ cpara_SList
-        p
-        (Compose $ pure z)
-        (\(Compose r) -> Compose $ r >>= f)
-=======
-inferDebug = id
->>>>>>> ae5f8b3f
+inferDebug = id