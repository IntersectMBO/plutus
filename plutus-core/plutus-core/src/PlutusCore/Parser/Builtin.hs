--- conflicted
+++ resolved
@@ -112,7 +112,6 @@
 -- | Parser for constants of the given type.
 constantOf :: DefaultUni (Esc a) -> Parser a
 constantOf uni = case uni of
-<<<<<<< HEAD
     DefaultUniInteger                                                 -> conInteger
     DefaultUniByteString                                              -> conBS
     DefaultUniString                                                  -> conText
@@ -126,17 +125,6 @@
     DefaultUniBLS12_381_G2_Element                                    -> conBLS12_381_G2_Element
     DefaultUniBLS12_381_MlResult
         -> fail "Constants of type bls12_381_mlresult are not supported"
-=======
-  DefaultUniInteger                                                 -> conInteger
-  DefaultUniByteString                                              -> conBS
-  DefaultUniString                                                  -> conText
-  DefaultUniUnit                                                    -> conUnit
-  DefaultUniBool                                                    -> conBool
-  DefaultUniProtoList `DefaultUniApply` uniA                        -> conList uniA
-  DefaultUniProtoPair `DefaultUniApply` uniA `DefaultUniApply` uniB -> conPair uniA uniB
-  f `DefaultUniApply` _ `DefaultUniApply` _ `DefaultUniApply` _     -> noMoreTypeFunctions f
-  DefaultUniData                                                    -> conData
->>>>>>> e2f664e5
 
 -- | Parser of constants whose type is in 'DefaultUni'.
 constant :: Parser (Some (ValueOf DefaultUni))
