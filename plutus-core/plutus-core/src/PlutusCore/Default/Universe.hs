--- conflicted
+++ resolved
@@ -503,13 +503,6 @@
     ReadKnownIn DefaultUni term Word64
 
 deriving newtype instance
-<<<<<<< HEAD
-    KnownTypeAst tyname DefaultUni LiteralByteSize
-deriving newtype instance KnownBuiltinTypeIn DefaultUni term Integer =>
-    MakeKnownIn DefaultUni term LiteralByteSize
-deriving newtype instance KnownBuiltinTypeIn DefaultUni term Integer =>
-    ReadKnownIn DefaultUni term LiteralByteSize
-=======
     KnownTypeAst tyname DefaultUni NumBytesCostedAsNumWords
 deriving newtype instance HasConstantIn DefaultUni term =>
     MakeKnownIn DefaultUni term NumBytesCostedAsNumWords
@@ -549,7 +542,6 @@
                  , " is not within the bounds of Natural"
                  ]
     {-# INLINE readKnown #-}
->>>>>>> 613ab5f1
 
 {- Note [Stable encoding of tags]
 'encodeUni' and 'decodeUni' are used for serialisation and deserialisation of types from the
