--- conflicted
+++ resolved
@@ -47,14 +47,8 @@
 import PlutusCore.Crypto.BLS12_381.G2 qualified as BLS12_381.G2
 import PlutusCore.Crypto.BLS12_381.Pairing qualified as BLS12_381.Pairing
 import PlutusCore.Data (Data)
-<<<<<<< HEAD
-import PlutusCore.Evaluation.Machine.ExMemoryUsage (ArrayCostedByLength (..),
-                                                    IntegerCostedByLog (..),
+import PlutusCore.Evaluation.Machine.ExMemoryUsage (IntegerCostedByLog (..),
                                                     IntegerCostedLiterally (..),
-                                                    ListCostedByLength (..),
-=======
-import PlutusCore.Evaluation.Machine.ExMemoryUsage (IntegerCostedLiterally (..),
->>>>>>> 1e7a0be3
                                                     NumBytesCostedAsNumWords (..))
 import PlutusCore.Pretty.Extra (juxtRenderContext)
 
@@ -503,8 +497,6 @@
     MakeKnownIn DefaultUni term IntegerCostedLiterally
 deriving newtype instance KnownBuiltinTypeIn DefaultUni term Integer =>
     ReadKnownIn DefaultUni term IntegerCostedLiterally
-
-<<<<<<< HEAD
 deriving newtype instance
     KnownTypeAst tyname DefaultUni IntegerCostedByLog
 deriving newtype instance KnownBuiltinTypeIn DefaultUni term Integer =>
@@ -512,22 +504,6 @@
 deriving newtype instance KnownBuiltinTypeIn DefaultUni term Integer =>
     ReadKnownIn DefaultUni term IntegerCostedByLog
 
-deriving newtype instance KnownTypeAst tyname DefaultUni a =>
-    KnownTypeAst tyname DefaultUni (ListCostedByLength a)
-deriving newtype instance KnownBuiltinTypeIn DefaultUni term [a] =>
-    MakeKnownIn DefaultUni term (ListCostedByLength a)
-deriving newtype instance KnownBuiltinTypeIn DefaultUni term [a] =>
-    ReadKnownIn DefaultUni term (ListCostedByLength a)
-
-deriving newtype instance KnownTypeAst tyname DefaultUni a =>
-    KnownTypeAst tyname DefaultUni (ArrayCostedByLength a)
-deriving newtype instance KnownBuiltinTypeIn DefaultUni term (Vector a) =>
-    MakeKnownIn DefaultUni term (ArrayCostedByLength a)
-deriving newtype instance KnownBuiltinTypeIn DefaultUni term (Vector a) =>
-    ReadKnownIn DefaultUni term (ArrayCostedByLength a)
-
-=======
->>>>>>> 1e7a0be3
 deriving via AsInteger Natural instance
     KnownTypeAst tyname DefaultUni Natural
 deriving via AsInteger Natural instance KnownBuiltinTypeIn DefaultUni term Integer =>
