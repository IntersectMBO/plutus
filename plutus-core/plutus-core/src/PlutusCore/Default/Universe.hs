--- conflicted
+++ resolved
@@ -418,28 +418,12 @@
                _       -> throwing_ _EvaluationFailure
     {-# INLINE readKnown #-}
 
-<<<<<<< HEAD
--- | This allows us to transparently use values of type LiteralByteSize as
--- built-in Integers but with a different size measure.
-instance KnownTypeAst tyname DefaultUni LiteralByteSize where
-    toTypeAst _ = toTypeAst $ Proxy @Integer
-
--- See Note [Integral types as Integer].
-instance HasConstantIn DefaultUni term => MakeKnownIn DefaultUni term LiteralByteSize where
-    makeKnown = makeKnown . unLiteralByteSize
-    {-# INLINE makeKnown #-}
-
-instance HasConstantIn DefaultUni term => ReadKnownIn DefaultUni term LiteralByteSize where
-    readKnown term = LiteralByteSize <$> readKnown term
-    {-# INLINE readKnown #-}
-=======
 -- deriving newtype doesn't work here (or at least not easily), so we have an explicit instance.
 instance KnownTypeAst tyname DefaultUni LiteralByteSize where
      toTypeAst _ = toTypeAst $ Proxy @Integer
 
 deriving newtype instance HasConstantIn DefaultUni term => MakeKnownIn DefaultUni term LiteralByteSize
 deriving newtype instance HasConstantIn DefaultUni term => ReadKnownIn DefaultUni term LiteralByteSize
->>>>>>> e3de8270
 
 {- Note [Stable encoding of tags]
 'encodeUni' and 'decodeUni' are used for serialisation and deserialisation of types from the
