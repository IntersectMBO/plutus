-- editorconfig-checker-disable-file
{-# LANGUAGE BangPatterns          #-}
{-# LANGUAGE CPP                   #-}
{-# LANGUAGE DataKinds             #-}
{-# LANGUAGE DeriveAnyClass        #-}
{-# LANGUAGE FlexibleInstances     #-}
{-# LANGUAGE InstanceSigs          #-}
{-# LANGUAGE LambdaCase            #-}
{-# LANGUAGE MagicHash             #-}
{-# LANGUAGE MultiParamTypeClasses #-}
{-# LANGUAGE OverloadedStrings     #-}
{-# LANGUAGE ScopedTypeVariables   #-}
{-# LANGUAGE TypeFamilies          #-}
{-# LANGUAGE TypeOperators         #-}
{-# LANGUAGE UndecidableInstances  #-}

module PlutusCore.Default.Builtins where

import PlutusPrelude

import PlutusCore.Builtin
import PlutusCore.Data (Data (..))
import PlutusCore.Default.Universe
import PlutusCore.Evaluation.Machine.BuiltinCostModel
import PlutusCore.Evaluation.Machine.ExBudgetStream (ExBudgetStream)
import PlutusCore.Evaluation.Machine.ExMemoryUsage (ExMemoryUsage, IntegerCostedLiterally (..),
                                                    NumBytesCostedAsNumWords (..), memoryUsage,
                                                    singletonRose)
import PlutusCore.Pretty (PrettyConfigPlc)
import PlutusCore.Value (Value)
import PlutusCore.Value qualified as Value

import PlutusCore.Bitwise qualified as Bitwise
import PlutusCore.Crypto.BLS12_381.G1 qualified as BLS12_381.G1
import PlutusCore.Crypto.BLS12_381.G2 qualified as BLS12_381.G2
import PlutusCore.Crypto.BLS12_381.Pairing qualified as BLS12_381.Pairing
import PlutusCore.Crypto.Ed25519 (verifyEd25519Signature)
import PlutusCore.Crypto.ExpMod qualified as ExpMod
import PlutusCore.Crypto.Hash qualified as Hash
import PlutusCore.Crypto.Secp256k1 (verifyEcdsaSecp256k1Signature, verifySchnorrSecp256k1Signature)

import Codec.Serialise (serialise)
import Control.Monad (unless)
import Control.Monad.Except (throwError)
import Data.ByteString (ByteString)
import Data.ByteString qualified as BS
import Data.ByteString.Lazy qualified as BSL
import Data.Ix (Ix)
import Data.Text (Text)
import Data.Text.Encoding (decodeUtf8', encodeUtf8)
import Data.Vector.Strict (Vector)
import Data.Vector.Strict qualified as Vector
import GHC.Natural (naturalFromInteger)
import GHC.Num.Integer (Integer (..))
import GHC.Types (Int (..))
import NoThunks.Class (NoThunks)
import PlutusCore.Flat hiding (from, to)
import PlutusCore.Flat.Decoder (Get, dBEBits8)
import PlutusCore.Flat.Encoder as Flat (Encoding, NumBits, eBits)
import Prettyprinter (viaShow)

-- TODO: should we have the commonest built-in functions at the front to have more compact encoding?
-- | Default built-in functions.
--
-- When updating these, make sure to add them to the protocol version listing!
-- See Note [New builtins/language versions and protocol versions]
data DefaultFun
    -- Integers
    = AddInteger
    | SubtractInteger
    | MultiplyInteger
    | DivideInteger
    | QuotientInteger
    | RemainderInteger
    | ModInteger
    | EqualsInteger
    | LessThanInteger
    | LessThanEqualsInteger
    -- Bytestrings
    | AppendByteString
    | ConsByteString
    | SliceByteString
    | LengthOfByteString
    | IndexByteString
    | EqualsByteString
    | LessThanByteString
    | LessThanEqualsByteString
    -- Cryptography and hashes
    | Sha2_256
    | Sha3_256
    | Blake2b_256
    | VerifyEd25519Signature  -- formerly verifySignature
    | VerifyEcdsaSecp256k1Signature
    | VerifySchnorrSecp256k1Signature
    -- Strings
    | AppendString
    | EqualsString
    | EncodeUtf8
    | DecodeUtf8
    -- Bool
    | IfThenElse
    -- Unit
    | ChooseUnit
    -- Tracing
    | Trace
    -- Pairs
    | FstPair
    | SndPair
    -- Lists
    | ChooseList
    | MkCons
    | HeadList
    | TailList
    | NullList
    -- Data
    -- See Note [Legacy pattern matching on built-in types].
    -- It is convenient to have a "choosing" function for a data type that has more than two
    -- constructors to get pattern matching over it and we may end up having multiple such data
    -- types, hence we include the name of the data type as a suffix.
    | ChooseData
    | ConstrData
    | MapData
    | ListData
    | IData
    | BData
    | UnConstrData
    | UnMapData
    | UnListData
    | UnIData
    | UnBData
    | EqualsData
    | SerialiseData
    -- Misc monomorphized constructors.
    -- We could simply replace those with constants, but we use built-in functions for consistency
    -- with monomorphic built-in types. Polymorphic built-in constructors are generally problematic,
    -- See Note [Representable built-in functions over polymorphic built-in types].
    | MkPairData
    | MkNilData
    | MkNilPairData
    -- BLS12_381 operations
    -- G1
    | Bls12_381_G1_add
    | Bls12_381_G1_neg
    | Bls12_381_G1_scalarMul
    | Bls12_381_G1_equal
    | Bls12_381_G1_hashToGroup
    | Bls12_381_G1_compress
    | Bls12_381_G1_uncompress
    -- G2
    | Bls12_381_G2_add
    | Bls12_381_G2_neg
    | Bls12_381_G2_scalarMul
    | Bls12_381_G2_equal
    | Bls12_381_G2_hashToGroup
    | Bls12_381_G2_compress
    | Bls12_381_G2_uncompress
    -- Pairing
    | Bls12_381_millerLoop
    | Bls12_381_mulMlResult
    | Bls12_381_finalVerify
    -- Keccak_256, Blake2b_224
    | Keccak_256
    | Blake2b_224
    -- Conversions
    | IntegerToByteString
    | ByteStringToInteger
    -- Logical
    | AndByteString
    | OrByteString
    | XorByteString
    | ComplementByteString
    | ReadBit
    | WriteBits
    | ReplicateByte
    -- Bitwise
    | ShiftByteString
    | RotateByteString
    | CountSetBits
    | FindFirstSetBit
    -- Ripemd_160
    | Ripemd_160
    -- Batch 6
    | ExpModInteger
    | DropList
    -- Arrays
    | LengthOfArray
    | ListToArray
    | IndexArray
    -- BLS12_381 multi scalar multiplication
    | Bls12_381_G1_multiScalarMul
    | Bls12_381_G2_multiScalarMul
    -- Values
    | InsertCoin
    | DeleteCoin
    | LookupCoin
    | UnionValue
<<<<<<< HEAD
    | ValueContains
=======
    | ValueData
    | UnValueData
>>>>>>> fa5c9e64
    deriving stock (Show, Eq, Ord, Enum, Bounded, Generic, Ix)
    deriving anyclass (NFData, Hashable, PrettyBy PrettyConfigPlc)

{- Note [Textual representation of names of built-in functions]. The plc parser
 parses builtin names by looking at an enumeration of all of the built-in
 functions and checking whether the given name matches the pretty-printed name,
 obtained using the instance below.  Thus the definitive forms of the names of
 the built-in functions are obtained by applying the function below to the
 constructor names above. -}
instance Pretty DefaultFun where
    pretty fun = pretty $ lowerInitialChar $ show fun

instance ExMemoryUsage DefaultFun where
    memoryUsage _ = singletonRose 1
    {-# INLINE memoryUsage #-}

-- | Turn a function into another function that 'fail's when its second argument is @0@ or calls the
-- original function otherwise and wraps the result in 'pure'. Useful for correctly handling `div`,
-- `mod`, etc.
nonZeroSecondArg
    :: (Integer -> Integer -> Integer) -> Integer -> Integer -> BuiltinResult Integer
-- If we match against @IS 0#@ instead of @0@, GHC will generate tidier Core for some reason. It
-- probably doesn't really matter performance-wise, but would be easier to read. We don't do it out
-- of paranoia and because it requires importing the 'IS' constructor, which is in different
-- packages depending on the GHC version, so requires a bunch of irritating CPP.
--
-- We could also replace 'div' with 'integerDiv' (and do the same for other division builtins) at
-- the call site of this function in order to avoid double matching against @0@, but that also
-- requires CPP. Perhaps we can afford one additional pattern match for division builtins for the
-- time being, since those aren't particularly fast anyway.
--
-- The bang is to communicate to GHC that the function is strict in both the arguments just in case
-- it'd want to allocate a thunk for the first argument otherwise.
nonZeroSecondArg _ !_ 0 =
    -- See Note [Structural vs operational errors within builtins].
    fail "Cannot divide by zero"
nonZeroSecondArg f  x y = pure $ f x y
{-# INLINE nonZeroSecondArg #-}

-- | Turn a function returning 'Either' into another function that 'fail's in the 'Left' case and
-- wraps the result in 'pure' in the 'Right' case.
eitherToBuiltinResult :: Show e => Either e r -> BuiltinResult r
eitherToBuiltinResult = either (fail . show) pure
{-# INLINE eitherToBuiltinResult #-}

{- Note [Constants vs built-in functions]
A constant is any value of a built-in type. For example, 'Integer' is a built-in type, so anything
of type 'Integer' is a constant.

On the contrary a built-in function can't be of a built-in type, because the type of a built-in
function is always of either the @all a. b@ form or the @a -> b@ one, none of which is a built-in
type. This is checked by the machinery, so if the user tries to add a built-in function that is not
of one of these forms, they'll get a nice custom type error.

A built-in function is associated with its Haskell implementation: there can be many built-in
functions of the same type, all doing different things, and there can be infinitely more _definable_
built-in functions of the same type that are not built-in functions nonetheless, because we didn't
register them as such by providing a Haskell implementation for each of them. This is the difference
between constants and built-in functions: the set of constants (infinite in our case) depends solely
on the set of available built-in types (also infinite in our case, because we have @Integer@,
@[Integer]@, @[[Integer]]@ etc), while the set of built-in functions is defined by explicitly
assigning each member a specific name and an associated with it Haskell implementation. It is
theoretically possible to have an infinite set of built-in functions, but we neither do that nor
need it, hence our set of built-in functions is finite.

The rule of thumb is: constants are raw data and built-in functions are, well, functions.

@(:)@ works as follows: it takes two constants wrapped as values, extracts an integer from the first
constant and a list of integers from the second one, prepends the former to the latter and wraps the
resulting list back into a constant, which gets wrapped into a value.

Why does @(:)@ have to be a built-in function? Because its type is

    all a. a -> list a -> list a

and if we tried to make @(:)@ a constant we'd have to somehow make this type a built-in type and
promise that every value (i.e. every definable function) of this type can be used as a Plutus term,
which doesn't make any sense. Only the particular Haskell implementation that prepends an element to
a list is what we're interested in.

Why may @[]@ not be a built-in function? If its type is hardcoded to @[Integer]@, then that's a
built-in type and we know that anything of a built-in type can be embedded into a term as a
constant. I.e. @[] :: [Integer]@ is perfectly fine as a constant and does not need to be a built-in
function.

Why may @[]@ be a built-in function? If it's polymorphic over the type of the elements, then its
Plutus Core type is @all a. list a@ and that is not a built-in type, hence we have to make that a
built-in function.
-}

{- Note [How to add a built-in function: simple cases]
This Note explains how to add a built-in function and how to read definitions of existing built-in
functions. It does not attempt to explain why things the way they are, that is explained in comments
in relevant modules, check out the following for an overview of the module structure:
https://github.com/IntersectMBO/plutus/blob/97c2b2c6975e41ce25ee5efa1dff0f1bd891a589/plutus-core/docs/BuiltinsOverview.md

In order to add a new built-in function one needs to add a constructor to 'DefaultFun' and handle
it within the @ToBuiltinMeaning uni DefaultFun@ instance. The general pattern is

    toBuiltinMeaning semvar <BuiltinName> =
        let <builtinNameDenotation> :: BS.ByteString -> BS.ByteString
            <builtinNameDenotation> = <denotation>
            {-# INLINE <builtinNameDenotation> #-}
        in makeBuiltinMeaning
            <builtinNameDenotation>
            <costingFunction>

Here's a specific example:

    toBuiltinMeaning _ AddInteger =
        let addIntegerDenotation :: Integer -> Integer -> Integer
            addIntegerDenotation = (+)
            {-# INLINE addIntegerDenotation #-}
        in makeBuiltinMeaning
            addIntegerDenotation
            (runCostingFunTwoArguments . paramAddInteger)

'makeBuiltinMeaning' creates a Plutus builtin out of its denotation (i.e. Haskell implementation)
and a costing function for it. Once a builtin is added, its Plutus type is kind-checked and printed
to a golden file automatically (consult @git status@). 'toBuiltinMeaning' also takes a
'BuiltinSemanticsVariant' argument which allows a particular builtin name to have multiple
associated denotations (see Note [Builtin semantics variants]), but for simplicity we assume in the
examples below that all builtins have only one variant rendering the @semvar@ argument irrelevant.

See Note [Builtin semantics variants] for how @semvar@ enables us to customize the behavior of a
built-in function. For the purpose of these docs we're going to ignore that and use @_@ instead of
@semvar@.

Note that it's very important for the denotation to have an explicit type signature for several
reasons:

1. makes it easier to review the code and make sure it makes sense
2. makes it easier to search for builtins associated with certain types -- just @grep@ for the type
3. most importantly, if we let GHC infer the types, there's a small but very real chance that
   updating a library to a newer version will change the type of some definition used within the
   denotation of a builtin and that may get reflected in the type signature of the builtin without
   us noticing, since the builtins machinery will gladly swallow the change. And since the type
   signature of a builtin determines its behavior via ad hoc polymorphism a change in the type
   signature can cause a sudden hardfork, which would be very bad

hence we specify the type signature for the denotation of each builtin explicitly and always create
a @let@ binding for consistency. We add an @INLINE@ pragma to the @let@ binding to make sure that
the binding doesn't get in the way of performance.

Below we will enumerate what kind of denotations are accepted by 'makeBuiltinMeaning' without
touching any costing stuff.

1. The simplest example of an accepted denotation is a monomorphic function that takes values of
built-in types and returns a value of a built-in type as well. For example

    encodeUtf8 :: Text -> BS.ByteString

You can feed 'encodeUtf8' directly to 'makeBuiltinMeaning' without specifying any types:

    toBuiltinMeaning _ EncodeUtf8 =
        let encodeUtf8Denotation :: Text -> BS.ByteString
            encodeUtf8Denotation = encodeUtf8
            {-# INLINE encodeUtf8Denotation #-}
        in makeBuiltinMeaning
            encodeUtf8Denotation
            <costingFunction>

This will add the builtin, the only two things that remain are implementing costing for this
builtin (out of the scope of this Note) and handling it within the @Flat DefaultFun@ instance
(see Note [Stable encoding of TPLC]).

2. Unconstrained type variables are fine, you don't need to instantiate them. For example

    toBuiltinMeaning _ IfThenElse =
        let ifThenElseDenotation :: Bool -> a -> a -> a
            ifThenElseDenotation b x y = if b then x else y
            {-# INLINE ifThenElseDenotation #-}
        in makeBuiltinMeaning
            ifThenElseDenotation
            <costingFunction>

works alright. The Haskell type of the denotation is

    forall a. Bool -> a -> a -> a

whose counterpart in Plutus is

    all a. bool -> a -> a -> a

and unsurprisingly it's the exact Plutus type of the added builtin.

It may seem like getting the latter from the former is entirely trivial, however
'makeBuiltinMeaning' jumps through quite a few hoops to achieve that and below we'll consider those
of them that are important to know to be able to use 'makeBuiltinMeaning' in cases that are more
complicated than a simple monomorphic or polymorphic function. But for now let's talk about a few
more simple cases.

3. Certain types are not built-in, but can be represented via built-in ones. For example, we don't
have 'Int' built-in, but we have 'Integer' and we can represent the former in terms of the
latter. The conversions between the two types are handled by 'makeBuiltinMeaning', so that the user
doesn't need to write them themselves and can just write

    toBuiltinMeaning _ LengthOfByteString =
        let lengthOfByteStringDenotation :: BS.ByteString -> Int
            lengthOfByteStringDenotation = BS.length
            {-# INLINE lengthOfByteStringDenotation #-}
        in makeBuiltinMeaning
            lengthOfByteStringDenotation
            <costingFunction>

directly (where @BS.length :: BS.ByteString -> Int@).

Note however that while it's always safe to convert an 'Int' to an 'Integer', doing the opposite is
not safe in general, because an 'Integer' may not fit into the range of 'Int'. For this reason

    YOU MUST NEVER USE 'fromIntegral' AND SIMILAR FUNCTIONS THAT CAN SILENTLY UNDER- OR OVERFLOW
    WHEN DEFINING A BUILT-IN FUNCTION

For example defining a builtin that takes an 'Integer' and converts it to an 'Int' using
'fromIntegral' is not allowed under any circumstances and can be a huge vulnerability.

It's completely fine to define a builtin that takes an 'Int' directly, though. How so? That's due
to the fact that the builtin application machinery checks that an 'Integer' is in the bounds of
'Int' before doing the conversion. If the bounds check succeeds, then the 'Integer' gets converted
to the corresponding 'Int', and if it doesn't, then the builtin application fails.

For the list of types that can be converted to/from built-in ones look into the file with the
default universe. If you need to add a new such type, just copy-paste what's done for an existing
one and adjust.

Speaking of builtin application failing:

4. A built-in function can fail. Whenever a builtin fails, evaluation of the whole program fails.
There's a number of ways a builtin can fail:

- as we've just seen a type conversion can fail due to an unsuccessful bounds check
- if the builtin expects, say, a 'Text' argument, but gets fed an 'Integer' argument
- if the builtin expects any constant, but gets fed a non-constant
- if its denotation runs in the 'BuiltinResult' monad and an 'evaluationFailure' gets returned

Most of these are not a concern to the user defining a built-in function (conversions are handled
within the builtin application machinery, type mismatches are on the type checker and the person
writing the program etc), however explicitly returning 'evaluationFailure' from a builtin is
something that happens commonly.

One simple example is a monomorphic function matching on a certain constructor and failing in all
other cases:

    toBuiltinMeaning _ UnIData =
        let unIDataDenotation :: Data -> BuiltinResult Integer
            unIDataDenotation = \case
                I i -> pure i
                _   -> evaluationFailure
            {-# INLINE unIDataDenotation #-}
        in makeBuiltinMeaning
            unIDataDenotation
            <costingFunction>

The type of the denotation is

    Data -> BuiltinResult Integer

and the Plutus type of the builtin is

    data -> integer

because the error effect is implicit in Plutus.

Returning @BuiltinResult a@ for a type variable @a@ is also fine, i.e. it doesn't matter whether
the denotation is monomorphic or polymorphic w.r.t. failing.

But note that

    'BuiltinResult' MUST BE EXPLICITLY USED FOR ANY FAILING BUILTIN AND THROWING AN EXCEPTION
    VIA 'error' OR 'throw' OR ELSE IS NOT ALLOWED AND CAN BE A HUGE VULNERABILITY. MAKE SURE THAT
    NONE OF THE FUNCTIONS THAT YOU USE TO DEFINE A BUILTIN THROW EXCEPTIONS

An argument of a builtin can't have 'BuiltinResult' in its type -- only the result.

5. A builtin can emit log messages. For that its denotation needs to run in the 'BuiltinResult' as
in case of failing. The ergonomics are the same. For example:

    toBuiltinMeaning _ Trace =
        let traceDenotation :: Text -> a -> BuiltinResult a
            traceDenotation text a = a <$ emit text
            {-# INLINE traceDenotation #-}
        in makeBuiltinMeaning
            traceDenotation
            <costingFunction>

The type of the denotation is

    forall a. Text -> a -> Builtin a

and the Plutus type of the builtin is

    all a. text -> a -> a

because just like with the error effect, whether a function logs anything or not is not reflected
in its type.

This concludes the list of simple cases. Before we jump to the hard ones, we need to talk about how
polymorphism gets elaborated, so read Note [Elaboration of polymorphism] next.
-}

{- Note [Elaboration of polymorphism]
In Note [How to add a built-in function: simple cases] we defined the following builtin:

    toBuiltinMeaning _ IfThenElse =
        let ifThenElseDenotation :: Bool -> a -> a -> a
            ifThenElseDenotation b x y = if b then x else y
            {-# INLINE ifThenElseDenotation #-}
        in makeBuiltinMeaning
            ifThenElseDenotation
            <costingFunction>

whose Haskell type is

    forall a. Bool -> a -> a -> a

The way 'makeBuiltinMeaning' handles such a type is by traversing it and instantiating every type
variable. What a type variable gets instantiated to depends on where it appears. When the entire
type of an argument is a single type variable, it gets instantiated to @Opaque val VarN@ where
@VarN@ is pseudocode for "a Haskell type representing a Plutus type variable with 'Unique' N"
For the purpose of this explanation it doesn't matter what @VarN@ actually is and the representation
is subject to change anyway (see Note [Implementation of polymorphic built-in functions] if you want
to know the details). 'Opaque' however is more fundamental and so we need to talk about it.
Here's how it's defined:

    newtype Opaque val (rep :: GHC.Type) = Opaque
        { unOpaque :: val
        }

I.e. @Opaque val rep@ is a wrapper around @val@, which stands for the type of value that an
evaluator uses (the builtins machinery is designed to work with any evaluator and different
evaluators define their type of values differently, for example 'CkValue' if the type of value for
the CK machine). The idea is simple: in order to apply the denotation of a builtin expecting, say,
an 'Integer' constant we need to actually extract that 'Integer' from the AST of the given value,
but if the denotation is polymorphic over the type of its argument, then we don't need to extract
anything, we can just pass the AST of the value directly to the denotation (which means the value
doesn't have to be a 'Constant', it can be completely arbitrary). I.e. in order for a polymorphic
function to become a monomorphic denotation (denotations are always monomorpic) all type variables
in the type of that function need to be instantiated at the type of value that a given evaluator
uses.

If we used just @val@ rather than @Opaque val rep@, we'd specialize

    forall a. Bool -> a -> a -> a

to

    Bool -> val -> val -> val

however then we'd need to separately specify the Plutus type of this builtin, since we can't infer
it from all these @val@s in the general case, for example does

    val -> val -> val

stand for

    all a. a -> a -> a

or

    all a b. a -> b -> a

or something else?

So we use the @Opaque val rep@ wrapper, which is basically a @val@ with a @rep@ attached to it where
@rep@ represents the Plutus type of the argument/result, which is how we arrive at

    Bool -> Opaque val Var0 -> Opaque val Var0 -> Opaque val Var0

This encoding allows us to specify both the Haskell and the Plutus types of the builtin
simultaneously.

If we wanted to we could add explicit 'Opaque' while still having explicit polymorphism (leaving out
the @Var0@ thing for the elaboration machinery to figure out):

    toBuiltinMeaning _ IfThenElse =
        let ifThenElseDenotation :: Bool -> Opaque val a -> Opaque val a -> Opaque val a
            ifThenElseDenotation b x y = if b then x else y
            {-# INLINE ifThenElseDenotation #-}
        in makeBuiltinMeaning
            ifThenElseDenotation
            <costingFunction>

and it would be equivalent to the original definition, but note how @a@ is now an argument to
'Opaque' rather than the entire type of an argument. In order for this definition to elaborate to
the same type as before @a@ needs to be instantiated to just @Var0@, as opposed to @Opaque val
Var0@, because the 'Opaque' part is already there, so this is what the elaboration machinery does.

So regardless of which method of defining 'IfThenElse' we choose, the type of its denotation gets
elaborated to the same

    Bool -> Opaque val Var0 -> Opaque val Var0 -> Opaque val Var0

which then gets digested, so that we can compute what Plutus type it corresponds to. The procedure
is simple: collect all distinct type variables, @all@-bind them and replace the usages with the
bound variables. This turns the type above into

    all a. bool -> a -> a -> a

which is the Plutus type of the 'IfThenElse' builtin.

It's of course allowed to have multiple type variables, e.g. in the following snippet:

    toBuiltinMeaning _ Const =
        let constDenotation :: a -> b -> a
            constDenotation = Prelude.const
            {-# INLINE constDenotation #-}
        in makeBuiltinMeaning
            constDenotation
            <costingFunction>

the Haskell type of 'const' is

    forall a b. a -> b -> a

which the elaboration machinery turns into

    Opaque val Var0 -> Opaque val Var1 -> Opaque val Var0

The elaboration machinery respects the explicitly specified parts of the type and does not attempt
to argue with them. For example if the user insisted that the instantiated type of 'const' had
@Var0@ and @Var1@ swapped:

    Opaque val Var1 -> Opaque val Var0 -> Opaque val Var1

the elaboration machinery wouldn't make a fuss about that.

As a final simple example, consider

    toBuiltinMeaning _ Trace =
        let traceDenotation :: Text -> a -> BuiltinResult a
            traceDenotation text a = a <$ emit text
            {-# INLINE traceDenotation #-}
        in makeBuiltinMeaning
            traceDenotation
            <costingFunction>

from [How to add a built-in function: simple cases]. The type of the denotation is

    forall a. Text -> a -> BuiltinResult a

which elaborates to

    Text -> Opaque val Var0 -> BuiltinResult (Opaque val Var0)

Elaboration machinery is able to look under 'BuiltinResult' even if there's a type variable inside
that does not appear anywhere else in the type signature, for example the type of the denotation in

    toBuiltinMeaning _ ErrorPrime =
        let errorPrimeDenotation :: BuiltinResult a
            errorPrimeDenotation = evaluationFailure
            {-# INLINE errorPrimeDenotation #-}
        in makeBuiltinMeaning
            errorPrimeDenotation
            <costingFunction>

is

    forall a. BuiltinResult a

which gets elaborated to

    BuiltinResult (Opaque val Var0)

from which the final Plutus type of the builtin is computed:

    all a. a

Read Note [How to add a built-in function: complicated cases] next.
-}

{- Note [How to add a built-in function: complicated cases]
Now let's talk about more complicated built-in functions.

1. In Note [Elaboration of polymorphism] we saw how a Haskell type variable gets elaborated to an
@Opaque val VarN@ and we learned that this type can be used directly as opposed to being inferred.
However there exist more ways to use 'Opaque' explicitly. Here's a simple example:

    toBuiltinMeaning _ IdAssumeBool =
        let idAssumeBoolDenotation :: Opaque val Bool -> Opaque val Bool
            idAssumeBoolDenotation = Prelude.id
            {-# INLINE idAssumeBoolDenotation #-}
        in makeBuiltinMeaning
            idAssumeBoolDenotation
            <costingFunction>

This creates a built-in function whose Plutus type is

    id : bool -> bool

i.e. the Plutus type signature of the built-in function is the same as with

    toBuiltinMeaning _ IdBool =
        let idBoolDenotation :: Bool -> Bool
            idBoolDenotation = Prelude.id
            {-# INLINE idBoolDenotation #-}
        in makeBuiltinMeaning
            idBoolDenotation
            <costingFunction>

but the two evaluate differently: the former takes a value and returns it right away while the
latter takes a value, extracts a 'Bool' constant out of it and then lifts that constant back into
@val@. The difference is not only in performance (obviously returning something right away is
cheaper than unlifting-then-lifting-back), but also in semantics: the former returns its argument
during evaluation regardless of what that argument is, so if someone generates Untyped Plutus Core
directly, they can apply @IdAssumeBool@ to a term that doesn't evaluate to a 'Bool' constant or
even a constant at all and that won't be a runtime error, while the latter has to be applied to
a term evaluating to a 'Bool' constant in order not to fail at runtime.

2. @val@ in @Opaque val rep@ is not completely arbitrary, it has to implement 'HasConstant', which
makes it possible to unlift @val@ as a constant or lift a constant back into @val@. There's a
'HasConstant' instance for @Opaque val rep@ whenever there's one for @val@, so if we, for some
reason, wanted to have 'Opaque' in the type signature of the denotation, but still unlift the
argument as a 'Bool', we could do that:

    toBuiltinMeaning _ IdAssumeCheckBool =
        let idAssumeCheckBoolDenotation :: Opaque val Bool -> BuiltinResult Bool
            idAssumeCheckBoolDenotation val = asConstant val of
                Right (Some (ValueOf DefaultUniBool b)) -> pure b
                _                                       -> evaluationFailure
            {-# INLINE idAssumeCheckBoolDenotation #-}
        in makeBuiltinMeaning
            idAssumeCheckBoolDenotation
            <costingFunction>

Here in the denotation we unlift the given value as a constant, check that its type tag is
'DefaultUniBool' and return the unlifted 'Bool'. If any of that fails, we return an explicit
'evaluationFailure'.

This achieves almost the same as 'IdBool', which keeps all the bookkeeping behind the scenes, but
there is a minor difference: in case of error its message is ignored. It would be easy to allow for
returning an unlifting error from a builtin explicitly, but we don't need that for anything, hence
it's not implemented.

We call this style of manually calling 'asConstant' and matching on the type tag "manual unlifting".
As opposed to "automatic unlifting" that we were using before where 'Bool' in the type of the
denotation of a builtin causes the builtins machinery to convert the given argument to a 'Bool'
constant automatically behind the scenes.

3. There's a middle ground between automatic and manual unlifting to 'Bool', one can unlift a value
automatically as a constant and then unlift the result manually to 'Bool' using the 'SomeConstant'
wrapper:

    newtype SomeConstant uni (rep :: GHC.Type) = SomeConstant
        { unSomeConstant :: Some (ValueOf uni)
        }

'SomeConstant' is similar to 'Opaque' in that it has a @rep@ representing a Plutus type.
The difference is that 'Opaque' is a wrapper around an arbitrary value and 'SomeConstant' is a
wrapper around a constant. 'SomeConstant' allows one to automatically unlift an argument of a
built-in function as a constant with all 'asConstant' business kept behind the scenes, for example:

    toBuiltinMeaning _ IdSomeConstantBool =
        let idSomeConstantBoolDenotation :: SomeConstant uni Bool -> BuiltinResult Bool
            idSomeConstantBoolDenotation = \case
                SomeConstant (Some (ValueOf DefaultUniBool b)) -> pure b
                _                                              -> evaluationFailure
            {-# INLINE idSomeConstantBoolDenotation #-}
        in makeBuiltinMeaning
            idSomeConstantBoolDenotation
            <costingFunction>

Note how we no longer call 'asConstant' manually, but still manually match on 'DefaultUniBool'.

So there's a whole range of how "low-level" one can choose to be when defining a built-in function.
However it's not always possible to use automatic unlifting, see next.

4. If we try to define the following built-in function:

    toBuiltinMeaning _ NullList =
        let nullListDenotation :: [a] -> Bool
            nullListDenotation = null
            {-# INLINE nullListDenotation #-}
        in makeBuiltinMeaning
            nullListDenotation
            <costingFunction>

we'll get an error, saying that a polymorphic built-in type can't be applied to a type variable.
It's not impossible to make it work, see Note [Unlifting a term as a value of a built-in type], but
not in the general case, plus it has to be very inefficient.

Instead we have to use 'SomeConstant' to automatically unlift the argument as a constant and then
check that the value inside of it is a list (by matching on the type tag):

    toBuiltinMeaning _ NullList =
        let nullListDenotation :: SomeConstant uni [a] -> BuiltinResult Bool
            nullListDenotation (SomeConstant (Some (ValueOf uniListA xs))) = do
                case uniListA of
                    DefaultUniList _ -> pure $ null xs
                    _ -> throwError $ structuralUnliftingError "Expected a list but got something else"
            {-# INLINE nullListDenotation #-}
        in makeBuiltinMeaning
            nullListDenotation
            <costingFunction>

As before, we have to match on the type tag, because there's no relation between @rep@ from
@SomeConstant uni rep@ and the constant that the built-in function actually receives at runtime
(someone could generate Untyped Plutus Core directly and apply 'nullPlc' to an 'Integer' or
whatever). @rep@ is only for the Plutus type checker to look at, it doesn't influence evaluation
in any way.

Here's a similar built-in function:

    toBuiltinMeaning _ FstPair =
        let fstPairDenotation :: SomeConstant uni (a, b) -> BuiltinResult (Opaque val a)
            fstPairDenotation (SomeConstant (Some (ValueOf uniPairAB xy))) = do
                case uniPairAB of
                    DefaultUniPair uniA _ ->              -- [1]
                        pure . fromValueOf uniA $ fst xy  -- [2]
                    _ ->
                        throwError $ structuralUnliftingError "Expected a pair but got something else"
            {-# INLINE fstPairDenotation #-}
        in makeBuiltinMeaning
            fstPairDenotation
            <costingFunction>

In this definition we extract the first element of a pair by checking that the given constant is
indeed a pair [1] and lifting its first element into @val@ using the type tag for the first
element [2] (extracted from the type tag for the whole pair constant [1]).

Note that it's fine to mix automatic unlifting for polymorphism not related to built-in types and
manual unlifting for arguments having non-monomorphized polymorphic built-in types, for example:

    toBuiltinMeaning _ ChooseList =
        let chooseListDenotation :: SomeConstant uni [a] -> b -> b -> BuiltinResult b
            chooseListDenotation (SomeConstant (Some (ValueOf uniListA xs))) a b = do
                case uniListA of
                    DefaultUniList _ -> pure $ case xs of
                        []    -> a
                        _ : _ -> b
                    _ -> throwError $ structuralUnliftingError "Expected a list but got something else"
            {-# INLINE chooseListDenotation #-}
        in makeBuiltinMeaning
            chooseListDenotation
            (runCostingFunThreeArguments . paramChooseList)
            <costingFunction>

Here @a@ appears inside @[]@, which is a polymorphic built-in type, and so we have to use
'SomeConstant' and check that the given constant is indeed a list, while @b@ doesn't appear inside
of any built-in type and so we don't need to instantiate it to 'Opaque' manually, the elaboration
machinery will do it for us.

Our final example is this:

    toBuiltinMeaning _ MkCons =
        let mkConsDenotation
                :: SomeConstant uni a -> SomeConstant uni [a] -> BuiltinResult (Opaque val [a])
            mkConsDenotation
              (SomeConstant (Some (ValueOf uniA x)))
              (SomeConstant (Some (ValueOf uniListA xs))) = do
                case uniListA of
                    DefaultUniList uniA' -> case uniA `geq` uniA' of       -- [1]
                        Just Refl ->                                       -- [2]
                            pure . fromValueOf uniListA $ x : xs           -- [3]
                        _ -> throwError $ structuralUnliftingError
                            "The type of the value does not match the type of elements in the list"
                    _ -> throwError $ structuralUnliftingError "Expected a list but got something else"
            {-# INLINE mkConsDenotation #-}
        in makeBuiltinMeaning
            mkConsDenotation
            <costingFunction>

Here we prepend an element to a list [3] after checking that the second argument is indeed a
list [1] and that the type tag of the element being prepended equals the type tag for elements of
the list [2] (extracted from the type tag for the whole list constant [1]).
-}

{- Note [Builtins and Plutus type checking]
There's a direct correspondence between the Haskell type of the denotation of a builtin and the
Plutus type of the builtin:

1. elaboration turns a Haskell type variable into a concrete Haskell type representing a Plutus type
   variable, which later becomes demoted (in the regular @singletons@ sense via 'KnownSymbol' etc)
   to a regular Haskell value representing a Plutus type variable (as a part of the AST)
2. a builtin head (i.e. a completely uninstantiated built-in type such as @Bool@ and @[]@) is
   considered abstract by the Plutus type checker. All the type checker cares about is being able to
   get the (Plutus) kind of a builtin head and check two builtin heads for equality
3. Plutus type normalization tears partially or fully instantiated built-in types (such as
   @[Integer]@) apart and creates a Plutus type application for each Haskell type application
4. 'BuiltinResult' does not appear on the Plutus side, since the logging and failure effects are
   implicit in Plutus as was discussed above
5. 'Opaque' and 'SomeConstant' both carry a Haskell @rep@ type argument representing some Plutus
   type to be used for Plutus type checking

This last part means that one can attach any (legal) @rep@ to an 'Opaque' or 'SomeConstant' and
it'll be used by the Plutus type checker completely regardless of what the built-in function
actually does. Let's look at some examples.

1. The following built-in function unlifts to 'Bool' and lifts the result back:

    toBuiltinMeaning _ IdIntegerAsBool =
        let idIntegerAsBoolDenotation
                :: SomeConstant uni Integer -> BuiltinResult (SomeConstant uni Integer)
            idIntegerAsBoolDenotation = \case
                con@(SomeConstant (Some (ValueOf DefaultUniBool _))) -> pure con
                _                                                    -> evaluationFailure
            {-# INLINE idIntegerAsBoolDenotation #-}
        in makeBuiltinMeaning
            idIntegerAsBoolDenotation
            <costingFunction>

but on the Plutus side its type is

    integer -> integer

because the @rep@ that 'SomeConstant' carries is 'Integer' in both the cases (in the type of the
argument, as well as in the type of the result).

This means that for this built-in function the Plutus type checker will accept a program that fails
at runtime due to a type mismatch and will reject a program that runs successfully. Other built-in
functions also can fail, e.g. the type of @ifThenElse@ says that the builtin expects a @Bool@ and
feeding it something else will result in evaluation failure, but 'idIntegerAsBool' is different:
it's respecting its type signature is what causes a failure, not disrespecting it.

2. Another example of an unsafe built-in function is this one that checks whether an argument is a
constant or not:

    toBuiltinMeaning _ IsConstant =
        let isConstantDenotation :: Opaque val a -> Bool
            isConstantDenotation = isRight . asConstant
            {-# INLINE isConstantDenotation #-}
        in makeBuiltinMeaning
            isConstantDenotation
            <costingFunction>

Its type on the Plutus side is

    all a. a -> bool

By parametricity any inhabitant of this type has to be either bottom or a function ignoring its
argument, but @IsConstant@ actually uses the argument and so we break parametricity with this
built-in function.

3. Finally, we can have a Plutus version of @unsafeCoerce@:

    toBuiltinMeaning _ UnsafeCoerce =
        let unsafeCoerceDenotation :: Opaque val a -> Opaque val b
            unsafeCoerceDenotation = Opaque . unOpaque
            {-# INLINE unsafeCoerceDenotation #-}
        in makeBuiltinMeaning
            unsafeCoerceDenotation
            <costingFunction>

Its type on the Plutus side is

    all a b. a -> b

and thus this built-in function allows for viewing any Plutus expression as having an arbitrary
type. Which is of course not nearly as bad as @unsafeCoerce@ in Haskell, because in Plutus a
blob of memory representing an @Integer@ is not going to be viewed as a @[Bool]@ and an attempt to
actually extract that @[Bool]@ will result in evaluation failure, but this built-in function is
still not a good citizen of the Plutus type system.

One could of course simply wrap Haskell's @unsafeCoerce@ as a built-in function in Plutus, but it
goes without saying that this is not supposed to be done.

So overall one needs to be very careful when defining built-in functions that have explicit
'Opaque' and 'SomeConstant' arguments. Expressiveness doesn't come for free.
-}

{- Note [Representable built-in functions over polymorphic built-in types]
Note [Legacy pattern matching on built-in types] discusses how general higher-order polymorphic
built-in functions are troubling, but polymorphic built-in functions can be troubling even in
the first-order case. In a Plutus program we always pair constants of built-in types with their
tags from the universe, which means that in order to produce a constant embedded into a program
we need the tag of the type of that constant. We can't get that tag from a Plutus type -- those
are gone at runtime, so the only place we can get a type tag from during evaluation is some already
existing constant. I.e. the following built-in function is representable:

    tail : all a. [a] -> [a]

because for constructing the result we need a type tag for @[a]@, but we have a value of that type
as an argument and so we can extract the type tag from it. Same applies to

    swap : all a b. (a, b) -> (b, a)

since 'SomeConstantOf' always contains a type tag for each type that a polymorphic built-in type is
instantiated with and so constructing a type tag for @(b, a)@ given type tags for @a@ and @b@ is
unproblematic.

And so neither

    cons : all a. a -> [a] -> [a]

is troubling (even though that ones requires checking at runtime that the element to be prepended
is of the same type as the type of the elements of the list as it's impossible to enforce this kind
of type safety in Haskell over possibly untyped PLC).

However consider the following imaginary builtin:

    nil : all a. [a]

we can't represent it for two reasons:

1. we don't have any argument providing us a type tag for @a@ and hence we can't construct a type
   tag for @[a]@
2. it would be a very unsound builtin to have. We can only instantiate built-in types with other
   built-in types and so allowing @nil {some_non_built_in_type}@ would be a lie that couldn't reduce
   to anything since it's not even possible to represent a built-in list with non-built-in elements
   (even if there's zero of them)

"Wait, but wouldn't @cons {some_non_built_in_type}@ be a lie as well?" -- No! Since @cons@ does not
just construct a list filled with elements of a non-built-in type but also expects one as an
argument and providing such an argument is impossible, 'cause it's pretty much the same thing as
populating 'Void' -- both values are equally unrepresentable. And so @cons {some_non_built_in_type}@
is a way to say @absurd@, which is perfectly fine to have.

Finally,

    comma :: all a b. a -> b -> (a, b)

is representable (because we can require arguments to be constants carrying universes with them,
which we can use to construct the resulting universe), but is still a lie, because instantiating
that builtin with non-built-in types is possible and so the PLC type checker won't throw on such
an instantiation, which will become 'evalutionFailure' at runtime the moment unlifting of a
non-constant is attempted when a constant is expected.

So could we still get @nil@ or a safe version of @comma@ somehow? Well, we could have this
weirdness:

    nilOfTypeOf : all a. [a] -> [a]

i.e. ask for an already existing list, but ignore the actual list and only use the type tag.

But since we're ignoring the actual list, can't we just not pass it in the first place? And instead
pass around our good old friends, singletons. We should be able to do that, but it hasn't been
investigated. Perhaps something along the lines of adding the following constructor to 'DefaultUni':

    DefaultUniProtoSing :: DefaultUni (Esc (Proxy @GHC.Type))

and then defining

    nil : all a. sing a -> [a]

and then the Plutus Tx compiler can provide a type class or something for constructing singletons
for built-in types.

This was investigated in https://github.com/IntersectMBO/plutus/pull/4337 but we decided not to
do it quite yet, even though it worked (the Plutus Tx part wasn't implemented).
-}

{- Note [Structural vs operational errors within builtins]
See the Haddock of 'EvaluationError' to understand why we sometimes use use @throwing
_StructuralUnliftingError@ (to throw a "structural" evaluation error) and sometimes use 'fail' (to
throw an "operational" evaluation error). Please respect the distinction when adding new built-in
functions.
-}

instance uni ~ DefaultUni => ToBuiltinMeaning uni DefaultFun where
    type CostingPart uni DefaultFun = BuiltinCostModel

    {- | Allow different variants of builtins with different implementations, and
       possibly different semantics.  Note that DefaultFunSemanticsVariantA,
       DefaultFunSemanticsVariantB etc. do not correspond directly to PlutusV1,
       PlutusV2 etc. in plutus-ledger-api: see Note [Builtin semantics variants]. -}
    data BuiltinSemanticsVariant DefaultFun
        = DefaultFunSemanticsVariantA
        | DefaultFunSemanticsVariantB
        | DefaultFunSemanticsVariantC
        deriving stock (Eq, Ord, Enum, Bounded, Show, Generic)
        deriving anyclass (NFData, NoThunks)

    -- Integers
    toBuiltinMeaning
        :: forall val. HasMeaningIn uni val
        => BuiltinSemanticsVariant DefaultFun
        -> DefaultFun
        -> BuiltinMeaning val BuiltinCostModel

    toBuiltinMeaning _semvar AddInteger =
        let addIntegerDenotation :: Integer -> Integer -> Integer
            addIntegerDenotation = (+)
            {-# INLINE addIntegerDenotation #-}
        in makeBuiltinMeaning
            addIntegerDenotation
            (runCostingFunTwoArguments . paramAddInteger)

    toBuiltinMeaning _semvar SubtractInteger =
        let subtractIntegerDenotation :: Integer -> Integer -> Integer
            subtractIntegerDenotation = (-)
            {-# INLINE subtractIntegerDenotation #-}
        in makeBuiltinMeaning
            subtractIntegerDenotation
            (runCostingFunTwoArguments . paramSubtractInteger)

    toBuiltinMeaning _semvar MultiplyInteger =
        let multiplyIntegerDenotation :: Integer -> Integer -> Integer
            multiplyIntegerDenotation = (*)
            {-# INLINE multiplyIntegerDenotation #-}
        in makeBuiltinMeaning
            multiplyIntegerDenotation
            (runCostingFunTwoArguments . paramMultiplyInteger)

    toBuiltinMeaning _semvar DivideInteger =
        let divideIntegerDenotation :: Integer -> Integer -> BuiltinResult Integer
            divideIntegerDenotation = nonZeroSecondArg div
            {-# INLINE divideIntegerDenotation #-}
        in makeBuiltinMeaning
            divideIntegerDenotation
            (runCostingFunTwoArguments . paramDivideInteger)

    toBuiltinMeaning _semvar QuotientInteger =
        let quotientIntegerDenotation :: Integer -> Integer -> BuiltinResult Integer
            quotientIntegerDenotation = nonZeroSecondArg quot
            {-# INLINE quotientIntegerDenotation #-}
        in makeBuiltinMeaning
            quotientIntegerDenotation
            (runCostingFunTwoArguments . paramQuotientInteger)

    toBuiltinMeaning _semvar RemainderInteger =
        let remainderIntegerDenotation :: Integer -> Integer -> BuiltinResult Integer
            remainderIntegerDenotation = nonZeroSecondArg rem
            {-# INLINE remainderIntegerDenotation #-}
        in makeBuiltinMeaning
            remainderIntegerDenotation
            (runCostingFunTwoArguments . paramRemainderInteger)

    toBuiltinMeaning _semvar ModInteger =
        let modIntegerDenotation :: Integer -> Integer -> BuiltinResult Integer
            modIntegerDenotation = nonZeroSecondArg mod
            {-# INLINE modIntegerDenotation #-}
        in makeBuiltinMeaning
            modIntegerDenotation
            (runCostingFunTwoArguments . paramModInteger)

    toBuiltinMeaning _semvar EqualsInteger =
        let equalsIntegerDenotation :: Integer -> Integer -> Bool
            equalsIntegerDenotation = (==)
            {-# INLINE equalsIntegerDenotation #-}
        in makeBuiltinMeaning
            equalsIntegerDenotation
            (runCostingFunTwoArguments . paramEqualsInteger)

    toBuiltinMeaning _semvar LessThanInteger =
        let lessThanIntegerDenotation :: Integer -> Integer -> Bool
            lessThanIntegerDenotation = (<)
            {-# INLINE lessThanIntegerDenotation #-}
        in makeBuiltinMeaning
            lessThanIntegerDenotation
            (runCostingFunTwoArguments . paramLessThanInteger)

    toBuiltinMeaning _semvar LessThanEqualsInteger =
        let lessThanEqualsIntegerDenotation :: Integer -> Integer -> Bool
            lessThanEqualsIntegerDenotation = (<=)
            {-# INLINE lessThanEqualsIntegerDenotation #-}
        in makeBuiltinMeaning
            lessThanEqualsIntegerDenotation
            (runCostingFunTwoArguments . paramLessThanEqualsInteger)

    -- Bytestrings
    toBuiltinMeaning _semvar AppendByteString =
        let appendByteStringDenotation :: BS.ByteString -> BS.ByteString -> BS.ByteString
            appendByteStringDenotation = BS.append
            {-# INLINE appendByteStringDenotation #-}
        in makeBuiltinMeaning
            appendByteStringDenotation
            (runCostingFunTwoArguments . paramAppendByteString)

    -- See Note [Builtin semantics variants]
    toBuiltinMeaning semvar ConsByteString =
        -- The costing function is the same for all variants of this builtin,
        -- but since the denotation of the builtin accepts constants of
        -- different types ('Integer' vs 'Word8'), the costing function needs to
        -- by polymorphic over the type of constant.
        let costingFun
                :: ExMemoryUsage a => BuiltinCostModel -> a -> BS.ByteString -> ExBudgetStream
            costingFun = runCostingFunTwoArguments . paramConsByteString
            {-# INLINE costingFun #-}
            consByteStringMeaning_V1 =
                let consByteStringDenotation :: Integer -> BS.ByteString -> BS.ByteString
                    consByteStringDenotation n = BS.cons (fromIntegral n)
                    -- Earlier instructions say never to use `fromIntegral` in the definition of a
                    -- builtin; however in this case it reduces its argument modulo 256 to get a
                    -- `Word8`, which is exactly what we want.
                    {-# INLINE consByteStringDenotation #-}
                in makeBuiltinMeaning
                    consByteStringDenotation
                    costingFun
            -- For builtin semantics variants larger than 'DefaultFunSemanticsVariantA', the first
            -- input must be in range @[0..255]@.
            consByteStringMeaning_V2 =
                let consByteStringDenotation :: Word8 -> BS.ByteString -> BS.ByteString
                    consByteStringDenotation = BS.cons
                    {-# INLINE consByteStringDenotation #-}
                in makeBuiltinMeaning
                    consByteStringDenotation
                    costingFun
        in case semvar of
            DefaultFunSemanticsVariantA -> consByteStringMeaning_V1
            DefaultFunSemanticsVariantB -> consByteStringMeaning_V1
            DefaultFunSemanticsVariantC -> consByteStringMeaning_V2

    toBuiltinMeaning _semvar SliceByteString =
        let sliceByteStringDenotation :: Int -> Int -> BS.ByteString -> BS.ByteString
            sliceByteStringDenotation start n xs = BS.take n (BS.drop start xs)
            {-# INLINE sliceByteStringDenotation #-}
        in makeBuiltinMeaning
            sliceByteStringDenotation
            (runCostingFunThreeArguments . paramSliceByteString)

    toBuiltinMeaning _semvar LengthOfByteString =
        let lengthOfByteStringDenotation :: BS.ByteString -> Int
            lengthOfByteStringDenotation = BS.length
            {-# INLINE lengthOfByteStringDenotation #-}
        in makeBuiltinMeaning
            lengthOfByteStringDenotation
            (runCostingFunOneArgument . paramLengthOfByteString)

    toBuiltinMeaning _semvar IndexByteString =
        let indexByteStringDenotation :: BS.ByteString -> Int -> BuiltinResult Word8
            indexByteStringDenotation xs n = do
                unless (n >= 0 && n < BS.length xs) $
                    -- See Note [Structural vs operational errors within builtins].
                    -- The arguments are going to be printed in the "cause" part of the error
                    -- message, so we don't need to repeat them here.
                    fail "Index out of bounds"
                pure $ BS.index xs n
            {-# INLINE indexByteStringDenotation #-}
        in makeBuiltinMeaning
            indexByteStringDenotation
            (runCostingFunTwoArguments . paramIndexByteString)

    toBuiltinMeaning _semvar EqualsByteString =
        let equalsByteStringDenotation :: BS.ByteString -> BS.ByteString -> Bool
            equalsByteStringDenotation = (==)
            {-# INLINE equalsByteStringDenotation #-}
        in makeBuiltinMeaning
            equalsByteStringDenotation
            (runCostingFunTwoArguments . paramEqualsByteString)

    toBuiltinMeaning _semvar LessThanByteString =
        let lessThanByteStringDenotation :: BS.ByteString -> BS.ByteString -> Bool
            lessThanByteStringDenotation = (<)
            {-# INLINE lessThanByteStringDenotation #-}
        in makeBuiltinMeaning
            lessThanByteStringDenotation
            (runCostingFunTwoArguments . paramLessThanByteString)

    toBuiltinMeaning _semvar LessThanEqualsByteString =
        let lessThanEqualsByteStringDenotation :: BS.ByteString -> BS.ByteString -> Bool
            lessThanEqualsByteStringDenotation = (<=)
            {-# INLINE lessThanEqualsByteStringDenotation #-}
        in makeBuiltinMeaning
            lessThanEqualsByteStringDenotation
            (runCostingFunTwoArguments . paramLessThanEqualsByteString)

    -- Cryptography and hashes
    toBuiltinMeaning _semvar Sha2_256 =
        let sha2_256Denotation :: BS.ByteString -> BS.ByteString
            sha2_256Denotation = Hash.sha2_256
            {-# INLINE sha2_256Denotation #-}
        in makeBuiltinMeaning
            sha2_256Denotation
            (runCostingFunOneArgument . paramSha2_256)

    toBuiltinMeaning _semvar Sha3_256 =
        let sha3_256Denotation :: BS.ByteString -> BS.ByteString
            sha3_256Denotation = Hash.sha3_256
            {-# INLINE sha3_256Denotation #-}
        in makeBuiltinMeaning
            sha3_256Denotation
            (runCostingFunOneArgument . paramSha3_256)

    toBuiltinMeaning _semvar Blake2b_256 =
        let blake2b_256Denotation :: BS.ByteString -> BS.ByteString
            blake2b_256Denotation = Hash.blake2b_256
            {-# INLINE blake2b_256Denotation #-}
        in makeBuiltinMeaning
            blake2b_256Denotation
            (runCostingFunOneArgument . paramBlake2b_256)

    toBuiltinMeaning _semvar VerifyEd25519Signature =
        let verifyEd25519SignatureDenotation
                :: BS.ByteString -> BS.ByteString -> BS.ByteString -> BuiltinResult Bool
            verifyEd25519SignatureDenotation = verifyEd25519Signature
            {-# INLINE verifyEd25519SignatureDenotation #-}
        in makeBuiltinMeaning
            verifyEd25519SignatureDenotation
            -- Benchmarks indicate that the two variants have very similar
            -- execution times, so it's safe to use the same costing function for
            -- both.
            (runCostingFunThreeArguments . paramVerifyEd25519Signature)

    {- Note [ECDSA secp256k1 signature verification].  An ECDSA signature
       consists of a pair of values (r,s), and for each value of r there are in
       fact two valid values of s, one effectively the negative of the other.
       The Bitcoin implementation that underlies `verifyEcdsaSecp256k1Signature`
       expects that the lower of the two possible values of the s component of
       the signature is used, returning `false` immediately if that's not the
       case.  It appears that this restriction is peculiar to Bitcoin, and ECDSA
       schemes in general don't require it.  Thus this function may be more
       restrictive than expected.  See

          https://github.com/bitcoin/bips/blob/master/bip-0146.mediawiki#LOW_S

       and the implementation of secp256k1_ecdsa_verify in

          https://github.com/bitcoin-core/secp256k1.
     -}
    toBuiltinMeaning _semvar VerifyEcdsaSecp256k1Signature =
        let verifyEcdsaSecp256k1SignatureDenotation
                :: BS.ByteString -> BS.ByteString -> BS.ByteString -> BuiltinResult Bool
            verifyEcdsaSecp256k1SignatureDenotation = verifyEcdsaSecp256k1Signature
            {-# INLINE verifyEcdsaSecp256k1SignatureDenotation #-}
        in makeBuiltinMeaning
            verifyEcdsaSecp256k1SignatureDenotation
            (runCostingFunThreeArguments . paramVerifyEcdsaSecp256k1Signature)

    toBuiltinMeaning _semvar VerifySchnorrSecp256k1Signature =
        let verifySchnorrSecp256k1SignatureDenotation
                :: BS.ByteString -> BS.ByteString -> BS.ByteString -> BuiltinResult Bool
            verifySchnorrSecp256k1SignatureDenotation = verifySchnorrSecp256k1Signature
            {-# INLINE verifySchnorrSecp256k1SignatureDenotation #-}
        in makeBuiltinMeaning
            verifySchnorrSecp256k1SignatureDenotation
            (runCostingFunThreeArguments . paramVerifySchnorrSecp256k1Signature)

    -- Strings
    toBuiltinMeaning _semvar AppendString =
        let appendStringDenotation :: Text -> Text -> Text
            appendStringDenotation = (<>)
            {-# INLINE appendStringDenotation #-}
        in makeBuiltinMeaning
            appendStringDenotation
            (runCostingFunTwoArguments . paramAppendString)

    toBuiltinMeaning _semvar EqualsString =
        let equalsStringDenotation :: Text -> Text -> Bool
            equalsStringDenotation = (==)
            {-# INLINE equalsStringDenotation #-}
        in makeBuiltinMeaning
            equalsStringDenotation
            (runCostingFunTwoArguments . paramEqualsString)

    toBuiltinMeaning _semvar EncodeUtf8 =
        let encodeUtf8Denotation :: Text -> BS.ByteString
            encodeUtf8Denotation = encodeUtf8
            {-# INLINE encodeUtf8Denotation #-}
        in makeBuiltinMeaning
            encodeUtf8Denotation
            (runCostingFunOneArgument . paramEncodeUtf8)

    toBuiltinMeaning _semvar DecodeUtf8 =
        let decodeUtf8Denotation :: BS.ByteString -> BuiltinResult Text
            decodeUtf8Denotation = eitherToBuiltinResult . decodeUtf8'
            {-# INLINE decodeUtf8Denotation #-}
        in makeBuiltinMeaning
            decodeUtf8Denotation
            (runCostingFunOneArgument . paramDecodeUtf8)

    -- Bool
    toBuiltinMeaning _semvar IfThenElse =
        let ifThenElseDenotation :: Bool -> a -> a -> a
            ifThenElseDenotation b x y = if b then x else y
            {-# INLINE ifThenElseDenotation #-}
        in makeBuiltinMeaning
            ifThenElseDenotation
            (runCostingFunThreeArguments . paramIfThenElse)

    -- Unit
    toBuiltinMeaning _semvar ChooseUnit =
        let chooseUnitDenotation :: () -> a -> a
            chooseUnitDenotation () x = x
            {-# INLINE chooseUnitDenotation #-}
        in makeBuiltinMeaning
            chooseUnitDenotation
            (runCostingFunTwoArguments . paramChooseUnit)

    -- Tracing
    toBuiltinMeaning _semvar Trace =
        let traceDenotation :: Text -> a -> BuiltinResult a
            traceDenotation text a = a <$ emit text
            {-# INLINE traceDenotation #-}
        in makeBuiltinMeaning
            traceDenotation
            (runCostingFunTwoArguments . paramTrace)

    -- Pairs
    toBuiltinMeaning _semvar FstPair =
        let fstPairDenotation :: SomeConstant uni (a, b) -> BuiltinResult (Opaque val a)
            fstPairDenotation (SomeConstant (Some (ValueOf uniPairAB xy))) =
                case uniPairAB of
                    DefaultUniPair uniA _ -> pure . fromValueOf uniA $ fst xy
                    _                     ->
                        -- See Note [Structural vs operational errors within builtins].
                        throwError $ structuralUnliftingError "Expected a pair but got something else"
            {-# INLINE fstPairDenotation #-}
        in makeBuiltinMeaning
            fstPairDenotation
            (runCostingFunOneArgument . paramFstPair)

    toBuiltinMeaning _semvar SndPair =
        let sndPairDenotation :: SomeConstant uni (a, b) -> BuiltinResult (Opaque val b)
            sndPairDenotation (SomeConstant (Some (ValueOf uniPairAB xy))) =
                case uniPairAB of
                    DefaultUniPair _ uniB -> pure . fromValueOf uniB $ snd xy
                    _                     ->
                        -- See Note [Structural vs operational errors within builtins].
                        throwError $ structuralUnliftingError "Expected a pair but got something else"
            {-# INLINE sndPairDenotation #-}
        in makeBuiltinMeaning
            sndPairDenotation
            (runCostingFunOneArgument . paramSndPair)

    -- Lists
    toBuiltinMeaning _semvar ChooseList =
        let chooseListDenotation :: SomeConstant uni [a] -> b -> b -> BuiltinResult b
            chooseListDenotation (SomeConstant (Some (ValueOf uniListA xs))) a b =
                case uniListA of
                    DefaultUniList _ -> pure $ case xs of
                        []    -> a
                        _ : _ -> b
                    _ ->
                        -- See Note [Structural vs operational errors within builtins].
                        throwError $ structuralUnliftingError "Expected a list but got something else"
            {-# INLINE chooseListDenotation #-}
        in makeBuiltinMeaning
            chooseListDenotation
            (runCostingFunThreeArguments . paramChooseList)

    toBuiltinMeaning _semvar MkCons =
        let mkConsDenotation
                :: SomeConstant uni a -> SomeConstant uni [a] -> BuiltinResult (Opaque val [a])
            mkConsDenotation
              (SomeConstant (Some (ValueOf uniA x)))
              (SomeConstant (Some (ValueOf uniListA xs))) =
                -- See Note [Structural vs operational errors within builtins].
                case uniListA of
                    DefaultUniList uniA' -> case uniA `geq` uniA' of
                        Just Refl -> pure . fromValueOf uniListA $ x : xs
                        _         -> throwError $ structuralUnliftingError
                            "The type of the value does not match the type of elements in the list"
                    _ -> throwError $ structuralUnliftingError "Expected a list but got something else"
            {-# INLINE mkConsDenotation #-}
        in makeBuiltinMeaning
            mkConsDenotation
            (runCostingFunTwoArguments . paramMkCons)

    toBuiltinMeaning _semvar HeadList =
        let headListDenotation :: SomeConstant uni [a] -> BuiltinResult (Opaque val a)
            headListDenotation (SomeConstant (Some (ValueOf uniListA xs))) =
                case uniListA of
                    DefaultUniList uniA -> case xs of
                        []    -> fail "Expected a non-empty list but got an empty one"
                        x : _ -> pure $ fromValueOf uniA x
                    _ -> throwError $ structuralUnliftingError "Expected a list but got something else"
            {-# INLINE headListDenotation #-}
        in makeBuiltinMeaning
            headListDenotation
            (runCostingFunOneArgument . paramHeadList)

    toBuiltinMeaning _semvar TailList =
        let tailListDenotation :: SomeConstant uni [a] -> BuiltinResult (Opaque val [a])
            tailListDenotation (SomeConstant (Some (ValueOf uniListA xs))) =
                case uniListA of
                    DefaultUniList _argUni ->
                      case xs of
                        []      -> fail "Expected a non-empty list but got an empty one"
                        _ : xs' -> pure $ fromValueOf uniListA xs'
                    _ -> throwError $ structuralUnliftingError "Expected a list but got something else"
            {-# INLINE tailListDenotation #-}
        in makeBuiltinMeaning
            tailListDenotation
            (runCostingFunOneArgument . paramTailList)

    toBuiltinMeaning _semvar NullList =
        let nullListDenotation :: SomeConstant uni [a] -> BuiltinResult Bool
            nullListDenotation (SomeConstant (Some (ValueOf uniListA xs))) =
                case uniListA of
                    DefaultUniList _uniA -> pure $ null xs
                    _ -> throwError $ structuralUnliftingError "Expected a list but got something else"
            {-# INLINE nullListDenotation #-}
        in makeBuiltinMeaning
            nullListDenotation
            (runCostingFunOneArgument . paramNullList)

    -- Data
    toBuiltinMeaning _semvar ChooseData =
        let chooseDataDenotation :: Data -> a -> a -> a -> a -> a -> a
            chooseDataDenotation d xConstr xMap xList xI xB =
                case d of
                    Constr {} -> xConstr
                    Map    {} -> xMap
                    List   {} -> xList
                    I      {} -> xI
                    B      {} -> xB
            {-# INLINE chooseDataDenotation #-}
        in makeBuiltinMeaning
            chooseDataDenotation
            (runCostingFunSixArguments . paramChooseData)

    toBuiltinMeaning _semvar ConstrData =
        let constrDataDenotation :: Integer -> [Data] -> Data
            constrDataDenotation = Constr
            {-# INLINE constrDataDenotation #-}
        in makeBuiltinMeaning
            constrDataDenotation
            (runCostingFunTwoArguments . paramConstrData)

    toBuiltinMeaning _semvar MapData =
        let mapDataDenotation :: [(Data, Data)] -> Data
            mapDataDenotation = Map
            {-# INLINE mapDataDenotation #-}
        in makeBuiltinMeaning
            mapDataDenotation
            (runCostingFunOneArgument . paramMapData)

    toBuiltinMeaning _semvar ListData =
        let listDataDenotation :: [Data] -> Data
            listDataDenotation = List
            {-# INLINE listDataDenotation #-}
        in makeBuiltinMeaning
            listDataDenotation
            (runCostingFunOneArgument . paramListData)

    toBuiltinMeaning _semvar IData =
        let iDataDenotation :: Integer -> Data
            iDataDenotation = I
            {-# INLINE iDataDenotation #-}
        in makeBuiltinMeaning
            iDataDenotation
            (runCostingFunOneArgument . paramIData)

    toBuiltinMeaning _semvar BData =
        let bDataDenotation :: BS.ByteString -> Data
            bDataDenotation = B
            {-# INLINE bDataDenotation #-}
        in makeBuiltinMeaning
            bDataDenotation
            (runCostingFunOneArgument . paramBData)

    toBuiltinMeaning _semvar UnConstrData =
        let unConstrDataDenotation :: Data -> BuiltinResult (Integer, [Data])
            unConstrDataDenotation = \case
                Constr i ds -> pure (i, ds)
                _           ->
                    -- See Note [Structural vs operational errors within builtins].
                    fail "Expected the Constr constructor but got a different one"
            {-# INLINE unConstrDataDenotation #-}
        in makeBuiltinMeaning
            unConstrDataDenotation
            (runCostingFunOneArgument . paramUnConstrData)

    toBuiltinMeaning _semvar UnMapData =
        let unMapDataDenotation :: Data -> BuiltinResult [(Data, Data)]
            unMapDataDenotation = \case
                Map es -> pure es
                _      ->
                    -- See Note [Structural vs operational errors within builtins].
                    fail "Expected the Map constructor but got a different one"
            {-# INLINE unMapDataDenotation #-}
        in makeBuiltinMeaning
            unMapDataDenotation
            (runCostingFunOneArgument . paramUnMapData)

    toBuiltinMeaning _semvar UnListData =
        let unListDataDenotation :: Data -> BuiltinResult [Data]
            unListDataDenotation = \case
                List ds -> pure ds
                _       ->
                    -- See Note [Structural vs operational errors within builtins].
                    fail "Expected the List constructor but got a different one"
            {-# INLINE unListDataDenotation #-}
        in makeBuiltinMeaning
            unListDataDenotation
            (runCostingFunOneArgument . paramUnListData)

    toBuiltinMeaning _semvar UnIData =
        let unIDataDenotation :: Data -> BuiltinResult Integer
            unIDataDenotation = \case
                I i -> pure i
                _   ->
                    -- See Note [Structural vs operational errors within builtins].
                    fail "Expected the I constructor but got a different one"
            {-# INLINE unIDataDenotation #-}
        in makeBuiltinMeaning
            unIDataDenotation
            (runCostingFunOneArgument . paramUnIData)

    toBuiltinMeaning _semvar UnBData =
        let unBDataDenotation :: Data -> BuiltinResult BS.ByteString
            unBDataDenotation = \case
                B b -> pure b
                _   ->
                    -- See Note [Structural vs operational errors within builtins].
                    fail "Expected the B constructor but got a different one"
            {-# INLINE unBDataDenotation #-}
        in makeBuiltinMeaning
            unBDataDenotation
            (runCostingFunOneArgument . paramUnBData)

    toBuiltinMeaning _semvar EqualsData =
        let equalsDataDenotation :: Data -> Data -> Bool
            equalsDataDenotation = (==)
            {-# INLINE equalsDataDenotation #-}
        in makeBuiltinMeaning
            equalsDataDenotation
            (runCostingFunTwoArguments . paramEqualsData)

    toBuiltinMeaning _semvar SerialiseData =
        let serialiseDataDenotation :: Data -> BS.ByteString
            serialiseDataDenotation = BSL.toStrict . serialise
            {-# INLINE serialiseDataDenotation #-}
        in makeBuiltinMeaning
            serialiseDataDenotation
            (runCostingFunOneArgument . paramSerialiseData)

    -- Misc constructors
    toBuiltinMeaning _semvar MkPairData =
        let mkPairDataDenotation :: Data -> Data -> (Data, Data)
            mkPairDataDenotation = (,)
            {-# INLINE mkPairDataDenotation #-}
        in makeBuiltinMeaning
            mkPairDataDenotation
            (runCostingFunTwoArguments . paramMkPairData)

    toBuiltinMeaning _semvar MkNilData =
        -- Nullary built-in functions don't work, so we need a unit argument.
        -- We don't really need this built-in function, see Note [Constants vs built-in functions],
        -- but we keep it around for historical reasons and convenience.
        let mkNilDataDenotation :: () -> [Data]
            mkNilDataDenotation () = []
            {-# INLINE mkNilDataDenotation #-}
        in makeBuiltinMeaning
            mkNilDataDenotation
            (runCostingFunOneArgument . paramMkNilData)

    toBuiltinMeaning _semvar MkNilPairData =
        -- Nullary built-in functions don't work, so we need a unit argument.
        -- We don't really need this built-in function, see Note [Constants vs built-in functions],
        -- but we keep it around for historical reasons and convenience.
        let mkNilPairDataDenotation :: () -> [(Data, Data)]
            mkNilPairDataDenotation () = []
            {-# INLINE mkNilPairDataDenotation #-}
        in makeBuiltinMeaning
            mkNilPairDataDenotation
            (runCostingFunOneArgument . paramMkNilPairData)

    -- BLS12_381.G1
    toBuiltinMeaning _semvar Bls12_381_G1_add =
        let bls12_381_G1_addDenotation
                :: BLS12_381.G1.Element -> BLS12_381.G1.Element -> BLS12_381.G1.Element
            bls12_381_G1_addDenotation = BLS12_381.G1.add
            {-# INLINE bls12_381_G1_addDenotation #-}
        in makeBuiltinMeaning
            bls12_381_G1_addDenotation
            (runCostingFunTwoArguments . paramBls12_381_G1_add)

    toBuiltinMeaning _semvar Bls12_381_G1_neg =
        let bls12_381_G1_negDenotation :: BLS12_381.G1.Element -> BLS12_381.G1.Element
            bls12_381_G1_negDenotation = BLS12_381.G1.neg
            {-# INLINE bls12_381_G1_negDenotation #-}
        in makeBuiltinMeaning
            bls12_381_G1_negDenotation
            (runCostingFunOneArgument . paramBls12_381_G1_neg)

    toBuiltinMeaning _semvar Bls12_381_G1_scalarMul =
        let bls12_381_G1_scalarMulDenotation
                :: Integer -> BLS12_381.G1.Element -> BLS12_381.G1.Element
            bls12_381_G1_scalarMulDenotation = BLS12_381.G1.scalarMul
            {-# INLINE bls12_381_G1_scalarMulDenotation #-}
        in makeBuiltinMeaning
            bls12_381_G1_scalarMulDenotation
            (runCostingFunTwoArguments . paramBls12_381_G1_scalarMul)

    toBuiltinMeaning _semvar Bls12_381_G1_compress =
        let bls12_381_G1_compressDenotation :: BLS12_381.G1.Element -> BS.ByteString
            bls12_381_G1_compressDenotation = BLS12_381.G1.compress
            {-# INLINE bls12_381_G1_compressDenotation #-}
        in makeBuiltinMeaning
            bls12_381_G1_compressDenotation
            (runCostingFunOneArgument . paramBls12_381_G1_compress)

    toBuiltinMeaning _semvar Bls12_381_G1_uncompress =
        let bls12_381_G1_uncompressDenotation
                :: BS.ByteString -> BuiltinResult BLS12_381.G1.Element
            bls12_381_G1_uncompressDenotation = eitherToBuiltinResult . BLS12_381.G1.uncompress
            {-# INLINE bls12_381_G1_uncompressDenotation #-}
        in makeBuiltinMeaning
            bls12_381_G1_uncompressDenotation
            (runCostingFunOneArgument . paramBls12_381_G1_uncompress)

    toBuiltinMeaning _semvar Bls12_381_G1_hashToGroup =
        let bls12_381_G1_hashToGroupDenotation
                :: BS.ByteString -> BS.ByteString -> BuiltinResult BLS12_381.G1.Element
            bls12_381_G1_hashToGroupDenotation = eitherToBuiltinResult .* BLS12_381.G1.hashToGroup
            {-# INLINE bls12_381_G1_hashToGroupDenotation #-}
        in makeBuiltinMeaning
            bls12_381_G1_hashToGroupDenotation
            (runCostingFunTwoArguments . paramBls12_381_G1_hashToGroup)

    toBuiltinMeaning _semvar Bls12_381_G1_equal =
        let bls12_381_G1_equalDenotation :: BLS12_381.G1.Element -> BLS12_381.G1.Element -> Bool
            bls12_381_G1_equalDenotation = (==)
            {-# INLINE bls12_381_G1_equalDenotation #-}
        in makeBuiltinMeaning
            bls12_381_G1_equalDenotation
            (runCostingFunTwoArguments . paramBls12_381_G1_equal)

    -- BLS12_381.G2
    toBuiltinMeaning _semvar Bls12_381_G2_add =
        let bls12_381_G2_addDenotation
                :: BLS12_381.G2.Element -> BLS12_381.G2.Element -> BLS12_381.G2.Element
            bls12_381_G2_addDenotation = BLS12_381.G2.add
            {-# INLINE bls12_381_G2_addDenotation #-}
        in makeBuiltinMeaning
            bls12_381_G2_addDenotation
            (runCostingFunTwoArguments . paramBls12_381_G2_add)

    toBuiltinMeaning _semvar Bls12_381_G2_neg =
        let bls12_381_G2_negDenotation :: BLS12_381.G2.Element -> BLS12_381.G2.Element
            bls12_381_G2_negDenotation = BLS12_381.G2.neg
            {-# INLINE bls12_381_G2_negDenotation #-}
        in makeBuiltinMeaning
            bls12_381_G2_negDenotation
            (runCostingFunOneArgument . paramBls12_381_G2_neg)

    toBuiltinMeaning _semvar Bls12_381_G2_scalarMul =
        let bls12_381_G2_scalarMulDenotation
                :: Integer -> BLS12_381.G2.Element -> BLS12_381.G2.Element
            bls12_381_G2_scalarMulDenotation = BLS12_381.G2.scalarMul
            {-# INLINE bls12_381_G2_scalarMulDenotation #-}
        in makeBuiltinMeaning
            bls12_381_G2_scalarMulDenotation
            (runCostingFunTwoArguments . paramBls12_381_G2_scalarMul)

    toBuiltinMeaning _semvar Bls12_381_G2_compress =
        let bls12_381_G2_compressDenotation :: BLS12_381.G2.Element -> BS.ByteString
            bls12_381_G2_compressDenotation = BLS12_381.G2.compress
            {-# INLINE bls12_381_G2_compressDenotation #-}
        in makeBuiltinMeaning
            bls12_381_G2_compressDenotation
            (runCostingFunOneArgument . paramBls12_381_G2_compress)

    toBuiltinMeaning _semvar Bls12_381_G2_uncompress =
        let bls12_381_G2_uncompressDenotation
                :: BS.ByteString -> BuiltinResult BLS12_381.G2.Element
            bls12_381_G2_uncompressDenotation = eitherToBuiltinResult . BLS12_381.G2.uncompress
            {-# INLINE bls12_381_G2_uncompressDenotation #-}
        in makeBuiltinMeaning
            bls12_381_G2_uncompressDenotation
            (runCostingFunOneArgument . paramBls12_381_G2_uncompress)

    toBuiltinMeaning _semvar Bls12_381_G2_hashToGroup =
        let bls12_381_G2_hashToGroupDenotation
                :: BS.ByteString -> BS.ByteString -> BuiltinResult BLS12_381.G2.Element
            bls12_381_G2_hashToGroupDenotation = eitherToBuiltinResult .* BLS12_381.G2.hashToGroup
            {-# INLINE bls12_381_G2_hashToGroupDenotation #-}
        in makeBuiltinMeaning
            bls12_381_G2_hashToGroupDenotation
            (runCostingFunTwoArguments . paramBls12_381_G2_hashToGroup)

    toBuiltinMeaning _semvar Bls12_381_G2_equal =
        let bls12_381_G2_equalDenotation :: BLS12_381.G2.Element -> BLS12_381.G2.Element -> Bool
            bls12_381_G2_equalDenotation = (==)
            {-# INLINE bls12_381_G2_equalDenotation #-}
        in makeBuiltinMeaning
            bls12_381_G2_equalDenotation
            (runCostingFunTwoArguments . paramBls12_381_G2_equal)

    -- BLS12_381.Pairing
    toBuiltinMeaning _semvar Bls12_381_millerLoop =
        let bls12_381_millerLoopDenotation
                :: BLS12_381.G1.Element -> BLS12_381.G2.Element -> BLS12_381.Pairing.MlResult
            bls12_381_millerLoopDenotation = BLS12_381.Pairing.millerLoop
            {-# INLINE bls12_381_millerLoopDenotation #-}
        in makeBuiltinMeaning
            bls12_381_millerLoopDenotation
            (runCostingFunTwoArguments . paramBls12_381_millerLoop)

    toBuiltinMeaning _semvar Bls12_381_mulMlResult =
        let bls12_381_mulMlResultDenotation
                :: BLS12_381.Pairing.MlResult
                -> BLS12_381.Pairing.MlResult
                -> BLS12_381.Pairing.MlResult
            bls12_381_mulMlResultDenotation = BLS12_381.Pairing.mulMlResult
            {-# INLINE bls12_381_mulMlResultDenotation #-}
        in makeBuiltinMeaning
            bls12_381_mulMlResultDenotation
            (runCostingFunTwoArguments . paramBls12_381_mulMlResult)

    toBuiltinMeaning _semvar Bls12_381_finalVerify =
        let bls12_381_finalVerifyDenotation
                :: BLS12_381.Pairing.MlResult -> BLS12_381.Pairing.MlResult -> Bool
            bls12_381_finalVerifyDenotation = BLS12_381.Pairing.finalVerify
            {-# INLINE bls12_381_finalVerifyDenotation #-}
        in makeBuiltinMeaning
            bls12_381_finalVerifyDenotation
            (runCostingFunTwoArguments . paramBls12_381_finalVerify)

    toBuiltinMeaning _semvar Keccak_256 =
        let keccak_256Denotation :: BS.ByteString -> BS.ByteString
            keccak_256Denotation = Hash.keccak_256
            {-# INLINE keccak_256Denotation #-}
        in makeBuiltinMeaning
            keccak_256Denotation
            (runCostingFunOneArgument . paramKeccak_256)

    toBuiltinMeaning _semvar Blake2b_224 =
        let blake2b_224Denotation :: BS.ByteString -> BS.ByteString
            blake2b_224Denotation = Hash.blake2b_224
            {-# INLINE blake2b_224Denotation #-}
        in makeBuiltinMeaning
            blake2b_224Denotation
            (runCostingFunOneArgument . paramBlake2b_224)


    -- Extra bytestring operations

    -- Conversions
    {- See Note [Input length limitation for IntegerToByteString] -}
    toBuiltinMeaning _semvar IntegerToByteString =
        let integerToByteStringDenotation :: Bool -> NumBytesCostedAsNumWords -> Integer -> BuiltinResult BS.ByteString
            {- The second argument is wrapped in a NumBytesCostedAsNumWords to allow us to
               interpret it as a size during costing. -}
            integerToByteStringDenotation b (NumBytesCostedAsNumWords w) = Bitwise.integerToByteString b w
            {-# INLINE integerToByteStringDenotation #-}
        in makeBuiltinMeaning
            integerToByteStringDenotation
            (runCostingFunThreeArguments . paramIntegerToByteString)

    toBuiltinMeaning _semvar ByteStringToInteger =
        let byteStringToIntegerDenotation :: Bool -> BS.ByteString -> Integer
            byteStringToIntegerDenotation = Bitwise.byteStringToInteger
            {-# INLINE byteStringToIntegerDenotation #-}
        in makeBuiltinMeaning
            byteStringToIntegerDenotation
            (runCostingFunTwoArguments . paramByteStringToInteger)

    -- Logical
    toBuiltinMeaning _semvar AndByteString =
        let andByteStringDenotation :: Bool -> BS.ByteString -> BS.ByteString -> BS.ByteString
            andByteStringDenotation = Bitwise.andByteString
            {-# INLINE andByteStringDenotation #-}
        in makeBuiltinMeaning
            andByteStringDenotation
            (runCostingFunThreeArguments . paramAndByteString)

    toBuiltinMeaning _semvar OrByteString =
        let orByteStringDenotation :: Bool -> BS.ByteString -> BS.ByteString -> BS.ByteString
            orByteStringDenotation = Bitwise.orByteString
            {-# INLINE orByteStringDenotation #-}
        in makeBuiltinMeaning
            orByteStringDenotation
            (runCostingFunThreeArguments . paramOrByteString)

    toBuiltinMeaning _semvar XorByteString =
        let xorByteStringDenotation :: Bool -> BS.ByteString -> BS.ByteString -> BS.ByteString
            xorByteStringDenotation = Bitwise.xorByteString
            {-# INLINE xorByteStringDenotation #-}
        in makeBuiltinMeaning
            xorByteStringDenotation
            (runCostingFunThreeArguments . paramXorByteString)

    toBuiltinMeaning _semvar ComplementByteString =
        let complementByteStringDenotation :: BS.ByteString -> BS.ByteString
            complementByteStringDenotation = Bitwise.complementByteString
            {-# INLINE complementByteStringDenotation #-}
        in makeBuiltinMeaning
            complementByteStringDenotation
            (runCostingFunOneArgument . paramComplementByteString)

    -- Bitwise operations

    toBuiltinMeaning _semvar ReadBit =
        let readBitDenotation :: BS.ByteString -> Int -> BuiltinResult Bool
            readBitDenotation = Bitwise.readBit
            {-# INLINE readBitDenotation #-}
        in makeBuiltinMeaning
            readBitDenotation
            (runCostingFunTwoArguments . paramReadBit)

    toBuiltinMeaning _semvar WriteBits =
        let writeBitsDenotation
              :: BS.ByteString
              -> [Integer]
              -> Bool
              -> BuiltinResult BS.ByteString
            writeBitsDenotation s ixs = Bitwise.writeBits s ixs
            {-# INLINE writeBitsDenotation #-}
        in makeBuiltinMeaning
            writeBitsDenotation
            (runCostingFunThreeArguments . paramWriteBits)

    toBuiltinMeaning _semvar ReplicateByte =
        let replicateByteDenotation :: NumBytesCostedAsNumWords -> Word8 -> BuiltinResult BS.ByteString
            replicateByteDenotation (NumBytesCostedAsNumWords n) = Bitwise.replicateByte n
            {-# INLINE replicateByteDenotation #-}
        in makeBuiltinMeaning
            replicateByteDenotation
            (runCostingFunTwoArguments . paramReplicateByte)

    toBuiltinMeaning _semvar ShiftByteString =
        let shiftByteStringDenotation :: BS.ByteString -> IntegerCostedLiterally -> BS.ByteString
            shiftByteStringDenotation s (IntegerCostedLiterally n) = Bitwise.shiftByteString s n
            {-# INLINE shiftByteStringDenotation #-}
        in makeBuiltinMeaning
            shiftByteStringDenotation
            (runCostingFunTwoArguments . paramShiftByteString)

    toBuiltinMeaning _semvar RotateByteString =
        let rotateByteStringDenotation :: BS.ByteString -> IntegerCostedLiterally -> BS.ByteString
            rotateByteStringDenotation s (IntegerCostedLiterally n) = Bitwise.rotateByteString s n
            {-# INLINE rotateByteStringDenotation #-}
        in makeBuiltinMeaning
            rotateByteStringDenotation
            (runCostingFunTwoArguments . paramRotateByteString)

    toBuiltinMeaning _semvar CountSetBits =
        let countSetBitsDenotation :: BS.ByteString -> Int
            countSetBitsDenotation = Bitwise.countSetBits
            {-# INLINE countSetBitsDenotation #-}
        in makeBuiltinMeaning
            countSetBitsDenotation
            (runCostingFunOneArgument . paramCountSetBits)

    toBuiltinMeaning _semvar FindFirstSetBit =
        let findFirstSetBitDenotation :: BS.ByteString -> Int
            findFirstSetBitDenotation = Bitwise.findFirstSetBit
            {-# INLINE findFirstSetBitDenotation #-}
        in makeBuiltinMeaning
            findFirstSetBitDenotation
            (runCostingFunOneArgument . paramFindFirstSetBit)

    toBuiltinMeaning _semvar Ripemd_160 =
        let ripemd_160Denotation :: BS.ByteString -> BS.ByteString
            ripemd_160Denotation = Hash.ripemd_160
            {-# INLINE ripemd_160Denotation #-}
        in makeBuiltinMeaning
            ripemd_160Denotation
            (runCostingFunOneArgument . paramRipemd_160)

    -- Batch 6

    toBuiltinMeaning _semvar ExpModInteger =
        let expModIntegerDenotation
              :: Integer
              -> Integer
              -> Integer
              -> BuiltinResult Natural
            expModIntegerDenotation a b m =
              if m < 0
              then fail "expModInteger: negative modulus"
              else ExpMod.expMod a b (naturalFromInteger m)
            {-# INLINE expModIntegerDenotation #-}
        in makeBuiltinMeaning
            expModIntegerDenotation
            (runCostingFunThreeArguments . paramExpModInteger)

    toBuiltinMeaning _semvar DropList =
        let dropListDenotation
                :: IntegerCostedLiterally -> SomeConstant uni [a] -> BuiltinResult (Opaque val [a])
            dropListDenotation i (SomeConstant (Some (ValueOf uniListA xs))) = do
                -- See Note [Operational vs structural errors within builtins].
                case uniListA of
                    DefaultUniList _ ->
                        -- The fastest way of dropping elements from a list is by operating on
                        -- an unboxed int (i.e. an 'Int#'). We could implement that manually, but
                        -- 'drop' in @Prelude@ already does that under the hood, so we just need to
                        -- convert the given 'Integer' to an 'Int' and call 'drop' over that.
                        fromValueOf uniListA <$> case unIntegerCostedLiterally i of
                            IS i# -> pure $ drop (I# i#) xs
                            IN _ -> pure xs
                            -- If the given 'Integer' is higher than @maxBound :: Int@, then we
                            -- call 'drop' over the latter instead to get the same performance as in
                            -- the previous case. This will produce a different result when the
                            -- list is longer than @maxBound :: Int@, but in practice not only is
                            -- the budget going to get exhausted long before a @maxBound@ number of
                            -- elements is skipped, it's not even feasible to skip so many elements
                            -- for 'Int64' (and we enforce @Int = Int64@ in the @Universe@ module)
                            -- as that'll take ~3000 years assuming it takes a second to skip
                            -- @10^8@ elements.
                            --
                            -- We could "optimistically" return '[]' directly without doing any
                            -- skipping at all, but then we'd be occasionally returning the wrong
                            -- answer immediately rather than in 3000 years and that doesn't sound
                            -- like a good idea. Particularly given that costing for this builtin is
                            -- oblivious to such implementation details anyway, so we wouldn't even
                            -- be able to capitalize on the fast and loose approach.
                            --
                            -- Instead of using 'drop' we could've made it something like
                            -- @foldl' const []@, which would be a tad faster while taking even more
                            -- than 3000 years to return the wrong result, but with the current
                            -- approach the wrong result is an error, while with the foldl-based one
                            -- it'd be an actual incorrect value. Plus, it's best not to rely on
                            -- GHC not optimizing such an expression away to just '[]' (it really
                            -- shouldn't, but not taking chances with GHC is the best approach). And
                            -- again, we wouldn't be able to capitalize on such a speedup anyway.
                            IP _ -> case drop maxBound xs of
                               [] -> pure []
                               _ ->
                                   throwError $ structuralUnliftingError
                                       "Panic: unreachable clause executed"
                    _ -> throwError $ structuralUnliftingError "Expected a list but got something else"
            {-# INLINE dropListDenotation #-}
        in makeBuiltinMeaning
            dropListDenotation
            (runCostingFunTwoArguments . paramDropList)

    toBuiltinMeaning _semvar LengthOfArray =
      let lengthOfArrayDenotation :: SomeConstant uni (Vector a) -> BuiltinResult Int
          lengthOfArrayDenotation (SomeConstant (Some (ValueOf uni vec))) =
            case uni of
              DefaultUniArray _uniA -> pure $ Vector.length vec
              _ -> throwError $ structuralUnliftingError "Expected an array but got something else"
          {-# INLINE lengthOfArrayDenotation #-}
        in makeBuiltinMeaning lengthOfArrayDenotation (runCostingFunOneArgument . paramLengthOfArray)

    toBuiltinMeaning _semvar ListToArray =
      let listToArrayDenotation :: SomeConstant uni [a] -> BuiltinResult (Opaque val (Vector a))
          listToArrayDenotation (SomeConstant (Some (ValueOf uniListA xs))) =
            case uniListA of
              DefaultUniList uniA -> pure $ fromValueOf (DefaultUniArray uniA) $ Vector.fromList xs
              _ -> throwError $ structuralUnliftingError  "Expected a list but got something else"
          {-# INLINE listToArrayDenotation #-}
        in makeBuiltinMeaning listToArrayDenotation (runCostingFunOneArgument . paramListToArray)

    toBuiltinMeaning _semvar IndexArray =
      let indexArrayDenotation :: SomeConstant uni (Vector a) -> Int -> BuiltinResult (Opaque val a)
          indexArrayDenotation (SomeConstant (Some (ValueOf uni vec))) n =
            case uni of
              DefaultUniArray arg -> do
                case vec Vector.!? n of
                  Nothing -> fail "Array index out of bounds"
                  Just el -> pure $ fromValueOf arg el
              _ ->
                    -- See Note [Structural vs operational errors within builtins].
                    -- The arguments are going to be printed in the "cause" part of the error
                    -- message, so we don't need to repeat them here.
                throwError $ structuralUnliftingError "Expected an array but got something else"
          {-# INLINE indexArrayDenotation #-}
        in makeBuiltinMeaning indexArrayDenotation (runCostingFunTwoArguments . paramIndexArray)

    toBuiltinMeaning _semvar Bls12_381_G1_multiScalarMul =
        let bls12_381_G1_multiScalarMulDenotation
                :: [Integer] -> [BLS12_381.G1.Element] -> BLS12_381.G1.Element
            bls12_381_G1_multiScalarMulDenotation = BLS12_381.G1.multiScalarMul
            {-# INLINE bls12_381_G1_multiScalarMulDenotation #-}
        in makeBuiltinMeaning
            bls12_381_G1_multiScalarMulDenotation
            (runCostingFunTwoArguments . paramBls12_381_G1_multiScalarMul)

    toBuiltinMeaning _semvar Bls12_381_G2_multiScalarMul =
        let bls12_381_G2_multiScalarMulDenotation
                :: [Integer] -> [BLS12_381.G2.Element] -> BLS12_381.G2.Element
            bls12_381_G2_multiScalarMulDenotation = BLS12_381.G2.multiScalarMul
            {-# INLINE bls12_381_G2_multiScalarMulDenotation #-}
        in makeBuiltinMeaning
            bls12_381_G2_multiScalarMulDenotation
            (runCostingFunTwoArguments . paramBls12_381_G2_multiScalarMul)

    toBuiltinMeaning _semvar InsertCoin =
      let insertCoinDenotation :: ByteString -> ByteString -> Integer -> Value -> Value
          insertCoinDenotation = Value.insertCoin
          {-# INLINE insertCoinDenotation #-}
       in makeBuiltinMeaning
            insertCoinDenotation
            (runCostingFunFourArguments . unimplementedCostingFun)

    toBuiltinMeaning _semvar DeleteCoin =
      let deleteCoinDenotation :: ByteString -> ByteString -> Value -> Value
          deleteCoinDenotation = Value.deleteCoin
          {-# INLINE deleteCoinDenotation #-}
       in makeBuiltinMeaning
            deleteCoinDenotation
            (runCostingFunThreeArguments . unimplementedCostingFun)

    toBuiltinMeaning _semvar LookupCoin =
      let lookupCoinDenotation :: ByteString -> ByteString -> Value -> Integer
          lookupCoinDenotation = Value.lookupCoin
          {-# INLINE lookupCoinDenotation #-}
       in makeBuiltinMeaning
            lookupCoinDenotation
            (runCostingFunThreeArguments . unimplementedCostingFun)

    toBuiltinMeaning _semvar UnionValue =
      let unionValueDenotation :: Value -> Value -> Value
          unionValueDenotation = Value.unionValue
          {-# INLINE unionValueDenotation #-}
       in makeBuiltinMeaning
            unionValueDenotation
            (runCostingFunTwoArguments . unimplementedCostingFun)

<<<<<<< HEAD
    toBuiltinMeaning _semvar ValueContains =
      let valueContainsDenotation :: Value -> Value -> Bool
          valueContainsDenotation = Value.valueContains
          {-# INLINE valueContainsDenotation #-}
       in makeBuiltinMeaning
            valueContainsDenotation
            (runCostingFunTwoArguments . unimplementedCostingFun)
=======
    toBuiltinMeaning _semvar ValueData =
        let valueDataDenotation :: Value -> Data
            valueDataDenotation = Value.valueData
            {-# INLINE valueDataDenotation #-}
        in makeBuiltinMeaning
            valueDataDenotation
            (runCostingFunOneArgument . unimplementedCostingFun)

    toBuiltinMeaning _semvar UnValueData =
        let unValueDataDenotation :: Data -> BuiltinResult Value
            unValueDataDenotation = Value.unValueData
            {-# INLINE unValueDataDenotation #-}
        in makeBuiltinMeaning
            unValueDataDenotation
            (runCostingFunOneArgument . unimplementedCostingFun)
>>>>>>> fa5c9e64

    -- See Note [Inlining meanings of builtins].
    {-# INLINE toBuiltinMeaning #-}

    {- *** IMPORTANT! *** When you're adding a new builtin above you typically won't
       be able to add a sensible costing function until the implementation is
       complete and you can benchmark it.  It's still necessary to supply
       `toBuiltinMeaning` with some costing function though: this **MUST** be
       `unimplementedCostingFun`: this will assign a very large cost to any
       invocation of the function, preventing it from being used in places where
       costs are important (for example on testnets) until the implementation is
       complete and a proper costing function has been defined.  Once the
       builtin is ready for general use replace `unimplementedCostingFun` with
       the appropriate `param<BuiltinName>` from BuiltinCostModelBase.

       Please leave this comment immediately after the definition of the final
       builtin to maximise the chances of it being seen the next time someone
       implements a new builtin.
    -}

instance Default (BuiltinSemanticsVariant DefaultFun) where
    def = maxBound

instance Pretty (BuiltinSemanticsVariant DefaultFun) where
    pretty = viaShow

-- It's set deliberately to give us "extra room" in the binary format to add things without running
-- out of space for tags (expanding the space would change the binary format for people who're
-- implementing it manually). So we have to set it manually.
-- | Using 7 bits to encode builtin tags.
builtinTagWidth :: NumBits
builtinTagWidth = 7

encodeBuiltin :: Word8 -> Flat.Encoding
encodeBuiltin = eBits builtinTagWidth

decodeBuiltin :: Get Word8
decodeBuiltin = dBEBits8 builtinTagWidth

-- See Note [Stable encoding of TPLC]
instance Flat DefaultFun where
    encode = encodeBuiltin . \case
              AddInteger                      -> 0
              SubtractInteger                 -> 1
              MultiplyInteger                 -> 2
              DivideInteger                   -> 3
              QuotientInteger                 -> 4
              RemainderInteger                -> 5
              ModInteger                      -> 6
              EqualsInteger                   -> 7
              LessThanInteger                 -> 8
              LessThanEqualsInteger           -> 9

              AppendByteString                -> 10
              ConsByteString                  -> 11
              SliceByteString                 -> 12
              LengthOfByteString              -> 13
              IndexByteString                 -> 14
              EqualsByteString                -> 15
              LessThanByteString              -> 16
              LessThanEqualsByteString        -> 17

              Sha2_256                        -> 18
              Sha3_256                        -> 19
              Blake2b_256                     -> 20
              VerifyEd25519Signature          -> 21

              AppendString                    -> 22
              EqualsString                    -> 23
              EncodeUtf8                      -> 24
              DecodeUtf8                      -> 25

              IfThenElse                      -> 26

              ChooseUnit                      -> 27

              Trace                           -> 28

              FstPair                         -> 29
              SndPair                         -> 30

              ChooseList                      -> 31
              MkCons                          -> 32
              HeadList                        -> 33
              TailList                        -> 34
              NullList                        -> 35

              ChooseData                      -> 36
              ConstrData                      -> 37
              MapData                         -> 38
              ListData                        -> 39
              IData                           -> 40
              BData                           -> 41
              UnConstrData                    -> 42
              UnMapData                       -> 43
              UnListData                      -> 44
              UnIData                         -> 45
              UnBData                         -> 46
              EqualsData                      -> 47
              MkPairData                      -> 48
              MkNilData                       -> 49
              MkNilPairData                   -> 50
              SerialiseData                   -> 51
              VerifyEcdsaSecp256k1Signature   -> 52
              VerifySchnorrSecp256k1Signature -> 53
              Bls12_381_G1_add                -> 54
              Bls12_381_G1_neg                -> 55
              Bls12_381_G1_scalarMul          -> 56
              Bls12_381_G1_equal              -> 57
              Bls12_381_G1_compress           -> 58
              Bls12_381_G1_uncompress         -> 59
              Bls12_381_G1_hashToGroup        -> 60
              Bls12_381_G2_add                -> 61
              Bls12_381_G2_neg                -> 62
              Bls12_381_G2_scalarMul          -> 63
              Bls12_381_G2_equal              -> 64
              Bls12_381_G2_compress           -> 65
              Bls12_381_G2_uncompress         -> 66
              Bls12_381_G2_hashToGroup        -> 67
              Bls12_381_millerLoop            -> 68
              Bls12_381_mulMlResult           -> 69
              Bls12_381_finalVerify           -> 70
              Keccak_256                      -> 71
              Blake2b_224                     -> 72

              IntegerToByteString             -> 73
              ByteStringToInteger             -> 74
              AndByteString                   -> 75
              OrByteString                    -> 76
              XorByteString                   -> 77
              ComplementByteString            -> 78
              ReadBit                         -> 79
              WriteBits                       -> 80
              ReplicateByte                   -> 81

              ShiftByteString                 -> 82
              RotateByteString                -> 83
              CountSetBits                    -> 84
              FindFirstSetBit                 -> 85
              Ripemd_160                      -> 86

              ExpModInteger                   -> 87

              DropList                        -> 88

              LengthOfArray                   -> 89
              ListToArray                     -> 90
              IndexArray                      -> 91

              Bls12_381_G1_multiScalarMul     -> 92
              Bls12_381_G2_multiScalarMul     -> 93

              InsertCoin                      -> 94
<<<<<<< HEAD
              DeleteCoin                      -> 95
              LookupCoin                      -> 96
              UnionValue                      -> 97
              ValueContains                   -> 99
=======
              -- LookupCoin -> 95
              UnionValue                      -> 96
              -- ValueContains -> 97
              ValueData                       -> 98
              UnValueData                     -> 99
>>>>>>> fa5c9e64

    decode = go =<< decodeBuiltin
        where go 0  = pure AddInteger
              go 1  = pure SubtractInteger
              go 2  = pure MultiplyInteger
              go 3  = pure DivideInteger
              go 4  = pure QuotientInteger
              go 5  = pure RemainderInteger
              go 6  = pure ModInteger
              go 7  = pure EqualsInteger
              go 8  = pure LessThanInteger
              go 9  = pure LessThanEqualsInteger
              go 10 = pure AppendByteString
              go 11 = pure ConsByteString
              go 12 = pure SliceByteString
              go 13 = pure LengthOfByteString
              go 14 = pure IndexByteString
              go 15 = pure EqualsByteString
              go 16 = pure LessThanByteString
              go 17 = pure LessThanEqualsByteString
              go 18 = pure Sha2_256
              go 19 = pure Sha3_256
              go 20 = pure Blake2b_256
              go 21 = pure VerifyEd25519Signature
              go 22 = pure AppendString
              go 23 = pure EqualsString
              go 24 = pure EncodeUtf8
              go 25 = pure DecodeUtf8
              go 26 = pure IfThenElse
              go 27 = pure ChooseUnit
              go 28 = pure Trace
              go 29 = pure FstPair
              go 30 = pure SndPair
              go 31 = pure ChooseList
              go 32 = pure MkCons
              go 33 = pure HeadList
              go 34 = pure TailList
              go 35 = pure NullList
              go 36 = pure ChooseData
              go 37 = pure ConstrData
              go 38 = pure MapData
              go 39 = pure ListData
              go 40 = pure IData
              go 41 = pure BData
              go 42 = pure UnConstrData
              go 43 = pure UnMapData
              go 44 = pure UnListData
              go 45 = pure UnIData
              go 46 = pure UnBData
              go 47 = pure EqualsData
              go 48 = pure MkPairData
              go 49 = pure MkNilData
              go 50 = pure MkNilPairData
              go 51 = pure SerialiseData
              go 52 = pure VerifyEcdsaSecp256k1Signature
              go 53 = pure VerifySchnorrSecp256k1Signature
              go 54 = pure Bls12_381_G1_add
              go 55 = pure Bls12_381_G1_neg
              go 56 = pure Bls12_381_G1_scalarMul
              go 57 = pure Bls12_381_G1_equal
              go 58 = pure Bls12_381_G1_compress
              go 59 = pure Bls12_381_G1_uncompress
              go 60 = pure Bls12_381_G1_hashToGroup
              go 61 = pure Bls12_381_G2_add
              go 62 = pure Bls12_381_G2_neg
              go 63 = pure Bls12_381_G2_scalarMul
              go 64 = pure Bls12_381_G2_equal
              go 65 = pure Bls12_381_G2_compress
              go 66 = pure Bls12_381_G2_uncompress
              go 67 = pure Bls12_381_G2_hashToGroup
              go 68 = pure Bls12_381_millerLoop
              go 69 = pure Bls12_381_mulMlResult
              go 70 = pure Bls12_381_finalVerify
              go 71 = pure Keccak_256
              go 72 = pure Blake2b_224
              go 73 = pure IntegerToByteString
              go 74 = pure ByteStringToInteger
              go 75 = pure AndByteString
              go 76 = pure OrByteString
              go 77 = pure XorByteString
              go 78 = pure ComplementByteString
              go 79 = pure ReadBit
              go 80 = pure WriteBits
              go 81 = pure ReplicateByte
              go 82 = pure ShiftByteString
              go 83 = pure RotateByteString
              go 84 = pure CountSetBits
              go 85 = pure FindFirstSetBit
              go 86 = pure Ripemd_160
              go 87 = pure ExpModInteger
              go 88 = pure DropList
              go 89 = pure LengthOfArray
              go 90 = pure ListToArray
              go 91 = pure IndexArray
              go 92 = pure Bls12_381_G1_multiScalarMul
              go 93 = pure Bls12_381_G2_multiScalarMul
              go 94 = pure InsertCoin
<<<<<<< HEAD
              go 95 = pure DeleteCoin
              go 96 = pure LookupCoin
              go 97 = pure UnionValue
              go 99 = pure ValueContains
=======
              go 96 = pure UnionValue
              go 98 = pure ValueData
              go 99 = pure UnValueData
>>>>>>> fa5c9e64
              go t  = fail $ "Failed to decode builtin tag, got: " ++ show t

    size _ n = n + builtinTagWidth

{- Note [Legacy pattern matching on built-in types]
We used to only support direct pattern matching on enumeration types: 'Void', 'Unit', 'Bool'
etc. This is because it was impossible to 'Case' on a value of a built-in type.

So e.g. if we wanted to add the following data type:

    newtype AnInt = AnInt Int

as a built-in type, we wouldn't be able to add the following function as its pattern matcher:

    matchAnInt :: AnInt -> (Int -> r) -> r
    matchAnInt (AnInt i) f = f i

because we could not express the @f i@ part using the builtins machinery.

But it still was possible to have @AnInt@ as a built-in type, it's just that instead of trying to
make its pattern matcher into a builtin we could have the following builtin:

    anIntToInt :: AnInt -> Int
    anIntToInt (AnInt i) = i

Although that was an annoyance for more complex data types. For tuples we needed to provide two
projection functions ('fst' and 'snd') instead of a single pattern matcher, which is not too bad,
but to get pattern matching on lists we needed a more complicated setup. For example originally we
would define three built-in functions: @null@, @head@ and @tail@, plus require `Bool` to be in the
universe, so that we can define an equivalent of

    matchList :: [a] -> r -> (a -> [a] -> r) -> r
    matchList xs z f = if null xs then z else f (head xs) (tail xs)

If a constructor stores more than one value, the corresponding projection function would pack them
into a (possibly nested) pair, for example for

    data Data
        = Constr Integer [Data]
        | <...>

we had (pseudocode):

    unConstrData (Constr i ds) = (i, ds)

and we still have that built-in function for backwards compatibility reasons.

In order to get pattern matching over 'Data' we needed a projection function per constructor as well
as with lists, but writing (where the @Data@ suffix indicates that a function is a builtin that
somehow corresponds to a constructor of 'Data')

    if isConstrData d
        then uncurry fConstr $ unConstrData d
        else if isMapData d
            then fMap $ unMapData d
            else if isListData d
                then fList $ unListData d
                else <...>

is tedious and inefficient and so instead we introduced a single @chooseData@ builtin that matches
on its @Data@ argument and chooses the appropriate branch (type instantiations and strictness
concerns are omitted for clarity):

     chooseData
        (uncurry fConstr $ unConstrData d)
        (fMap $ unMapData d)
        (fList $ unListData d)
        <...>
        d

which, for example, evaluates to @fMap es@ when @d@ is @Map es@

We decided to handle lists the same way by using @chooseList@ rather than @null@ for consistency,
before introduction of casing on values of built-in types.
-}<|MERGE_RESOLUTION|>--- conflicted
+++ resolved
@@ -191,15 +191,11 @@
     | Bls12_381_G2_multiScalarMul
     -- Values
     | InsertCoin
-    | DeleteCoin
     | LookupCoin
     | UnionValue
-<<<<<<< HEAD
     | ValueContains
-=======
     | ValueData
     | UnValueData
->>>>>>> fa5c9e64
     deriving stock (Show, Eq, Ord, Enum, Bounded, Generic, Ix)
     deriving anyclass (NFData, Hashable, PrettyBy PrettyConfigPlc)
 
@@ -2058,14 +2054,6 @@
             insertCoinDenotation
             (runCostingFunFourArguments . unimplementedCostingFun)
 
-    toBuiltinMeaning _semvar DeleteCoin =
-      let deleteCoinDenotation :: ByteString -> ByteString -> Value -> Value
-          deleteCoinDenotation = Value.deleteCoin
-          {-# INLINE deleteCoinDenotation #-}
-       in makeBuiltinMeaning
-            deleteCoinDenotation
-            (runCostingFunThreeArguments . unimplementedCostingFun)
-
     toBuiltinMeaning _semvar LookupCoin =
       let lookupCoinDenotation :: ByteString -> ByteString -> Value -> Integer
           lookupCoinDenotation = Value.lookupCoin
@@ -2082,7 +2070,6 @@
             unionValueDenotation
             (runCostingFunTwoArguments . unimplementedCostingFun)
 
-<<<<<<< HEAD
     toBuiltinMeaning _semvar ValueContains =
       let valueContainsDenotation :: Value -> Value -> Bool
           valueContainsDenotation = Value.valueContains
@@ -2090,7 +2077,7 @@
        in makeBuiltinMeaning
             valueContainsDenotation
             (runCostingFunTwoArguments . unimplementedCostingFun)
-=======
+
     toBuiltinMeaning _semvar ValueData =
         let valueDataDenotation :: Value -> Data
             valueDataDenotation = Value.valueData
@@ -2106,7 +2093,6 @@
         in makeBuiltinMeaning
             unValueDataDenotation
             (runCostingFunOneArgument . unimplementedCostingFun)
->>>>>>> fa5c9e64
 
     -- See Note [Inlining meanings of builtins].
     {-# INLINE toBuiltinMeaning #-}
@@ -2260,18 +2246,11 @@
               Bls12_381_G2_multiScalarMul     -> 93
 
               InsertCoin                      -> 94
-<<<<<<< HEAD
-              DeleteCoin                      -> 95
-              LookupCoin                      -> 96
-              UnionValue                      -> 97
-              ValueContains                   -> 99
-=======
-              -- LookupCoin -> 95
+              LookupCoin                      -> 95
               UnionValue                      -> 96
-              -- ValueContains -> 97
+              ValueContains                   -> 97
               ValueData                       -> 98
               UnValueData                     -> 99
->>>>>>> fa5c9e64
 
     decode = go =<< decodeBuiltin
         where go 0  = pure AddInteger
@@ -2369,16 +2348,11 @@
               go 92 = pure Bls12_381_G1_multiScalarMul
               go 93 = pure Bls12_381_G2_multiScalarMul
               go 94 = pure InsertCoin
-<<<<<<< HEAD
-              go 95 = pure DeleteCoin
-              go 96 = pure LookupCoin
-              go 97 = pure UnionValue
-              go 99 = pure ValueContains
-=======
+              go 95 = pure LookupCoin
               go 96 = pure UnionValue
+              go 97 = pure ValueContains
               go 98 = pure ValueData
               go 99 = pure UnValueData
->>>>>>> fa5c9e64
               go t  = fail $ "Failed to decode builtin tag, got: " ++ show t
 
     size _ n = n + builtinTagWidth
