--- conflicted
+++ resolved
@@ -1801,16 +1801,11 @@
 
     -- Conversions
     toBuiltinMeaning _semvar IntegerToByteString =
-<<<<<<< HEAD
       let integerToByteStringDenotation :: Bool -> LiteralByteSize -> Integer -> Emitter (EvaluationResult BS.ByteString)
           integerToByteStringDenotation b (LiteralByteSize w) n = integerToByteStringWrapper b w n
           -- ^ The second argument is wrapped in a LiteralByteSize to allow us to interpret it as a
           -- size during costing.  It appears as an integer in UPLC: see Note [Integral types as Integer].
           {-# INLINE integerToByteStringDenotation #-}
-=======
-      let integerToByteStringDenotation :: Bool -> Integer -> Integer -> BuiltinResult BS.ByteString
-          integerToByteStringDenotation = integerToByteStringWrapper
->>>>>>> dc9f660f
         in makeBuiltinMeaning
           integerToByteStringDenotation
           (runCostingFunThreeArguments . paramIntegerToByteString)
