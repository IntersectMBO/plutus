--- conflicted
+++ resolved
@@ -1922,14 +1922,14 @@
               SndPair                         -> 30
 
               ChooseList                      -> 31
-              ListToConstr                    -> 73
+              ListToConstr                    -> 75
               MkCons                          -> 32
               HeadList                        -> 33
               TailList                        -> 34
               NullList                        -> 35
 
               ChooseData                      -> 36
-              DataToConstr                    -> 74
+              DataToConstr                    -> 76
               ConstrData                      -> 37
               MapData                         -> 38
               ListData                        -> 39
@@ -2044,13 +2044,10 @@
               go 70 = pure Bls12_381_finalVerify
               go 71 = pure Keccak_256
               go 72 = pure Blake2b_224
-<<<<<<< HEAD
-              go 73 = pure ListToConstr
-              go 74 = pure DataToConstr
-=======
               go 73 = pure IntegerToByteString
               go 74 = pure ByteStringToInteger
->>>>>>> b8a74e7b
+              go 75 = pure ListToConstr
+              go 76 = pure DataToConstr
               go t  = fail $ "Failed to decode builtin tag, got: " ++ show t
 
     size _ n = n + builtinTagWidth