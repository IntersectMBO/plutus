-- editorconfig-checker-disable-file
{-# LANGUAGE BangPatterns          #-}
{-# LANGUAGE DataKinds             #-}
{-# LANGUAGE DeriveAnyClass        #-}
{-# LANGUAGE FlexibleInstances     #-}
{-# LANGUAGE InstanceSigs          #-}
{-# LANGUAGE LambdaCase            #-}
{-# LANGUAGE MultiParamTypeClasses #-}
{-# LANGUAGE OverloadedStrings     #-}
{-# LANGUAGE ScopedTypeVariables   #-}
{-# LANGUAGE TypeFamilies          #-}
{-# LANGUAGE TypeOperators         #-}
{-# LANGUAGE UndecidableInstances  #-}

module PlutusCore.Default.Builtins where

import PlutusPrelude

import PlutusCore.Builtin
import PlutusCore.Data (Data (..))
import PlutusCore.Default.Universe
import PlutusCore.Evaluation.Machine.BuiltinCostModel
import PlutusCore.Evaluation.Machine.ExBudgetStream (ExBudgetStream)
import PlutusCore.Evaluation.Machine.ExMemoryUsage (ExMemoryUsage, IntegerCostedLiterally (..),
                                                    ListCostedByLength (..),
                                                    NumBytesCostedAsNumWords (..), memoryUsage,
                                                    singletonRose)
import PlutusCore.Pretty (PrettyConfigPlc)

import PlutusCore.Bitwise qualified as Bitwise
import PlutusCore.Crypto.BLS12_381.G1 qualified as BLS12_381.G1
import PlutusCore.Crypto.BLS12_381.G2 qualified as BLS12_381.G2
import PlutusCore.Crypto.BLS12_381.Pairing qualified as BLS12_381.Pairing
import PlutusCore.Crypto.Ed25519 (verifyEd25519Signature_V1, verifyEd25519Signature_V2)
import PlutusCore.Crypto.Hash qualified as Hash
import PlutusCore.Crypto.Secp256k1 (verifyEcdsaSecp256k1Signature, verifySchnorrSecp256k1Signature)

import Codec.Serialise (serialise)
import Control.Monad (unless)
import Data.ByteString qualified as BS
import Data.ByteString.Lazy qualified as BSL
import Data.Ix (Ix)
import Data.Text (Text)
import Data.Text.Encoding (decodeUtf8', encodeUtf8)
import Flat hiding (from, to)
import Flat.Decoder (Get, dBEBits8)
import Flat.Encoder as Flat (Encoding, NumBits, eBits)
import NoThunks.Class (NoThunks)
import Prettyprinter (viaShow)

-- See Note [Pattern matching on built-in types].
-- TODO: should we have the commonest built-in functions at the front to have more compact encoding?
-- | Default built-in functions.
--
-- When updating these, make sure to add them to the protocol version listing!
-- See Note [New builtins/language versions and protocol versions]
data DefaultFun
    -- Integers
    = AddInteger
    | SubtractInteger
    | MultiplyInteger
    | DivideInteger
    | QuotientInteger
    | RemainderInteger
    | ModInteger
    | EqualsInteger
    | LessThanInteger
    | LessThanEqualsInteger
    -- Bytestrings
    | AppendByteString
    | ConsByteString
    | SliceByteString
    | LengthOfByteString
    | IndexByteString
    | EqualsByteString
    | LessThanByteString
    | LessThanEqualsByteString
    -- Cryptography and hashes
    | Sha2_256
    | Sha3_256
    | Blake2b_256
    | VerifyEd25519Signature  -- formerly verifySignature
    | VerifyEcdsaSecp256k1Signature
    | VerifySchnorrSecp256k1Signature
    -- Strings
    | AppendString
    | EqualsString
    | EncodeUtf8
    | DecodeUtf8
    -- Bool
    | IfThenElse
    -- Unit
    | ChooseUnit
    -- Tracing
    | Trace
    -- Pairs
    | FstPair
    | SndPair
    -- Lists
    | ChooseList
    | MkCons
    | HeadList
    | TailList
    | NullList
    -- Data
    -- See Note [Pattern matching on built-in types].
    -- It is convenient to have a "choosing" function for a data type that has more than two
    -- constructors to get pattern matching over it and we may end up having multiple such data
    -- types, hence we include the name of the data type as a suffix.
    | ChooseData
    | ConstrData
    | MapData
    | ListData
    | IData
    | BData
    | UnConstrData
    | UnMapData
    | UnListData
    | UnIData
    | UnBData
    | EqualsData
    | SerialiseData
    -- Misc monomorphized constructors.
    -- We could simply replace those with constants, but we use built-in functions for consistency
    -- with monomorphic built-in types. Polymorphic built-in constructors are generally problematic,
    -- See Note [Representable built-in functions over polymorphic built-in types].
    | MkPairData
    | MkNilData
    | MkNilPairData
    -- BLS12_381 operations
    -- G1
    | Bls12_381_G1_add
    | Bls12_381_G1_neg
    | Bls12_381_G1_scalarMul
    | Bls12_381_G1_equal
    | Bls12_381_G1_hashToGroup
    | Bls12_381_G1_compress
    | Bls12_381_G1_uncompress
    -- G2
    | Bls12_381_G2_add
    | Bls12_381_G2_neg
    | Bls12_381_G2_scalarMul
    | Bls12_381_G2_equal
    | Bls12_381_G2_hashToGroup
    | Bls12_381_G2_compress
    | Bls12_381_G2_uncompress
    -- Pairing
    | Bls12_381_millerLoop
    | Bls12_381_mulMlResult
    | Bls12_381_finalVerify
    -- Keccak_256, Blake2b_224
    | Keccak_256
    | Blake2b_224
    -- Conversions
    | IntegerToByteString
    | ByteStringToInteger
    -- Logical
    | AndByteString
    | OrByteString
    | XorByteString
    | ComplementByteString
    | ReadBit
    | WriteBits
    | ReplicateByte
    -- Bitwise
    | ShiftByteString
    | RotateByteString
    | CountSetBits
    | FindFirstSetBit
    deriving stock (Show, Eq, Ord, Enum, Bounded, Generic, Ix)
    deriving anyclass (NFData, Hashable, PrettyBy PrettyConfigPlc)

{- Note [Textual representation of names of built-in functions]. The plc parser
 parses builtin names by looking at an enumeration of all of the built-in
 functions and checking whether the given name matches the pretty-printed name,
 obtained using the instance below.  Thus the definitive forms of the names of
 the built-in functions are obtained by applying the function below to the
 constructor names above. -}
instance Pretty DefaultFun where
    pretty fun = pretty $ lowerInitialChar $ show fun

instance ExMemoryUsage DefaultFun where
    memoryUsage _ = singletonRose 1
    {-# INLINE memoryUsage #-}

-- | Turn a function into another function that 'fail's when its second argument is @0@ or calls the
-- original function otherwise and wraps the result in 'pure'. Useful for correctly handling `div`,
-- `mod`, etc.
nonZeroSecondArg
    :: (Integer -> Integer -> Integer) -> Integer -> Integer -> BuiltinResult Integer
-- If we match against @IS 0#@ instead of @0@, GHC will generate tidier Core for some reason. It
-- probably doesn't really matter performance-wise, but would be easier to read. We don't do it out
-- of paranoia and because it requires importing the 'IS' constructor, which is in different
-- packages depending on the GHC version, so requires a bunch of irritating CPP.
--
-- We could also replace 'div' with 'integerDiv' (and do the same for other division builtins) at
-- the call site of this function in order to avoid double matching against @0@, but that also
-- requires CPP. Perhaps we can afford one additional pattern match for division builtins for the
-- time being, since those aren't particularly fast anyway.
--
-- The bang is to communicate to GHC that the function is strict in both the arguments just in case
-- it'd want to allocate a thunk for the first argument otherwise.
nonZeroSecondArg _ !_ 0 =
    -- See Note [Operational vs structural errors within builtins].
    fail "Cannot divide by zero"
nonZeroSecondArg f  x y = pure $ f x y
{-# INLINE nonZeroSecondArg #-}

-- | Turn a function returning 'Either' into another function that 'fail's in the 'Left' case and
-- wraps the result in 'pure' in the 'Right' case.
eitherToBuiltinResult :: Show e => Either e r -> BuiltinResult r
eitherToBuiltinResult = either (fail . show) pure
{-# INLINE eitherToBuiltinResult #-}

{- Note [Constants vs built-in functions]
A constant is any value of a built-in type. For example, 'Integer' is a built-in type, so anything
of type 'Integer' is a constant.

On the contrary a built-in function can't be of a built-in type, because the type of a built-in
function is always of either the @all a. b@ form or the @a -> b@ one, none of which is a built-in
type. This is checked by the machinery, so if the user tries to add a built-in function that is not
of one of these forms, they'll get a nice custom type error.

A built-in function is associated with its Haskell implementation: there can be many built-in
functions of the same type, all doing different things, and there can be infinitely more _definable_
built-in functions of the same type that are not built-in functions nonetheless, because we didn't
register them as such by providing a Haskell implementation for each of them. This is the difference
between constants and built-in functions: the set of constants (infinite in our case) depends solely
on the set of available built-in types (also infinite in our case, because we have @Integer@,
@[Integer]@, @[[Integer]]@ etc), while the set of built-in functions is defined by explicitly
assigning each member a specific name and an associated with it Haskell implementation. It is
theoretically possible to have an infinite set of built-in functions, but we neither do that nor
need it, hence our set of built-in functions is finite.

The rule of thumb is: constants are raw data and built-in functions are, well, functions.

@(:)@ works as follows: it takes two constants wrapped as values, extracts an integer from the first
constant and a list of integers from the second one, prepends the former to the latter and wraps the
resulting list back into a constant, which gets wrapped into a value.

Why does @(:)@ have to be a built-in function? Because its type is

    all a. a -> list a -> list a

and if we tried to make @(:)@ a constant we'd have to somehow make this type a built-in type and
promise that every value (i.e. every definable function) of this type can be used as a Plutus term,
which doesn't make any sense. Only the particular Haskell implementation that prepends an element to
a list is what we're interested in.

Why may @[]@ not be a built-in function? If its type is hardcoded to @[Integer]@, then that's a
built-in type and we know that anything of a built-in type can be embedded into a term as a
constant. I.e. @[] :: [Integer]@ is perfectly fine as a constant and does not need to be a built-in
function.

Why may @[]@ be a built-in function? If it's polymorphic over the type of the elements, then its
Plutus Core type is @all a. list a@ and that is not a built-in type, hence we have to make that a
built-in function.
-}

{- Note [How to add a built-in function: simple cases]
This Note explains how to add a built-in function and how to read definitions of existing built-in
functions. It does not attempt to explain why things the way they are, that is explained in comments
in relevant modules, check out the following for an overview of the module structure:
https://github.com/IntersectMBO/plutus/blob/97c2b2c6975e41ce25ee5efa1dff0f1bd891a589/plutus-core/docs/BuiltinsOverview.md

In order to add a new built-in function one needs to add a constructor to 'DefaultFun' and handle
it within the @ToBuiltinMeaning uni DefaultFun@ instance. The general pattern is

    toBuiltinMeaning semvar <BuiltinName> =
        let <builtinNameDenotation> :: BS.ByteString -> BS.ByteString
            <builtinNameDenotation> = <denotation>
            {-# INLINE <builtinNameDenotation> #-}
        in makeBuiltinMeaning
            <builtinNameDenotation>
            <costingFunction>

Here's a specific example:

    toBuiltinMeaning _ AddInteger =
        let addIntegerDenotation :: Integer -> Integer -> Integer
            addIntegerDenotation = (+)
            {-# INLINE addIntegerDenotation #-}
        in makeBuiltinMeaning
            addIntegerDenotation
            (runCostingFunTwoArguments . paramAddInteger)

'makeBuiltinMeaning' creates a Plutus builtin out of its denotation (i.e. Haskell implementation)
and a costing function for it. Once a builtin is added, its Plutus type is kind-checked and printed
to a golden file automatically (consult @git status@). 'toBuiltinMeaning' also takes a
'BuiltinSemanticsVariant' argument which allows a particular builtin name to have multiple
associated denotations (see Note [Builtin semantics variants]), but for simplicity we assume in the
examples below that all builtins have only one variant rendering the @semvar@ argument irrelevant.

See Note [Builtin semantics variants] for how @semvar@ enables us to customize the behavior of a
built-in function. For the purpose of these docs we're going to ignore that and use @_@ instead of
@semvar@.

Note that it's very important for the denotation to have an explicit type signature for several
reasons:

1. makes it easier to review the code and make sure it makes sense
2. makes it easier to search for builtins associated with certain types -- just @grep@ for the type
3. most importantly, if we let GHC infer the types, there's a small but very real chance that
   updating a library to a newer version will change the type of some definition used within the
   denotation of a builtin and that may get reflected in the type signature of the builtin without
   us noticing, since the builtins machinery will gladly swallow the change. And since the type
   signature of a builtin determines its behavior via ad hoc polymorphism a change in the type
   signature can cause a sudden hardfork, which would be very bad

hence we specify the type signature for the denotation of each builtin explicitly and always create
a @let@ binding for consistency. We add an @INLINE@ pragma to the @let@ binding to make sure that
the binding doesn't get in the way of performance.

Below we will enumerate what kind of denotations are accepted by 'makeBuiltinMeaning' without
touching any costing stuff.

1. The simplest example of an accepted denotation is a monomorphic function that takes values of
built-in types and returns a value of a built-in type as well. For example

    encodeUtf8 :: Text -> BS.ByteString

You can feed 'encodeUtf8' directly to 'makeBuiltinMeaning' without specifying any types:

    toBuiltinMeaning _ EncodeUtf8 =
        let encodeUtf8Denotation :: Text -> BS.ByteString
            encodeUtf8Denotation = encodeUtf8
            {-# INLINE encodeUtf8Denotation #-}
        in makeBuiltinMeaning
            encodeUtf8Denotation
            <costingFunction>

This will add the builtin, the only two things that remain are implementing costing for this
builtin (out of the scope of this Note) and handling it within the @Flat DefaultFun@ instance
(see Note [Stable encoding of TPLC]).

2. Unconstrained type variables are fine, you don't need to instantiate them. For example

    toBuiltinMeaning _ IfThenElse =
        let ifThenElseDenotation :: Bool -> a -> a -> a
            ifThenElseDenotation b x y = if b then x else y
            {-# INLINE ifThenElseDenotation #-}
        in makeBuiltinMeaning
            ifThenElseDenotation
            <costingFunction>

works alright. The Haskell type of the denotation is

    forall a. Bool -> a -> a -> a

whose counterpart in Plutus is

    all a. bool -> a -> a -> a

and unsurprisingly it's the exact Plutus type of the added builtin.

It may seem like getting the latter from the former is entirely trivial, however
'makeBuiltinMeaning' jumps through quite a few hoops to achieve that and below we'll consider those
of them that are important to know to be able to use 'makeBuiltinMeaning' in cases that are more
complicated than a simple monomorphic or polymorphic function. But for now let's talk about a few
more simple cases.

3. Certain types are not built-in, but can be represented via built-in ones. For example, we don't
have 'Int' built-in, but we have 'Integer' and we can represent the former in terms of the
latter. The conversions between the two types are handled by 'makeBuiltinMeaning', so that the user
doesn't need to write them themselves and can just write

    toBuiltinMeaning _ LengthOfByteString =
        let lengthOfByteStringDenotation :: BS.ByteString -> Int
            lengthOfByteStringDenotation = BS.length
            {-# INLINE lengthOfByteStringDenotation #-}
        in makeBuiltinMeaning
            lengthOfByteStringDenotation
            <costingFunction>

directly (where @BS.length :: BS.ByteString -> Int@).

Note however that while it's always safe to convert an 'Int' to an 'Integer', doing the opposite is
not safe in general, because an 'Integer' may not fit into the range of 'Int'. For this reason

    YOU MUST NEVER USE 'fromIntegral' AND SIMILAR FUNCTIONS THAT CAN SILENTLY UNDER- OR OVERFLOW
    WHEN DEFINING A BUILT-IN FUNCTION

For example defining a builtin that takes an 'Integer' and converts it to an 'Int' using
'fromIntegral' is not allowed under any circumstances and can be a huge vulnerability.

It's completely fine to define a builtin that takes an 'Int' directly, though. How so? That's due
to the fact that the builtin application machinery checks that an 'Integer' is in the bounds of
'Int' before doing the conversion. If the bounds check succeeds, then the 'Integer' gets converted
to the corresponding 'Int', and if it doesn't, then the builtin application fails.

For the list of types that can be converted to/from built-in ones look into the file with the
default universe. If you need to add a new such type, just copy-paste what's done for an existing
one and adjust.

Speaking of builtin application failing:

4. A built-in function can fail. Whenever a builtin fails, evaluation of the whole program fails.
There's a number of ways a builtin can fail:

- as we've just seen a type conversion can fail due to an unsuccessful bounds check
- if the builtin expects, say, a 'Text' argument, but gets fed an 'Integer' argument
- if the builtin expects any constant, but gets fed a non-constant
- if its denotation runs in the 'BuiltinResult' monad and an 'evaluationFailure' gets returned

Most of these are not a concern to the user defining a built-in function (conversions are handled
within the builtin application machinery, type mismatches are on the type checker and the person
writing the program etc), however explicitly returning 'evaluationFailure' from a builtin is
something that happens commonly.

One simple example is a monomorphic function matching on a certain constructor and failing in all
other cases:

    toBuiltinMeaning _ UnIData =
        let unIDataDenotation :: Data -> BuiltinResult Integer
            unIDataDenotation = \case
                I i -> pure i
                _   -> evaluationFailure
            {-# INLINE unIDataDenotation #-}
        in makeBuiltinMeaning
            unIDataDenotation
            <costingFunction>

The type of the denotation is

    Data -> BuiltinResult Integer

and the Plutus type of the builtin is

    data -> integer

because the error effect is implicit in Plutus.

Returning @BuiltinResult a@ for a type variable @a@ is also fine, i.e. it doesn't matter whether
the denotation is monomorphic or polymorphic w.r.t. failing.

But note that

    'BuiltinResult' MUST BE EXPLICITLY USED FOR ANY FAILING BUILTIN AND THROWING AN EXCEPTION
    VIA 'error' OR 'throw' OR ELSE IS NOT ALLOWED AND CAN BE A HUGE VULNERABILITY. MAKE SURE THAT
    NONE OF THE FUNCTIONS THAT YOU USE TO DEFINE A BUILTIN THROW EXCEPTIONS

An argument of a builtin can't have 'BuiltinResult' in its type -- only the result.

5. A builtin can emit log messages. For that its denotation needs to run in the 'BuiltinResult' as
in case of failing. The ergonomics are the same. For example:

    toBuiltinMeaning _ Trace =
        let traceDenotation :: Text -> a -> BuiltinResult a
            traceDenotation text a = a <$ emit text
            {-# INLINE traceDenotation #-}
        in makeBuiltinMeaning
            traceDenotation
            <costingFunction>

The type of the denotation is

    forall a. Text -> a -> Builtin a

and the Plutus type of the builtin is

    all a. text -> a -> a

because just like with the error effect, whether a function logs anything or not is not reflected
in its type.

This concludes the list of simple cases. Before we jump to the hard ones, we need to talk about how
polymorphism gets elaborated, so read Note [Elaboration of polymorphism] next.
-}

{- Note [Elaboration of polymorphism]
In Note [How to add a built-in function: simple cases] we defined the following builtin:

    toBuiltinMeaning _ IfThenElse =
        let ifThenElseDenotation :: Bool -> a -> a -> a
            ifThenElseDenotation b x y = if b then x else y
            {-# INLINE ifThenElseDenotation #-}
        in makeBuiltinMeaning
            ifThenElseDenotation
            <costingFunction>

whose Haskell type is

    forall a. Bool -> a -> a -> a

The way 'makeBuiltinMeaning' handles such a type is by traversing it and instantiating every type
variable. What a type variable gets instantiated to depends on where it appears. When the entire
type of an argument is a single type variable, it gets instantiated to @Opaque val VarN@ where
@VarN@ is pseudocode for "a Haskell type representing a Plutus type variable with 'Unique' N"
For the purpose of this explanation it doesn't matter what @VarN@ actually is and the representation
is subject to change anyway (see Note [Implementation of polymorphic built-in functions] if you want
to know the details). 'Opaque' however is more fundamental and so we need to talk about it.
Here's how it's defined:

    newtype Opaque val (rep :: GHC.Type) = Opaque
        { unOpaque :: val
        }

I.e. @Opaque val rep@ is a wrapper around @val@, which stands for the type of value that an
evaluator uses (the builtins machinery is designed to work with any evaluator and different
evaluators define their type of values differently, for example 'CkValue' if the type of value for
the CK machine). The idea is simple: in order to apply the denotation of a builtin expecting, say,
an 'Integer' constant we need to actually extract that 'Integer' from the AST of the given value,
but if the denotation is polymorphic over the type of its argument, then we don't need to extract
anything, we can just pass the AST of the value directly to the denotation (which means the value
doesn't have to be a 'Constant', it can be completely arbitrary). I.e. in order for a polymorphic
function to become a monomorphic denotation (denotations are always monomorpic) all type variables
in the type of that function need to be instantiated at the type of value that a given evaluator
uses.

If we used just @val@ rather than @Opaque val rep@, we'd specialize

    forall a. Bool -> a -> a -> a

to

    Bool -> val -> val -> val

however then we'd need to separately specify the Plutus type of this builtin, since we can't infer
it from all these @val@s in the general case, for example does

    val -> val -> val

stand for

    all a. a -> a -> a

or

    all a b. a -> b -> a

or something else?

So we use the @Opaque val rep@ wrapper, which is basically a @val@ with a @rep@ attached to it where
@rep@ represents the Plutus type of the argument/result, which is how we arrive at

    Bool -> Opaque val Var0 -> Opaque val Var0 -> Opaque val Var0

This encoding allows us to specify both the Haskell and the Plutus types of the builtin
simultaneously.

If we wanted to we could add explicit 'Opaque' while still having explicit polymorphism (leaving out
the @Var0@ thing for the elaboration machinery to figure out):

    toBuiltinMeaning _ IfThenElse =
        let ifThenElseDenotation :: Bool -> Opaque val a -> Opaque val a -> Opaque val a
            ifThenElseDenotation b x y = if b then x else y
            {-# INLINE ifThenElseDenotation #-}
        in makeBuiltinMeaning
            ifThenElseDenotation
            <costingFunction>

and it would be equivalent to the original definition, but note how @a@ is now an argument to
'Opaque' rather than the entire type of an argument. In order for this definition to elaborate to
the same type as before @a@ needs to be instantiated to just @Var0@, as opposed to @Opaque val
Var0@, because the 'Opaque' part is already there, so this is what the elaboration machinery does.

So regardless of which method of defining 'IfThenElse' we choose, the type of its denotation gets
elaborated to the same

    Bool -> Opaque val Var0 -> Opaque val Var0 -> Opaque val Var0

which then gets digested, so that we can compute what Plutus type it corresponds to. The procedure
is simple: collect all distinct type variables, @all@-bind them and replace the usages with the
bound variables. This turns the type above into

    all a. bool -> a -> a -> a

which is the Plutus type of the 'IfThenElse' builtin.

It's of course allowed to have multiple type variables, e.g. in the following snippet:

    toBuiltinMeaning _ Const =
        let constDenotation :: a -> b -> a
            constDenotation = Prelude.const
            {-# INLINE constDenotation #-}
        in makeBuiltinMeaning
            constDenotation
            <costingFunction>

the Haskell type of 'const' is

    forall a b. a -> b -> a

which the elaboration machinery turns into

    Opaque val Var0 -> Opaque val Var1 -> Opaque val Var0

The elaboration machinery respects the explicitly specified parts of the type and does not attempt
to argue with them. For example if the user insisted that the instantiated type of 'const' had
@Var0@ and @Var1@ swapped:

    Opaque val Var1 -> Opaque val Var0 -> Opaque val Var1

the elaboration machinery wouldn't make a fuss about that.

As a final simple example, consider

    toBuiltinMeaning _ Trace =
        let traceDenotation :: Text -> a -> BuiltinResult a
            traceDenotation text a = a <$ emit text
            {-# INLINE traceDenotation #-}
        in makeBuiltinMeaning
            traceDenotation
            <costingFunction>

from [How to add a built-in function: simple cases]. The type of the denotation is

    forall a. Text -> a -> BuiltinResult a

which elaborates to

    Text -> Opaque val Var0 -> BuiltinResult (Opaque val Var0)

Elaboration machinery is able to look under 'BuiltinResult' even if there's a type variable inside
that does not appear anywhere else in the type signature, for example the type of the denotation in

    toBuiltinMeaning _ ErrorPrime =
        let errorPrimeDenotation :: BuiltinResult a
            errorPrimeDenotation = evaluationFailure
            {-# INLINE errorPrimeDenotation #-}
        in makeBuiltinMeaning
            errorPrimeDenotation
            <costingFunction>

is

    forall a. BuiltinResult a

which gets elaborated to

    BuiltinResult (Opaque val Var0)

from which the final Plutus type of the builtin is computed:

    all a. a

Read Note [How to add a built-in function: complicated cases] next.
-}

{- Note [How to add a built-in function: complicated cases]
Now let's talk about more complicated built-in functions.

1. In Note [Elaboration of polymorphism] we saw how a Haskell type variable gets elaborated to an
@Opaque val VarN@ and we learned that this type can be used directly as opposed to being inferred.
However there exist more ways to use 'Opaque' explicitly. Here's a simple example:

    toBuiltinMeaning _ IdAssumeBool =
        let idAssumeBoolDenotation :: Opaque val Bool -> Opaque val Bool
            idAssumeBoolDenotation = Prelude.id
            {-# INLINE idAssumeBoolDenotation #-}
        in makeBuiltinMeaning
            idAssumeBoolDenotation
            <costingFunction>

This creates a built-in function whose Plutus type is

    id : bool -> bool

i.e. the Plutus type signature of the built-in function is the same as with

    toBuiltinMeaning _ IdBool =
        let idBoolDenotation :: Bool -> Bool
            idBoolDenotation = Prelude.id
            {-# INLINE idBoolDenotation #-}
        in makeBuiltinMeaning
            idBoolDenotation
            <costingFunction>

but the two evaluate differently: the former takes a value and returns it right away while the
latter takes a value, extracts a 'Bool' constant out of it and then lifts that constant back into
@val@. The difference is not only in performance (obviously returning something right away is
cheaper than unlifting-then-lifting-back), but also in semantics: the former returns its argument
during evaluation regardless of what that argument is, so if someone generates Untyped Plutus Core
directly, they can apply @IdAssumeBool@ to a term that doesn't evaluate to a 'Bool' constant or
even a constant at all and that won't be a runtime error, while the latter has to be applied to
a term evaluating to a 'Bool' constant in order not to fail at runtime.

2. @val@ in @Opaque val rep@ is not completely arbitrary, it has to implement 'HasConstant', which
makes it possible to unlift @val@ as a constant or lift a constant back into @val@. There's a
'HasConstant' instance for @Opaque val rep@ whenever there's one for @val@, so if we, for some
reason, wanted to have 'Opaque' in the type signature of the denotation, but still unlift the
argument as a 'Bool', we could do that:

    toBuiltinMeaning _ IdAssumeCheckBool =
        let idAssumeCheckBoolDenotation :: Opaque val Bool -> BuiltinResult Bool
            idAssumeCheckBoolDenotation val = asConstant val of
                Right (Some (ValueOf DefaultUniBool b)) -> pure b
                _                                       -> evaluationFailure
            {-# INLINE idAssumeCheckBoolDenotation #-}
        in makeBuiltinMeaning
            idAssumeCheckBoolDenotation
            <costingFunction>

Here in the denotation we unlift the given value as a constant, check that its type tag is
'DefaultUniBool' and return the unlifted 'Bool'. If any of that fails, we return an explicit
'evaluationFailure'.

This achieves almost the same as 'IdBool', which keeps all the bookkeeping behind the scenes, but
there is a minor difference: in case of error its message is ignored. It would be easy to allow for
returning an unlifting error from a builtin explicitly, but we don't need that for anything, hence
it's not implemented.

We call this style of manually calling 'asConstant' and matching on the type tag "manual unlifting".
As opposed to "automatic unlifting" that we were using before where 'Bool' in the type of the
denotation of a builtin causes the builtins machinery to convert the given argument to a 'Bool'
constant automatically behind the scenes.

3. There's a middle ground between automatic and manual unlifting to 'Bool', one can unlift a value
automatically as a constant and then unlift the result manually to 'Bool' using the 'SomeConstant'
wrapper:

    newtype SomeConstant uni (rep :: GHC.Type) = SomeConstant
        { unSomeConstant :: Some (ValueOf uni)
        }

'SomeConstant' is similar to 'Opaque' in that it has a @rep@ representing a Plutus type.
The difference is that 'Opaque' is a wrapper around an arbitrary value and 'SomeConstant' is a
wrapper around a constant. 'SomeConstant' allows one to automatically unlift an argument of a
built-in function as a constant with all 'asConstant' business kept behind the scenes, for example:

    toBuiltinMeaning _ IdSomeConstantBool =
        let idSomeConstantBoolDenotation :: SomeConstant uni Bool -> BuiltinResult Bool
            idSomeConstantBoolDenotation = \case
                SomeConstant (Some (ValueOf DefaultUniBool b)) -> pure b
                _                                              -> evaluationFailure
            {-# INLINE idSomeConstantBoolDenotation #-}
        in makeBuiltinMeaning
            idSomeConstantBoolDenotation
            <costingFunction>

Note how we no longer call 'asConstant' manually, but still manually match on 'DefaultUniBool'.

So there's a whole range of how "low-level" one can choose to be when defining a built-in function.
However it's not always possible to use automatic unlifting, see next.

4. If we try to define the following built-in function:

    toBuiltinMeaning _ NullList =
        let nullListDenotation :: [a] -> Bool
            nullListDenotation = null
            {-# INLINE nullListDenotation #-}
        in makeBuiltinMeaning
            nullListDenotation
            <costingFunction>

we'll get an error, saying that a polymorphic built-in type can't be applied to a type variable.
It's not impossible to make it work, see Note [Unlifting a term as a value of a built-in type], but
not in the general case, plus it has to be very inefficient.

Instead we have to use 'SomeConstant' to automatically unlift the argument as a constant and then
check that the value inside of it is a list (by matching on the type tag):

    toBuiltinMeaning _ NullList =
        let nullListDenotation :: SomeConstant uni [a] -> BuiltinResult Bool
            nullListDenotation (SomeConstant (Some (ValueOf uniListA xs))) = do
                case uniListA of
                    DefaultUniList _ -> pure $ null xs
                    _ -> throwing _StructuralUnliftingError "Expected a list but got something else"
            {-# INLINE nullListDenotation #-}
        in makeBuiltinMeaning
            nullListDenotation
            <costingFunction>

As before, we have to match on the type tag, because there's no relation between @rep@ from
@SomeConstant uni rep@ and the constant that the built-in function actually receives at runtime
(someone could generate Untyped Plutus Core directly and apply 'nullPlc' to an 'Integer' or
whatever). @rep@ is only for the Plutus type checker to look at, it doesn't influence evaluation
in any way.

Here's a similar built-in function:

    toBuiltinMeaning _ FstPair =
        let fstPairDenotation :: SomeConstant uni (a, b) -> BuiltinResult (Opaque val a)
            fstPairDenotation (SomeConstant (Some (ValueOf uniPairAB xy))) = do
                case uniPairAB of
                    DefaultUniPair uniA _ ->              -- [1]
                        pure . fromValueOf uniA $ fst xy  -- [2]
                    _ ->
                        throwing _StructuralUnliftingError "Expected a pair but got something else"
            {-# INLINE fstPairDenotation #-}
        in makeBuiltinMeaning
            fstPairDenotation
            <costingFunction>

In this definition we extract the first element of a pair by checking that the given constant is
indeed a pair [1] and lifting its first element into @val@ using the type tag for the first
element [2] (extracted from the type tag for the whole pair constant [1]).

Note that it's fine to mix automatic unlifting for polymorphism not related to built-in types and
manual unlifting for arguments having non-monomorphized polymorphic built-in types, for example:

    toBuiltinMeaning _ ChooseList =
        let chooseListDenotation :: SomeConstant uni [a] -> b -> b -> BuiltinResult b
            chooseListDenotation (SomeConstant (Some (ValueOf uniListA xs))) a b = do
                case uniListA of
                    DefaultUniList _ -> pure $ case xs of
                        []    -> a
                        _ : _ -> b
                    _ -> throwing _StructuralUnliftingError "Expected a list but got something else"
            {-# INLINE chooseListDenotation #-}
        in makeBuiltinMeaning
            chooseListDenotation
            (runCostingFunThreeArguments . paramChooseList)
            <costingFunction>

Here @a@ appears inside @[]@, which is a polymorphic built-in type, and so we have to use
'SomeConstant' and check that the given constant is indeed a list, while @b@ doesn't appear inside
of any built-in type and so we don't need to instantiate it to 'Opaque' manually, the elaboration
machinery will do it for us.

Our final example is this:

    toBuiltinMeaning _ MkCons =
        let mkConsDenotation
                :: SomeConstant uni a -> SomeConstant uni [a] -> BuiltinResult (Opaque val [a])
            mkConsDenotation
              (SomeConstant (Some (ValueOf uniA x)))
              (SomeConstant (Some (ValueOf uniListA xs))) = do
                case uniListA of
                    DefaultUniList uniA' -> case uniA `geq` uniA' of       -- [1]
                        Just Refl ->                                       -- [2]
                            pure . fromValueOf uniListA $ x : xs           -- [3]
                        _ -> throwing _StructuralUnliftingError
                            "The type of the value does not match the type of elements in the list"
                    _ -> throwing _StructuralUnliftingError "Expected a list but got something else"
            {-# INLINE mkConsDenotation #-}
        in makeBuiltinMeaning
            mkConsDenotation
            <costingFunction>

Here we prepend an element to a list [3] after checking that the second argument is indeed a
list [1] and that the type tag of the element being prepended equals the type tag for elements of
the list [2] (extracted from the type tag for the whole list constant [1]).
-}

{- Note [Builtins and Plutus type checking]
There's a direct correspondence between the Haskell type of the denotation of a builtin and the
Plutus type of the builtin:

1. elaboration turns a Haskell type variable into a concrete Haskell type representing a Plutus type
   variable, which later becomes demoted (in the regular @singletons@ sense via 'KnownSymbol' etc)
   to a regular Haskell value representing a Plutus type variable (as a part of the AST)
2. a builtin head (i.e. a completely uninstantiated built-in type such as @Bool@ and @[]@) is
   considered abstract by the Plutus type checker. All the type checker cares about is being able to
   get the (Plutus) kind of a builtin head and check two builtin heads for equality
3. Plutus type normalization tears partially or fully instantiated built-in types (such as
   @[Integer]@) apart and creates a Plutus type application for each Haskell type application
4. 'BuiltinResult' does not appear on the Plutus side, since the logging and failure effects are
   implicit in Plutus as was discussed above
5. 'Opaque' and 'SomeConstant' both carry a Haskell @rep@ type argument representing some Plutus
   type to be used for Plutus type checking

This last part means that one can attach any (legal) @rep@ to an 'Opaque' or 'SomeConstant' and
it'll be used by the Plutus type checker completely regardless of what the built-in function
actually does. Let's look at some examples.

1. The following built-in function unlifts to 'Bool' and lifts the result back:

    toBuiltinMeaning _ IdIntegerAsBool =
        let idIntegerAsBoolDenotation
                :: SomeConstant uni Integer -> BuiltinResult (SomeConstant uni Integer)
            idIntegerAsBoolDenotation = \case
                con@(SomeConstant (Some (ValueOf DefaultUniBool _))) -> pure con
                _                                                    -> evaluationFailure
            {-# INLINE idIntegerAsBoolDenotation #-}
        in makeBuiltinMeaning
            idIntegerAsBoolDenotation
            <costingFunction>

but on the Plutus side its type is

    integer -> integer

because the @rep@ that 'SomeConstant' carries is 'Integer' in both the cases (in the type of the
argument, as well as in the type of the result).

This means that for this built-in function the Plutus type checker will accept a program that fails
at runtime due to a type mismatch and will reject a program that runs successfully. Other built-in
functions also can fail, e.g. the type of @ifThenElse@ says that the builtin expects a @Bool@ and
feeding it something else will result in evaluation failure, but 'idIntegerAsBool' is different:
it's respecting its type signature is what causes a failure, not disrespecting it.

2. Another example of an unsafe built-in function is this one that checks whether an argument is a
constant or not:

    toBuiltinMeaning _ IsConstant =
        let isConstantDenotation :: Opaque val a -> Bool
            isConstantDenotation = isRight . asConstant
            {-# INLINE isConstantDenotation #-}
        in makeBuiltinMeaning
            isConstantDenotation
            <costingFunction>

Its type on the Plutus side is

    all a. a -> bool

By parametricity any inhabitant of this type has to be either bottom or a function ignoring its
argument, but @IsConstant@ actually uses the argument and so we break parametricity with this
built-in function.

3. Finally, we can have a Plutus version of @unsafeCoerce@:

    toBuiltinMeaning _ UnsafeCoerce =
        let unsafeCoerceDenotation :: Opaque val a -> Opaque val b
            unsafeCoerceDenotation = Opaque . unOpaque
            {-# INLINE unsafeCoerceDenotation #-}
        in makeBuiltinMeaning
            unsafeCoerceDenotation
            <costingFunction>

Its type on the Plutus side is

    all a b. a -> b

and thus this built-in function allows for viewing any Plutus expression as having an arbitrary
type. Which is of course not nearly as bad as @unsafeCoerce@ in Haskell, because in Plutus a
blob of memory representing an @Integer@ is not going to be viewed as a @[Bool]@ and an attempt to
actually extract that @[Bool]@ will result in evaluation failure, but this built-in function is
still not a good citizen of the Plutus type system.

One could of course simply wrap Haskell's @unsafeCoerce@ as a built-in function in Plutus, but it
goes without saying that this is not supposed to be done.

So overall one needs to be very careful when defining built-in functions that have explicit
'Opaque' and 'SomeConstant' arguments. Expressiveness doesn't come for free.

Read Note [Pattern matching on built-in types] next.
-}

{- Note [Pattern matching on built-in types]
At the moment we really only support direct pattern matching on enumeration types: 'Void', 'Unit',
'Bool' etc. This is because the denotation of a builtin cannot construct general terms (as opposed
to constants), only juggle the ones that were provided as arguments without changing them.
So e.g. if we wanted to add the following data type:

    newtype AnInt = AnInt Int

as a built-in type, we wouldn't be able to add the following function as its pattern matcher:

    matchAnInt :: AnInt -> (Int -> r) -> r
    matchAnInt (AnInt i) f = f i

because currently we cannot express the @f i@ part using the builtins machinery as that would
require applying an arbitrary Plutus Core function in the denotation of a builtin, which would
allow us to return arbitrary terms from the builtin application machinery, which is something
that we originally had, but decided to abandon due to performance concerns.

But it's still possible to have @AnInt@ as a built-in type, it's just that instead of trying to
make its pattern matcher into a builtin we can have the following builtin:

    anIntToInt :: AnInt -> Int
    anIntToInt (AnInt i) = i

which fits perfectly well into the builtins machinery.

Although that becomes annoying for more complex data types. For tuples we need to provide two
projection functions ('fst' and 'snd') instead of a single pattern matcher, which is not too bad,
but to get pattern matching on lists we need a more complicated setup. For example we can have three
built-in functions: @null@, @head@ and @tail@, plus require `Bool` to be in the universe, so that we
can define an equivalent of

    matchList :: [a] -> r -> (a -> [a] -> r) -> r
    matchList xs z f = if null xs then z else f (head xs) (tail xs)

If a constructor stores more than one value, the corresponding projection function packs them
into a (possibly nested) pair, for example for

    data Data
        = Constr Integer [Data]
        | <...>

we have (pseudocode):

    unConstrData (Constr i ds) = (i, ds)

In order to get pattern matching over 'Data' we need a projection function per constructor as well
as with lists, but writing (where the @Data@ suffix indicates that a function is a builtin that
somehow corresponds to a constructor of 'Data')

    if isConstrData d
        then uncurry fConstr $ unConstrData d
        else if isMapData d
            then fMap $ unMapData d
            else if isListData d
                then fList $ unListData d
                else <...>

is tedious and inefficient and so instead we have a single @chooseData@ builtin that matches on
its @Data@ argument and chooses the appropriate branch (type instantiations and strictness concerns
are omitted for clarity):

     chooseData
        (uncurry fConstr $ unConstrData d)
        (fMap $ unMapData d)
        (fList $ unListData d)
        <...>
        d

which, for example, evaluates to @fMap es@ when @d@ is @Map es@

We decided to handle lists the same way by using @chooseList@ rather than @null@ for consistency.

On the bright side, this encoding of pattern matchers does work, so maybe it's indeed worth to
prioritize performance over convenience, especially given the fact that performance is of a concern
to every single end user while the inconvenience is only a concern for the compiler writers and
we don't add complex built-in types too often.

It is not however clear if we can't get more performance gains by defining matchers directly as
higher-order built-in functions compared to forbidding them. Particularly since if higher-order
built-in functions were allowed, we could define not only matchers, but also folds and keep
recursion on the Haskell side for conversions from 'Data', which can potentially have a huge
positive impact on performance.

See https://github.com/IntersectMBO/plutus/pull/5486 for how higher-order builtins would look
like.

Read Note [Representable built-in functions over polymorphic built-in types] next.
-}

{- Note [Representable built-in functions over polymorphic built-in types]
In Note [Pattern matching on built-in types] we discussed how general higher-order polymorphic
built-in functions are troubling, but polymorphic built-in functions can be troubling even in
the first-order case. In a Plutus program we always pair constants of built-in types with their
tags from the universe, which means that in order to produce a constant embedded into a program
we need the tag of the type of that constant. We can't get that tag from a Plutus type -- those
are gone at runtime, so the only place we can get a type tag from during evaluation is some already
existing constant. I.e. the following built-in function is representable:

    tail : all a. [a] -> [a]

because for constructing the result we need a type tag for @[a]@, but we have a value of that type
as an argument and so we can extract the type tag from it. Same applies to

    swap : all a b. (a, b) -> (b, a)

since 'SomeConstantOf' always contains a type tag for each type that a polymorphic built-in type is
instantiated with and so constructing a type tag for @(b, a)@ given type tags for @a@ and @b@ is
unproblematic.

And so neither

    cons : all a. a -> [a] -> [a]

is troubling (even though that ones requires checking at runtime that the element to be prepended
is of the same type as the type of the elements of the list as it's impossible to enforce this kind
of type safety in Haskell over possibly untyped PLC).

However consider the following imaginary builtin:

    nil : all a. [a]

we can't represent it for two reasons:

1. we don't have any argument providing us a type tag for @a@ and hence we can't construct a type
   tag for @[a]@
2. it would be a very unsound builtin to have. We can only instantiate built-in types with other
   built-in types and so allowing @nil {some_non_built_in_type}@ would be a lie that couldn't reduce
   to anything since it's not even possible to represent a built-in list with non-built-in elements
   (even if there's zero of them)

"Wait, but wouldn't @cons {some_non_built_in_type}@ be a lie as well?" -- No! Since @cons@ does not
just construct a list filled with elements of a non-built-in type but also expects one as an
argument and providing such an argument is impossible, 'cause it's pretty much the same thing as
populating 'Void' -- both values are equally unrepresentable. And so @cons {some_non_built_in_type}@
is a way to say @absurd@, which is perfectly fine to have.

Finally,

    comma :: all a b. a -> b -> (a, b)

is representable (because we can require arguments to be constants carrying universes with them,
which we can use to construct the resulting universe), but is still a lie, because instantiating
that builtin with non-built-in types is possible and so the PLC type checker won't throw on such
an instantiation, which will become 'evalutionFailure' at runtime the moment unlifting of a
non-constant is attempted when a constant is expected.

So could we still get @nil@ or a safe version of @comma@ somehow? Well, we could have this
weirdness:

    nilOfTypeOf : all a. [a] -> [a]

i.e. ask for an already existing list, but ignore the actual list and only use the type tag.

But since we're ignoring the actual list, can't we just not pass it in the first place? And instead
pass around our good old friends, singletons. We should be able to do that, but it hasn't been
investigated. Perhaps something along the lines of adding the following constructor to 'DefaultUni':

    DefaultUniProtoSing :: DefaultUni (Esc (Proxy @GHC.Type))

and then defining

    nil : all a. sing a -> [a]

and then the Plutus Tx compiler can provide a type class or something for constructing singletons
for built-in types.

This was investigated in https://github.com/IntersectMBO/plutus/pull/4337 but we decided not to
do it quite yet, even though it worked (the Plutus Tx part wasn't implemented).
-}

{- Note [Operational vs structural errors within builtins]
See the Haddock of 'EvaluationError' to understand why we sometimes use 'fail' (to throw an
"operational" evaluation error) and sometimes use @throwing _StructuralUnliftingError@ (to throw a
"structural" evaluation error). Please respect the distinction when adding new built-in functions.
-}

instance uni ~ DefaultUni => ToBuiltinMeaning uni DefaultFun where
    type CostingPart uni DefaultFun = BuiltinCostModel

    {- | Allow different variants of builtins with different implementations, and
       possibly different semantics.  Note that DefaultFunSemanticsVariantA,
       DefaultFunSemanticsVariantB etc. do not correspond directly to PlutusV1,
       PlutusV2 etc. in plutus-ledger-api: see Note [Builtin semantics variants]. -}
    data BuiltinSemanticsVariant DefaultFun
        = DefaultFunSemanticsVariantA
        | DefaultFunSemanticsVariantB
        | DefaultFunSemanticsVariantC
        deriving stock (Eq, Enum, Bounded, Show, Generic)
        deriving anyclass (NFData, NoThunks)

    -- Integers
    toBuiltinMeaning
        :: forall val. HasMeaningIn uni val
        => BuiltinSemanticsVariant DefaultFun
        -> DefaultFun
        -> BuiltinMeaning val BuiltinCostModel

    toBuiltinMeaning _semvar AddInteger =
        let addIntegerDenotation :: Integer -> Integer -> Integer
            addIntegerDenotation = (+)
            {-# INLINE addIntegerDenotation #-}
        in makeBuiltinMeaning
            addIntegerDenotation
            (runCostingFunTwoArguments . paramAddInteger)

    toBuiltinMeaning _semvar SubtractInteger =
        let subtractIntegerDenotation :: Integer -> Integer -> Integer
            subtractIntegerDenotation = (-)
            {-# INLINE subtractIntegerDenotation #-}
        in makeBuiltinMeaning
            subtractIntegerDenotation
            (runCostingFunTwoArguments . paramSubtractInteger)

    toBuiltinMeaning _semvar MultiplyInteger =
        let multiplyIntegerDenotation :: Integer -> Integer -> Integer
            multiplyIntegerDenotation = (*)
            {-# INLINE multiplyIntegerDenotation #-}
        in makeBuiltinMeaning
            multiplyIntegerDenotation
            (runCostingFunTwoArguments . paramMultiplyInteger)

    toBuiltinMeaning _semvar DivideInteger =
        let divideIntegerDenotation :: Integer -> Integer -> BuiltinResult Integer
            divideIntegerDenotation = nonZeroSecondArg div
            {-# INLINE divideIntegerDenotation #-}
        in makeBuiltinMeaning
            divideIntegerDenotation
            (runCostingFunTwoArguments . paramDivideInteger)

    toBuiltinMeaning _semvar QuotientInteger =
        let quotientIntegerDenotation :: Integer -> Integer -> BuiltinResult Integer
            quotientIntegerDenotation = nonZeroSecondArg quot
            {-# INLINE quotientIntegerDenotation #-}
        in makeBuiltinMeaning
            quotientIntegerDenotation
            (runCostingFunTwoArguments . paramQuotientInteger)

    toBuiltinMeaning _semvar RemainderInteger =
        let remainderIntegerDenotation :: Integer -> Integer -> BuiltinResult Integer
            remainderIntegerDenotation = nonZeroSecondArg rem
            {-# INLINE remainderIntegerDenotation #-}
        in makeBuiltinMeaning
            remainderIntegerDenotation
            (runCostingFunTwoArguments . paramRemainderInteger)

    toBuiltinMeaning _semvar ModInteger =
        let modIntegerDenotation :: Integer -> Integer -> BuiltinResult Integer
            modIntegerDenotation = nonZeroSecondArg mod
            {-# INLINE modIntegerDenotation #-}
        in makeBuiltinMeaning
            modIntegerDenotation
            (runCostingFunTwoArguments . paramModInteger)

    toBuiltinMeaning _semvar EqualsInteger =
        let equalsIntegerDenotation :: Integer -> Integer -> Bool
            equalsIntegerDenotation = (==)
            {-# INLINE equalsIntegerDenotation #-}
        in makeBuiltinMeaning
            equalsIntegerDenotation
            (runCostingFunTwoArguments . paramEqualsInteger)

    toBuiltinMeaning _semvar LessThanInteger =
        let lessThanIntegerDenotation :: Integer -> Integer -> Bool
            lessThanIntegerDenotation = (<)
            {-# INLINE lessThanIntegerDenotation #-}
        in makeBuiltinMeaning
            lessThanIntegerDenotation
            (runCostingFunTwoArguments . paramLessThanInteger)

    toBuiltinMeaning _semvar LessThanEqualsInteger =
        let lessThanEqualsIntegerDenotation :: Integer -> Integer -> Bool
            lessThanEqualsIntegerDenotation = (<=)
            {-# INLINE lessThanEqualsIntegerDenotation #-}
        in makeBuiltinMeaning
            lessThanEqualsIntegerDenotation
            (runCostingFunTwoArguments . paramLessThanEqualsInteger)

    -- Bytestrings
    toBuiltinMeaning _semvar AppendByteString =
        let appendByteStringDenotation :: BS.ByteString -> BS.ByteString -> BS.ByteString
            appendByteStringDenotation = BS.append
            {-# INLINE appendByteStringDenotation #-}
        in makeBuiltinMeaning
            appendByteStringDenotation
            (runCostingFunTwoArguments . paramAppendByteString)

    -- See Note [Builtin semantics variants]
    toBuiltinMeaning semvar ConsByteString =
        -- The costing function is the same for all variants of this builtin,
        -- but since the denotation of the builtin accepts constants of
        -- different types ('Integer' vs 'Word8'), the costing function needs to
        -- by polymorphic over the type of constant.
        let costingFun
                :: ExMemoryUsage a => BuiltinCostModel -> a -> BS.ByteString -> ExBudgetStream
            costingFun = runCostingFunTwoArguments . paramConsByteString
            {-# INLINE costingFun #-}
            consByteStringMeaning_V1 =
                let consByteStringDenotation :: Integer -> BS.ByteString -> BS.ByteString
                    consByteStringDenotation n xs = BS.cons (fromIntegral n) xs
                    -- Earlier instructions say never to use `fromIntegral` in the definition of a
                    -- builtin; however in this case it reduces its argument modulo 256 to get a
                    -- `Word8`, which is exactly what we want.
                    {-# INLINE consByteStringDenotation #-}
                in makeBuiltinMeaning
                    consByteStringDenotation
                    costingFun
            -- For builtin semantics variants larger than 'DefaultFunSemanticsVariantA', the first
            -- input must be in range @[0..255]@.
            consByteStringMeaning_V2 =
                let consByteStringDenotation :: Word8 -> BS.ByteString -> BS.ByteString
                    consByteStringDenotation = BS.cons
                    {-# INLINE consByteStringDenotation #-}
                in makeBuiltinMeaning
                    consByteStringDenotation
                    costingFun
        in case semvar of
            DefaultFunSemanticsVariantA -> consByteStringMeaning_V1
            DefaultFunSemanticsVariantB -> consByteStringMeaning_V1
            DefaultFunSemanticsVariantC -> consByteStringMeaning_V2

    toBuiltinMeaning _semvar SliceByteString =
        let sliceByteStringDenotation :: Int -> Int -> BS.ByteString -> BS.ByteString
            sliceByteStringDenotation start n xs = BS.take n (BS.drop start xs)
            {-# INLINE sliceByteStringDenotation #-}
        in makeBuiltinMeaning
            sliceByteStringDenotation
            (runCostingFunThreeArguments . paramSliceByteString)

    toBuiltinMeaning _semvar LengthOfByteString =
        let lengthOfByteStringDenotation :: BS.ByteString -> Int
            lengthOfByteStringDenotation = BS.length
            {-# INLINE lengthOfByteStringDenotation #-}
        in makeBuiltinMeaning
            lengthOfByteStringDenotation
            (runCostingFunOneArgument . paramLengthOfByteString)

    toBuiltinMeaning _semvar IndexByteString =
        let indexByteStringDenotation :: BS.ByteString -> Int -> BuiltinResult Word8
            indexByteStringDenotation xs n = do
                unless (n >= 0 && n < BS.length xs) $
                    -- See Note [Operational vs structural errors within builtins].
                    -- The arguments are going to be printed in the "cause" part of the error
                    -- message, so we don't need to repeat them here.
                    fail "Index out of bounds"
                pure $ BS.index xs n
            {-# INLINE indexByteStringDenotation #-}
        in makeBuiltinMeaning
            indexByteStringDenotation
            (runCostingFunTwoArguments . paramIndexByteString)

    toBuiltinMeaning _semvar EqualsByteString =
        let equalsByteStringDenotation :: BS.ByteString -> BS.ByteString -> Bool
            equalsByteStringDenotation = (==)
            {-# INLINE equalsByteStringDenotation #-}
        in makeBuiltinMeaning
            equalsByteStringDenotation
            (runCostingFunTwoArguments . paramEqualsByteString)

    toBuiltinMeaning _semvar LessThanByteString =
        let lessThanByteStringDenotation :: BS.ByteString -> BS.ByteString -> Bool
            lessThanByteStringDenotation = (<)
            {-# INLINE lessThanByteStringDenotation #-}
        in makeBuiltinMeaning
            lessThanByteStringDenotation
            (runCostingFunTwoArguments . paramLessThanByteString)

    toBuiltinMeaning _semvar LessThanEqualsByteString =
        let lessThanEqualsByteStringDenotation :: BS.ByteString -> BS.ByteString -> Bool
            lessThanEqualsByteStringDenotation = (<=)
            {-# INLINE lessThanEqualsByteStringDenotation #-}
        in makeBuiltinMeaning
            lessThanEqualsByteStringDenotation
            (runCostingFunTwoArguments . paramLessThanEqualsByteString)

    -- Cryptography and hashes
    toBuiltinMeaning _semvar Sha2_256 =
        let sha2_256Denotation :: BS.ByteString -> BS.ByteString
            sha2_256Denotation = Hash.sha2_256
            {-# INLINE sha2_256Denotation #-}
        in makeBuiltinMeaning
            sha2_256Denotation
            (runCostingFunOneArgument . paramSha2_256)

    toBuiltinMeaning _semvar Sha3_256 =
        let sha3_256Denotation :: BS.ByteString -> BS.ByteString
            sha3_256Denotation = Hash.sha3_256
            {-# INLINE sha3_256Denotation #-}
        in makeBuiltinMeaning
            sha3_256Denotation
            (runCostingFunOneArgument . paramSha3_256)

    toBuiltinMeaning _semvar Blake2b_256 =
        let blake2b_256Denotation :: BS.ByteString -> BS.ByteString
            blake2b_256Denotation = Hash.blake2b_256
            {-# INLINE blake2b_256Denotation #-}
        in makeBuiltinMeaning
            blake2b_256Denotation
            (runCostingFunOneArgument . paramBlake2b_256)

    toBuiltinMeaning semvar VerifyEd25519Signature =
        let verifyEd25519SignatureDenotation
                :: BS.ByteString -> BS.ByteString -> BS.ByteString -> BuiltinResult Bool
            verifyEd25519SignatureDenotation =
                case semvar of
                  DefaultFunSemanticsVariantA -> verifyEd25519Signature_V1
                  DefaultFunSemanticsVariantB -> verifyEd25519Signature_V2
                  DefaultFunSemanticsVariantC -> verifyEd25519Signature_V2
            {-# INLINE verifyEd25519SignatureDenotation #-}
        in makeBuiltinMeaning
            verifyEd25519SignatureDenotation
            -- Benchmarks indicate that the two variants have very similar
            -- execution times, so it's safe to use the same costing function for
            -- both.
            (runCostingFunThreeArguments . paramVerifyEd25519Signature)

    {- Note [ECDSA secp256k1 signature verification].  An ECDSA signature
       consists of a pair of values (r,s), and for each value of r there are in
       fact two valid values of s, one effectively the negative of the other.
       The Bitcoin implementation that underlies `verifyEcdsaSecp256k1Signature`
       expects that the lower of the two possible values of the s component of
       the signature is used, returning `false` immediately if that's not the
       case.  It appears that this restriction is peculiar to Bitcoin, and ECDSA
       schemes in general don't require it.  Thus this function may be more
       restrictive than expected.  See

          https://github.com/bitcoin/bips/blob/master/bip-0146.mediawiki#LOW_S

       and the implementation of secp256k1_ecdsa_verify in

          https://github.com/bitcoin-core/secp256k1.
     -}
    toBuiltinMeaning _semvar VerifyEcdsaSecp256k1Signature =
        let verifyEcdsaSecp256k1SignatureDenotation
                :: BS.ByteString -> BS.ByteString -> BS.ByteString -> BuiltinResult Bool
            verifyEcdsaSecp256k1SignatureDenotation = verifyEcdsaSecp256k1Signature
            {-# INLINE verifyEcdsaSecp256k1SignatureDenotation #-}
        in makeBuiltinMeaning
            verifyEcdsaSecp256k1SignatureDenotation
            (runCostingFunThreeArguments . paramVerifyEcdsaSecp256k1Signature)

    toBuiltinMeaning _semvar VerifySchnorrSecp256k1Signature =
        let verifySchnorrSecp256k1SignatureDenotation
                :: BS.ByteString -> BS.ByteString -> BS.ByteString -> BuiltinResult Bool
            verifySchnorrSecp256k1SignatureDenotation = verifySchnorrSecp256k1Signature
            {-# INLINE verifySchnorrSecp256k1SignatureDenotation #-}
        in makeBuiltinMeaning
            verifySchnorrSecp256k1SignatureDenotation
            (runCostingFunThreeArguments . paramVerifySchnorrSecp256k1Signature)

    -- Strings
    toBuiltinMeaning _semvar AppendString =
        let appendStringDenotation :: Text -> Text -> Text
            appendStringDenotation = (<>)
            {-# INLINE appendStringDenotation #-}
        in makeBuiltinMeaning
            appendStringDenotation
            (runCostingFunTwoArguments . paramAppendString)

    toBuiltinMeaning _semvar EqualsString =
        let equalsStringDenotation :: Text -> Text -> Bool
            equalsStringDenotation = (==)
            {-# INLINE equalsStringDenotation #-}
        in makeBuiltinMeaning
            equalsStringDenotation
            (runCostingFunTwoArguments . paramEqualsString)

    toBuiltinMeaning _semvar EncodeUtf8 =
        let encodeUtf8Denotation :: Text -> BS.ByteString
            encodeUtf8Denotation = encodeUtf8
            {-# INLINE encodeUtf8Denotation #-}
        in makeBuiltinMeaning
            encodeUtf8Denotation
            (runCostingFunOneArgument . paramEncodeUtf8)

    toBuiltinMeaning _semvar DecodeUtf8 =
        let decodeUtf8Denotation :: BS.ByteString -> BuiltinResult Text
            decodeUtf8Denotation = eitherToBuiltinResult . decodeUtf8'
            {-# INLINE decodeUtf8Denotation #-}
        in makeBuiltinMeaning
            decodeUtf8Denotation
            (runCostingFunOneArgument . paramDecodeUtf8)

    -- Bool
    toBuiltinMeaning _semvar IfThenElse =
        let ifThenElseDenotation :: Bool -> a -> a -> a
            ifThenElseDenotation b x y = if b then x else y
            {-# INLINE ifThenElseDenotation #-}
        in makeBuiltinMeaning
            ifThenElseDenotation
            (runCostingFunThreeArguments . paramIfThenElse)

    -- Unit
    toBuiltinMeaning _semvar ChooseUnit =
        let chooseUnitDenotation :: () -> a -> a
            chooseUnitDenotation () x = x
            {-# INLINE chooseUnitDenotation #-}
        in makeBuiltinMeaning
            chooseUnitDenotation
            (runCostingFunTwoArguments . paramChooseUnit)

    -- Tracing
    toBuiltinMeaning _semvar Trace =
        let traceDenotation :: Text -> a -> BuiltinResult a
            traceDenotation text a = a <$ emit text
            {-# INLINE traceDenotation #-}
        in makeBuiltinMeaning
            traceDenotation
            (runCostingFunTwoArguments . paramTrace)

    -- Pairs
    toBuiltinMeaning _semvar FstPair =
        let fstPairDenotation :: SomeConstant uni (a, b) -> BuiltinResult (Opaque val a)
            fstPairDenotation (SomeConstant (Some (ValueOf uniPairAB xy))) = do
                case uniPairAB of
                    DefaultUniPair uniA _ -> pure . fromValueOf uniA $ fst xy
                    _                     ->
                        -- See Note [Operational vs structural errors within builtins].
                        throwing _StructuralUnliftingError "Expected a pair but got something else"
            {-# INLINE fstPairDenotation #-}
        in makeBuiltinMeaning
            fstPairDenotation
            (runCostingFunOneArgument . paramFstPair)

    toBuiltinMeaning _semvar SndPair =
        let sndPairDenotation :: SomeConstant uni (a, b) -> BuiltinResult (Opaque val b)
            sndPairDenotation (SomeConstant (Some (ValueOf uniPairAB xy))) = do
                case uniPairAB of
                    DefaultUniPair _ uniB -> pure . fromValueOf uniB $ snd xy
                    _                     ->
                        -- See Note [Operational vs structural errors within builtins].
                        throwing _StructuralUnliftingError "Expected a pair but got something else"
            {-# INLINE sndPairDenotation #-}
        in makeBuiltinMeaning
            sndPairDenotation
            (runCostingFunOneArgument . paramSndPair)

    -- Lists
    toBuiltinMeaning _semvar ChooseList =
        let chooseListDenotation :: SomeConstant uni [a] -> b -> b -> BuiltinResult b
            chooseListDenotation (SomeConstant (Some (ValueOf uniListA xs))) a b = do
                case uniListA of
                    DefaultUniList _ -> pure $ case xs of
                        []    -> a
                        _ : _ -> b
                    -- See Note [Operational vs structural errors within builtins].
                    _ -> throwing _StructuralUnliftingError "Expected a list but got something else"
            {-# INLINE chooseListDenotation #-}
        in makeBuiltinMeaning
            chooseListDenotation
            (runCostingFunThreeArguments . paramChooseList)

    toBuiltinMeaning _semvar MkCons =
        let mkConsDenotation
                :: SomeConstant uni a -> SomeConstant uni [a] -> BuiltinResult (Opaque val [a])
            mkConsDenotation
              (SomeConstant (Some (ValueOf uniA x)))
              (SomeConstant (Some (ValueOf uniListA xs))) = do
                -- See Note [Operational vs structural errors within builtins].
                case uniListA of
                    DefaultUniList uniA' -> case uniA `geq` uniA' of
                        Just Refl -> pure . fromValueOf uniListA $ x : xs
                        _         -> throwing _StructuralUnliftingError
                            "The type of the value does not match the type of elements in the list"
                    _ -> throwing _StructuralUnliftingError "Expected a list but got something else"
            {-# INLINE mkConsDenotation #-}
        in makeBuiltinMeaning
            mkConsDenotation
            (runCostingFunTwoArguments . paramMkCons)

    toBuiltinMeaning _semvar HeadList =
        let headListDenotation :: SomeConstant uni [a] -> BuiltinResult (Opaque val a)
            headListDenotation (SomeConstant (Some (ValueOf uniListA xs))) = do
                -- See Note [Operational vs structural errors within builtins].
                case uniListA of
                    DefaultUniList uniA -> case xs of
                        []    -> fail "Expected a non-empty list but got an empty one"
                        x : _ -> pure $ fromValueOf uniA x
                    _ -> throwing _StructuralUnliftingError "Expected a list but got something else"
            {-# INLINE headListDenotation #-}
        in makeBuiltinMeaning
            headListDenotation
            (runCostingFunOneArgument . paramHeadList)

    toBuiltinMeaning _semvar TailList =
        let tailListDenotation :: SomeConstant uni [a] -> BuiltinResult (Opaque val [a])
            tailListDenotation (SomeConstant (Some (ValueOf uniListA xs))) = do
                -- See Note [Operational vs structural errors within builtins].
                case uniListA of
                    DefaultUniList _ -> case xs of
                        []      -> fail "Expected a non-empty list but got an empty one"
                        _ : xs' -> pure $ fromValueOf uniListA xs'
                    _ -> throwing _StructuralUnliftingError "Expected a list but got something else"
            {-# INLINE tailListDenotation #-}
        in makeBuiltinMeaning
            tailListDenotation
            (runCostingFunOneArgument . paramTailList)

    toBuiltinMeaning _semvar NullList =
        let nullListDenotation :: SomeConstant uni [a] -> BuiltinResult Bool
            nullListDenotation (SomeConstant (Some (ValueOf uniListA xs))) = do
                case uniListA of
                    DefaultUniList _ -> pure $ null xs
                    _                ->
                        -- See Note [Operational vs structural errors within builtins].
                        throwing _StructuralUnliftingError "Expected a list but got something else"
            {-# INLINE nullListDenotation #-}
        in makeBuiltinMeaning
            nullListDenotation
            (runCostingFunOneArgument . paramNullList)

    -- Data
    toBuiltinMeaning _semvar ChooseData =
        let chooseDataDenotation :: Data -> a -> a -> a -> a -> a -> a
            chooseDataDenotation d xConstr xMap xList xI xB =
                case d of
                    Constr {} -> xConstr
                    Map    {} -> xMap
                    List   {} -> xList
                    I      {} -> xI
                    B      {} -> xB
            {-# INLINE chooseDataDenotation #-}
        in makeBuiltinMeaning
            chooseDataDenotation
            (runCostingFunSixArguments . paramChooseData)

    toBuiltinMeaning _semvar ConstrData =
        let constrDataDenotation :: Integer -> [Data] -> Data
            constrDataDenotation = Constr
            {-# INLINE constrDataDenotation #-}
        in makeBuiltinMeaning
            constrDataDenotation
            (runCostingFunTwoArguments . paramConstrData)

    toBuiltinMeaning _semvar MapData =
        let mapDataDenotation :: [(Data, Data)] -> Data
            mapDataDenotation = Map
            {-# INLINE mapDataDenotation #-}
        in makeBuiltinMeaning
            mapDataDenotation
            (runCostingFunOneArgument . paramMapData)

    toBuiltinMeaning _semvar ListData =
        let listDataDenotation :: [Data] -> Data
            listDataDenotation = List
            {-# INLINE listDataDenotation #-}
        in makeBuiltinMeaning
            listDataDenotation
            (runCostingFunOneArgument . paramListData)

    toBuiltinMeaning _semvar IData =
        let iDataDenotation :: Integer -> Data
            iDataDenotation = I
            {-# INLINE iDataDenotation #-}
        in makeBuiltinMeaning
            iDataDenotation
            (runCostingFunOneArgument . paramIData)

    toBuiltinMeaning _semvar BData =
        let bDataDenotation :: BS.ByteString -> Data
            bDataDenotation = B
            {-# INLINE bDataDenotation #-}
        in makeBuiltinMeaning
            bDataDenotation
            (runCostingFunOneArgument . paramBData)

    toBuiltinMeaning _semvar UnConstrData =
        let unConstrDataDenotation :: Data -> BuiltinResult (Integer, [Data])
            unConstrDataDenotation = \case
                Constr i ds -> pure (i, ds)
                -- See Note [Operational vs structural errors within builtins].
                _           -> fail "Expected the Constr constructor but got a different one"
            {-# INLINE unConstrDataDenotation #-}
        in makeBuiltinMeaning
            unConstrDataDenotation
            (runCostingFunOneArgument . paramUnConstrData)

    toBuiltinMeaning _semvar UnMapData =
        let unMapDataDenotation :: Data -> BuiltinResult [(Data, Data)]
            unMapDataDenotation = \case
                Map es -> pure es
                -- See Note [Operational vs structural errors within builtins].
                _      -> fail "Expected the Map constructor but got a different one"
            {-# INLINE unMapDataDenotation #-}
        in makeBuiltinMeaning
            unMapDataDenotation
            (runCostingFunOneArgument . paramUnMapData)

    toBuiltinMeaning _semvar UnListData =
        let unListDataDenotation :: Data -> BuiltinResult [Data]
            unListDataDenotation = \case
                List ds -> pure ds
                -- See Note [Operational vs structural errors within builtins].
                _       -> fail "Expected the List constructor but got a different one"
            {-# INLINE unListDataDenotation #-}
        in makeBuiltinMeaning
            unListDataDenotation
            (runCostingFunOneArgument . paramUnListData)

    toBuiltinMeaning _semvar UnIData =
        let unIDataDenotation :: Data -> BuiltinResult Integer
            unIDataDenotation = \case
                I i -> pure i
                -- See Note [Operational vs structural errors within builtins].
                _   -> fail "Expected the I constructor but got a different one"
            {-# INLINE unIDataDenotation #-}
        in makeBuiltinMeaning
            unIDataDenotation
            (runCostingFunOneArgument . paramUnIData)

    toBuiltinMeaning _semvar UnBData =
        let unBDataDenotation :: Data -> BuiltinResult BS.ByteString
            unBDataDenotation = \case
                B b -> pure b
                -- See Note [Operational vs structural errors within builtins].
                _   -> fail "Expected the B constructor but got a different one"
            {-# INLINE unBDataDenotation #-}
        in makeBuiltinMeaning
            unBDataDenotation
            (runCostingFunOneArgument . paramUnBData)

    toBuiltinMeaning _semvar EqualsData =
        let equalsDataDenotation :: Data -> Data -> Bool
            equalsDataDenotation = (==)
            {-# INLINE equalsDataDenotation #-}
        in makeBuiltinMeaning
            equalsDataDenotation
            (runCostingFunTwoArguments . paramEqualsData)

    toBuiltinMeaning _semvar SerialiseData =
        let serialiseDataDenotation :: Data -> BS.ByteString
            serialiseDataDenotation = BSL.toStrict . serialise
            {-# INLINE serialiseDataDenotation #-}
        in makeBuiltinMeaning
            serialiseDataDenotation
            (runCostingFunOneArgument . paramSerialiseData)

    -- Misc constructors
    toBuiltinMeaning _semvar MkPairData =
        let mkPairDataDenotation :: Data -> Data -> (Data, Data)
            mkPairDataDenotation = (,)
            {-# INLINE mkPairDataDenotation #-}
        in makeBuiltinMeaning
            mkPairDataDenotation
            (runCostingFunTwoArguments . paramMkPairData)

    toBuiltinMeaning _semvar MkNilData =
        -- Nullary built-in functions don't work, so we need a unit argument.
        -- We don't really need this built-in function, see Note [Constants vs built-in functions],
        -- but we keep it around for historical reasons and convenience.
        let mkNilDataDenotation :: () -> [Data]
            mkNilDataDenotation () = []
            {-# INLINE mkNilDataDenotation #-}
        in makeBuiltinMeaning
            mkNilDataDenotation
            (runCostingFunOneArgument . paramMkNilData)

    toBuiltinMeaning _semvar MkNilPairData =
        -- Nullary built-in functions don't work, so we need a unit argument.
        -- We don't really need this built-in function, see Note [Constants vs built-in functions],
        -- but we keep it around for historical reasons and convenience.
        let mkNilPairDataDenotation :: () -> [(Data, Data)]
            mkNilPairDataDenotation () = []
            {-# INLINE mkNilPairDataDenotation #-}
        in makeBuiltinMeaning
            mkNilPairDataDenotation
            (runCostingFunOneArgument . paramMkNilPairData)

    -- BLS12_381.G1
    toBuiltinMeaning _semvar Bls12_381_G1_add =
        let bls12_381_G1_addDenotation
                :: BLS12_381.G1.Element -> BLS12_381.G1.Element -> BLS12_381.G1.Element
            bls12_381_G1_addDenotation = BLS12_381.G1.add
            {-# INLINE bls12_381_G1_addDenotation #-}
        in makeBuiltinMeaning
            bls12_381_G1_addDenotation
            (runCostingFunTwoArguments . paramBls12_381_G1_add)

    toBuiltinMeaning _semvar Bls12_381_G1_neg =
        let bls12_381_G1_negDenotation :: BLS12_381.G1.Element -> BLS12_381.G1.Element
            bls12_381_G1_negDenotation = BLS12_381.G1.neg
            {-# INLINE bls12_381_G1_negDenotation #-}
        in makeBuiltinMeaning
            bls12_381_G1_negDenotation
            (runCostingFunOneArgument . paramBls12_381_G1_neg)

    toBuiltinMeaning _semvar Bls12_381_G1_scalarMul =
        let bls12_381_G1_scalarMulDenotation
                :: Integer -> BLS12_381.G1.Element -> BLS12_381.G1.Element
            bls12_381_G1_scalarMulDenotation = BLS12_381.G1.scalarMul
            {-# INLINE bls12_381_G1_scalarMulDenotation #-}
        in makeBuiltinMeaning
            bls12_381_G1_scalarMulDenotation
            (runCostingFunTwoArguments . paramBls12_381_G1_scalarMul)

    toBuiltinMeaning _semvar Bls12_381_G1_compress =
        let bls12_381_G1_compressDenotation :: BLS12_381.G1.Element -> BS.ByteString
            bls12_381_G1_compressDenotation = BLS12_381.G1.compress
            {-# INLINE bls12_381_G1_compressDenotation #-}
        in makeBuiltinMeaning
            bls12_381_G1_compressDenotation
            (runCostingFunOneArgument . paramBls12_381_G1_compress)

    toBuiltinMeaning _semvar Bls12_381_G1_uncompress =
        let bls12_381_G1_uncompressDenotation
                :: BS.ByteString -> BuiltinResult BLS12_381.G1.Element
            bls12_381_G1_uncompressDenotation = eitherToBuiltinResult . BLS12_381.G1.uncompress
            {-# INLINE bls12_381_G1_uncompressDenotation #-}
        in makeBuiltinMeaning
            bls12_381_G1_uncompressDenotation
            (runCostingFunOneArgument . paramBls12_381_G1_uncompress)

    toBuiltinMeaning _semvar Bls12_381_G1_hashToGroup =
        let bls12_381_G1_hashToGroupDenotation
                :: BS.ByteString -> BS.ByteString -> BuiltinResult BLS12_381.G1.Element
            bls12_381_G1_hashToGroupDenotation = eitherToBuiltinResult .* BLS12_381.G1.hashToGroup
            {-# INLINE bls12_381_G1_hashToGroupDenotation #-}
        in makeBuiltinMeaning
            bls12_381_G1_hashToGroupDenotation
            (runCostingFunTwoArguments . paramBls12_381_G1_hashToGroup)

    toBuiltinMeaning _semvar Bls12_381_G1_equal =
        let bls12_381_G1_equalDenotation :: BLS12_381.G1.Element -> BLS12_381.G1.Element -> Bool
            bls12_381_G1_equalDenotation = (==)
            {-# INLINE bls12_381_G1_equalDenotation #-}
        in makeBuiltinMeaning
            bls12_381_G1_equalDenotation
            (runCostingFunTwoArguments . paramBls12_381_G1_equal)

    -- BLS12_381.G2
    toBuiltinMeaning _semvar Bls12_381_G2_add =
        let bls12_381_G2_addDenotation
                :: BLS12_381.G2.Element -> BLS12_381.G2.Element -> BLS12_381.G2.Element
            bls12_381_G2_addDenotation = BLS12_381.G2.add
            {-# INLINE bls12_381_G2_addDenotation #-}
        in makeBuiltinMeaning
            bls12_381_G2_addDenotation
            (runCostingFunTwoArguments . paramBls12_381_G2_add)

    toBuiltinMeaning _semvar Bls12_381_G2_neg =
        let bls12_381_G2_negDenotation :: BLS12_381.G2.Element -> BLS12_381.G2.Element
            bls12_381_G2_negDenotation = BLS12_381.G2.neg
            {-# INLINE bls12_381_G2_negDenotation #-}
        in makeBuiltinMeaning
            bls12_381_G2_negDenotation
            (runCostingFunOneArgument . paramBls12_381_G2_neg)

    toBuiltinMeaning _semvar Bls12_381_G2_scalarMul =
        let bls12_381_G2_scalarMulDenotation
                :: Integer -> BLS12_381.G2.Element -> BLS12_381.G2.Element
            bls12_381_G2_scalarMulDenotation = BLS12_381.G2.scalarMul
            {-# INLINE bls12_381_G2_scalarMulDenotation #-}
        in makeBuiltinMeaning
            bls12_381_G2_scalarMulDenotation
            (runCostingFunTwoArguments . paramBls12_381_G2_scalarMul)

    toBuiltinMeaning _semvar Bls12_381_G2_compress =
        let bls12_381_G2_compressDenotation :: BLS12_381.G2.Element -> BS.ByteString
            bls12_381_G2_compressDenotation = BLS12_381.G2.compress
            {-# INLINE bls12_381_G2_compressDenotation #-}
        in makeBuiltinMeaning
            bls12_381_G2_compressDenotation
            (runCostingFunOneArgument . paramBls12_381_G2_compress)

    toBuiltinMeaning _semvar Bls12_381_G2_uncompress =
        let bls12_381_G2_uncompressDenotation
                :: BS.ByteString -> BuiltinResult BLS12_381.G2.Element
            bls12_381_G2_uncompressDenotation = eitherToBuiltinResult . BLS12_381.G2.uncompress
            {-# INLINE bls12_381_G2_uncompressDenotation #-}
        in makeBuiltinMeaning
            bls12_381_G2_uncompressDenotation
            (runCostingFunOneArgument . paramBls12_381_G2_uncompress)

    toBuiltinMeaning _semvar Bls12_381_G2_hashToGroup =
        let bls12_381_G2_hashToGroupDenotation
                :: BS.ByteString -> BS.ByteString -> BuiltinResult BLS12_381.G2.Element
            bls12_381_G2_hashToGroupDenotation = eitherToBuiltinResult .* BLS12_381.G2.hashToGroup
            {-# INLINE bls12_381_G2_hashToGroupDenotation #-}
        in makeBuiltinMeaning
            bls12_381_G2_hashToGroupDenotation
            (runCostingFunTwoArguments . paramBls12_381_G2_hashToGroup)

    toBuiltinMeaning _semvar Bls12_381_G2_equal =
        let bls12_381_G2_equalDenotation :: BLS12_381.G2.Element -> BLS12_381.G2.Element -> Bool
            bls12_381_G2_equalDenotation = (==)
            {-# INLINE bls12_381_G2_equalDenotation #-}
        in makeBuiltinMeaning
            bls12_381_G2_equalDenotation
            (runCostingFunTwoArguments . paramBls12_381_G2_equal)

    -- BLS12_381.Pairing
    toBuiltinMeaning _semvar Bls12_381_millerLoop =
        let bls12_381_millerLoopDenotation
                :: BLS12_381.G1.Element -> BLS12_381.G2.Element -> BLS12_381.Pairing.MlResult
            bls12_381_millerLoopDenotation = BLS12_381.Pairing.millerLoop
            {-# INLINE bls12_381_millerLoopDenotation #-}
        in makeBuiltinMeaning
            bls12_381_millerLoopDenotation
            (runCostingFunTwoArguments . paramBls12_381_millerLoop)

    toBuiltinMeaning _semvar Bls12_381_mulMlResult =
        let bls12_381_mulMlResultDenotation
                :: BLS12_381.Pairing.MlResult
                -> BLS12_381.Pairing.MlResult
                -> BLS12_381.Pairing.MlResult
            bls12_381_mulMlResultDenotation = BLS12_381.Pairing.mulMlResult
            {-# INLINE bls12_381_mulMlResultDenotation #-}
        in makeBuiltinMeaning
            bls12_381_mulMlResultDenotation
            (runCostingFunTwoArguments . paramBls12_381_mulMlResult)

    toBuiltinMeaning _semvar Bls12_381_finalVerify =
        let bls12_381_finalVerifyDenotation
                :: BLS12_381.Pairing.MlResult -> BLS12_381.Pairing.MlResult -> Bool
            bls12_381_finalVerifyDenotation = BLS12_381.Pairing.finalVerify
            {-# INLINE bls12_381_finalVerifyDenotation #-}
        in makeBuiltinMeaning
            bls12_381_finalVerifyDenotation
            (runCostingFunTwoArguments . paramBls12_381_finalVerify)

    toBuiltinMeaning _semvar Keccak_256 =
        let keccak_256Denotation :: BS.ByteString -> BS.ByteString
            keccak_256Denotation = Hash.keccak_256
            {-# INLINE keccak_256Denotation #-}
        in makeBuiltinMeaning
            keccak_256Denotation
            (runCostingFunOneArgument . paramKeccak_256)

    toBuiltinMeaning _semvar Blake2b_224 =
        let blake2b_224Denotation :: BS.ByteString -> BS.ByteString
            blake2b_224Denotation = Hash.blake2b_224
            {-# INLINE blake2b_224Denotation #-}
        in makeBuiltinMeaning
            blake2b_224Denotation
            (runCostingFunOneArgument . paramBlake2b_224)


    -- Extra bytestring operations

    -- Conversions
    {- See Note [Input length limitation for IntegerToByteString] -}
    toBuiltinMeaning _semvar IntegerToByteString =
        let integerToByteStringDenotation :: Bool -> NumBytesCostedAsNumWords -> Integer -> BuiltinResult BS.ByteString
            {- The second argument is wrapped in a NumBytesCostedAsNumWords to allow us to
               interpret it as a size during costing.  Elsewhere we need
               `NumBytesCostedAsNumWords` to contain an `Int` so we re-use that
               here at the cost of not being able to convert an integer to a
               bytestring of length greater than 2^63-1, which we're never going
               to want to do anyway. -}
            integerToByteStringDenotation b (NumBytesCostedAsNumWords w) = Bitwise.integerToByteStringWrapper b $ toInteger w
            {-# INLINE integerToByteStringDenotation #-}
        in makeBuiltinMeaning
            integerToByteStringDenotation
            (runCostingFunThreeArguments . paramIntegerToByteString)

    toBuiltinMeaning _semvar ByteStringToInteger =
        let byteStringToIntegerDenotation :: Bool -> BS.ByteString -> Integer
            byteStringToIntegerDenotation = Bitwise.byteStringToIntegerWrapper
            {-# INLINE byteStringToIntegerDenotation #-}
        in makeBuiltinMeaning
            byteStringToIntegerDenotation
            (runCostingFunTwoArguments . paramByteStringToInteger)

    -- Logical
    toBuiltinMeaning _semvar AndByteString =
        let andByteStringDenotation :: Bool -> BS.ByteString -> BS.ByteString -> BS.ByteString
            andByteStringDenotation = Bitwise.andByteString
            {-# INLINE andByteStringDenotation #-}
        in makeBuiltinMeaning
            andByteStringDenotation
            (runCostingFunThreeArguments . paramAndByteString)

    toBuiltinMeaning _semvar OrByteString =
        let orByteStringDenotation :: Bool -> BS.ByteString -> BS.ByteString -> BS.ByteString
            orByteStringDenotation = Bitwise.orByteString
            {-# INLINE orByteStringDenotation #-}
        in makeBuiltinMeaning
            orByteStringDenotation
            (runCostingFunThreeArguments . paramOrByteString)

    toBuiltinMeaning _semvar XorByteString =
        let xorByteStringDenotation :: Bool -> BS.ByteString -> BS.ByteString -> BS.ByteString
            xorByteStringDenotation = Bitwise.xorByteString
            {-# INLINE xorByteStringDenotation #-}
        in makeBuiltinMeaning
            xorByteStringDenotation
            (runCostingFunThreeArguments . paramXorByteString)

    toBuiltinMeaning _semvar ComplementByteString =
        let complementByteStringDenotation :: BS.ByteString -> BS.ByteString
            complementByteStringDenotation = Bitwise.complementByteString
            {-# INLINE complementByteStringDenotation #-}
        in makeBuiltinMeaning
            complementByteStringDenotation
            (runCostingFunOneArgument . paramComplementByteString)

    -- Bitwise operations

    toBuiltinMeaning _semvar ReadBit =
        let readBitDenotation :: BS.ByteString -> Int -> BuiltinResult Bool
            readBitDenotation = Bitwise.readBit
            {-# INLINE readBitDenotation #-}
        in makeBuiltinMeaning
            readBitDenotation
            (runCostingFunTwoArguments . paramReadBit)

    toBuiltinMeaning _semvar WriteBits =
<<<<<<< HEAD
        let writeBitsDenotation :: BS.ByteString -> ListCostedByLength (Integer, Bool) -> BuiltinResult BS.ByteString
            writeBitsDenotation s (ListCostedByLength updates) = Bitwise.writeBits s updates
            {-# INLINE writeBitsDenotation #-}
        in makeBuiltinMeaning
            writeBitsDenotation
            (runCostingFunTwoArguments . paramWriteBits)
=======
        let writeBitsDenotation :: BS.ByteString -> [Integer] -> [Bool] -> BuiltinResult BS.ByteString
            writeBitsDenotation = Bitwise.writeBitsWrapper
            {-# INLINE writeBitsDenotation #-}
        in makeBuiltinMeaning
            writeBitsDenotation
            (runCostingFunThreeArguments . unimplementedCostingFun)
>>>>>>> 0da4c4b6

    toBuiltinMeaning _semvar ReplicateByte =
        let replicateByteDenotation :: NumBytesCostedAsNumWords -> Word8 -> BuiltinResult BS.ByteString
            replicateByteDenotation (NumBytesCostedAsNumWords n) w = Bitwise.replicateByte n w
            -- FIXME: be careful about the coercion in replicateByte
            {-# INLINE replicateByteDenotation #-}
        in makeBuiltinMeaning
            replicateByteDenotation
            (runCostingFunTwoArguments . paramReplicateByte)

    toBuiltinMeaning _semvar ShiftByteString =
        let shiftByteStringDenotation :: BS.ByteString -> IntegerCostedLiterally -> BS.ByteString
            shiftByteStringDenotation s (IntegerCostedLiterally n) = Bitwise.shiftByteStringWrapper s n
            {-# INLINE shiftByteStringDenotation #-}
        in makeBuiltinMeaning
            shiftByteStringDenotation
            (runCostingFunTwoArguments . paramShiftByteString)

    toBuiltinMeaning _semvar RotateByteString =
        let rotateByteStringDenotation :: BS.ByteString -> IntegerCostedLiterally -> BS.ByteString
            rotateByteStringDenotation s (IntegerCostedLiterally n) = Bitwise.rotateByteStringWrapper s n
            {-# INLINE rotateByteStringDenotation #-}
        in makeBuiltinMeaning
            rotateByteStringDenotation
            (runCostingFunTwoArguments . paramRotateByteString)

    toBuiltinMeaning _semvar CountSetBits =
        let countSetBitsDenotation :: BS.ByteString -> Int
            countSetBitsDenotation = Bitwise.countSetBits
            {-# INLINE countSetBitsDenotation #-}
        in makeBuiltinMeaning
            countSetBitsDenotation
            (runCostingFunOneArgument . paramCountSetBits)

    toBuiltinMeaning _semvar FindFirstSetBit =
        let findFirstSetBitDenotation :: BS.ByteString -> Int
            findFirstSetBitDenotation = Bitwise.findFirstSetBit
            {-# INLINE findFirstSetBitDenotation #-}
        in makeBuiltinMeaning
            findFirstSetBitDenotation
            (runCostingFunOneArgument . paramFindFirstSetBit)

    -- See Note [Inlining meanings of builtins].
    {-# INLINE toBuiltinMeaning #-}

    {- *** IMPORTANT! *** When you're adding a new builtin above you typically won't
       be able to add a sensible costing function until the implementation is
       complete and you can benchmark it.  It's still necessary to supply
       `toBuiltinMeaning` with some costing function though: this **MUST** be
       `unimplementedCostingFun`: this will assign a very large cost to any
       invocation of the function, preventing it from being used in places where
       costs are important (for example on testnets) until the implementation is
       complete and a proper costing function has been defined.  Once the
       builtin is ready for general use replace `unimplementedCostingFun` with
       the appropriate `param<BuiltinName>` from BuiltinCostModelBase.

       Please leave this comment immediately after the definition of the final
       builtin to maximise the chances of it being seen the next time someone
       implements a new builtin.
    -}

instance Default (BuiltinSemanticsVariant DefaultFun) where
    def = maxBound

instance Pretty (BuiltinSemanticsVariant DefaultFun) where
    pretty = viaShow

-- It's set deliberately to give us "extra room" in the binary format to add things without running
-- out of space for tags (expanding the space would change the binary format for people who're
-- implementing it manually). So we have to set it manually.
-- | Using 7 bits to encode builtin tags.
builtinTagWidth :: NumBits
builtinTagWidth = 7

encodeBuiltin :: Word8 -> Flat.Encoding
encodeBuiltin = eBits builtinTagWidth

decodeBuiltin :: Get Word8
decodeBuiltin = dBEBits8 builtinTagWidth

-- See Note [Stable encoding of TPLC]
instance Flat DefaultFun where
    encode = encodeBuiltin . \case
              AddInteger                      -> 0
              SubtractInteger                 -> 1
              MultiplyInteger                 -> 2
              DivideInteger                   -> 3
              QuotientInteger                 -> 4
              RemainderInteger                -> 5
              ModInteger                      -> 6
              EqualsInteger                   -> 7
              LessThanInteger                 -> 8
              LessThanEqualsInteger           -> 9

              AppendByteString                -> 10
              ConsByteString                  -> 11
              SliceByteString                 -> 12
              LengthOfByteString              -> 13
              IndexByteString                 -> 14
              EqualsByteString                -> 15
              LessThanByteString              -> 16
              LessThanEqualsByteString        -> 17

              Sha2_256                        -> 18
              Sha3_256                        -> 19
              Blake2b_256                     -> 20
              VerifyEd25519Signature          -> 21

              AppendString                    -> 22
              EqualsString                    -> 23
              EncodeUtf8                      -> 24
              DecodeUtf8                      -> 25

              IfThenElse                      -> 26

              ChooseUnit                      -> 27

              Trace                           -> 28

              FstPair                         -> 29
              SndPair                         -> 30

              ChooseList                      -> 31
              MkCons                          -> 32
              HeadList                        -> 33
              TailList                        -> 34
              NullList                        -> 35

              ChooseData                      -> 36
              ConstrData                      -> 37
              MapData                         -> 38
              ListData                        -> 39
              IData                           -> 40
              BData                           -> 41
              UnConstrData                    -> 42
              UnMapData                       -> 43
              UnListData                      -> 44
              UnIData                         -> 45
              UnBData                         -> 46
              EqualsData                      -> 47
              MkPairData                      -> 48
              MkNilData                       -> 49
              MkNilPairData                   -> 50
              SerialiseData                   -> 51
              VerifyEcdsaSecp256k1Signature   -> 52
              VerifySchnorrSecp256k1Signature -> 53
              Bls12_381_G1_add                -> 54
              Bls12_381_G1_neg                -> 55
              Bls12_381_G1_scalarMul          -> 56
              Bls12_381_G1_equal              -> 57
              Bls12_381_G1_compress           -> 58
              Bls12_381_G1_uncompress         -> 59
              Bls12_381_G1_hashToGroup        -> 60
              Bls12_381_G2_add                -> 61
              Bls12_381_G2_neg                -> 62
              Bls12_381_G2_scalarMul          -> 63
              Bls12_381_G2_equal              -> 64
              Bls12_381_G2_compress           -> 65
              Bls12_381_G2_uncompress         -> 66
              Bls12_381_G2_hashToGroup        -> 67
              Bls12_381_millerLoop            -> 68
              Bls12_381_mulMlResult           -> 69
              Bls12_381_finalVerify           -> 70
              Keccak_256                      -> 71
              Blake2b_224                     -> 72

              IntegerToByteString             -> 73
              ByteStringToInteger             -> 74

              AndByteString                   -> 75
              OrByteString                    -> 76
              XorByteString                   -> 77
              ComplementByteString            -> 78
              ReadBit                         -> 79
              WriteBits                       -> 80
              ReplicateByte                   -> 81

              ShiftByteString                 -> 82
              RotateByteString                -> 83
              CountSetBits                    -> 84
              FindFirstSetBit                 -> 85

    decode = go =<< decodeBuiltin
        where go 0  = pure AddInteger
              go 1  = pure SubtractInteger
              go 2  = pure MultiplyInteger
              go 3  = pure DivideInteger
              go 4  = pure QuotientInteger
              go 5  = pure RemainderInteger
              go 6  = pure ModInteger
              go 7  = pure EqualsInteger
              go 8  = pure LessThanInteger
              go 9  = pure LessThanEqualsInteger
              go 10 = pure AppendByteString
              go 11 = pure ConsByteString
              go 12 = pure SliceByteString
              go 13 = pure LengthOfByteString
              go 14 = pure IndexByteString
              go 15 = pure EqualsByteString
              go 16 = pure LessThanByteString
              go 17 = pure LessThanEqualsByteString
              go 18 = pure Sha2_256
              go 19 = pure Sha3_256
              go 20 = pure Blake2b_256
              go 21 = pure VerifyEd25519Signature
              go 22 = pure AppendString
              go 23 = pure EqualsString
              go 24 = pure EncodeUtf8
              go 25 = pure DecodeUtf8
              go 26 = pure IfThenElse
              go 27 = pure ChooseUnit
              go 28 = pure Trace
              go 29 = pure FstPair
              go 30 = pure SndPair
              go 31 = pure ChooseList
              go 32 = pure MkCons
              go 33 = pure HeadList
              go 34 = pure TailList
              go 35 = pure NullList
              go 36 = pure ChooseData
              go 37 = pure ConstrData
              go 38 = pure MapData
              go 39 = pure ListData
              go 40 = pure IData
              go 41 = pure BData
              go 42 = pure UnConstrData
              go 43 = pure UnMapData
              go 44 = pure UnListData
              go 45 = pure UnIData
              go 46 = pure UnBData
              go 47 = pure EqualsData
              go 48 = pure MkPairData
              go 49 = pure MkNilData
              go 50 = pure MkNilPairData
              go 51 = pure SerialiseData
              go 52 = pure VerifyEcdsaSecp256k1Signature
              go 53 = pure VerifySchnorrSecp256k1Signature
              go 54 = pure Bls12_381_G1_add
              go 55 = pure Bls12_381_G1_neg
              go 56 = pure Bls12_381_G1_scalarMul
              go 57 = pure Bls12_381_G1_equal
              go 58 = pure Bls12_381_G1_compress
              go 59 = pure Bls12_381_G1_uncompress
              go 60 = pure Bls12_381_G1_hashToGroup
              go 61 = pure Bls12_381_G2_add
              go 62 = pure Bls12_381_G2_neg
              go 63 = pure Bls12_381_G2_scalarMul
              go 64 = pure Bls12_381_G2_equal
              go 65 = pure Bls12_381_G2_compress
              go 66 = pure Bls12_381_G2_uncompress
              go 67 = pure Bls12_381_G2_hashToGroup
              go 68 = pure Bls12_381_millerLoop
              go 69 = pure Bls12_381_mulMlResult
              go 70 = pure Bls12_381_finalVerify
              go 71 = pure Keccak_256
              go 72 = pure Blake2b_224
              go 73 = pure IntegerToByteString
              go 74 = pure ByteStringToInteger
              go 75 = pure AndByteString
              go 76 = pure OrByteString
              go 77 = pure XorByteString
              go 78 = pure ComplementByteString
              go 79 = pure ReadBit
              go 80 = pure WriteBits
              go 81 = pure ReplicateByte
              go 82 = pure ShiftByteString
              go 83 = pure RotateByteString
              go 84 = pure CountSetBits
              go 85 = pure FindFirstSetBit
              go t  = fail $ "Failed to decode builtin tag, got: " ++ show t

    size _ n = n + builtinTagWidth<|MERGE_RESOLUTION|>--- conflicted
+++ resolved
@@ -1935,22 +1935,16 @@
             (runCostingFunTwoArguments . paramReadBit)
 
     toBuiltinMeaning _semvar WriteBits =
-<<<<<<< HEAD
-        let writeBitsDenotation :: BS.ByteString -> ListCostedByLength (Integer, Bool) -> BuiltinResult BS.ByteString
-            writeBitsDenotation s (ListCostedByLength updates) = Bitwise.writeBits s updates
+        let writeBitsDenotation
+              :: BS.ByteString
+              -> ListCostedByLength Integer
+              -> ListCostedByLength Bool
+              -> BuiltinResult BS.ByteString
+            writeBitsDenotation s (ListCostedByLength ixs) (ListCostedByLength bits) = Bitwise.writeBitsWrapper s ixs bits
             {-# INLINE writeBitsDenotation #-}
         in makeBuiltinMeaning
             writeBitsDenotation
             (runCostingFunTwoArguments . paramWriteBits)
-=======
-        let writeBitsDenotation :: BS.ByteString -> [Integer] -> [Bool] -> BuiltinResult BS.ByteString
-            writeBitsDenotation = Bitwise.writeBitsWrapper
-            {-# INLINE writeBitsDenotation #-}
-        in makeBuiltinMeaning
-            writeBitsDenotation
-            (runCostingFunThreeArguments . unimplementedCostingFun)
->>>>>>> 0da4c4b6
-
     toBuiltinMeaning _semvar ReplicateByte =
         let replicateByteDenotation :: NumBytesCostedAsNumWords -> Word8 -> BuiltinResult BS.ByteString
             replicateByteDenotation (NumBytesCostedAsNumWords n) w = Bitwise.replicateByte n w
