-- editorconfig-checker-disable-file
{-# LANGUAGE DataKinds             #-}
{-# LANGUAGE DeriveAnyClass        #-}
{-# LANGUAGE FlexibleInstances     #-}
{-# LANGUAGE InstanceSigs          #-}
{-# LANGUAGE LambdaCase            #-}
{-# LANGUAGE MultiParamTypeClasses #-}
{-# LANGUAGE OverloadedStrings     #-}
{-# LANGUAGE ScopedTypeVariables   #-}
{-# LANGUAGE TypeApplications      #-}
{-# LANGUAGE TypeFamilies          #-}
{-# LANGUAGE TypeOperators         #-}
{-# LANGUAGE UndecidableInstances  #-}

module PlutusCore.Default.Builtins where

import PlutusPrelude

import PlutusCore.Builtin
import PlutusCore.Data
import PlutusCore.Default.Universe
import PlutusCore.Evaluation.Machine.BuiltinCostModel
import PlutusCore.Evaluation.Machine.ExBudget (ExBudget (ExBudget))
import PlutusCore.Evaluation.Machine.ExBudgetStream
import PlutusCore.Evaluation.Machine.ExMemoryUsage
import PlutusCore.Evaluation.Result
import PlutusCore.Pretty

<<<<<<< HEAD
import Bitwise (andByteString, byteStringToInteger, complementByteString, findFirstSetByteString,
                integerToByteString, iorByteString, popCountByteString, rotateByteString,
                shiftByteString, testBitByteString, writeBitByteString, xorByteString)
=======
import PlutusCore.Crypto.BLS12_381.G1 qualified as BLS12_381.G1
import PlutusCore.Crypto.BLS12_381.G2 qualified as BLS12_381.G2
import PlutusCore.Crypto.BLS12_381.Pairing qualified as BLS12_381.Pairing
import PlutusCore.Crypto.Ed25519 (verifyEd25519Signature_V1, verifyEd25519Signature_V2)
import PlutusCore.Crypto.Hash qualified as Hash
import PlutusCore.Crypto.Secp256k1 (verifyEcdsaSecp256k1Signature, verifySchnorrSecp256k1Signature)

>>>>>>> 173dce5e
import Codec.Serialise (serialise)
import Data.ByteString qualified as BS
import Data.ByteString.Lazy qualified as BSL
import Data.Char
import Data.Ix
import Data.Text (Text, pack)
import Data.Text.Encoding (decodeUtf8', encodeUtf8)
import Flat hiding (from, to)
import Flat.Decoder
import Flat.Encoder as Flat
import PlutusCore.Crypto.BLS12_381.G1 qualified as BLS12_381.G1
import PlutusCore.Crypto.BLS12_381.G2 qualified as BLS12_381.G2
import PlutusCore.Crypto.BLS12_381.Pairing qualified as BLS12_381.Pairing
import PlutusCore.Crypto.Ed25519 (verifyEd25519Signature_V1, verifyEd25519Signature_V2)
import PlutusCore.Crypto.Secp256k1 (verifyEcdsaSecp256k1Signature, verifySchnorrSecp256k1Signature)
import Prettyprinter (viaShow)

-- See Note [Pattern matching on built-in types].
-- TODO: should we have the commonest built-in functions at the front to have more compact encoding?
-- | Default built-in functions.
--
-- When updating these, make sure to add them to the protocol version listing!
-- See Note [New builtins and protocol versions]
data DefaultFun
    -- Integers
    = AddInteger
    | SubtractInteger
    | MultiplyInteger
    | DivideInteger
    | QuotientInteger
    | RemainderInteger
    | ModInteger
    | EqualsInteger
    | LessThanInteger
    | LessThanEqualsInteger
    -- Bytestrings
    | AppendByteString
    | ConsByteString
    | SliceByteString
    | LengthOfByteString
    | IndexByteString
    | EqualsByteString
    | LessThanByteString
    | LessThanEqualsByteString
    -- Cryptography and hashes
    | Sha2_256
    | Sha3_256
    | Blake2b_256
    | VerifyEd25519Signature  -- formerly verifySignature
    | VerifyEcdsaSecp256k1Signature
    | VerifySchnorrSecp256k1Signature
    -- Strings
    | AppendString
    | EqualsString
    | EncodeUtf8
    | DecodeUtf8
    -- Bool
    | IfThenElse
    -- Unit
    | ChooseUnit
    -- Tracing
    | Trace
    -- Pairs
    | FstPair
    | SndPair
    -- Lists
    | ChooseList
    | MkCons
    | HeadList
    | TailList
    | NullList
    -- Data
    -- See Note [Pattern matching on built-in types].
    -- It is convenient to have a "choosing" function for a data type that has more than two
    -- constructors to get pattern matching over it and we may end up having multiple such data
    -- types, hence we include the name of the data type as a suffix.
    | ChooseData
    | ConstrData
    | MapData
    | ListData
    | IData
    | BData
    | UnConstrData
    | UnMapData
    | UnListData
    | UnIData
    | UnBData
    | EqualsData
    | SerialiseData
    -- Misc monomorphized constructors.
    -- We could simply replace those with constants, but we use built-in functions for consistency
    -- with monomorphic built-in types. Polymorphic built-in constructors are generally problematic,
    -- See note [Representable built-in functions over polymorphic built-in types].
    | MkPairData
    | MkNilData
    | MkNilPairData
    -- BLS12_381 operations
    -- G1
    | Bls12_381_G1_add
    | Bls12_381_G1_neg
    | Bls12_381_G1_scalarMul
    | Bls12_381_G1_equal
    | Bls12_381_G1_hashToGroup
    | Bls12_381_G1_compress
    | Bls12_381_G1_uncompress
    -- G2
    | Bls12_381_G2_add
    | Bls12_381_G2_neg
    | Bls12_381_G2_scalarMul
    | Bls12_381_G2_equal
    | Bls12_381_G2_hashToGroup
    | Bls12_381_G2_compress
    | Bls12_381_G2_uncompress
    -- Pairing
    | Bls12_381_millerLoop
    | Bls12_381_mulMlResult
    | Bls12_381_finalVerify
<<<<<<< HEAD
    -- Bitwise
    | IntegerToByteString
    | ByteStringToInteger
    | AndByteString
    | IorByteString
    | XorByteString
    | ComplementByteString
    | ShiftByteString
    | RotateByteString
    | PopCountByteString
    | TestBitByteString
    | WriteBitByteString
    | FindFirstSetByteString
=======
    -- Keccak_256, Blake2b_224
    | Keccak_256
    | Blake2b_224
>>>>>>> 173dce5e
    deriving stock (Show, Eq, Ord, Enum, Bounded, Generic, Ix)
    deriving anyclass (NFData, Hashable, PrettyBy PrettyConfigPlc)

{- Note [Textual representation of names of built-in functions]. The plc parser
 parses builtin names by looking at an enumeration of all of the built-in
 functions and checking whether the given name matches the pretty-printed name,
 obtained using the instance below.  Thus the definitive forms of the names of
 the built-in functions are obtained by applying the function below to the
 constructor names above. -}
instance Pretty DefaultFun where
    pretty fun = pretty $ case show fun of
        ""    -> ""  -- It's really weird to have a function's name displayed as an empty string,
                     -- but if it's what the 'Show' instance does, the user has asked for it.
        c : s -> toLower c : s

instance ExMemoryUsage DefaultFun where
    memoryUsage _ = singletonRose 1

-- | Turn a function into another function that returns 'EvaluationFailure' when
-- its second argument is 0 or calls the original function otherwise and wraps
-- the result in 'EvaluationSuccess'.  Useful for correctly handling `div`,
-- `mod`, etc.
nonZeroArg :: (Integer -> Integer -> Integer) -> Integer -> Integer -> EvaluationResult Integer
nonZeroArg _ _ 0 = EvaluationFailure
nonZeroArg f x y = EvaluationSuccess $ f x y

-- | Turn a function returning 'Either' into another function that emits an
-- error message and returns 'EvaluationFailure' in the 'Left' case and wraps
-- the result in 'EvaluationSuccess' in the 'Right' case.
eitherToEmitter :: Show e => Either e r -> Emitter (EvaluationResult r)
eitherToEmitter (Left e)  = (emit . pack . show $ e) >> pure EvaluationFailure
eitherToEmitter (Right r) = pure . pure $ r

{- Note [Constants vs built-in functions]
A constant is any value of a built-in type. For example, 'Integer' is a built-in type, so anything
of type 'Integer' is a constant.

On the contrary a built-in function can't be of a built-in type, because the type of a built-in
function is always of either the @all a. b@ form or the @a -> b@ one, none of which is a built-in
type. This is checked by the machinery, so if the user tries to add a built-in function that is not
of one of these forms, they'll get a nice custom type error.

A built-in function is associated with its Haskell implementation: there can be many built-in
functions of the same type, all doing different things, and there can be infinitely more _definable_
built-in functions of the same type that are not built-in functions nonetheless, because we didn't
register them as such by providing a Haskell implementation for each of them. This is the difference
between constants and built-in functions: the set of constants (infinite in our case) depends solely
on the set of available built-in types (also infinite in our case, because we have @Integer@,
@[Integer]@, @[[Integer]]@ etc), while the set of built-in functions is defined by explicitly
assigning each member a specific name and an associated with it Haskell implementation. It is
theoretically possible to have an infinite set of built-in functions, but we neither do that nor
need it, hence our set of built-in functions is finite.

The rule of thumb is: constants are raw data and built-in functions are, well, functions.

@(:)@ works as follows: it takes two constants wrapped as values, extracts an integer from the first
constant and a list of integers from the second one, prepends the former to the latter and wraps the
resulting list back into a constant, which gets wrapped into a value.

Why does @(:)@ have to be a built-in function? Because its type is

    all a. a -> list a -> list a

and if we tried to make @(:)@ a constant we'd have to somehow make this type a built-in type and
promise that every value (i.e. every definable function) of this type can be used as a Plutus term,
which doesn't make any sense. Only the particular Haskell implementation that prepends an element to
a list is what we're interested in.

Why may @[]@ not be a built-in function? If its type is hardcoded to @[Integer]@, then that's a
built-in type and we know that anything of a built-in type can be embedded into a term as a
constant. I.e. @[] :: [Integer]@ is perfectly fine as a constant and does not need to be a built-in
function.

Why may @[]@ be a built-in function? If it's polymorphic over the type of the elements, then its
Plutus Core type is @all a. list a@ and that is not a built-in type, hence we have to make that a
built-in function.
-}

{- Note [How to add a built-in function: simple cases]
This Notes explains how to add a built-in function and how to read definitions of existing built-in
functions. It does not attempt to explain why things the way they are, that is explained in comments
in relevant files (will have a proper overview doc on that, but for now you can check out this
comment: https://github.com/input-output-hk/plutus/issues/4306#issuecomment-1003308938).

In order to add a new built-in function one needs to add a constructor to 'DefaultFun' and handle
it within the @ToBuiltinMeaning uni DefaultFun@ instance like this:

    toBuiltinMeaning <Name> =
        makeBuiltinMeaning
            <denotation>
            <costingFunction>

'makeBuiltinMeaning' creates a Plutus builtin out of its denotation (i.e. Haskell implementation)
and a costing function for it. Once a builtin is added, its Plutus type is kind-checked and printed
to a golden file automatically (consult @git status@).

Below we will enumerate what kind of denotations are accepted by 'makeBuiltinMeaning' without
touching any costing stuff.

1. The simplest example of an accepted denotation is a monomorphic function that takes values of
built-in types and returns a value of a built-in type as well. For example

    encodeUtf8 :: Text -> BS.ByteString

You can feed 'encodeUtf8' directly to 'makeBuiltinMeaning' without specifying any types:

    toBuiltinMeaning EncodeUtf8 =
        makeBuiltinMeaning
            encodeUtf8
            <costingFunction>

This will add the builtin, the only two things that remain are implementing costing for this
builtin (out of the scope of this Note) and handling it within the @Flat DefaultFun@ instance
(see Note [Stable encoding of PLC]).

2. If the type of the denotation has any constrained type variables in it, all of them need to be
instantiated. For example feeding @(+)@ directly to 'makeBuiltinMeaning' will give you an error
message asking to instantiate constrained type variables, which you can do via an explicit type
annotation or type application or using any other way of specifying types.

Here's how it looks with a type application instantiating the type variable of @(+)@:

    toBuiltinMeaning AddInteger =
        makeBuiltinMeaning
            ((+) @Integer)
            <costingFunction>

Or we can specify the whole type of the denotation by type-applying 'makeBuiltinMeaning':

    toBuiltinMeaning AddInteger =
        makeBuiltinMeaning
            @(Integer -> Integer -> Integer)
            (+)
            <costingFunction>

Or we can simply annotate @(+)@ with its monomorphized type:

    toBuiltinMeaning AddInteger =
        makeBuiltinMeaning
            ((+) :: Integer -> Integer -> Integer)
            <costingFunction>

All of these are equivalent.

It works the same way for a built-in function that has monomorphized polymorphic built-in types in
its type signature, for example:

    toBuiltinMeaning SumInteger =
        makeBuiltinMeaning
            (sum :: [Integer] -> Integer)
            <costingFunction>

3. Unconstrained type variables are fine, you don't need to instantiate them (but you may want to if
you want some builtin to be less general than what Haskell infers for its denotation). For example

    toBuiltinMeaning IfThenElse =
        makeBuiltinMeaning
            (\b x y -> if b then x else y)
            <costingFunction>

works alright. The inferred Haskell type of the denotation is

    forall a. Bool -> a -> a -> a

whose counterpart in Plutus is

    all a. bool -> a -> a -> a

and unsurprisingly it's the exact Plutus type of the added builtin.

It may seem like getting the latter from the former is entirely trivial, however
'makeBuiltinMeaning' jumps through quite a few hoops to achieve that and below we'll consider those
of them that are important to know to be able to use 'makeBuiltinMeaning' in cases that are more
complicated than a simple monomorphic or polymorphic function. But for now let's talk about a few
more simple cases.

4. Certain types are not built-in, but can be represented via built-in ones. For example, we don't
have 'Int' as a built-in, but we have 'Integer' and we can represent the former in terms of the
latter. The conversions between the two types are handled by 'makeBuiltinMeaning', so that the user
doesn't need to write them themselves and can just write

    toBuiltinMeaning LengthOfByteString =
        makeBuiltinMeaning
            BS.length
            <costingFunction>

directly (where @BS.length :: BS.ByteString -> Int@).

Note however that while it's always safe to convert an 'Int' to an 'Integer', doing the opposite is
not safe in general, because an 'Integer' may not fit into the range of 'Int'. For this reason

    YOU MUST NEVER USE 'fromIntegral' AND SIMILAR FUNCTIONS THAT CAN SILENTLY UNDER- OR OVERFLOW
    WHEN DEFINING A BUILT-IN FUNCTION

For example defining a builtin that takes an 'Integer' and converts it to an 'Int' using
'fromIntegral' is not allowed under any circumstances and can be a huge vulnerability.

It's completely fine to define a builtin that takes an 'Int' directly, though. How so? That's due
to the fact that the builtin application machinery checks that an 'Integer' is in the bounds of
'Int' before doing the conversion. If the bounds check succeeds, then the 'Integer' gets converted
to the corresponding 'Int', and if it doesn't, then the builtin application fails.

For the list of types that can be converted to/from built-in ones look into the file with the
default universe. If you need to add a new such type, just copy-paste what's done for an existing
one and adjust.

Speaking of builtin application failing:

5. A built-in function can fail. Whenever a builtin fails, evaluation of the whole program fails.
There's a number of ways a builtin can fail:

- as we've just seen a type conversion can fail due to an unsuccessful bounds check
- if the builtin expects, say, a 'Text' argument, but gets fed an 'Integer' argument
- if the builtin expects any constant, but gets fed a non-constant
- if its denotation runs in the 'EvaluationResult' and an 'EvaluationFailure' gets returned

Most of these are not a concern to the user defining a built-in function (conversions are handled
within the builtin application machinery, type mismatches are on the type checker and the person
writing the program etc), however explicitly returning 'EvaluationFailure' from a builtin is
something that happens commonly.

One simple example is a monomorphic function matching on a certain constructor and failing in all
other cases:

    toBuiltinMeaning UnIData =
        makeBuiltinMeaning
            (\case
                I i -> EvaluationSuccess i
                _   -> EvaluationFailure)
            <costingFunction>

The inferred type of the denotation is

    Data -> EvaluationResult Integer

and the Plutus type of the builtin is

    data -> integer

because the error effect is implicit in Plutus.

Returning @EvaluationResult a@ for a type variable @a@ is also fine, i.e. it doesn't matter whether
the denotation is monomorphic or polymorphic w.r.t. failing.

But note that

    'EvaluationResult' MUST BE EXPLICITLY USED FOR ANY FAILING BUILTIN AND THROWING AN EXCEPTION
    VIA 'error' OR 'throw' OR ELSE IS NOT ALLOWED AND CAN BE A HUGE VULNERABILITY. MAKE SURE THAT
    NONE OF THE FUNCTIONS THAT YOU USE TO DEFINE A BUILTIN THROW EXCEPTIONS

An argument of a builtin can't have 'EvaluationResult' in its type -- only the result.

6. A builtin can emit log messages. For that it needs to run in the 'Emitter' monad. The ergonomics
are the same as with 'EvaluationResult': 'Emitter' can't appear in the type of an argument and
polymorphism is fine. For example:

    toBuiltinMeaning Trace =
        makeBuiltinMeaning
            (\text a -> a <$ emit text)
            <costingFunction>

The inferred type of the denotation is

    forall a. Text -> a -> Emitter a

and the Plutus type of the builtin is

    all a. text -> a -> a

because just like with the error effect, whether a function logs anything or not is not reflected
in its type.

'makeBuiltinMeaning' allows one to nest 'EvaluationResult' inside of 'Emitter' and vice versa,
but as always nesting monads inside of each other without using monad transformers doesn't have good
ergonomics, since computations of such a type can't be chained with a simple @(>>=)@.

This concludes the list of simple cases. Before we jump to the hard ones, we need to talk about how
polymorphism gets elaborated, so read Note [Elaboration of polymorphism] next.
-}

{- Note [Elaboration of polymorphism]
In Note [How to add a built-in function: simple cases] we defined the following builtin:

    toBuiltinMeaning IfThenElse =
        makeBuiltinMeaning
            (\b x y -> if b then x else y)
            <costingFunction>

whose inferred Haskell type is

    forall a. Bool -> a -> a -> a

The way 'makeBuiltinMeaning' handles such a type is by traversing it and instantiating every type
variable. What a type variable gets instantiated to depends on where it appears. When the entire
type of an argument is a single type variable, it gets instantiated to @Opaque val VarN@ where
@VarN@ is pseudocode for "a Haskell type representing a Plutus type variable with 'Unique' N"
For the purpose of this explanation it doesn't matter what @VarN@ actually is and the representation
is subject to change anyway. 'Opaque' however is more fundamental and so we need to talk about it.
Here's how it's defined:

    newtype Opaque val (rep :: GHC.Type) = Opaque
        { unOpaque :: val
        }

I.e. @Opaque val rep@ is a wrapper around @val@, which stands for the type of value that an
evaluator uses (the builtins machinery is designed to work with any evaluator and different
evaluators define their type of values differently, for example 'CkValue' if the type of value for
the CK machine). The idea is simple: in order to apply the denotation of a builtin expecting, say,
an 'Integer' constant we need to actually extract that 'Integer' from the AST of the given value,
but if the denotation is polymorphic over the type of its argument, then we don't need to extract
anything, we can just pass the AST of the value directly to the denotation (which means the value
doesn't have to be a 'Constant', it can be completely arbitrary). I.e. in order for a polymorphic
function to become a monomorphic denotation (denotations are always monomorpic) all type variables
in the type of that function need to be instantiated at the type of value that a given evaluator
uses.

If we used just @val@ rather than @Opaque val rep@, we'd specialize

    forall a. Bool -> a -> a -> a

to

    Bool -> val -> val -> val

however then we'd need to separately specify the Plutus type of this builtin, since we can't infer
it from all these @val@s in the general case, for example does

    val -> val -> val

stand for

    all a. a -> a -> a

or

    all a b. a -> b -> a

or something else?

So we use the @Opaque val rep@ wrapper, which is basically a @val@ with a @rep@ attached to it where
@rep@ represents the Plutus type of the argument/result, which is how we arrive at

    Bool -> Opaque val Var0 -> Opaque val Var0 -> Opaque val Var0

Not only does this encoding allow us to specify both the Haskell and the Plutus types of the
builtin simultaneously, but it also makes it possible to infer such a type from a regular
polymorphic Haskell function (how that is done is a whole another story), so that we don't even need
to specify any types when creating built-in functions out of simple polymorphic denotations.

If we wanted to specify the type explicitly, we could do it like this (leaving out the @Var0@ thing
for the elaboration machinery to figure out):

    toBuiltinMeaning IfThenElse =
        makeBuiltinMeaning
            @(Bool -> Opaque val _ -> Opaque val _ -> Opaque val _)
            (\b x y -> if b then x else y)
            <costingFunction>

and it would be equivalent to the original definition. We didn't do that, because why bother if
the correct thing gets inferred anyway.

Another thing we could do is define an auxiliary function with a type signature and explicit
'Opaque' while still having explicit polymorphism:

    ifThenElse :: Bool -> Opaque val a -> Opaque val a -> Opaque val a
    ifThenElse b x y = if b then x else y

    toBuiltinMeaning IfThenElse =
        makeBuiltinMeaning
            ifThenElse
            <costingFunction>

This achieves the same, but note how @a@ is now an argument to 'Opaque' rather than the entire type
of an argument. In order for this definition to elaborate to the same type as before @a@ needs to be
instantiated to just @Var0@, as opposed to @Opaque val Var0@, because the 'Opaque' part is
already there, so this is what the elaboration machinery does.

So regardless of which method of defining 'IfThenElse' we choose, the type of its denotation gets
elaborated to the same

    Bool -> Opaque val Var0 -> Opaque val Var0 -> Opaque val Var0

which then gets digested, so that we can compute what Plutus type it corresponds to. The procedure
is simple: collect all distinct type variables, @all@-bind them and replace the usages with the
bound variables. This turns the type above into

    all a. bool -> a -> a -> a

which is the Plutus type of the 'IfThenElse' builtin.

It's of course allowed to have multiple type variables, e.g. in the following snippet:

    toBuiltinMeaning Const =
        makeBuiltinMeaning
            Prelude.const
            <costingFunction>

the Haskell type of 'const' gets inferred as

    forall a b. a -> b -> a

and the elaboration machinery turns that into

    Opaque val Var0 -> Opaque val Var1 -> Opaque val Var0

The elaboration machinery respects the explicitly specified parts of the type and does not attempt
to argue with them. For example if the user insisted that the instantiated type of 'const' had
@Var0@ and @Var1@ swapped:

    Opaque val Var1 -> Opaque val Var0 -> Opaque val Var1

the elaboration machinery wouldn't make a fuss about that.

As a final simple example, consider

    toBuiltinMeaning Trace =
        makeBuiltinMeaning
            (\text a -> a <$ emit text)
            <costingFunction>

from [How to add a built-in function: simple cases]. The inferred type of the denotation is

    forall a. Text -> a -> Emitter a

which elaborates to

    Text -> Opaque val Var0 -> Emitter (Opaque val Var0)

Elaboration machinery is able to look under 'Emitter' and 'EvaluationResult' even if there's a type
variable inside that does not appear anywhere else in the type signature, for example the inferred
type of the denotation in

    toBuiltinMeaning ErrorPrime =
        makeBuiltinMeaning
            EvaluationFailure
            <costingFunction>

is

    forall a. EvaluationResult a

which gets elaborated to

    EvaluationResult (Opaque val Var0)

from which the final Plutus type of the builtin is computed:

    all a. a

Read Note [How to add a built-in function: complicated cases] next.
-}

{- Note [How to add a built-in function: complicated cases]
Now let's talk about more complicated built-in functions.

1. In Note [Elaboration of polymorphism] we saw how a Haskell type variable gets elaborated to an
@Opaque val VarN@ and we learned that this type can be used directly as opposed to being inferred.
However there exist more ways to use 'Opaque' explicitly. Here's a simple example:

    toBuiltinMeaning IdAssumeBool =
        makeBuiltinMeaning
            (Prelude.id :: Opaque val Bool -> Opaque val Bool)
            <costingFunction>

This creates a built-in function whose Plutus type is

    id : bool -> bool

i.e. the Plutus type signature of the built-in function is the same as with

    toBuiltinMeaning IdBool =
        makeBuiltinMeaning
            (Prelude.id :: Bool -> Bool)
            <costingFunction>

but the two evaluate differently: the former takes a value and returns it right away while the
latter takes a value, extracts a 'Bool' constant out of it and then lifts that constant back into
@val@. The difference is not only in performance (obviously returning something right away is
cheaper than unlifting-then-lifting-back), but also in semantics: the former returns its argument
during evaluation regardless of what that argument is, so if someone generates Untyped Plutus Core
directly, they can apply @IdAssumeBool@ to a term that doesn't evaluate to a 'Bool' constant or
even a constant at all and that won't be a runtime error, while the latter has to be applied to
a term evaluating to a 'Bool' constant in order not to fail at runtime.

2. @val@ in @Opaque val rep@ is not completely arbitrary, it has to implement 'HasConstant', which
makes it possible to unlift @val@ as a constant or lift a constant back into @val@. There's a
'HasConstant' instance for @Opaque val rep@ whenever there's one for @val@, so if we, for some
reason, wanted to have 'Opaque' in the type signature of the denotation, but still unlift the
argument as a 'Bool', we could do that:

    toBuiltinMeaning IdAssumeCheckBool =
        makeBuiltinMeaning
            idAssumeCheckBoolPlc
            <costingFunction>
      where
        idAssumeCheckBoolPlc :: Opaque val Bool -> EvaluationResult Bool
        idAssumeCheckBoolPlc val =
            case asConstant val of
                Right (Some (ValueOf DefaultUniBool b)) -> EvaluationSuccess b
                _                                       -> EvaluationFailure

Here in the denotation we unlift the given value as a constant, check that its type tag is
'DefaultUniBool' and return the unlifted 'Bool'. If any of that fails, we return an explicit
'EvaluationFailure'.

This achieves almost the same as 'IdBool', which keeps all the bookkeeping behind the scenes, but
there is a minor difference: in case of error its message is ignored. It would be easy to allow for
returning an unlifting error from a builtin explicitly, but we don't need that for anything, hence
it's not implemented.

We call this style of manually calling 'asConstant' and matching on the type tag "manual unlifting".
As opposed to "automatic unlifting" that we were using before where 'Bool' in the type of the
denotation of a builtin causes the builtins machinery to convert the given argument to a 'Bool'
constant automatically behind the scenes.

3. There's a middle ground between automatic and manual unlifting to 'Bool', one can unlift a value
automatically as a constant and then unlift the result manually to 'Bool' using the 'SomeConstant'
wrapper:

    newtype SomeConstant uni (rep :: GHC.Type) = SomeConstant
        { unSomeConstant :: Some (ValueOf uni)
        }

'SomeConstant' is similar to 'Opaque' in that it has a @rep@ representing a Plutus type.
The difference is that 'Opaque' is a wrapper around an arbitrary value and 'SomeConstant' is a
wrapper around a constant. 'SomeConstant' allows one to automatically unlift an argument of a
built-in function as a constant with all 'asConstant' business kept behind the scenes, for example:

    toBuiltinMeaning IdSomeConstantBool =
        makeBuiltinMeaning
            idSomeConstantBoolPlc
            <costingFunction>
      where
        idSomeConstantBoolPlc :: SomeConstant uni Bool -> EvaluationResult Bool
        idSomeConstantBoolPlc = \case
            SomeConstant (Some (ValueOf DefaultUniBool b)) -> EvaluationSuccess b
            _                                              -> EvaluationFailure

Note how we no longer call 'asConstant' manually, but still manually match on 'DefaultUniBool'.

So there's a whole range of how "low-level" one can choose to be when defining a built-in function.
However it's not always possible to use automatic unlifting, see next.

4. If we try to define the following built-in function:

    toBuiltinMeaning NullList =
        makeBuiltinMeaning
            (null :: [a] -> Bool)
            <costingFunction>

we'll get an error, saying that a polymorphic built-in type can't be applied to a type variable.
It's not impossible to make it work, see Note [Unlifting values of built-in types], but not in the
general case, plus it has to be very inefficient.

Instead we have to use 'SomeConstant' to automatically unlift the argument as a constant and then
check that the value inside of it is a list (by matching on the type tag):

    toBuiltinMeaning NullList =
        makeBuiltinMeaning
            nullPlc
            <costingFunction>
        where
          nullPlc :: SomeConstant uni [a] -> EvaluationResult Bool
          nullPlc (SomeConstant (Some (ValueOf uniListA xs))) = do
              DefaultUniList _ <- pure uniListA
              pure $ null xs

('EvaluationResult' has a 'MonadFail' instance allowing us to use the @<pat> <- pure <expr>@ idiom)

As before, we have to match on the type tag, because there's no relation between @rep@ from
@SomeConstant uni rep@ and the constant that the built-in function actually receives at runtime
(someone could generate Untyped Plutus Core directly and apply 'nullPlc' to an 'Integer' or
whatever). @rep@ is only for the Plutus type checker to look at, it doesn't influence evaluation
in any way.

Here's a similar built-in function:

    toBuiltinMeaning FstPair =
        makeBuiltinMeaning
            fstPlc
            <costingFunction>
        where
          fstPlc :: SomeConstant uni (a, b) -> EvaluationResult (Opaque val a)
          fstPlc (SomeConstant (Some (ValueOf uniPairAB xy))) = do
              DefaultUniPair uniA _ <- pure uniPairAB  -- [1]
              pure . fromValueOf uniA $ fst xy         -- [2]

In this definition we extract the first element of a pair by checking that the given constant is
indeed a pair [1] and lifting its first element into @val@ using the type tag for the first
element [2] (extracted from the type tag for the whole pair constant [1]).

Note that it's fine to mix automatic unlifting for polymorphism not related to built-in types and
manual unlifting for arguments having non-monomorphized polymorphic built-in types, for example:

    toBuiltinMeaning ChooseList =
        makeBuiltinMeaning
            choosePlc
            <costingFunction>
        where
          choosePlc :: SomeConstant uni [a] -> b -> b -> EvaluationResult b
          choosePlc (SomeConstant (Some (ValueOf uniListA xs))) a b = do
            DefaultUniList _ <- pure uniListA
            pure $ case xs of
                []    -> a
                _ : _ -> b

Here @a@ appears inside @[]@, which is a polymorphic built-in type, and so we have to use
'SomeConstant' and check that the given constant is indeed a list, while @b@ doesn't appear inside
of any built-in type and so we don't need to instantiate it to 'Opaque' manually, the elaboration
machinery will do it for us.

Our final example is this:

    toBuiltinMeaning MkCons =
        makeBuiltinMeaning
            consPlc
            <costingFunction>
        where
          consPlc
              :: SomeConstant uni a -> SomeConstant uni [a] -> EvaluationResult (Opaque val [a])
          consPlc
            (SomeConstant (Some (ValueOf uniA x)))
            (SomeConstant (Some (ValueOf uniListA xs))) = do
                DefaultUniList uniA' <- pure uniListA  -- [1]
                Just Refl <- pure $ uniA `geq` uniA'   -- [2]
                pure . fromValueOf uniListA $ x : xs   -- [3]

Here we prepend an element to a list [3] after checking that the second argument is indeed a
list [1] and that the type tag of the element being prepended equals the type tag for elements of
the list [2] (extracted from the type tag for the whole list constant [1]).
-}

{- Note [Builtins and Plutus type checking]
There's a direct correspondence between the Haskell type of the denotation of a builtin and the
Plutus type of the builtin:

1. elaboration turns a Haskell type variable into a concrete Haskell type representing a Plutus type
   variable, which later becomes demoted (in the regular @singletons@ sense via 'KnownSymbol' etc)
   to a regular Haskell value representing a Plutus type variable (as a part of the AST)
2. a builtin head (i.e. a completely uninstantiated built-in type such as @Bool@ and @[]@) is
   considered abstract by the Plutus type checker. All the type checker cares about is being able to
   get the (Plutus) kind of a builtin head and check two builtin heads for equality
3. Plutus type normalization tears partially or fully instantiated built-in types (such as
   @[Integer]@) apart and creates a Plutus type application for each Haskell type application
4. 'Emitter' and 'EvaluationResult' do not appear on the Plutus side, since the logging and failure
   effects are implicit in Plutus as was discussed above
5. 'Opaque' and 'SomeConstant' both carry a Haskell @rep@ type argument representing some Plutus
   type to be used for Plutus type checking

This last part means that one can attach any (legal) @rep@ to an 'Opaque' or 'SomeConstant' and
it'll be used by the Plutus type checker completely regardless of what the built-in function
actually does. Let's look at some examples.

1. The following built-in function unlifts to 'Bool' and lifts the result back:

    toBuiltinMeaning IdIntegerAsBool =
        makeBuiltinMeaning
            idIntegerAsBool
            <costingFunction>
      where
        idIntegerAsBool :: SomeConstant uni Integer -> EvaluationResult (SomeConstant uni Integer)
        idIntegerAsBool = \case
            con@(SomeConstant (Some (ValueOf DefaultUniBool _))) -> EvaluationSuccess con
            _                                                    -> EvaluationFailure

but on the Plutus side its type is

    integer -> integer

because the @rep@ that 'SomeConstant' carries is 'Integer' in both the cases (in the type of the
argument, as well as in the type of the result).

This means that for this built-in function the Plutus type checker will accept a program that fails
at runtime due to a type mismatch and will reject a program that runs successfully. Other built-in
functions also can fail, e.g. the type of @ifThenElse@ says that the builtin expects a @Bool@ and
feeding it something else will result in evaluation failure, but 'idIntegerAsBool' is different:
it's respecting its type signature is what causes a failure, not disrespecting it.

2. Another example of an unsafe built-in function is this one that checks whether an argument is a
constant or not:

    toBuiltinMeaning IsConstant =
        makeBuiltinMeaning
            isConstantPlc
            <costingFunction>
      where
        -- The type signature is just for clarity, it's not required.
        isConstantPlc :: Opaque val a -> Bool
        isConstantPlc = isRight . asConstant

Its type on the Plutus side is

    all a. a -> bool

By parametricity any inhabitant of this type has to be either bottom or a function ignoring its
argument, but @IsConstant@ actually uses the argument and so we break parametricity with this
built-in function.

3. Finally, we can have a Plutus version of @unsafeCoerce@:

    toBuiltinMeaning UnsafeCoerce =
        makeBuiltinMeaning
            unsafeCoercePlc
            <costingFunction>
      where
        -- The type signature is just for clarity, it's not required.
        unsafeCoercePlc :: Opaque val a -> Opaque val b
        unsafeCoercePlc = Opaque . unOpaque

Its type on the Plutus side is

    all a b. a -> b

and thus this built-in function allows for viewing any Plutus expression as having an arbitrary
type. Which is of course not nearly as bad as @unsafeCoerce@ in Haskell, because in Plutus a
blob of memory representing an @Integer@ is not going to be viewed as a @[Bool]@ and an attempt to
actually extract that @[Bool]@ will result in evaluation failure, but this built-in function is
still not a good citizen of the Plutus type system.

One could of course simply wrap Haskell's @unsafeCoerce@ as a built-in function in Plutus, but it
goes without saying that this is not supposed to be done.

So overall one needs to be very careful when defining built-in functions that have explicit
'Opaque' and 'SomeConstant' arguments. Expressiveness doesn't come for free.

Read Note [Pattern matching on built-in types] next.
-}

{- Note [Pattern matching on built-in types]
At the moment we really only support direct pattern matching on enumeration types: 'Void', 'Unit',
'Bool' etc. This is because the denotation of a builtin cannot construct general terms (as opposed
to constants), only juggle the ones that were provided as arguments without changing them.
So e.g. if we wanted to add the following data type:

    newtype AnInt = AnInt Int

as a built-in type, we wouldn't be able to add the following function as its pattern matcher:

    matchAnInt :: AnInt -> (Int -> r) -> r
    matchAnInt (AnInt i) f = f i

because currently we cannot express the @f i@ part using the builtins machinery as that would
require applying an arbitrary Plutus Core function in the denotation of a builtin, which would
allow us to return arbitrary terms from the builtin application machinery, which is something
that we originally had, but decided to abandon due to performance concerns.

But it's still possible to have @AnInt@ as a built-in type, it's just that instead of trying to
make its pattern matcher into a builtin we can have the following builtin:

    anIntToInt :: AnInt -> Int
    anIntToInt (AnInt i) = i

which fits perfectly well into the builtins machinery.

Although that becomes annoying for more complex data types. For tuples we need to provide two
projection functions ('fst' and 'snd') instead of a single pattern matcher, which is not too bad,
but to get pattern matching on lists we need a more complicated setup. For example we can have three
built-in functions: @null@, @head@ and @tail@, plus require `Bool` to be in the universe, so that we
can define an equivalent of

    matchList :: [a] -> r -> (a -> [a] -> r) -> r
    matchList xs z f = if null xs then z else f (head xs) (tail xs)

If a constructor stores more than one value, the corresponding projection function packs them
into a (possibly nested) pair, for example for

    data Data
        = Constr Integer [Data]
        | <...>

we have (pseudocode):

    unConstrData (Constr i ds) = (i, ds)

In order to get pattern matching over 'Data' we need a projection function per constructor as well
as with lists, but writing (where the @Data@ suffix indicates that a function is a builtin that
somehow corresponds to a constructor of 'Data')

    if isConstrData d
        then uncurry fConstr $ unConstrData d
        else if isMapData d
            then fMap $ unMapData d
            else if isListData d
                then fList $ unListData d
                else <...>

is tedious and inefficient and so instead we have a single @chooseData@ builtin that matches on
its @Data@ argument and chooses the appropriate branch (type instantiations and strictness concerns
are omitted for clarity):

     chooseData
        (uncurry fConstr $ unConstrData d)
        (fMap $ unMapData d)
        (fList $ unListData d)
        <...>
        d

which, for example, evaluates to @fMap es@ when @d@ is @Map es@

We decided to handle lists the same way by using @chooseList@ rather than @null@ for consistency.

On the bright side, this encoding of pattern matchers does work, so maybe it's indeed worth to
prioritize performance over convenience, especially given the fact that performance is of a concern
to every single end user while the inconvenience is only a concern for the compiler writers and
we don't add complex built-in types too often.

It is not however clear if we can't get more performance gains by defining matchers directly as
higher-order built-in functions compared to forbidding them. Particularly since if higher-order
built-in functions were allowed, we could define not only matches, but also folds and keep recursion
on the Haskell side for conversions from 'Data', which can potentially have a huge positive impact
on performance.

Read Note [Representable built-in functions over polymorphic built-in types] next.
-}

{- Note [Representable built-in functions over polymorphic built-in types]
In Note [Pattern matching on built-in types] we discussed how general higher-order polymorphic
built-in functions are troubling, but polymorphic built-in functions can be troubling even in
the first-order case. In a Plutus program we always pair constants of built-in types with their
tags from the universe, which means that in order to produce a constant embedded into a program
we need the tag of the type of that constant. We can't get that tag from a Plutus type -- those
are gone at runtime, so the only place we can get a type tag from during evaluation is some already
existing constant. I.e. the following built-in function is representable:

    tail : all a. [a] -> [a]

because for constructing the result we need a type tag for @[a]@, but we have a value of that type
as an argument and so we can extract the type tag from it. Same applies to

    swap : all a b. (a, b) -> (b, a)

since 'SomeConstantOf' always contains a type tag for each type that a polymorphic built-in type is
instantiated with and so constructing a type tag for @(b, a)@ given type tags for @a@ and @b@ is
unproblematic.

And so neither

    cons : all a. a -> [a] -> [a]

is troubling (even though that ones requires checking at runtime that the element to be prepended
is of the same type as the type of the elements of the list as it's impossible to enforce this kind
of type safety in Haskell over possibly untyped PLC).

However consider the following imaginary builtin:

    nil : all a. [a]

we can't represent it for two reasons:

1. we don't have any argument providing us a type tag for @a@ and hence we can't construct a type
   tag for @[a]@
2. it would be a very unsound builtin to have. We can only instantiate built-in types with other
   built-in types and so allowing @nil {some_non_built_in_type}@ would be a lie that couldn't reduce
   to anything since it's not even possible to represent a built-in list with non-built-in elements
   (even if there's zero of them)

"Wait, but wouldn't @cons {some_non_built_in_type}@ be a lie as well?" -- No! Since @cons@ does not
just construct a list filled with elements of a non-built-in type but also expects one as an
argument and providing such an argument is impossible, 'cause it's pretty much the same thing as
populating 'Void' -- both values are equally unrepresentable. And so @cons {some_non_built_in_type}@
is a way to say @absurd@, which is perfectly fine to have.

Finally,

    comma :: all a b. a -> b -> (a, b)

is representable (because we can require arguments to be constants carrying universes with them,
which we can use to construct the resulting universe), but is still a lie, because instantiating
that builtin with non-built-in types is possible and so the PLC type checker won't throw on such
an instantiation, which will become 'EvalutionFailure' at runtime the moment unlifting of a
non-constant is attempted when a constant is expected.

So could we still get @nil@ or a safe version of @comma@ somehow? Well, we could have this
weirdness:

    nilOfTypeOf : all a. [a] -> [a]

i.e. ask for an already existing list, but ignore the actual list and only use the type tag.

But since we're ignoring the actual list, can't we just not pass it in the first place? And instead
pass around our good old friends, singletons. We should be able to do that, but it hasn't been
investigated. Perhaps something along the lines of adding the following constructor to 'DefaultUni':

    DefaultUniProtoSing :: DefaultUni (Esc (Proxy @GHC.Type))

and then defining

    nil : all a. sing a -> [a]

and then the Plutus Tx compiler can provide a type class or something for constructing singletons
for built-in types.

This was investigated in https://github.com/input-output-hk/plutus/pull/4337 but we decided not to
do it quite yet, even though it worked (the Plutus Tx part wasn't implemented).
-}

instance uni ~ DefaultUni => ToBuiltinMeaning uni DefaultFun where
    type CostingPart uni DefaultFun = BuiltinCostModel

    data BuiltinVersion DefaultFun = DefaultFunV1 | DefaultFunV2
        deriving stock (Enum, Bounded, Show)

    -- Integers
    toBuiltinMeaning
        :: forall val. HasMeaningIn uni val
        => BuiltinVersion DefaultFun -> DefaultFun -> BuiltinMeaning val BuiltinCostModel
    toBuiltinMeaning _ver AddInteger =
        makeBuiltinMeaning
            ((+) @Integer)
            (runCostingFunTwoArguments . paramAddInteger)
    toBuiltinMeaning _ver SubtractInteger =
        makeBuiltinMeaning
            ((-) @Integer)
            (runCostingFunTwoArguments . paramSubtractInteger)
    toBuiltinMeaning _ver MultiplyInteger =
        makeBuiltinMeaning
            ((*) @Integer)
            (runCostingFunTwoArguments . paramMultiplyInteger)
    toBuiltinMeaning _ver DivideInteger =
        makeBuiltinMeaning
            (nonZeroArg div)
            (runCostingFunTwoArguments . paramDivideInteger)
    toBuiltinMeaning _ver QuotientInteger =
        makeBuiltinMeaning
            (nonZeroArg quot)
            (runCostingFunTwoArguments . paramQuotientInteger)
    toBuiltinMeaning _ver RemainderInteger =
        makeBuiltinMeaning
            (nonZeroArg rem)
            (runCostingFunTwoArguments . paramRemainderInteger)
    toBuiltinMeaning _ver ModInteger =
        makeBuiltinMeaning
            (nonZeroArg mod)
            (runCostingFunTwoArguments . paramModInteger)
    toBuiltinMeaning _ver EqualsInteger =
        makeBuiltinMeaning
            ((==) @Integer)
            (runCostingFunTwoArguments . paramEqualsInteger)
    toBuiltinMeaning _ver LessThanInteger =
        makeBuiltinMeaning
            ((<) @Integer)
            (runCostingFunTwoArguments . paramLessThanInteger)
    toBuiltinMeaning _ver LessThanEqualsInteger =
        makeBuiltinMeaning
            ((<=) @Integer)
            (runCostingFunTwoArguments . paramLessThanEqualsInteger)
    -- Bytestrings
    toBuiltinMeaning _ver AppendByteString =
        makeBuiltinMeaning
            BS.append
            (runCostingFunTwoArguments . paramAppendByteString)
    toBuiltinMeaning ver ConsByteString =
        -- The costing function is the same for all versions of this builtin, but since the
        -- denotation of the builtin accepts constants of different types ('Integer' vs 'Word8'),
        -- the costing function needs to by polymorphic over the type of constant.
        let costingFun
                :: ExMemoryUsage a => BuiltinCostModel -> a -> BS.ByteString -> ExBudgetStream
            costingFun = runCostingFunTwoArguments . paramConsByteString
        -- See Note [Versioned builtins]
        in case ver of
            DefaultFunV1 -> makeBuiltinMeaning
               @(Integer -> BS.ByteString -> BS.ByteString)
               (\n xs -> BS.cons (fromIntegral @Integer n) xs)
               costingFun
            -- For versions other (i.e. larger) than V1, the first input must be in range [0..255].
            -- See Note [How to add a built-in function: simple cases]
            _ -> makeBuiltinMeaning
              @(Word8 -> BS.ByteString -> BS.ByteString)
              BS.cons
              costingFun
    toBuiltinMeaning _ver SliceByteString =
        makeBuiltinMeaning
            (\start n xs -> BS.take n (BS.drop start xs))
            (runCostingFunThreeArguments . paramSliceByteString)
    toBuiltinMeaning _ver LengthOfByteString =
        makeBuiltinMeaning
            BS.length
            (runCostingFunOneArgument . paramLengthOfByteString)
    toBuiltinMeaning _ver IndexByteString =
        makeBuiltinMeaning
            (\xs n -> if n >= 0 && n < BS.length xs then EvaluationSuccess $ toInteger $ BS.index xs n else EvaluationFailure)
            -- TODO: fix the mess above with `indexMaybe` from `ghc>=9.2,bytestring >= 0.11.0.0`.
            (runCostingFunTwoArguments . paramIndexByteString)
    toBuiltinMeaning _ver EqualsByteString =
        makeBuiltinMeaning
            ((==) @BS.ByteString)
            (runCostingFunTwoArguments . paramEqualsByteString)
    toBuiltinMeaning _ver LessThanByteString =
        makeBuiltinMeaning
            ((<) @BS.ByteString)
            (runCostingFunTwoArguments . paramLessThanByteString)
    toBuiltinMeaning _ver LessThanEqualsByteString =
        makeBuiltinMeaning
            ((<=) @BS.ByteString)
            (runCostingFunTwoArguments . paramLessThanEqualsByteString)
    -- Cryptography and hashes
    toBuiltinMeaning _ver Sha2_256 =
        makeBuiltinMeaning
            Hash.sha2_256
            (runCostingFunOneArgument . paramSha2_256)
    toBuiltinMeaning _ver Sha3_256 =
        makeBuiltinMeaning
            Hash.sha3_256
            (runCostingFunOneArgument . paramSha3_256)
    toBuiltinMeaning _ver Blake2b_256 =
        makeBuiltinMeaning
            Hash.blake2b_256
            (runCostingFunOneArgument . paramBlake2b_256)
    toBuiltinMeaning ver VerifyEd25519Signature =
        let verifyEd25519Signature =
                case ver of
                  DefaultFunV1 -> verifyEd25519Signature_V1
                  _            -> verifyEd25519Signature_V2
        in makeBuiltinMeaning
           verifyEd25519Signature
           -- Benchmarks indicate that the two versions have very similar
           -- execution times, so it's safe to use the same costing function for
           -- both.
           (runCostingFunThreeArguments . paramVerifyEd25519Signature)
    {- Note [ECDSA secp256k1 signature verification].  An ECDSA signature
       consists of a pair of values (r,s), and for each value of r there are in
       fact two valid values of s, one effectively the negative of the other.
       The Bitcoin implementation that underlies `verifyEcdsaSecp256k1Signature`
       expects that the lower of the two possible values of the s component of
       the signature is used, returning `false` immediately if that's not the
       case.  It appears that this restriction is peculiar to Bitcoin, and ECDSA
       schemes in general don't require it.  Thus this function may be more
       restrictive than expected.  See

          https://github.com/bitcoin/bips/blob/master/bip-0146.mediawiki#LOW_S

       and the implementation of secp256k1_ecdsa_verify in

          https://github.com/bitcoin-core/secp256k1.
     -}
    toBuiltinMeaning _ver VerifyEcdsaSecp256k1Signature =
        makeBuiltinMeaning
            verifyEcdsaSecp256k1Signature
            (runCostingFunThreeArguments . paramVerifyEcdsaSecp256k1Signature)
    toBuiltinMeaning _ver VerifySchnorrSecp256k1Signature =
        makeBuiltinMeaning
            verifySchnorrSecp256k1Signature
            (runCostingFunThreeArguments . paramVerifySchnorrSecp256k1Signature)
    -- Strings
    toBuiltinMeaning _ver AppendString =
        makeBuiltinMeaning
            ((<>) @Text)
            (runCostingFunTwoArguments . paramAppendString)
    toBuiltinMeaning _ver EqualsString =
        makeBuiltinMeaning
            ((==) @Text)
            (runCostingFunTwoArguments . paramEqualsString)
    toBuiltinMeaning _ver EncodeUtf8 =
        makeBuiltinMeaning
            encodeUtf8
            (runCostingFunOneArgument . paramEncodeUtf8)
    toBuiltinMeaning _ver DecodeUtf8 =
        makeBuiltinMeaning
            (reoption @_ @EvaluationResult . decodeUtf8')
            (runCostingFunOneArgument . paramDecodeUtf8)
    -- Bool
    toBuiltinMeaning _ver IfThenElse =
        makeBuiltinMeaning
            (\b x y -> if b then x else y)
            (runCostingFunThreeArguments . paramIfThenElse)
    -- Unit
    toBuiltinMeaning _ver ChooseUnit =
        makeBuiltinMeaning
            (\() a -> a)
            (runCostingFunTwoArguments . paramChooseUnit)
    -- Tracing
    toBuiltinMeaning _ver Trace =
        makeBuiltinMeaning
            (\text a -> a <$ emit text)
            (runCostingFunTwoArguments . paramTrace)
    -- Pairs
    toBuiltinMeaning _ver FstPair =
        makeBuiltinMeaning
            fstPlc
            (runCostingFunOneArgument . paramFstPair)
        where
          fstPlc :: SomeConstant uni (a, b) -> EvaluationResult (Opaque val a)
          fstPlc (SomeConstant (Some (ValueOf uniPairAB xy))) = do
              DefaultUniPair uniA _ <- pure uniPairAB
              pure . fromValueOf uniA $ fst xy
          {-# INLINE fstPlc #-}
    toBuiltinMeaning _ver SndPair =
        makeBuiltinMeaning
            sndPlc
            (runCostingFunOneArgument . paramSndPair)
        where
          sndPlc :: SomeConstant uni (a, b) -> EvaluationResult (Opaque val b)
          sndPlc (SomeConstant (Some (ValueOf uniPairAB xy))) = do
              DefaultUniPair _ uniB <- pure uniPairAB
              pure . fromValueOf uniB $ snd xy
          {-# INLINE sndPlc #-}
    -- Lists
    toBuiltinMeaning _ver ChooseList =
        makeBuiltinMeaning
            choosePlc
            (runCostingFunThreeArguments . paramChooseList)
        where
          choosePlc :: SomeConstant uni [a] -> b -> b -> EvaluationResult b
          choosePlc (SomeConstant (Some (ValueOf uniListA xs))) a b = do
            DefaultUniList _ <- pure uniListA
            pure $ case xs of
                []    -> a
                _ : _ -> b
          {-# INLINE choosePlc #-}
    toBuiltinMeaning _ver MkCons =
        makeBuiltinMeaning
            consPlc
            (runCostingFunTwoArguments . paramMkCons)
        where
          consPlc
              :: SomeConstant uni a -> SomeConstant uni [a] -> EvaluationResult (Opaque val [a])
          consPlc
            (SomeConstant (Some (ValueOf uniA x)))
            (SomeConstant (Some (ValueOf uniListA xs))) = do
                DefaultUniList uniA' <- pure uniListA
                -- Checking that the type of the constant is the same as the type of the elements
                -- of the unlifted list. Note that there's no way we could enforce this statically
                -- since in UPLC one can create an ill-typed program that attempts to prepend
                -- a value of the wrong type to a list.
                -- Should that rather give us an 'UnliftingError'? For that we need
                -- https://github.com/input-output-hk/plutus/pull/3035
                Just Refl <- pure $ uniA `geq` uniA'
                pure . fromValueOf uniListA $ x : xs
          {-# INLINE consPlc #-}
    toBuiltinMeaning _ver HeadList =
        makeBuiltinMeaning
            headPlc
            (runCostingFunOneArgument . paramHeadList)
        where
          headPlc :: SomeConstant uni [a] -> EvaluationResult (Opaque val a)
          headPlc (SomeConstant (Some (ValueOf uniListA xs))) = do
              DefaultUniList uniA <- pure uniListA
              x : _ <- pure xs
              pure $ fromValueOf uniA x
          {-# INLINE headPlc #-}
    toBuiltinMeaning _ver TailList =
        makeBuiltinMeaning
            tailPlc
            (runCostingFunOneArgument . paramTailList)
        where
          tailPlc :: SomeConstant uni [a] -> EvaluationResult (Opaque val [a])
          tailPlc (SomeConstant (Some (ValueOf uniListA xs))) = do
              DefaultUniList _ <- pure uniListA
              _ : xs' <- pure xs
              pure $ fromValueOf uniListA xs'
          {-# INLINE tailPlc #-}
    toBuiltinMeaning _ver NullList =
        makeBuiltinMeaning
            nullPlc
            (runCostingFunOneArgument . paramNullList)
        where
          nullPlc :: SomeConstant uni [a] -> EvaluationResult Bool
          nullPlc (SomeConstant (Some (ValueOf uniListA xs))) = do
              DefaultUniList _ <- pure uniListA
              pure $ null xs
          {-# INLINE nullPlc #-}

    -- Data
    toBuiltinMeaning _ver ChooseData =
        makeBuiltinMeaning
            (\d
              xConstr
              xMap xList xI xB ->
                  case d of
                    Constr {} -> xConstr
                    Map    {} -> xMap
                    List   {} -> xList
                    I      {} -> xI
                    B      {} -> xB)
            (runCostingFunSixArguments . paramChooseData)
    toBuiltinMeaning _ver ConstrData =
        makeBuiltinMeaning
            Constr
            (runCostingFunTwoArguments . paramConstrData)
    toBuiltinMeaning _ver MapData =
        makeBuiltinMeaning
            Map
            (runCostingFunOneArgument . paramMapData)
    toBuiltinMeaning _ver ListData =
        makeBuiltinMeaning
            List
            (runCostingFunOneArgument . paramListData)
    toBuiltinMeaning _ver IData =
        makeBuiltinMeaning
            I
            (runCostingFunOneArgument . paramIData)
    toBuiltinMeaning _ver BData =
        makeBuiltinMeaning
            B
            (runCostingFunOneArgument . paramBData)
    toBuiltinMeaning _ver UnConstrData =
        makeBuiltinMeaning
            (\case
                Constr i ds -> EvaluationSuccess (i, ds)
                _           -> EvaluationFailure)
            (runCostingFunOneArgument . paramUnConstrData)
    toBuiltinMeaning _ver UnMapData =
        makeBuiltinMeaning
            (\case
                Map es -> EvaluationSuccess es
                _      -> EvaluationFailure)
            (runCostingFunOneArgument . paramUnMapData)
    toBuiltinMeaning _ver UnListData =
        makeBuiltinMeaning
            (\case
                List ds -> EvaluationSuccess ds
                _       -> EvaluationFailure)
            (runCostingFunOneArgument . paramUnListData)
    toBuiltinMeaning _ver UnIData =
        makeBuiltinMeaning
            (\case
                I i -> EvaluationSuccess i
                _   -> EvaluationFailure)
            (runCostingFunOneArgument . paramUnIData)
    toBuiltinMeaning _ver UnBData =
        makeBuiltinMeaning
            (\case
                B b -> EvaluationSuccess b
                _   -> EvaluationFailure)
            (runCostingFunOneArgument . paramUnBData)
    toBuiltinMeaning _ver EqualsData =
        makeBuiltinMeaning
            ((==) @Data)
            (runCostingFunTwoArguments . paramEqualsData)
    toBuiltinMeaning _ver SerialiseData =
        makeBuiltinMeaning
            (BSL.toStrict . serialise @Data)
            (runCostingFunOneArgument . paramSerialiseData)
    -- Misc constructors
    toBuiltinMeaning _ver MkPairData =
        makeBuiltinMeaning
            ((,) @Data @Data)
            (runCostingFunTwoArguments . paramMkPairData)
    toBuiltinMeaning _ver MkNilData =
        -- Nullary built-in functions don't work, so we need a unit argument.
        -- We don't really need this built-in function, see Note [Constants vs built-in functions],
        -- but we keep it around for historical reasons and convenience.
        makeBuiltinMeaning
            (\() -> [] @Data)
            (runCostingFunOneArgument . paramMkNilData)
    toBuiltinMeaning _ver MkNilPairData =
        -- Nullary built-in functions don't work, so we need a unit argument.
        -- We don't really need this built-in function, see Note [Constants vs built-in functions],
        -- but we keep it around for historical reasons and convenience.
        makeBuiltinMeaning
            (\() -> [] @(Data,Data))
            (runCostingFunOneArgument . paramMkNilPairData)
    -- BLS12_381.G1
    toBuiltinMeaning _ver Bls12_381_G1_add =
        makeBuiltinMeaning
            BLS12_381.G1.add
            (runCostingFunTwoArguments . paramBls12_381_G1_add)
    toBuiltinMeaning _ver Bls12_381_G1_neg =
        makeBuiltinMeaning
            BLS12_381.G1.neg
            (runCostingFunOneArgument . paramBls12_381_G1_neg)
    toBuiltinMeaning _ver Bls12_381_G1_scalarMul =
        makeBuiltinMeaning
            BLS12_381.G1.scalarMul
            (runCostingFunTwoArguments . paramBls12_381_G1_scalarMul)
    toBuiltinMeaning _ver Bls12_381_G1_compress =
        makeBuiltinMeaning
            BLS12_381.G1.compress
            (runCostingFunOneArgument . paramBls12_381_G1_compress)
    toBuiltinMeaning _ver Bls12_381_G1_uncompress =
        makeBuiltinMeaning
            (eitherToEmitter . BLS12_381.G1.uncompress)
            (runCostingFunOneArgument . paramBls12_381_G1_uncompress)
    toBuiltinMeaning _ver Bls12_381_G1_hashToGroup =
        makeBuiltinMeaning
            (eitherToEmitter .* BLS12_381.G1.hashToGroup)
            (runCostingFunTwoArguments . paramBls12_381_G1_hashToGroup)
    toBuiltinMeaning _ver Bls12_381_G1_equal =
        makeBuiltinMeaning
            ((==) @BLS12_381.G1.Element)
            (runCostingFunTwoArguments . paramBls12_381_G1_equal)
    -- BLS12_381.G2
    toBuiltinMeaning _ver Bls12_381_G2_add =
        makeBuiltinMeaning
            BLS12_381.G2.add
            (runCostingFunTwoArguments . paramBls12_381_G2_add)
    toBuiltinMeaning _ver Bls12_381_G2_neg =
        makeBuiltinMeaning
            BLS12_381.G2.neg
            (runCostingFunOneArgument . paramBls12_381_G2_neg)
    toBuiltinMeaning _ver Bls12_381_G2_scalarMul =
        makeBuiltinMeaning
            BLS12_381.G2.scalarMul
            (runCostingFunTwoArguments . paramBls12_381_G2_scalarMul)
    toBuiltinMeaning _ver Bls12_381_G2_compress =
        makeBuiltinMeaning
            BLS12_381.G2.compress
            (runCostingFunOneArgument . paramBls12_381_G2_compress)
    toBuiltinMeaning _ver Bls12_381_G2_uncompress =
        makeBuiltinMeaning
            (eitherToEmitter . BLS12_381.G2.uncompress)
            (runCostingFunOneArgument . paramBls12_381_G2_uncompress)
    toBuiltinMeaning _ver Bls12_381_G2_hashToGroup =
        makeBuiltinMeaning
            (eitherToEmitter .* BLS12_381.G2.hashToGroup)
            (runCostingFunTwoArguments . paramBls12_381_G2_hashToGroup)
    toBuiltinMeaning _ver Bls12_381_G2_equal =
        makeBuiltinMeaning
            ((==) @BLS12_381.G2.Element)
            (runCostingFunTwoArguments . paramBls12_381_G2_equal)
    -- BLS12_381.Pairing
    toBuiltinMeaning _ver Bls12_381_millerLoop =
        makeBuiltinMeaning
            BLS12_381.Pairing.millerLoop
            (runCostingFunTwoArguments . paramBls12_381_millerLoop)
    toBuiltinMeaning _ver Bls12_381_mulMlResult =
        makeBuiltinMeaning
            BLS12_381.Pairing.mulMlResult
            (runCostingFunTwoArguments . paramBls12_381_mulMlResult)
    toBuiltinMeaning _ver Bls12_381_finalVerify =
        makeBuiltinMeaning
            BLS12_381.Pairing.finalVerify
            (runCostingFunTwoArguments . paramBls12_381_finalVerify)
<<<<<<< HEAD
    -- Bitwise
    toBuiltinMeaning _ver IntegerToByteString =
        makeBuiltinMeaning integerToByteStringPlc (\_ _ -> ExBudgetLast $ ExBudget 0 0)
        where
          integerToByteStringPlc :: SomeConstant uni Integer -> EvaluationResult BS.ByteString
          integerToByteStringPlc (SomeConstant (Some (ValueOf uni n))) = do
              DefaultUniInteger <- pure uni
              case integerToByteString n of
                Just bs -> pure $ bs
                Nothing -> fail "negative integer passed to integerByteString"
          {-# INLINE integerToByteStringPlc #-}
    toBuiltinMeaning _ver ByteStringToInteger =
        makeBuiltinMeaning
            byteStringToInteger
            (runCostingFunOneArgument . paramByteStringToInteger)
    toBuiltinMeaning _ver AndByteString =
        makeBuiltinMeaning
            andByteString
            (runCostingFunTwoArguments . paramAndByteString)
    toBuiltinMeaning _ver IorByteString =
        makeBuiltinMeaning
            iorByteString
            (runCostingFunTwoArguments . paramIorByteString)
    toBuiltinMeaning _ver XorByteString =
        makeBuiltinMeaning
            xorByteString
            (runCostingFunTwoArguments . paramXorByteString)
    toBuiltinMeaning _ver ComplementByteString =
        makeBuiltinMeaning
            complementByteString
            (runCostingFunOneArgument . paramComplementByteString)
    toBuiltinMeaning _ver ShiftByteString =
        makeBuiltinMeaning
            shiftByteString
            (runCostingFunTwoArguments . paramShiftByteString)
    toBuiltinMeaning _ver RotateByteString =
        makeBuiltinMeaning
            rotateByteString
            (runCostingFunTwoArguments . paramRotateByteString)
    toBuiltinMeaning _ver PopCountByteString =
        makeBuiltinMeaning
            popCountByteString
            (runCostingFunOneArgument . paramPopCountByteString)
    toBuiltinMeaning _ver TestBitByteString =
        makeBuiltinMeaning
            testBitByteString
            (runCostingFunTwoArguments . paramTestBitByteString)
    toBuiltinMeaning _ver WriteBitByteString =
        makeBuiltinMeaning
            writeBitByteString
            (runCostingFunThreeArguments . paramWriteBitByteString)
    toBuiltinMeaning _ver FindFirstSetByteString =
        makeBuiltinMeaning
            findFirstSetByteString
            (runCostingFunOneArgument . paramFindFirstSetByteString)
=======
    toBuiltinMeaning _ver Keccak_256 =
        makeBuiltinMeaning
            Hash.keccak_256
            (runCostingFunOneArgument . paramKeccak_256)
    toBuiltinMeaning _ver Blake2b_224 =
        makeBuiltinMeaning
            Hash.blake2b_224
            (runCostingFunOneArgument . paramBlake2b_224)
>>>>>>> 173dce5e
    -- See Note [Inlining meanings of builtins].
    {-# INLINE toBuiltinMeaning #-}

instance Default (BuiltinVersion DefaultFun) where
    def = DefaultFunV2

instance Pretty (BuiltinVersion DefaultFun) where
    pretty = viaShow

-- It's set deliberately to give us "extra room" in the binary format to add things without running
-- out of space for tags (expanding the space would change the binary format for people who're
-- implementing it manually). So we have to set it manually.
-- | Using 7 bits to encode builtin tags.
builtinTagWidth :: NumBits
builtinTagWidth = 7

encodeBuiltin :: Word8 -> Flat.Encoding
encodeBuiltin = eBits builtinTagWidth

decodeBuiltin :: Get Word8
decodeBuiltin = dBEBits8 builtinTagWidth

-- See Note [Stable encoding of PLC]
instance Flat DefaultFun where
    encode = encodeBuiltin . \case
              AddInteger                      -> 0
              SubtractInteger                 -> 1
              MultiplyInteger                 -> 2
              DivideInteger                   -> 3
              QuotientInteger                 -> 4
              RemainderInteger                -> 5
              ModInteger                      -> 6
              EqualsInteger                   -> 7
              LessThanInteger                 -> 8
              LessThanEqualsInteger           -> 9

              AppendByteString                -> 10
              ConsByteString                  -> 11
              SliceByteString                 -> 12
              LengthOfByteString              -> 13
              IndexByteString                 -> 14
              EqualsByteString                -> 15
              LessThanByteString              -> 16
              LessThanEqualsByteString        -> 17

              Sha2_256                        -> 18
              Sha3_256                        -> 19
              Blake2b_256                     -> 20
              VerifyEd25519Signature          -> 21

              AppendString                    -> 22
              EqualsString                    -> 23
              EncodeUtf8                      -> 24
              DecodeUtf8                      -> 25

              IfThenElse                      -> 26

              ChooseUnit                      -> 27

              Trace                           -> 28

              FstPair                         -> 29
              SndPair                         -> 30

              ChooseList                      -> 31
              MkCons                          -> 32
              HeadList                        -> 33
              TailList                        -> 34
              NullList                        -> 35

              ChooseData                      -> 36
              ConstrData                      -> 37
              MapData                         -> 38
              ListData                        -> 39
              IData                           -> 40
              BData                           -> 41
              UnConstrData                    -> 42
              UnMapData                       -> 43
              UnListData                      -> 44
              UnIData                         -> 45
              UnBData                         -> 46
              EqualsData                      -> 47
              MkPairData                      -> 48
              MkNilData                       -> 49
              MkNilPairData                   -> 50
              SerialiseData                   -> 51
              VerifyEcdsaSecp256k1Signature   -> 52
              VerifySchnorrSecp256k1Signature -> 53
              Bls12_381_G1_add                -> 54
              Bls12_381_G1_neg                -> 55
              Bls12_381_G1_scalarMul          -> 56
              Bls12_381_G1_equal              -> 57
              Bls12_381_G1_compress           -> 58
              Bls12_381_G1_uncompress         -> 59
              Bls12_381_G1_hashToGroup        -> 60
              Bls12_381_G2_add                -> 61
              Bls12_381_G2_neg                -> 62
              Bls12_381_G2_scalarMul          -> 63
              Bls12_381_G2_equal              -> 64
              Bls12_381_G2_compress           -> 65
              Bls12_381_G2_uncompress         -> 66
              Bls12_381_G2_hashToGroup        -> 67
              Bls12_381_millerLoop            -> 68
              Bls12_381_mulMlResult           -> 69
              Bls12_381_finalVerify           -> 70
              Keccak_256                      -> 71
              Blake2b_224                     -> 72

              -- 71 is reserved for Keccak_256
              -- 72 is reserved for Blake2b_224

              IntegerToByteString             -> 73
              ByteStringToInteger             -> 74
              AndByteString                   -> 75
              IorByteString                   -> 76
              XorByteString                   -> 77
              ComplementByteString            -> 78
              ShiftByteString                 -> 79
              RotateByteString                -> 80
              PopCountByteString              -> 81
              TestBitByteString               -> 82
              WriteBitByteString              -> 83
              FindFirstSetByteString          -> 84

    decode = go =<< decodeBuiltin
        where go 0  = pure AddInteger
              go 1  = pure SubtractInteger
              go 2  = pure MultiplyInteger
              go 3  = pure DivideInteger
              go 4  = pure QuotientInteger
              go 5  = pure RemainderInteger
              go 6  = pure ModInteger
              go 7  = pure EqualsInteger
              go 8  = pure LessThanInteger
              go 9  = pure LessThanEqualsInteger
              go 10 = pure AppendByteString
              go 11 = pure ConsByteString
              go 12 = pure SliceByteString
              go 13 = pure LengthOfByteString
              go 14 = pure IndexByteString
              go 15 = pure EqualsByteString
              go 16 = pure LessThanByteString
              go 17 = pure LessThanEqualsByteString
              go 18 = pure Sha2_256
              go 19 = pure Sha3_256
              go 20 = pure Blake2b_256
              go 21 = pure VerifyEd25519Signature
              go 22 = pure AppendString
              go 23 = pure EqualsString
              go 24 = pure EncodeUtf8
              go 25 = pure DecodeUtf8
              go 26 = pure IfThenElse
              go 27 = pure ChooseUnit
              go 28 = pure Trace
              go 29 = pure FstPair
              go 30 = pure SndPair
              go 31 = pure ChooseList
              go 32 = pure MkCons
              go 33 = pure HeadList
              go 34 = pure TailList
              go 35 = pure NullList
              go 36 = pure ChooseData
              go 37 = pure ConstrData
              go 38 = pure MapData
              go 39 = pure ListData
              go 40 = pure IData
              go 41 = pure BData
              go 42 = pure UnConstrData
              go 43 = pure UnMapData
              go 44 = pure UnListData
              go 45 = pure UnIData
              go 46 = pure UnBData
              go 47 = pure EqualsData
              go 48 = pure MkPairData
              go 49 = pure MkNilData
              go 50 = pure MkNilPairData
              go 51 = pure SerialiseData
              go 52 = pure VerifyEcdsaSecp256k1Signature
              go 53 = pure VerifySchnorrSecp256k1Signature
              go 54 = pure Bls12_381_G1_add
              go 55 = pure Bls12_381_G1_neg
              go 56 = pure Bls12_381_G1_scalarMul
              go 57 = pure Bls12_381_G1_equal
              go 58 = pure Bls12_381_G1_compress
              go 59 = pure Bls12_381_G1_uncompress
              go 60 = pure Bls12_381_G1_hashToGroup
              go 61 = pure Bls12_381_G2_add
              go 62 = pure Bls12_381_G2_neg
              go 63 = pure Bls12_381_G2_scalarMul
              go 64 = pure Bls12_381_G2_equal
              go 65 = pure Bls12_381_G2_compress
              go 66 = pure Bls12_381_G2_uncompress
              go 67 = pure Bls12_381_G2_hashToGroup
              go 68 = pure Bls12_381_millerLoop
              go 69 = pure Bls12_381_mulMlResult
              go 70 = pure Bls12_381_finalVerify
<<<<<<< HEAD
              go 71 = fail "Reserved for Keccak_256"
              go 72 = fail "Reserved for Blake2b_224"
              go 73 = pure IntegerToByteString
              go 74 = pure ByteStringToInteger
              go 75 = pure AndByteString
              go 76 = pure IorByteString
              go 77 = pure XorByteString
              go 78 = pure ComplementByteString
              go 79 = pure ShiftByteString
              go 80 = pure RotateByteString
              go 81 = pure PopCountByteString
              go 82 = pure TestBitByteString
              go 83 = pure WriteBitByteString
              go 84 = pure FindFirstSetByteString
=======
              go 71 = pure Keccak_256
              go 72 = pure Blake2b_224
>>>>>>> 173dce5e
              go t  = fail $ "Failed to decode builtin tag, got: " ++ show t

    size _ n = n + builtinTagWidth<|MERGE_RESOLUTION|>--- conflicted
+++ resolved
@@ -26,11 +26,9 @@
 import PlutusCore.Evaluation.Result
 import PlutusCore.Pretty
 
-<<<<<<< HEAD
 import Bitwise (andByteString, byteStringToInteger, complementByteString, findFirstSetByteString,
                 integerToByteString, iorByteString, popCountByteString, rotateByteString,
                 shiftByteString, testBitByteString, writeBitByteString, xorByteString)
-=======
 import PlutusCore.Crypto.BLS12_381.G1 qualified as BLS12_381.G1
 import PlutusCore.Crypto.BLS12_381.G2 qualified as BLS12_381.G2
 import PlutusCore.Crypto.BLS12_381.Pairing qualified as BLS12_381.Pairing
@@ -38,7 +36,6 @@
 import PlutusCore.Crypto.Hash qualified as Hash
 import PlutusCore.Crypto.Secp256k1 (verifyEcdsaSecp256k1Signature, verifySchnorrSecp256k1Signature)
 
->>>>>>> 173dce5e
 import Codec.Serialise (serialise)
 import Data.ByteString qualified as BS
 import Data.ByteString.Lazy qualified as BSL
@@ -156,7 +153,9 @@
     | Bls12_381_millerLoop
     | Bls12_381_mulMlResult
     | Bls12_381_finalVerify
-<<<<<<< HEAD
+    -- Keccak_256, Blake2b_224
+    | Keccak_256
+    | Blake2b_224
     -- Bitwise
     | IntegerToByteString
     | ByteStringToInteger
@@ -170,11 +169,6 @@
     | TestBitByteString
     | WriteBitByteString
     | FindFirstSetByteString
-=======
-    -- Keccak_256, Blake2b_224
-    | Keccak_256
-    | Blake2b_224
->>>>>>> 173dce5e
     deriving stock (Show, Eq, Ord, Enum, Bounded, Generic, Ix)
     deriving anyclass (NFData, Hashable, PrettyBy PrettyConfigPlc)
 
@@ -1498,7 +1492,15 @@
         makeBuiltinMeaning
             BLS12_381.Pairing.finalVerify
             (runCostingFunTwoArguments . paramBls12_381_finalVerify)
-<<<<<<< HEAD
+    -- Keccak_256, Blake2b_224
+    toBuiltinMeaning _ver Keccak_256 =
+        makeBuiltinMeaning
+            Hash.keccak_256
+            (runCostingFunOneArgument . paramKeccak_256)
+    toBuiltinMeaning _ver Blake2b_224 =
+        makeBuiltinMeaning
+            Hash.blake2b_224
+            (runCostingFunOneArgument . paramBlake2b_224)
     -- Bitwise
     toBuiltinMeaning _ver IntegerToByteString =
         makeBuiltinMeaning integerToByteStringPlc (\_ _ -> ExBudgetLast $ ExBudget 0 0)
@@ -1554,16 +1556,6 @@
         makeBuiltinMeaning
             findFirstSetByteString
             (runCostingFunOneArgument . paramFindFirstSetByteString)
-=======
-    toBuiltinMeaning _ver Keccak_256 =
-        makeBuiltinMeaning
-            Hash.keccak_256
-            (runCostingFunOneArgument . paramKeccak_256)
-    toBuiltinMeaning _ver Blake2b_224 =
-        makeBuiltinMeaning
-            Hash.blake2b_224
-            (runCostingFunOneArgument . paramBlake2b_224)
->>>>>>> 173dce5e
     -- See Note [Inlining meanings of builtins].
     {-# INLINE toBuiltinMeaning #-}
 
@@ -1671,10 +1663,6 @@
               Bls12_381_finalVerify           -> 70
               Keccak_256                      -> 71
               Blake2b_224                     -> 72
-
-              -- 71 is reserved for Keccak_256
-              -- 72 is reserved for Blake2b_224
-
               IntegerToByteString             -> 73
               ByteStringToInteger             -> 74
               AndByteString                   -> 75
@@ -1760,9 +1748,8 @@
               go 68 = pure Bls12_381_millerLoop
               go 69 = pure Bls12_381_mulMlResult
               go 70 = pure Bls12_381_finalVerify
-<<<<<<< HEAD
-              go 71 = fail "Reserved for Keccak_256"
-              go 72 = fail "Reserved for Blake2b_224"
+              go 71 = pure Keccak_256
+              go 72 = pure Blake2b_224
               go 73 = pure IntegerToByteString
               go 74 = pure ByteStringToInteger
               go 75 = pure AndByteString
@@ -1775,10 +1762,7 @@
               go 82 = pure TestBitByteString
               go 83 = pure WriteBitByteString
               go 84 = pure FindFirstSetByteString
-=======
-              go 71 = pure Keccak_256
-              go 72 = pure Blake2b_224
->>>>>>> 173dce5e
+
               go t  = fail $ "Failed to decode builtin tag, got: " ++ show t
 
     size _ n = n + builtinTagWidth