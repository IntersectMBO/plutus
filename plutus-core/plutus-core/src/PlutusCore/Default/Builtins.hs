-- editorconfig-checker-disable-file
{-# LANGUAGE DataKinds             #-}
{-# LANGUAGE DeriveAnyClass        #-}
{-# LANGUAGE FlexibleInstances     #-}
{-# LANGUAGE InstanceSigs          #-}
{-# LANGUAGE LambdaCase            #-}
{-# LANGUAGE MultiParamTypeClasses #-}
{-# LANGUAGE OverloadedStrings     #-}
{-# LANGUAGE ScopedTypeVariables   #-}
{-# LANGUAGE TypeApplications      #-}
{-# LANGUAGE TypeFamilies          #-}
{-# LANGUAGE TypeOperators         #-}
{-# LANGUAGE UndecidableInstances  #-}

module PlutusCore.Default.Builtins where

import PlutusPrelude

import PlutusCore.Builtin
import PlutusCore.Data
import PlutusCore.Default.Universe
import PlutusCore.Evaluation.Machine.BuiltinCostModel
import PlutusCore.Evaluation.Machine.ExBudgetStream
import PlutusCore.Evaluation.Machine.ExMemoryUsage
import PlutusCore.Evaluation.Result
import PlutusCore.Pretty

import PlutusCore.Crypto.BLS12_381.G1 qualified as BLS12_381.G1
import PlutusCore.Crypto.BLS12_381.G2 qualified as BLS12_381.G2
import PlutusCore.Crypto.BLS12_381.Pairing qualified as BLS12_381.Pairing
import PlutusCore.Crypto.Ed25519 (verifyEd25519Signature_V1, verifyEd25519Signature_V2)
import PlutusCore.Crypto.Hash qualified as Hash
import PlutusCore.Crypto.Secp256k1 (verifyEcdsaSecp256k1Signature, verifySchnorrSecp256k1Signature)

import Codec.Serialise (serialise)
import Data.ByteString qualified as BS
import Data.ByteString.Lazy qualified as BSL
import Data.Char
import Data.Ix
import Data.Text (Text, pack)
import Data.Text.Encoding (decodeUtf8', encodeUtf8)
import Flat hiding (from, to)
import Flat.Decoder
import Flat.Encoder as Flat
import Prettyprinter (viaShow)

-- See Note [Pattern matching on built-in types].
-- TODO: should we have the commonest built-in functions at the front to have more compact encoding?
-- | Default built-in functions.
--
-- When updating these, make sure to add them to the protocol version listing!
-- See Note [New builtins and protocol versions]
data DefaultFun
    -- Integers
    = AddInteger
    | SubtractInteger
    | MultiplyInteger
    | DivideInteger
    | QuotientInteger
    | RemainderInteger
    | ModInteger
    | EqualsInteger
    | LessThanInteger
    | LessThanEqualsInteger
    -- Bytestrings
    | AppendByteString
    | ConsByteString
    | SliceByteString
    | LengthOfByteString
    | IndexByteString
    | EqualsByteString
    | LessThanByteString
    | LessThanEqualsByteString
    -- Cryptography and hashes
    | Sha2_256
    | Sha3_256
    | Blake2b_256
    | VerifyEd25519Signature  -- formerly verifySignature
    | VerifyEcdsaSecp256k1Signature
    | VerifySchnorrSecp256k1Signature
    -- Strings
    | AppendString
    | EqualsString
    | EncodeUtf8
    | DecodeUtf8
    -- Bool
    | IfThenElse
    -- Unit
    | ChooseUnit
    -- Tracing
    | Trace
    -- Pairs
    | FstPair
    | SndPair
    -- Lists
    | ChooseList
    | CaseList
    | MkCons
    | HeadList
    | TailList
    | NullList
    -- Data
    -- See Note [Pattern matching on built-in types].
    -- It is convenient to have a "choosing" function for a data type that has more than two
    -- constructors to get pattern matching over it and we may end up having multiple such data
    -- types, hence we include the name of the data type as a suffix.
    | ChooseData
    | CaseData
    | ConstrData
    | MapData
    | ListData
    | IData
    | BData
    | UnConstrData
    | UnMapData
    | UnListData
    | UnIData
    | UnBData
    | EqualsData
    | SerialiseData
    -- Misc monomorphized constructors.
    -- We could simply replace those with constants, but we use built-in functions for consistency
    -- with monomorphic built-in types. Polymorphic built-in constructors are generally problematic,
    -- See note [Representable built-in functions over polymorphic built-in types].
    | MkPairData
    | MkNilData
    | MkNilPairData
    -- BLS12_381 operations
    -- G1
    | Bls12_381_G1_add
    | Bls12_381_G1_neg
    | Bls12_381_G1_scalarMul
    | Bls12_381_G1_equal
    | Bls12_381_G1_hashToGroup
    | Bls12_381_G1_compress
    | Bls12_381_G1_uncompress
    -- G2
    | Bls12_381_G2_add
    | Bls12_381_G2_neg
    | Bls12_381_G2_scalarMul
    | Bls12_381_G2_equal
    | Bls12_381_G2_hashToGroup
    | Bls12_381_G2_compress
    | Bls12_381_G2_uncompress
    -- Pairing
    | Bls12_381_millerLoop
    | Bls12_381_mulMlResult
    | Bls12_381_finalVerify
    -- Keccak_256, Blake2b_224
    | Keccak_256
    | Blake2b_224
    deriving stock (Show, Eq, Ord, Enum, Bounded, Generic, Ix)
    deriving anyclass (NFData, Hashable, PrettyBy PrettyConfigPlc)

{- Note [Textual representation of names of built-in functions]. The plc parser
 parses builtin names by looking at an enumeration of all of the built-in
 functions and checking whether the given name matches the pretty-printed name,
 obtained using the instance below.  Thus the definitive forms of the names of
 the built-in functions are obtained by applying the function below to the
 constructor names above. -}
instance Pretty DefaultFun where
    pretty fun = pretty $ case show fun of
        ""    -> ""  -- It's really weird to have a function's name displayed as an empty string,
                     -- but if it's what the 'Show' instance does, the user has asked for it.
        c : s -> toLower c : s

instance ExMemoryUsage DefaultFun where
    memoryUsage _ = singletonRose 1

-- | Turn a function into another function that returns 'EvaluationFailure' when
-- its second argument is 0 or calls the original function otherwise and wraps
-- the result in 'EvaluationSuccess'.  Useful for correctly handling `div`,
-- `mod`, etc.
nonZeroArg :: (Integer -> Integer -> Integer) -> Integer -> Integer -> EvaluationResult Integer
nonZeroArg _ _ 0 = EvaluationFailure
nonZeroArg f x y = EvaluationSuccess $ f x y

-- | Turn a function returning 'Either' into another function that emits an
-- error message and returns 'EvaluationFailure' in the 'Left' case and wraps
-- the result in 'EvaluationSuccess' in the 'Right' case.
eitherToEmitter :: Show e => Either e r -> Emitter (EvaluationResult r)
eitherToEmitter (Left e)  = (emit . pack . show $ e) >> pure EvaluationFailure
eitherToEmitter (Right r) = pure . pure $ r

{- Note [Constants vs built-in functions]
A constant is any value of a built-in type. For example, 'Integer' is a built-in type, so anything
of type 'Integer' is a constant.

On the contrary a built-in function can't be of a built-in type, because the type of a built-in
function is always of either the @all a. b@ form or the @a -> b@ one, none of which is a built-in
type. This is checked by the machinery, so if the user tries to add a built-in function that is not
of one of these forms, they'll get a nice custom type error.

A built-in function is associated with its Haskell implementation: there can be many built-in
functions of the same type, all doing different things, and there can be infinitely more _definable_
built-in functions of the same type that are not built-in functions nonetheless, because we didn't
register them as such by providing a Haskell implementation for each of them. This is the difference
between constants and built-in functions: the set of constants (infinite in our case) depends solely
on the set of available built-in types (also infinite in our case, because we have @Integer@,
@[Integer]@, @[[Integer]]@ etc), while the set of built-in functions is defined by explicitly
assigning each member a specific name and an associated with it Haskell implementation. It is
theoretically possible to have an infinite set of built-in functions, but we neither do that nor
need it, hence our set of built-in functions is finite.

The rule of thumb is: constants are raw data and built-in functions are, well, functions.

@(:)@ works as follows: it takes two constants wrapped as values, extracts an integer from the first
constant and a list of integers from the second one, prepends the former to the latter and wraps the
resulting list back into a constant, which gets wrapped into a value.

Why does @(:)@ have to be a built-in function? Because its type is

    all a. a -> list a -> list a

and if we tried to make @(:)@ a constant we'd have to somehow make this type a built-in type and
promise that every value (i.e. every definable function) of this type can be used as a Plutus term,
which doesn't make any sense. Only the particular Haskell implementation that prepends an element to
a list is what we're interested in.

Why may @[]@ not be a built-in function? If its type is hardcoded to @[Integer]@, then that's a
built-in type and we know that anything of a built-in type can be embedded into a term as a
constant. I.e. @[] :: [Integer]@ is perfectly fine as a constant and does not need to be a built-in
function.

Why may @[]@ be a built-in function? If it's polymorphic over the type of the elements, then its
Plutus Core type is @all a. list a@ and that is not a built-in type, hence we have to make that a
built-in function.
-}

{- Note [How to add a built-in function: simple cases]
This Notes explains how to add a built-in function and how to read definitions of existing built-in
functions. It does not attempt to explain why things the way they are, that is explained in comments
in relevant files (will have a proper overview doc on that, but for now you can check out this
comment: https://github.com/input-output-hk/plutus/issues/4306#issuecomment-1003308938).

In order to add a new built-in function one needs to add a constructor to 'DefaultFun' and handle
it within the @ToBuiltinMeaning uni DefaultFun@ instance like this:

    toBuiltinMeaning semvar <Name> =
        makeBuiltinMeaning
            <denotation>
            <costingFunction>

'makeBuiltinMeaning' creates a Plutus builtin out of its denotation (i.e. Haskell implementation)
and a costing function for it. Once a builtin is added, its Plutus type is kind-checked and printed
to a golden file automatically (consult @git status@). 'toBuiltinMeaning' also takes a
'BuiltinSemanticsVariant' argument which allows a particular builtin name to have multiple
associated denotations (see Note [Builtin semantics variants]), but for simplicity we assume in
the examplesbelow that all names have a single meaning.

See Note [Builtin semantics variants] for how @semvar@ enables us to customize the behavior of a
built-in function. For the purpose of these docs we're going to ignore that and use @_@ instead of
@semvar@.

Below we will enumerate what kind of denotations are accepted by 'makeBuiltinMeaning' without
touching any costing stuff.

1. The simplest example of an accepted denotation is a monomorphic function that takes values of
built-in types and returns a value of a built-in type as well. For example

    encodeUtf8 :: Text -> BS.ByteString

You can feed 'encodeUtf8' directly to 'makeBuiltinMeaning' without specifying any types:

    toBuiltinMeaning _ EncodeUtf8 =
        makeBuiltinMeaning
            encodeUtf8
            <costingFunction>

This will add the builtin, the only two things that remain are implementing costing for this
builtin (out of the scope of this Note) and handling it within the @Flat DefaultFun@ instance
(see Note [Stable encoding of PLC]).

2. If the type of the denotation has any constrained type variables in it, all of them need to be
instantiated. For example feeding @(+)@ directly to 'makeBuiltinMeaning' will give you an error
message asking to instantiate constrained type variables, which you can do via an explicit type
annotation or type application or using any other way of specifying types.

Here's how it looks with a type application instantiating the type variable of @(+)@:

    toBuiltinMeaning _ AddInteger =
        makeBuiltinMeaning
            ((+) @Integer)
            <costingFunction>

Or we can specify the whole type of the denotation by type-applying 'makeBuiltinMeaning':

    toBuiltinMeaning _ AddInteger =
        makeBuiltinMeaning
            @(Integer -> Integer -> Integer)
            (+)
            <costingFunction>

Or we can simply annotate @(+)@ with its monomorphized type:

    toBuiltinMeaning _ AddInteger =
        makeBuiltinMeaning
            ((+) :: Integer -> Integer -> Integer)
            <costingFunction>

All of these are equivalent.

It works the same way for a built-in function that has monomorphized polymorphic built-in types in
its type signature, for example:

    toBuiltinMeaning _ SumInteger =
        makeBuiltinMeaning
            (sum :: [Integer] -> Integer)
            <costingFunction>

3. Unconstrained type variables are fine, you don't need to instantiate them (but you may want to if
you want some builtin to be less general than what Haskell infers for its denotation). For example

    toBuiltinMeaning _ IfThenElse =
        makeBuiltinMeaning
            (\b x y -> if b then x else y)
            <costingFunction>

works alright. The inferred Haskell type of the denotation is

    forall a. Bool -> a -> a -> a

whose counterpart in Plutus is

    all a. bool -> a -> a -> a

and unsurprisingly it's the exact Plutus type of the added builtin.

It may seem like getting the latter from the former is entirely trivial, however
'makeBuiltinMeaning' jumps through quite a few hoops to achieve that and below we'll consider those
of them that are important to know to be able to use 'makeBuiltinMeaning' in cases that are more
complicated than a simple monomorphic or polymorphic function. But for now let's talk about a few
more simple cases.

4. Certain types are not built-in, but can be represented via built-in ones. For example, we don't
have 'Int' as a built-in, but we have 'Integer' and we can represent the former in terms of the
latter. The conversions between the two types are handled by 'makeBuiltinMeaning', so that the user
doesn't need to write them themselves and can just write

    toBuiltinMeaning _ LengthOfByteString =
        makeBuiltinMeaning
            BS.length
            <costingFunction>

directly (where @BS.length :: BS.ByteString -> Int@).

Note however that while it's always safe to convert an 'Int' to an 'Integer', doing the opposite is
not safe in general, because an 'Integer' may not fit into the range of 'Int'. For this reason

    YOU MUST NEVER USE 'fromIntegral' AND SIMILAR FUNCTIONS THAT CAN SILENTLY UNDER- OR OVERFLOW
    WHEN DEFINING A BUILT-IN FUNCTION

For example defining a builtin that takes an 'Integer' and converts it to an 'Int' using
'fromIntegral' is not allowed under any circumstances and can be a huge vulnerability.

It's completely fine to define a builtin that takes an 'Int' directly, though. How so? That's due
to the fact that the builtin application machinery checks that an 'Integer' is in the bounds of
'Int' before doing the conversion. If the bounds check succeeds, then the 'Integer' gets converted
to the corresponding 'Int', and if it doesn't, then the builtin application fails.

For the list of types that can be converted to/from built-in ones look into the file with the
default universe. If you need to add a new such type, just copy-paste what's done for an existing
one and adjust.

Speaking of builtin application failing:

5. A built-in function can fail. Whenever a builtin fails, evaluation of the whole program fails.
There's a number of ways a builtin can fail:

- as we've just seen a type conversion can fail due to an unsuccessful bounds check
- if the builtin expects, say, a 'Text' argument, but gets fed an 'Integer' argument
- if the builtin expects any constant, but gets fed a non-constant
- if its denotation runs in the 'EvaluationResult' and an 'EvaluationFailure' gets returned

Most of these are not a concern to the user defining a built-in function (conversions are handled
within the builtin application machinery, type mismatches are on the type checker and the person
writing the program etc), however explicitly returning 'EvaluationFailure' from a builtin is
something that happens commonly.

One simple example is a monomorphic function matching on a certain constructor and failing in all
other cases:

    toBuiltinMeaning _ UnIData =
        makeBuiltinMeaning
            (\case
                I i -> EvaluationSuccess i
                _   -> EvaluationFailure)
            <costingFunction>

The inferred type of the denotation is

    Data -> EvaluationResult Integer

and the Plutus type of the builtin is

    data -> integer

because the error effect is implicit in Plutus.

Returning @EvaluationResult a@ for a type variable @a@ is also fine, i.e. it doesn't matter whether
the denotation is monomorphic or polymorphic w.r.t. failing.

But note that

    'EvaluationResult' MUST BE EXPLICITLY USED FOR ANY FAILING BUILTIN AND THROWING AN EXCEPTION
    VIA 'error' OR 'throw' OR ELSE IS NOT ALLOWED AND CAN BE A HUGE VULNERABILITY. MAKE SURE THAT
    NONE OF THE FUNCTIONS THAT YOU USE TO DEFINE A BUILTIN THROW EXCEPTIONS

An argument of a builtin can't have 'EvaluationResult' in its type -- only the result.

6. A builtin can emit log messages. For that it needs to run in the 'Emitter' monad. The ergonomics
are the same as with 'EvaluationResult': 'Emitter' can't appear in the type of an argument and
polymorphism is fine. For example:

    toBuiltinMeaning _ Trace =
        makeBuiltinMeaning
            (\text a -> a <$ emit text)
            <costingFunction>

The inferred type of the denotation is

    forall a. Text -> a -> Emitter a

and the Plutus type of the builtin is

    all a. text -> a -> a

because just like with the error effect, whether a function logs anything or not is not reflected
in its type.

'makeBuiltinMeaning' allows one to nest 'EvaluationResult' inside of 'Emitter' and vice versa,
but as always nesting monads inside of each other without using monad transformers doesn't have good
ergonomics, since computations of such a type can't be chained with a simple @(>>=)@.

This concludes the list of simple cases. Before we jump to the hard ones, we need to talk about how
polymorphism gets elaborated, so read Note [Elaboration of polymorphism] next.
-}

{- Note [Elaboration of polymorphism]
In Note [How to add a built-in function: simple cases] we defined the following builtin:

    toBuiltinMeaning _ IfThenElse =
        makeBuiltinMeaning
            (\b x y -> if b then x else y)
            <costingFunction>

whose inferred Haskell type is

    forall a. Bool -> a -> a -> a

The way 'makeBuiltinMeaning' handles such a type is by traversing it and instantiating every type
variable. What a type variable gets instantiated to depends on where it appears. When the entire
type of an argument is a single type variable, it gets instantiated to @Opaque val VarN@ where
@VarN@ is pseudocode for "a Haskell type representing a Plutus type variable with 'Unique' N"
For the purpose of this explanation it doesn't matter what @VarN@ actually is and the representation
is subject to change anyway (see Note [Implementation of polymorphic built-in functions] if you want
to know the details). 'Opaque' however is more fundamental and so we need to talk about it.
Here's how it's defined:

    newtype Opaque val (rep :: GHC.Type) = Opaque
        { unOpaque :: val
        }

I.e. @Opaque val rep@ is a wrapper around @val@, which stands for the type of value that an
evaluator uses (the builtins machinery is designed to work with any evaluator and different
evaluators define their type of values differently, for example 'CkValue' if the type of value for
the CK machine). The idea is simple: in order to apply the denotation of a builtin expecting, say,
an 'Integer' constant we need to actually extract that 'Integer' from the AST of the given value,
but if the denotation is polymorphic over the type of its argument, then we don't need to extract
anything, we can just pass the AST of the value directly to the denotation (which means the value
doesn't have to be a 'Constant', it can be completely arbitrary). I.e. in order for a polymorphic
function to become a monomorphic denotation (denotations are always monomorpic) all type variables
in the type of that function need to be instantiated at the type of value that a given evaluator
uses.

If we used just @val@ rather than @Opaque val rep@, we'd specialize

    forall a. Bool -> a -> a -> a

to

    Bool -> val -> val -> val

however then we'd need to separately specify the Plutus type of this builtin, since we can't infer
it from all these @val@s in the general case, for example does

    val -> val -> val

stand for

    all a. a -> a -> a

or

    all a b. a -> b -> a

or something else?

So we use the @Opaque val rep@ wrapper, which is basically a @val@ with a @rep@ attached to it where
@rep@ represents the Plutus type of the argument/result, which is how we arrive at

    Bool -> Opaque val Var0 -> Opaque val Var0 -> Opaque val Var0

Not only does this encoding allow us to specify both the Haskell and the Plutus types of the
builtin simultaneously, but it also makes it possible to infer such a type from a regular
polymorphic Haskell function (how that is done is a whole another story), so that we don't even need
to specify any types when creating built-in functions out of simple polymorphic denotations.

If we wanted to specify the type explicitly, we could do it like this (leaving out the @Var0@ thing
for the elaboration machinery to figure out):

    toBuiltinMeaning _ IfThenElse =
        makeBuiltinMeaning
            @(Bool -> Opaque val _ -> Opaque val _ -> Opaque val _)
            (\b x y -> if b then x else y)
            <costingFunction>

and it would be equivalent to the original definition. We didn't do that, because why bother if
the correct thing gets inferred anyway.

Another thing we could do is define an auxiliary function with a type signature and explicit
'Opaque' while still having explicit polymorphism:

    ifThenElse :: Bool -> Opaque val a -> Opaque val a -> Opaque val a
    ifThenElse b x y = if b then x else y

    toBuiltinMeaning _ IfThenElse =
        makeBuiltinMeaning
            ifThenElse
            <costingFunction>

This achieves the same, but note how @a@ is now an argument to 'Opaque' rather than the entire type
of an argument. In order for this definition to elaborate to the same type as before @a@ needs to be
instantiated to just @Var0@, as opposed to @Opaque val Var0@, because the 'Opaque' part is
already there, so this is what the elaboration machinery does.

So regardless of which method of defining 'IfThenElse' we choose, the type of its denotation gets
elaborated to the same

    Bool -> Opaque val Var0 -> Opaque val Var0 -> Opaque val Var0

which then gets digested, so that we can compute what Plutus type it corresponds to. The procedure
is simple: collect all distinct type variables, @all@-bind them and replace the usages with the
bound variables. This turns the type above into

    all a. bool -> a -> a -> a

which is the Plutus type of the 'IfThenElse' builtin.

It's of course allowed to have multiple type variables, e.g. in the following snippet:

    toBuiltinMeaning _ Const =
        makeBuiltinMeaning
            Prelude.const
            <costingFunction>

the Haskell type of 'const' gets inferred as

    forall a b. a -> b -> a

and the elaboration machinery turns that into

    Opaque val Var0 -> Opaque val Var1 -> Opaque val Var0

The elaboration machinery respects the explicitly specified parts of the type and does not attempt
to argue with them. For example if the user insisted that the instantiated type of 'const' had
@Var0@ and @Var1@ swapped:

    Opaque val Var1 -> Opaque val Var0 -> Opaque val Var1

the elaboration machinery wouldn't make a fuss about that.

As a final simple example, consider

    toBuiltinMeaning _ Trace =
        makeBuiltinMeaning
            (\text a -> a <$ emit text)
            <costingFunction>

from [How to add a built-in function: simple cases]. The inferred type of the denotation is

    forall a. Text -> a -> Emitter a

which elaborates to

    Text -> Opaque val Var0 -> Emitter (Opaque val Var0)

Elaboration machinery is able to look under 'Emitter' and 'EvaluationResult' even if there's a type
variable inside that does not appear anywhere else in the type signature, for example the inferred
type of the denotation in

    toBuiltinMeaning _ ErrorPrime =
        makeBuiltinMeaning
            EvaluationFailure
            <costingFunction>

is

    forall a. EvaluationResult a

which gets elaborated to

    EvaluationResult (Opaque val Var0)

from which the final Plutus type of the builtin is computed:

    all a. a

Read Note [How to add a built-in function: complicated cases] next.
-}

{- Note [How to add a built-in function: complicated cases]
Now let's talk about more complicated built-in functions.

1. In Note [Elaboration of polymorphism] we saw how a Haskell type variable gets elaborated to an
@Opaque val VarN@ and we learned that this type can be used directly as opposed to being inferred.
However there exist more ways to use 'Opaque' explicitly. Here's a simple example:

    toBuiltinMeaning _ IdAssumeBool =
        makeBuiltinMeaning
            (Prelude.id :: Opaque val Bool -> Opaque val Bool)
            <costingFunction>

This creates a built-in function whose Plutus type is

    id : bool -> bool

i.e. the Plutus type signature of the built-in function is the same as with

    toBuiltinMeaning _ IdBool =
        makeBuiltinMeaning
            (Prelude.id :: Bool -> Bool)
            <costingFunction>

but the two evaluate differently: the former takes a value and returns it right away while the
latter takes a value, extracts a 'Bool' constant out of it and then lifts that constant back into
@val@. The difference is not only in performance (obviously returning something right away is
cheaper than unlifting-then-lifting-back), but also in semantics: the former returns its argument
during evaluation regardless of what that argument is, so if someone generates Untyped Plutus Core
directly, they can apply @IdAssumeBool@ to a term that doesn't evaluate to a 'Bool' constant or
even a constant at all and that won't be a runtime error, while the latter has to be applied to
a term evaluating to a 'Bool' constant in order not to fail at runtime.

2. @val@ in @Opaque val rep@ is not completely arbitrary, it has to implement 'HasConstant', which
makes it possible to unlift @val@ as a constant or lift a constant back into @val@. There's a
'HasConstant' instance for @Opaque val rep@ whenever there's one for @val@, so if we, for some
reason, wanted to have 'Opaque' in the type signature of the denotation, but still unlift the
argument as a 'Bool', we could do that:

    toBuiltinMeaning _ IdAssumeCheckBool =
        makeBuiltinMeaning
            idAssumeCheckBoolPlc
            <costingFunction>
      where
        idAssumeCheckBoolPlc :: Opaque val Bool -> EvaluationResult Bool
        idAssumeCheckBoolPlc val =
            case asConstant val of
                Right (Some (ValueOf DefaultUniBool b)) -> EvaluationSuccess b
                _                                       -> EvaluationFailure

Here in the denotation we unlift the given value as a constant, check that its type tag is
'DefaultUniBool' and return the unlifted 'Bool'. If any of that fails, we return an explicit
'EvaluationFailure'.

This achieves almost the same as 'IdBool', which keeps all the bookkeeping behind the scenes, but
there is a minor difference: in case of error its message is ignored. It would be easy to allow for
returning an unlifting error from a builtin explicitly, but we don't need that for anything, hence
it's not implemented.

We call this style of manually calling 'asConstant' and matching on the type tag "manual unlifting".
As opposed to "automatic unlifting" that we were using before where 'Bool' in the type of the
denotation of a builtin causes the builtins machinery to convert the given argument to a 'Bool'
constant automatically behind the scenes.

3. There's a middle ground between automatic and manual unlifting to 'Bool', one can unlift a value
automatically as a constant and then unlift the result manually to 'Bool' using the 'SomeConstant'
wrapper:

    newtype SomeConstant uni (rep :: GHC.Type) = SomeConstant
        { unSomeConstant :: Some (ValueOf uni)
        }

'SomeConstant' is similar to 'Opaque' in that it has a @rep@ representing a Plutus type.
The difference is that 'Opaque' is a wrapper around an arbitrary value and 'SomeConstant' is a
wrapper around a constant. 'SomeConstant' allows one to automatically unlift an argument of a
built-in function as a constant with all 'asConstant' business kept behind the scenes, for example:

    toBuiltinMeaning _ IdSomeConstantBool =
        makeBuiltinMeaning
            idSomeConstantBoolPlc
            <costingFunction>
      where
        idSomeConstantBoolPlc :: SomeConstant uni Bool -> EvaluationResult Bool
        idSomeConstantBoolPlc = \case
            SomeConstant (Some (ValueOf DefaultUniBool b)) -> EvaluationSuccess b
            _                                              -> EvaluationFailure

Note how we no longer call 'asConstant' manually, but still manually match on 'DefaultUniBool'.

So there's a whole range of how "low-level" one can choose to be when defining a built-in function.
However it's not always possible to use automatic unlifting, see next.

4. If we try to define the following built-in function:

    toBuiltinMeaning _ NullList =
        makeBuiltinMeaning
            (null :: [a] -> Bool)
            <costingFunction>

we'll get an error, saying that a polymorphic built-in type can't be applied to a type variable.
It's not impossible to make it work, see Note [Unlifting values of built-in types], but not in the
general case, plus it has to be very inefficient.

Instead we have to use 'SomeConstant' to automatically unlift the argument as a constant and then
check that the value inside of it is a list (by matching on the type tag):

    toBuiltinMeaning _ NullList =
        makeBuiltinMeaning
            nullPlc
            <costingFunction>
        where
          nullPlc :: SomeConstant uni [a] -> EvaluationResult Bool
          nullPlc (SomeConstant (Some (ValueOf uniListA xs))) = do
              DefaultUniList _ <- pure uniListA
              pure $ null xs

('EvaluationResult' has a 'MonadFail' instance allowing us to use the @<pat> <- pure <expr>@ idiom)

As before, we have to match on the type tag, because there's no relation between @rep@ from
@SomeConstant uni rep@ and the constant that the built-in function actually receives at runtime
(someone could generate Untyped Plutus Core directly and apply 'nullPlc' to an 'Integer' or
whatever). @rep@ is only for the Plutus type checker to look at, it doesn't influence evaluation
in any way.

Here's a similar built-in function:

    toBuiltinMeaning _ FstPair =
        makeBuiltinMeaning
            fstPlc
            <costingFunction>
        where
          fstPlc :: SomeConstant uni (a, b) -> EvaluationResult (Opaque val a)
          fstPlc (SomeConstant (Some (ValueOf uniPairAB xy))) = do
              DefaultUniPair uniA _ <- pure uniPairAB  -- [1]
              pure . fromValueOf uniA $ fst xy         -- [2]

In this definition we extract the first element of a pair by checking that the given constant is
indeed a pair [1] and lifting its first element into @val@ using the type tag for the first
element [2] (extracted from the type tag for the whole pair constant [1]).

Note that it's fine to mix automatic unlifting for polymorphism not related to built-in types and
manual unlifting for arguments having non-monomorphized polymorphic built-in types, for example:

    toBuiltinMeaning _ ChooseList =
        makeBuiltinMeaning
            choosePlc
            <costingFunction>
        where
          choosePlc :: SomeConstant uni [a] -> b -> b -> EvaluationResult b
          choosePlc (SomeConstant (Some (ValueOf uniListA xs))) a b = do
            DefaultUniList _ <- pure uniListA
            pure $ case xs of
                []    -> a
                _ : _ -> b

Here @a@ appears inside @[]@, which is a polymorphic built-in type, and so we have to use
'SomeConstant' and check that the given constant is indeed a list, while @b@ doesn't appear inside
of any built-in type and so we don't need to instantiate it to 'Opaque' manually, the elaboration
machinery will do it for us.

Our final example is this:

    toBuiltinMeaning _ MkCons =
        makeBuiltinMeaning
            consPlc
            <costingFunction>
        where
          consPlc
              :: SomeConstant uni a -> SomeConstant uni [a] -> EvaluationResult (Opaque val [a])
          consPlc
            (SomeConstant (Some (ValueOf uniA x)))
            (SomeConstant (Some (ValueOf uniListA xs))) = do
                DefaultUniList uniA' <- pure uniListA  -- [1]
                Just Refl <- pure $ uniA `geq` uniA'   -- [2]
                pure . fromValueOf uniListA $ x : xs   -- [3]

Here we prepend an element to a list [3] after checking that the second argument is indeed a
list [1] and that the type tag of the element being prepended equals the type tag for elements of
the list [2] (extracted from the type tag for the whole list constant [1]).
-}

{- Note [Builtins and Plutus type checking]
There's a direct correspondence between the Haskell type of the denotation of a builtin and the
Plutus type of the builtin:

1. elaboration turns a Haskell type variable into a concrete Haskell type representing a Plutus type
   variable, which later becomes demoted (in the regular @singletons@ sense via 'KnownSymbol' etc)
   to a regular Haskell value representing a Plutus type variable (as a part of the AST)
2. a builtin head (i.e. a completely uninstantiated built-in type such as @Bool@ and @[]@) is
   considered abstract by the Plutus type checker. All the type checker cares about is being able to
   get the (Plutus) kind of a builtin head and check two builtin heads for equality
3. Plutus type normalization tears partially or fully instantiated built-in types (such as
   @[Integer]@) apart and creates a Plutus type application for each Haskell type application
4. 'Emitter' and 'EvaluationResult' do not appear on the Plutus side, since the logging and failure
   effects are implicit in Plutus as was discussed above
5. 'Opaque' and 'SomeConstant' both carry a Haskell @rep@ type argument representing some Plutus
   type to be used for Plutus type checking

This last part means that one can attach any (legal) @rep@ to an 'Opaque' or 'SomeConstant' and
it'll be used by the Plutus type checker completely regardless of what the built-in function
actually does. Let's look at some examples.

1. The following built-in function unlifts to 'Bool' and lifts the result back:

    toBuiltinMeaning _ IdIntegerAsBool =
        makeBuiltinMeaning
            idIntegerAsBool
            <costingFunction>
      where
        idIntegerAsBool :: SomeConstant uni Integer -> EvaluationResult (SomeConstant uni Integer)
        idIntegerAsBool = \case
            con@(SomeConstant (Some (ValueOf DefaultUniBool _))) -> EvaluationSuccess con
            _                                                    -> EvaluationFailure

but on the Plutus side its type is

    integer -> integer

because the @rep@ that 'SomeConstant' carries is 'Integer' in both the cases (in the type of the
argument, as well as in the type of the result).

This means that for this built-in function the Plutus type checker will accept a program that fails
at runtime due to a type mismatch and will reject a program that runs successfully. Other built-in
functions also can fail, e.g. the type of @ifThenElse@ says that the builtin expects a @Bool@ and
feeding it something else will result in evaluation failure, but 'idIntegerAsBool' is different:
it's respecting its type signature is what causes a failure, not disrespecting it.

2. Another example of an unsafe built-in function is this one that checks whether an argument is a
constant or not:

    toBuiltinMeaning _ IsConstant =
        makeBuiltinMeaning
            isConstantPlc
            <costingFunction>
      where
        -- The type signature is just for clarity, it's not required.
        isConstantPlc :: Opaque val a -> Bool
        isConstantPlc = isRight . asConstant

Its type on the Plutus side is

    all a. a -> bool

By parametricity any inhabitant of this type has to be either bottom or a function ignoring its
argument, but @IsConstant@ actually uses the argument and so we break parametricity with this
built-in function.

3. Finally, we can have a Plutus version of @unsafeCoerce@:

    toBuiltinMeaning _ UnsafeCoerce =
        makeBuiltinMeaning
            unsafeCoercePlc
            <costingFunction>
      where
        -- The type signature is just for clarity, it's not required.
        unsafeCoercePlc :: Opaque val a -> Opaque val b
        unsafeCoercePlc = Opaque . unOpaque

Its type on the Plutus side is

    all a b. a -> b

and thus this built-in function allows for viewing any Plutus expression as having an arbitrary
type. Which is of course not nearly as bad as @unsafeCoerce@ in Haskell, because in Plutus a
blob of memory representing an @Integer@ is not going to be viewed as a @[Bool]@ and an attempt to
actually extract that @[Bool]@ will result in evaluation failure, but this built-in function is
still not a good citizen of the Plutus type system.

One could of course simply wrap Haskell's @unsafeCoerce@ as a built-in function in Plutus, but it
goes without saying that this is not supposed to be done.

So overall one needs to be very careful when defining built-in functions that have explicit
'Opaque' and 'SomeConstant' arguments. Expressiveness doesn't come for free.

Read Note [Pattern matching on built-in types] next.
-}

{- Note [Pattern matching on built-in types]
At the moment we really only support direct pattern matching on enumeration types: 'Void', 'Unit',
'Bool' etc. This is because the denotation of a builtin cannot construct general terms (as opposed
to constants), only juggle the ones that were provided as arguments without changing them.
So e.g. if we wanted to add the following data type:

    newtype AnInt = AnInt Int

as a built-in type, we wouldn't be able to add the following function as its pattern matcher:

    matchAnInt :: AnInt -> (Int -> r) -> r
    matchAnInt (AnInt i) f = f i

because currently we cannot express the @f i@ part using the builtins machinery as that would
require applying an arbitrary Plutus Core function in the denotation of a builtin, which would
allow us to return arbitrary terms from the builtin application machinery, which is something
that we originally had, but decided to abandon due to performance concerns.

But it's still possible to have @AnInt@ as a built-in type, it's just that instead of trying to
make its pattern matcher into a builtin we can have the following builtin:

    anIntToInt :: AnInt -> Int
    anIntToInt (AnInt i) = i

which fits perfectly well into the builtins machinery.

Although that becomes annoying for more complex data types. For tuples we need to provide two
projection functions ('fst' and 'snd') instead of a single pattern matcher, which is not too bad,
but to get pattern matching on lists we need a more complicated setup. For example we can have three
built-in functions: @null@, @head@ and @tail@, plus require `Bool` to be in the universe, so that we
can define an equivalent of

    matchList :: [a] -> r -> (a -> [a] -> r) -> r
    matchList xs z f = if null xs then z else f (head xs) (tail xs)

If a constructor stores more than one value, the corresponding projection function packs them
into a (possibly nested) pair, for example for

    data Data
        = Constr Integer [Data]
        | <...>

we have (pseudocode):

    unConstrData (Constr i ds) = (i, ds)

In order to get pattern matching over 'Data' we need a projection function per constructor as well
as with lists, but writing (where the @Data@ suffix indicates that a function is a builtin that
somehow corresponds to a constructor of 'Data')

    if isConstrData d
        then uncurry fConstr $ unConstrData d
        else if isMapData d
            then fMap $ unMapData d
            else if isListData d
                then fList $ unListData d
                else <...>

is tedious and inefficient and so instead we have a single @chooseData@ builtin that matches on
its @Data@ argument and chooses the appropriate branch (type instantiations and strictness concerns
are omitted for clarity):

     chooseData
        (uncurry fConstr $ unConstrData d)
        (fMap $ unMapData d)
        (fList $ unListData d)
        <...>
        d

which, for example, evaluates to @fMap es@ when @d@ is @Map es@

We decided to handle lists the same way by using @chooseList@ rather than @null@ for consistency.

On the bright side, this encoding of pattern matchers does work, so maybe it's indeed worth to
prioritize performance over convenience, especially given the fact that performance is of a concern
to every single end user while the inconvenience is only a concern for the compiler writers and
we don't add complex built-in types too often.

It is not however clear if we can't get more performance gains by defining matchers directly as
higher-order built-in functions compared to forbidding them. Particularly since if higher-order
built-in functions were allowed, we could define not only matchers, but also folds and keep
recursion on the Haskell side for conversions from 'Data', which can potentially have a huge
positive impact on performance.

See https://github.com/input-output-hk/plutus/pull/5486 for how higher-order builtins would look
like.

Read Note [Representable built-in functions over polymorphic built-in types] next.
-}

{- Note [Representable built-in functions over polymorphic built-in types]
In Note [Pattern matching on built-in types] we discussed how general higher-order polymorphic
built-in functions are troubling, but polymorphic built-in functions can be troubling even in
the first-order case. In a Plutus program we always pair constants of built-in types with their
tags from the universe, which means that in order to produce a constant embedded into a program
we need the tag of the type of that constant. We can't get that tag from a Plutus type -- those
are gone at runtime, so the only place we can get a type tag from during evaluation is some already
existing constant. I.e. the following built-in function is representable:

    tail : all a. [a] -> [a]

because for constructing the result we need a type tag for @[a]@, but we have a value of that type
as an argument and so we can extract the type tag from it. Same applies to

    swap : all a b. (a, b) -> (b, a)

since 'SomeConstantOf' always contains a type tag for each type that a polymorphic built-in type is
instantiated with and so constructing a type tag for @(b, a)@ given type tags for @a@ and @b@ is
unproblematic.

And so neither

    cons : all a. a -> [a] -> [a]

is troubling (even though that ones requires checking at runtime that the element to be prepended
is of the same type as the type of the elements of the list as it's impossible to enforce this kind
of type safety in Haskell over possibly untyped PLC).

However consider the following imaginary builtin:

    nil : all a. [a]

we can't represent it for two reasons:

1. we don't have any argument providing us a type tag for @a@ and hence we can't construct a type
   tag for @[a]@
2. it would be a very unsound builtin to have. We can only instantiate built-in types with other
   built-in types and so allowing @nil {some_non_built_in_type}@ would be a lie that couldn't reduce
   to anything since it's not even possible to represent a built-in list with non-built-in elements
   (even if there's zero of them)

"Wait, but wouldn't @cons {some_non_built_in_type}@ be a lie as well?" -- No! Since @cons@ does not
just construct a list filled with elements of a non-built-in type but also expects one as an
argument and providing such an argument is impossible, 'cause it's pretty much the same thing as
populating 'Void' -- both values are equally unrepresentable. And so @cons {some_non_built_in_type}@
is a way to say @absurd@, which is perfectly fine to have.

Finally,

    comma :: all a b. a -> b -> (a, b)

is representable (because we can require arguments to be constants carrying universes with them,
which we can use to construct the resulting universe), but is still a lie, because instantiating
that builtin with non-built-in types is possible and so the PLC type checker won't throw on such
an instantiation, which will become 'EvalutionFailure' at runtime the moment unlifting of a
non-constant is attempted when a constant is expected.

So could we still get @nil@ or a safe version of @comma@ somehow? Well, we could have this
weirdness:

    nilOfTypeOf : all a. [a] -> [a]

i.e. ask for an already existing list, but ignore the actual list and only use the type tag.

But since we're ignoring the actual list, can't we just not pass it in the first place? And instead
pass around our good old friends, singletons. We should be able to do that, but it hasn't been
investigated. Perhaps something along the lines of adding the following constructor to 'DefaultUni':

    DefaultUniProtoSing :: DefaultUni (Esc (Proxy @GHC.Type))

and then defining

    nil : all a. sing a -> [a]

and then the Plutus Tx compiler can provide a type class or something for constructing singletons
for built-in types.

This was investigated in https://github.com/input-output-hk/plutus/pull/4337 but we decided not to
do it quite yet, even though it worked (the Plutus Tx part wasn't implemented).
-}

headSpine :: Opaque val ab -> [val] -> Opaque (HeadSpine val) b
headSpine (Opaque f) = Opaque . HeadSpine f . foldr ConsSpine NilSpine
{-# INLINE headSpine #-}

instance uni ~ DefaultUni => ToBuiltinMeaning uni DefaultFun where
    type CostingPart uni DefaultFun = BuiltinCostModel

    {- | Allow different variants of builtins with different implementations, and
       possibly different semantics.  Note that DefaultFunSemanticsVariant1,
       DefaultFunSemanticsVariant1 etc. do not correspond directly to PlutusV1,
       PlutusV2 etc. in plutus-ledger-api: see Note [Builtin semantics variants]. -}
    data BuiltinSemanticsVariant DefaultFun =
              DefaultFunSemanticsVariant1
            | DefaultFunSemanticsVariant2
        deriving stock (Enum, Bounded, Show)

    -- Integers
    toBuiltinMeaning
        :: forall val. HasMeaningIn uni val
        => BuiltinSemanticsVariant DefaultFun
        -> DefaultFun
        -> BuiltinMeaning val BuiltinCostModel
    toBuiltinMeaning _semvar AddInteger =
        makeBuiltinMeaning
            ((+) @Integer)
            (runCostingFunTwoArguments . paramAddInteger)
    toBuiltinMeaning _semvar SubtractInteger =
        makeBuiltinMeaning
            ((-) @Integer)
            (runCostingFunTwoArguments . paramSubtractInteger)
    toBuiltinMeaning _semvar MultiplyInteger =
        makeBuiltinMeaning
            ((*) @Integer)
            (runCostingFunTwoArguments . paramMultiplyInteger)
    toBuiltinMeaning _semvar DivideInteger =
        makeBuiltinMeaning
            (nonZeroArg div)
            (runCostingFunTwoArguments . paramDivideInteger)
    toBuiltinMeaning _semvar QuotientInteger =
        makeBuiltinMeaning
            (nonZeroArg quot)
            (runCostingFunTwoArguments . paramQuotientInteger)
    toBuiltinMeaning _semvar RemainderInteger =
        makeBuiltinMeaning
            (nonZeroArg rem)
            (runCostingFunTwoArguments . paramRemainderInteger)
    toBuiltinMeaning _semvar ModInteger =
        makeBuiltinMeaning
            (nonZeroArg mod)
            (runCostingFunTwoArguments . paramModInteger)
    toBuiltinMeaning _semvar EqualsInteger =
        makeBuiltinMeaning
            ((==) @Integer)
            (runCostingFunTwoArguments . paramEqualsInteger)
    toBuiltinMeaning _semvar LessThanInteger =
        makeBuiltinMeaning
            ((<) @Integer)
            (runCostingFunTwoArguments . paramLessThanInteger)
    toBuiltinMeaning _semvar LessThanEqualsInteger =
        makeBuiltinMeaning
            ((<=) @Integer)
            (runCostingFunTwoArguments . paramLessThanEqualsInteger)
    -- Bytestrings
    toBuiltinMeaning _semvar AppendByteString =
        makeBuiltinMeaning
            BS.append
            (runCostingFunTwoArguments . paramAppendByteString)
    toBuiltinMeaning semvar ConsByteString =
        -- The costing function is the same for all variants of this builtin,
        -- but since the denotation of the builtin accepts constants of
        -- different types ('Integer' vs 'Word8'), the costing function needs to
        -- by polymorphic over the type of constant.
        let costingFun
                :: ExMemoryUsage a => BuiltinCostModel -> a -> BS.ByteString -> ExBudgetStream
            costingFun = runCostingFunTwoArguments . paramConsByteString
            {-# INLINE costingFun #-}
        -- See Note [Builtin semantics variants]
        in case semvar of
            DefaultFunSemanticsVariant1 -> makeBuiltinMeaning
               @(Integer -> BS.ByteString -> BS.ByteString)
               (\n xs -> BS.cons (fromIntegral @Integer n) xs)
               costingFun
            -- For builtin semantics variants other (i.e. larger) than
            -- DefaultFunSemanticsVariant1, the first input must be in range
            -- [0..255].  See Note [How to add a built-in function: simple
            -- cases]
            DefaultFunSemanticsVariant2 -> makeBuiltinMeaning
              @(Word8 -> BS.ByteString -> BS.ByteString)
              BS.cons
              costingFun
    toBuiltinMeaning _semvar SliceByteString =
        makeBuiltinMeaning
            (\start n xs -> BS.take n (BS.drop start xs))
            (runCostingFunThreeArguments . paramSliceByteString)
    toBuiltinMeaning _semvar LengthOfByteString =
        makeBuiltinMeaning
            BS.length
            (runCostingFunOneArgument . paramLengthOfByteString)
    toBuiltinMeaning _semvar IndexByteString =
        makeBuiltinMeaning
            -- TODO: fix this mess with @indexMaybe@ from @bytestring >= 0.11.0.0@.
            (\xs n -> do
                guard $ n >= 0 && n < BS.length xs
                EvaluationSuccess $ BS.index xs n)
            (runCostingFunTwoArguments . paramIndexByteString)
    toBuiltinMeaning _semvar EqualsByteString =
        makeBuiltinMeaning
            ((==) @BS.ByteString)
            (runCostingFunTwoArguments . paramEqualsByteString)
    toBuiltinMeaning _semvar LessThanByteString =
        makeBuiltinMeaning
            ((<) @BS.ByteString)
            (runCostingFunTwoArguments . paramLessThanByteString)
    toBuiltinMeaning _semvar LessThanEqualsByteString =
        makeBuiltinMeaning
            ((<=) @BS.ByteString)
            (runCostingFunTwoArguments . paramLessThanEqualsByteString)
    -- Cryptography and hashes
    toBuiltinMeaning _semvar Sha2_256 =
        makeBuiltinMeaning
            Hash.sha2_256
            (runCostingFunOneArgument . paramSha2_256)
    toBuiltinMeaning _semvar Sha3_256 =
        makeBuiltinMeaning
            Hash.sha3_256
            (runCostingFunOneArgument . paramSha3_256)
    toBuiltinMeaning _semvar Blake2b_256 =
        makeBuiltinMeaning
            Hash.blake2b_256
            (runCostingFunOneArgument . paramBlake2b_256)
    toBuiltinMeaning semvar VerifyEd25519Signature =
        let verifyEd25519Signature =
                case semvar of
                  DefaultFunSemanticsVariant1 -> verifyEd25519Signature_V1
                  DefaultFunSemanticsVariant2 -> verifyEd25519Signature_V2
        in makeBuiltinMeaning
           verifyEd25519Signature
           -- Benchmarks indicate that the two variants have very similar
           -- execution times, so it's safe to use the same costing function for
           -- both.
           (runCostingFunThreeArguments . paramVerifyEd25519Signature)
    {- Note [ECDSA secp256k1 signature verification].  An ECDSA signature
       consists of a pair of values (r,s), and for each value of r there are in
       fact two valid values of s, one effectively the negative of the other.
       The Bitcoin implementation that underlies `verifyEcdsaSecp256k1Signature`
       expects that the lower of the two possible values of the s component of
       the signature is used, returning `false` immediately if that's not the
       case.  It appears that this restriction is peculiar to Bitcoin, and ECDSA
       schemes in general don't require it.  Thus this function may be more
       restrictive than expected.  See

          https://github.com/bitcoin/bips/blob/master/bip-0146.mediawiki#LOW_S

       and the implementation of secp256k1_ecdsa_verify in

          https://github.com/bitcoin-core/secp256k1.
     -}
    toBuiltinMeaning _semvar VerifyEcdsaSecp256k1Signature =
        makeBuiltinMeaning
            verifyEcdsaSecp256k1Signature
            (runCostingFunThreeArguments . paramVerifyEcdsaSecp256k1Signature)
    toBuiltinMeaning _semvar VerifySchnorrSecp256k1Signature =
        makeBuiltinMeaning
            verifySchnorrSecp256k1Signature
            (runCostingFunThreeArguments . paramVerifySchnorrSecp256k1Signature)
    -- Strings
    toBuiltinMeaning _semvar AppendString =
        makeBuiltinMeaning
            ((<>) @Text)
            (runCostingFunTwoArguments . paramAppendString)
    toBuiltinMeaning _semvar EqualsString =
        makeBuiltinMeaning
            ((==) @Text)
            (runCostingFunTwoArguments . paramEqualsString)
    toBuiltinMeaning _semvar EncodeUtf8 =
        makeBuiltinMeaning
            encodeUtf8
            (runCostingFunOneArgument . paramEncodeUtf8)
    toBuiltinMeaning _semvar DecodeUtf8 =
        makeBuiltinMeaning
            (reoption @_ @EvaluationResult . decodeUtf8')
            (runCostingFunOneArgument . paramDecodeUtf8)
    -- Bool
    toBuiltinMeaning _semvar IfThenElse =
        makeBuiltinMeaning
            (\b x y -> if b then x else y)
            (runCostingFunThreeArguments . paramIfThenElse)
    -- Unit
    toBuiltinMeaning _semvar ChooseUnit =
        makeBuiltinMeaning
            (\() a -> a)
            (runCostingFunTwoArguments . paramChooseUnit)
    -- Tracing
    toBuiltinMeaning _semvar Trace =
        makeBuiltinMeaning
            (\text a -> a <$ emit text)
            (runCostingFunTwoArguments . paramTrace)
    -- Pairs
    toBuiltinMeaning _semvar FstPair =
        makeBuiltinMeaning
            fstPlc
            (runCostingFunOneArgument . paramFstPair)
        where
          fstPlc :: SomeConstant uni (a, b) -> EvaluationResult (Opaque val a)
          fstPlc (SomeConstant (Some (ValueOf uniPairAB xy))) = do
              DefaultUniPair uniA _ <- pure uniPairAB
              pure . fromValueOf uniA $ fst xy
          {-# INLINE fstPlc #-}
    toBuiltinMeaning _semvar SndPair =
        makeBuiltinMeaning
            sndPlc
            (runCostingFunOneArgument . paramSndPair)
        where
          sndPlc :: SomeConstant uni (a, b) -> EvaluationResult (Opaque val b)
          sndPlc (SomeConstant (Some (ValueOf uniPairAB xy))) = do
              DefaultUniPair _ uniB <- pure uniPairAB
              pure . fromValueOf uniB $ snd xy
          {-# INLINE sndPlc #-}
    -- Lists
    toBuiltinMeaning _semvar ChooseList =
        makeBuiltinMeaning
            choosePlc
            (runCostingFunThreeArguments . paramChooseList)
        where
          choosePlc :: SomeConstant uni [a] -> b -> b -> EvaluationResult b
          choosePlc (SomeConstant (Some (ValueOf uniListA xs))) a b = do
            DefaultUniList _ <- pure uniListA
            pure $ case xs of
                []    -> a
                _ : _ -> b
          {-# INLINE choosePlc #-}
<<<<<<< HEAD
    toBuiltinMeaning _ver CaseList =
        makeBuiltinMeaning
            caseListPlc
            (\_ _ _ _ -> ExBudgetLast mempty)  -- TODO.
        where
          caseListPlc
              :: SomeConstant uni [a]
              -> Opaque val b
              -> Opaque val (a -> [a] -> b)
              -> EvaluationResult (Opaque (HeadSpine val) b)
          caseListPlc (SomeConstant (Some (ValueOf uniListA xs0))) z f = do
            DefaultUniList uniA <- pure uniListA
            pure $ case xs0 of
                []     -> headSpine z []
                x : xs -> headSpine f [fromValueOf uniA x, fromValueOf uniListA xs]
          {-# INLINE caseListPlc #-}
    toBuiltinMeaning _ver MkCons =
=======
    toBuiltinMeaning _semvar MkCons =
>>>>>>> 92ce7113
        makeBuiltinMeaning
            consPlc
            (runCostingFunTwoArguments . paramMkCons)
        where
          consPlc
              :: SomeConstant uni a -> SomeConstant uni [a] -> EvaluationResult (Opaque val [a])
          consPlc
            (SomeConstant (Some (ValueOf uniA x)))
            (SomeConstant (Some (ValueOf uniListA xs))) = do
                DefaultUniList uniA' <- pure uniListA
                -- Checking that the type of the constant is the same as the type of the elements
                -- of the unlifted list. Note that there's no way we could enforce this statically
                -- since in UPLC one can create an ill-typed program that attempts to prepend
                -- a value of the wrong type to a list.
                -- Should that rather give us an 'UnliftingError'? For that we need
                -- https://github.com/input-output-hk/plutus/pull/3035
                Just Refl <- pure $ uniA `geq` uniA'
                pure . fromValueOf uniListA $ x : xs
          {-# INLINE consPlc #-}
    toBuiltinMeaning _semvar HeadList =
        makeBuiltinMeaning
            headPlc
            (runCostingFunOneArgument . paramHeadList)
        where
          headPlc :: SomeConstant uni [a] -> EvaluationResult (Opaque val a)
          headPlc (SomeConstant (Some (ValueOf uniListA xs))) = do
              DefaultUniList uniA <- pure uniListA
              x : _ <- pure xs
              pure $ fromValueOf uniA x
          {-# INLINE headPlc #-}
    toBuiltinMeaning _semvar TailList =
        makeBuiltinMeaning
            tailPlc
            (runCostingFunOneArgument . paramTailList)
        where
          tailPlc :: SomeConstant uni [a] -> EvaluationResult (Opaque val [a])
          tailPlc (SomeConstant (Some (ValueOf uniListA xs))) = do
              DefaultUniList _ <- pure uniListA
              _ : xs' <- pure xs
              pure $ fromValueOf uniListA xs'
          {-# INLINE tailPlc #-}
    toBuiltinMeaning _semvar NullList =
        makeBuiltinMeaning
            nullPlc
            (runCostingFunOneArgument . paramNullList)
        where
          nullPlc :: SomeConstant uni [a] -> EvaluationResult Bool
          nullPlc (SomeConstant (Some (ValueOf uniListA xs))) = do
              DefaultUniList _ <- pure uniListA
              pure $ null xs
          {-# INLINE nullPlc #-}

    -- Data
    toBuiltinMeaning _semvar ChooseData =
        makeBuiltinMeaning
            (\d
              xConstr
              xMap xList xI xB ->
                  case d of
                    Constr {} -> xConstr
                    Map    {} -> xMap
                    List   {} -> xList
                    I      {} -> xI
                    B      {} -> xB)
            (runCostingFunSixArguments . paramChooseData)
<<<<<<< HEAD
    toBuiltinMeaning _ver CaseData =
        makeBuiltinMeaning
            caseDataPlc
            (\_ _ _ _ _ _ _ -> ExBudgetLast mempty)  -- TODO.
        where
          caseDataPlc
              :: Data
              -> Opaque val (Integer -> [Data] -> b)
              -> Opaque val ([(Data, Data)] -> b)
              -> Opaque val ([Data] -> b)
              -> Opaque val (Integer -> b)
              -> Opaque val (BS.ByteString -> b)
              -> Opaque (HeadSpine val) b
          caseDataPlc d fConstr fMap fList fI fB = case d of
              Constr i ds -> headSpine fConstr [fromValue i, fromValue ds]
              Map es      -> headSpine fMap [fromValue es]
              List ds     -> headSpine fList [fromValue ds]
              I i         -> headSpine fI [fromValue i]
              B b         -> headSpine fB [fromValue b]
          {-# INLINE caseDataPlc #-}
    toBuiltinMeaning _ver ConstrData =
=======
    toBuiltinMeaning _semvar ConstrData =
>>>>>>> 92ce7113
        makeBuiltinMeaning
            Constr
            (runCostingFunTwoArguments . paramConstrData)
    toBuiltinMeaning _semvar MapData =
        makeBuiltinMeaning
            Map
            (runCostingFunOneArgument . paramMapData)
    toBuiltinMeaning _semvar ListData =
        makeBuiltinMeaning
            List
            (runCostingFunOneArgument . paramListData)
    toBuiltinMeaning _semvar IData =
        makeBuiltinMeaning
            I
            (runCostingFunOneArgument . paramIData)
    toBuiltinMeaning _semvar BData =
        makeBuiltinMeaning
            B
            (runCostingFunOneArgument . paramBData)
    toBuiltinMeaning _semvar UnConstrData =
        makeBuiltinMeaning
            (\case
                Constr i ds -> EvaluationSuccess (i, ds)
                _           -> EvaluationFailure)
            (runCostingFunOneArgument . paramUnConstrData)
    toBuiltinMeaning _semvar UnMapData =
        makeBuiltinMeaning
            (\case
                Map es -> EvaluationSuccess es
                _      -> EvaluationFailure)
            (runCostingFunOneArgument . paramUnMapData)
    toBuiltinMeaning _semvar UnListData =
        makeBuiltinMeaning
            (\case
                List ds -> EvaluationSuccess ds
                _       -> EvaluationFailure)
            (runCostingFunOneArgument . paramUnListData)
    toBuiltinMeaning _semvar UnIData =
        makeBuiltinMeaning
            (\case
                I i -> EvaluationSuccess i
                _   -> EvaluationFailure)
            (runCostingFunOneArgument . paramUnIData)
    toBuiltinMeaning _semvar UnBData =
        makeBuiltinMeaning
            (\case
                B b -> EvaluationSuccess b
                _   -> EvaluationFailure)
            (runCostingFunOneArgument . paramUnBData)
    toBuiltinMeaning _semvar EqualsData =
        makeBuiltinMeaning
            ((==) @Data)
            (runCostingFunTwoArguments . paramEqualsData)
    toBuiltinMeaning _semvar SerialiseData =
        makeBuiltinMeaning
            (BSL.toStrict . serialise @Data)
            (runCostingFunOneArgument . paramSerialiseData)
    -- Misc constructors
    toBuiltinMeaning _semvar MkPairData =
        makeBuiltinMeaning
            ((,) @Data @Data)
            (runCostingFunTwoArguments . paramMkPairData)
    toBuiltinMeaning _semvar MkNilData =
        -- Nullary built-in functions don't work, so we need a unit argument.
        -- We don't really need this built-in function, see Note [Constants vs built-in functions],
        -- but we keep it around for historical reasons and convenience.
        makeBuiltinMeaning
            (\() -> [] @Data)
            (runCostingFunOneArgument . paramMkNilData)
    toBuiltinMeaning _semvar MkNilPairData =
        -- Nullary built-in functions don't work, so we need a unit argument.
        -- We don't really need this built-in function, see Note [Constants vs built-in functions],
        -- but we keep it around for historical reasons and convenience.
        makeBuiltinMeaning
            (\() -> [] @(Data,Data))
            (runCostingFunOneArgument . paramMkNilPairData)
    -- BLS12_381.G1
    toBuiltinMeaning _semvar Bls12_381_G1_add =
        makeBuiltinMeaning
            BLS12_381.G1.add
            (runCostingFunTwoArguments . paramBls12_381_G1_add)
    toBuiltinMeaning _semvar Bls12_381_G1_neg =
        makeBuiltinMeaning
            BLS12_381.G1.neg
            (runCostingFunOneArgument . paramBls12_381_G1_neg)
    toBuiltinMeaning _semvar Bls12_381_G1_scalarMul =
        makeBuiltinMeaning
            BLS12_381.G1.scalarMul
            (runCostingFunTwoArguments . paramBls12_381_G1_scalarMul)
    toBuiltinMeaning _semvar Bls12_381_G1_compress =
        makeBuiltinMeaning
            BLS12_381.G1.compress
            (runCostingFunOneArgument . paramBls12_381_G1_compress)
    toBuiltinMeaning _semvar Bls12_381_G1_uncompress =
        makeBuiltinMeaning
            (eitherToEmitter . BLS12_381.G1.uncompress)
            (runCostingFunOneArgument . paramBls12_381_G1_uncompress)
    toBuiltinMeaning _semvar Bls12_381_G1_hashToGroup =
        makeBuiltinMeaning
            (eitherToEmitter .* BLS12_381.G1.hashToGroup)
            (runCostingFunTwoArguments . paramBls12_381_G1_hashToGroup)
    toBuiltinMeaning _semvar Bls12_381_G1_equal =
        makeBuiltinMeaning
            ((==) @BLS12_381.G1.Element)
            (runCostingFunTwoArguments . paramBls12_381_G1_equal)
    -- BLS12_381.G2
    toBuiltinMeaning _semvar Bls12_381_G2_add =
        makeBuiltinMeaning
            BLS12_381.G2.add
            (runCostingFunTwoArguments . paramBls12_381_G2_add)
    toBuiltinMeaning _semvar Bls12_381_G2_neg =
        makeBuiltinMeaning
            BLS12_381.G2.neg
            (runCostingFunOneArgument . paramBls12_381_G2_neg)
    toBuiltinMeaning _semvar Bls12_381_G2_scalarMul =
        makeBuiltinMeaning
            BLS12_381.G2.scalarMul
            (runCostingFunTwoArguments . paramBls12_381_G2_scalarMul)
    toBuiltinMeaning _semvar Bls12_381_G2_compress =
        makeBuiltinMeaning
            BLS12_381.G2.compress
            (runCostingFunOneArgument . paramBls12_381_G2_compress)
    toBuiltinMeaning _semvar Bls12_381_G2_uncompress =
        makeBuiltinMeaning
            (eitherToEmitter . BLS12_381.G2.uncompress)
            (runCostingFunOneArgument . paramBls12_381_G2_uncompress)
    toBuiltinMeaning _semvar Bls12_381_G2_hashToGroup =
        makeBuiltinMeaning
            (eitherToEmitter .* BLS12_381.G2.hashToGroup)
            (runCostingFunTwoArguments . paramBls12_381_G2_hashToGroup)
    toBuiltinMeaning _semvar Bls12_381_G2_equal =
        makeBuiltinMeaning
            ((==) @BLS12_381.G2.Element)
            (runCostingFunTwoArguments . paramBls12_381_G2_equal)
    -- BLS12_381.Pairing
    toBuiltinMeaning _semvar Bls12_381_millerLoop =
        makeBuiltinMeaning
            BLS12_381.Pairing.millerLoop
            (runCostingFunTwoArguments . paramBls12_381_millerLoop)
    toBuiltinMeaning _semvar Bls12_381_mulMlResult =
        makeBuiltinMeaning
            BLS12_381.Pairing.mulMlResult
            (runCostingFunTwoArguments . paramBls12_381_mulMlResult)
    toBuiltinMeaning _semvar Bls12_381_finalVerify =
        makeBuiltinMeaning
            BLS12_381.Pairing.finalVerify
            (runCostingFunTwoArguments . paramBls12_381_finalVerify)
    toBuiltinMeaning _semvar Keccak_256 =
        makeBuiltinMeaning
            Hash.keccak_256
            (runCostingFunOneArgument . paramKeccak_256)
    toBuiltinMeaning _semvar Blake2b_224 =
        makeBuiltinMeaning
            Hash.blake2b_224
            (runCostingFunOneArgument . paramBlake2b_224)
    -- See Note [Inlining meanings of builtins].
    {-# INLINE toBuiltinMeaning #-}

instance Default (BuiltinSemanticsVariant DefaultFun) where
    def = DefaultFunSemanticsVariant2

instance Pretty (BuiltinSemanticsVariant DefaultFun) where
    pretty = viaShow

-- It's set deliberately to give us "extra room" in the binary format to add things without running
-- out of space for tags (expanding the space would change the binary format for people who're
-- implementing it manually). So we have to set it manually.
-- | Using 7 bits to encode builtin tags.
builtinTagWidth :: NumBits
builtinTagWidth = 7

encodeBuiltin :: Word8 -> Flat.Encoding
encodeBuiltin = eBits builtinTagWidth

decodeBuiltin :: Get Word8
decodeBuiltin = dBEBits8 builtinTagWidth

-- See Note [Stable encoding of PLC]
instance Flat DefaultFun where
    encode = encodeBuiltin . \case
              AddInteger                      -> 0
              SubtractInteger                 -> 1
              MultiplyInteger                 -> 2
              DivideInteger                   -> 3
              QuotientInteger                 -> 4
              RemainderInteger                -> 5
              ModInteger                      -> 6
              EqualsInteger                   -> 7
              LessThanInteger                 -> 8
              LessThanEqualsInteger           -> 9

              AppendByteString                -> 10
              ConsByteString                  -> 11
              SliceByteString                 -> 12
              LengthOfByteString              -> 13
              IndexByteString                 -> 14
              EqualsByteString                -> 15
              LessThanByteString              -> 16
              LessThanEqualsByteString        -> 17

              Sha2_256                        -> 18
              Sha3_256                        -> 19
              Blake2b_256                     -> 20
              VerifyEd25519Signature          -> 21

              AppendString                    -> 22
              EqualsString                    -> 23
              EncodeUtf8                      -> 24
              DecodeUtf8                      -> 25

              IfThenElse                      -> 26

              ChooseUnit                      -> 27

              Trace                           -> 28

              FstPair                         -> 29
              SndPair                         -> 30

              ChooseList                      -> 31
              MkCons                          -> 32
              HeadList                        -> 33
              TailList                        -> 34
              NullList                        -> 35

              ChooseData                      -> 36
              ConstrData                      -> 37
              MapData                         -> 38
              ListData                        -> 39
              IData                           -> 40
              BData                           -> 41
              UnConstrData                    -> 42
              UnMapData                       -> 43
              UnListData                      -> 44
              UnIData                         -> 45
              UnBData                         -> 46
              EqualsData                      -> 47
              MkPairData                      -> 48
              MkNilData                       -> 49
              MkNilPairData                   -> 50
              SerialiseData                   -> 51
              VerifyEcdsaSecp256k1Signature   -> 52
              VerifySchnorrSecp256k1Signature -> 53
              Bls12_381_G1_add                -> 54
              Bls12_381_G1_neg                -> 55
              Bls12_381_G1_scalarMul          -> 56
              Bls12_381_G1_equal              -> 57
              Bls12_381_G1_compress           -> 58
              Bls12_381_G1_uncompress         -> 59
              Bls12_381_G1_hashToGroup        -> 60
              Bls12_381_G2_add                -> 61
              Bls12_381_G2_neg                -> 62
              Bls12_381_G2_scalarMul          -> 63
              Bls12_381_G2_equal              -> 64
              Bls12_381_G2_compress           -> 65
              Bls12_381_G2_uncompress         -> 66
              Bls12_381_G2_hashToGroup        -> 67
              Bls12_381_millerLoop            -> 68
              Bls12_381_mulMlResult           -> 69
              Bls12_381_finalVerify           -> 70
              Keccak_256                      -> 71
              Blake2b_224                     -> 72
              CaseList                        -> 73
              CaseData                        -> 74

    decode = go =<< decodeBuiltin
        where go 0  = pure AddInteger
              go 1  = pure SubtractInteger
              go 2  = pure MultiplyInteger
              go 3  = pure DivideInteger
              go 4  = pure QuotientInteger
              go 5  = pure RemainderInteger
              go 6  = pure ModInteger
              go 7  = pure EqualsInteger
              go 8  = pure LessThanInteger
              go 9  = pure LessThanEqualsInteger
              go 10 = pure AppendByteString
              go 11 = pure ConsByteString
              go 12 = pure SliceByteString
              go 13 = pure LengthOfByteString
              go 14 = pure IndexByteString
              go 15 = pure EqualsByteString
              go 16 = pure LessThanByteString
              go 17 = pure LessThanEqualsByteString
              go 18 = pure Sha2_256
              go 19 = pure Sha3_256
              go 20 = pure Blake2b_256
              go 21 = pure VerifyEd25519Signature
              go 22 = pure AppendString
              go 23 = pure EqualsString
              go 24 = pure EncodeUtf8
              go 25 = pure DecodeUtf8
              go 26 = pure IfThenElse
              go 27 = pure ChooseUnit
              go 28 = pure Trace
              go 29 = pure FstPair
              go 30 = pure SndPair
              go 31 = pure ChooseList
              go 32 = pure MkCons
              go 33 = pure HeadList
              go 34 = pure TailList
              go 35 = pure NullList
              go 36 = pure ChooseData
              go 37 = pure ConstrData
              go 38 = pure MapData
              go 39 = pure ListData
              go 40 = pure IData
              go 41 = pure BData
              go 42 = pure UnConstrData
              go 43 = pure UnMapData
              go 44 = pure UnListData
              go 45 = pure UnIData
              go 46 = pure UnBData
              go 47 = pure EqualsData
              go 48 = pure MkPairData
              go 49 = pure MkNilData
              go 50 = pure MkNilPairData
              go 51 = pure SerialiseData
              go 52 = pure VerifyEcdsaSecp256k1Signature
              go 53 = pure VerifySchnorrSecp256k1Signature
              go 54 = pure Bls12_381_G1_add
              go 55 = pure Bls12_381_G1_neg
              go 56 = pure Bls12_381_G1_scalarMul
              go 57 = pure Bls12_381_G1_equal
              go 58 = pure Bls12_381_G1_compress
              go 59 = pure Bls12_381_G1_uncompress
              go 60 = pure Bls12_381_G1_hashToGroup
              go 61 = pure Bls12_381_G2_add
              go 62 = pure Bls12_381_G2_neg
              go 63 = pure Bls12_381_G2_scalarMul
              go 64 = pure Bls12_381_G2_equal
              go 65 = pure Bls12_381_G2_compress
              go 66 = pure Bls12_381_G2_uncompress
              go 67 = pure Bls12_381_G2_hashToGroup
              go 68 = pure Bls12_381_millerLoop
              go 69 = pure Bls12_381_mulMlResult
              go 70 = pure Bls12_381_finalVerify
              go 71 = pure Keccak_256
              go 72 = pure Blake2b_224
              go 73 = pure CaseList
              go 74 = pure CaseData
              go t  = fail $ "Failed to decode builtin tag, got: " ++ show t

    size _ n = n + builtinTagWidth<|MERGE_RESOLUTION|>--- conflicted
+++ resolved
@@ -1287,7 +1287,6 @@
                 []    -> a
                 _ : _ -> b
           {-# INLINE choosePlc #-}
-<<<<<<< HEAD
     toBuiltinMeaning _ver CaseList =
         makeBuiltinMeaning
             caseListPlc
@@ -1304,10 +1303,7 @@
                 []     -> headSpine z []
                 x : xs -> headSpine f [fromValueOf uniA x, fromValueOf uniListA xs]
           {-# INLINE caseListPlc #-}
-    toBuiltinMeaning _ver MkCons =
-=======
     toBuiltinMeaning _semvar MkCons =
->>>>>>> 92ce7113
         makeBuiltinMeaning
             consPlc
             (runCostingFunTwoArguments . paramMkCons)
@@ -1373,7 +1369,6 @@
                     I      {} -> xI
                     B      {} -> xB)
             (runCostingFunSixArguments . paramChooseData)
-<<<<<<< HEAD
     toBuiltinMeaning _ver CaseData =
         makeBuiltinMeaning
             caseDataPlc
@@ -1394,10 +1389,7 @@
               I i         -> headSpine fI [fromValue i]
               B b         -> headSpine fB [fromValue b]
           {-# INLINE caseDataPlc #-}
-    toBuiltinMeaning _ver ConstrData =
-=======
     toBuiltinMeaning _semvar ConstrData =
->>>>>>> 92ce7113
         makeBuiltinMeaning
             Constr
             (runCostingFunTwoArguments . paramConstrData)
