-- editorconfig-checker-disable-file
{-# LANGUAGE BangPatterns          #-}
{-# LANGUAGE CPP                   #-}
{-# LANGUAGE DataKinds             #-}
{-# LANGUAGE DeriveAnyClass        #-}
{-# LANGUAGE FlexibleInstances     #-}
{-# LANGUAGE InstanceSigs          #-}
{-# LANGUAGE LambdaCase            #-}
{-# LANGUAGE MagicHash             #-}
{-# LANGUAGE MultiParamTypeClasses #-}
{-# LANGUAGE OverloadedStrings     #-}
{-# LANGUAGE ScopedTypeVariables   #-}
{-# LANGUAGE TypeFamilies          #-}
{-# LANGUAGE TypeOperators         #-}
{-# LANGUAGE UndecidableInstances  #-}

module PlutusCore.Default.Builtins where

import PlutusPrelude

import PlutusCore.Builtin
import PlutusCore.Data (Data (..))
import PlutusCore.Default.Universe
import PlutusCore.Evaluation.Machine.BuiltinCostModel
import PlutusCore.Evaluation.Machine.ExBudgetStream (ExBudgetStream)
<<<<<<< HEAD
import PlutusCore.Evaluation.Machine.ExMemoryUsage (ExMemoryUsage, IntegerCostedByLog (..),
                                                    IntegerCostedLiterally (..),
                                                    ListCostedByLength (..),
=======
import PlutusCore.Evaluation.Machine.ExMemoryUsage (ExMemoryUsage, IntegerCostedLiterally (..),
>>>>>>> 1e7a0be3
                                                    NumBytesCostedAsNumWords (..), memoryUsage,
                                                    singletonRose)
import PlutusCore.Pretty (PrettyConfigPlc)

import PlutusCore.Bitwise qualified as Bitwise
import PlutusCore.Crypto.BLS12_381.G1 qualified as BLS12_381.G1
import PlutusCore.Crypto.BLS12_381.G2 qualified as BLS12_381.G2
import PlutusCore.Crypto.BLS12_381.Pairing qualified as BLS12_381.Pairing
import PlutusCore.Crypto.Ed25519 (verifyEd25519Signature)
import PlutusCore.Crypto.ExpMod qualified as ExpMod
import PlutusCore.Crypto.Hash qualified as Hash
import PlutusCore.Crypto.Secp256k1 (verifyEcdsaSecp256k1Signature, verifySchnorrSecp256k1Signature)

import Codec.Serialise (serialise)
import Control.Monad (unless)
import Data.ByteString qualified as BS
import Data.ByteString.Lazy qualified as BSL
import Data.Ix (Ix)
import Data.Text (Text)
import Data.Text.Encoding (decodeUtf8', encodeUtf8)
import Data.Vector.Strict (Vector)
import Data.Vector.Strict qualified as Vector
import Flat hiding (from, to)
import Flat.Decoder (Get, dBEBits8)
import Flat.Encoder as Flat (Encoding, NumBits, eBits)
<<<<<<< HEAD
#if MIN_VERSION_base(4,15,0)
import GHC.Natural (naturalFromInteger)
=======
>>>>>>> 1e7a0be3
import GHC.Num.Integer (Integer (..))
import GHC.Types (Int (..))
import NoThunks.Class (NoThunks)
import Prettyprinter (viaShow)

-- See Note [Pattern matching on built-in types].
-- TODO: should we have the commonest built-in functions at the front to have more compact encoding?
-- | Default built-in functions.
--
-- When updating these, make sure to add them to the protocol version listing!
-- See Note [New builtins/language versions and protocol versions]
data DefaultFun
    -- Integers
    = AddInteger
    | SubtractInteger
    | MultiplyInteger
    | DivideInteger
    | QuotientInteger
    | RemainderInteger
    | ModInteger
    | EqualsInteger
    | LessThanInteger
    | LessThanEqualsInteger
    -- Bytestrings
    | AppendByteString
    | ConsByteString
    | SliceByteString
    | LengthOfByteString
    | IndexByteString
    | EqualsByteString
    | LessThanByteString
    | LessThanEqualsByteString
    -- Cryptography and hashes
    | Sha2_256
    | Sha3_256
    | Blake2b_256
    | VerifyEd25519Signature  -- formerly verifySignature
    | VerifyEcdsaSecp256k1Signature
    | VerifySchnorrSecp256k1Signature
    -- Strings
    | AppendString
    | EqualsString
    | EncodeUtf8
    | DecodeUtf8
    -- Bool
    | IfThenElse
    -- Unit
    | ChooseUnit
    -- Tracing
    | Trace
    -- Pairs
    | FstPair
    | SndPair
    -- Lists
    | ChooseList
    | MkCons
    | HeadList
    | TailList
    | NullList
    -- Data
    -- See Note [Pattern matching on built-in types].
    -- It is convenient to have a "choosing" function for a data type that has more than two
    -- constructors to get pattern matching over it and we may end up having multiple such data
    -- types, hence we include the name of the data type as a suffix.
    | ChooseData
    | ConstrData
    | MapData
    | ListData
    | IData
    | BData
    | UnConstrData
    | UnMapData
    | UnListData
    | UnIData
    | UnBData
    | EqualsData
    | SerialiseData
    -- Misc monomorphized constructors.
    -- We could simply replace those with constants, but we use built-in functions for consistency
    -- with monomorphic built-in types. Polymorphic built-in constructors are generally problematic,
    -- See Note [Representable built-in functions over polymorphic built-in types].
    | MkPairData
    | MkNilData
    | MkNilPairData
    -- BLS12_381 operations
    -- G1
    | Bls12_381_G1_add
    | Bls12_381_G1_neg
    | Bls12_381_G1_scalarMul
    | Bls12_381_G1_equal
    | Bls12_381_G1_hashToGroup
    | Bls12_381_G1_compress
    | Bls12_381_G1_uncompress
    -- G2
    | Bls12_381_G2_add
    | Bls12_381_G2_neg
    | Bls12_381_G2_scalarMul
    | Bls12_381_G2_equal
    | Bls12_381_G2_hashToGroup
    | Bls12_381_G2_compress
    | Bls12_381_G2_uncompress
    -- Pairing
    | Bls12_381_millerLoop
    | Bls12_381_mulMlResult
    | Bls12_381_finalVerify
    -- Keccak_256, Blake2b_224
    | Keccak_256
    | Blake2b_224
    -- Conversions
    | IntegerToByteString
    | ByteStringToInteger
    -- Logical
    | AndByteString
    | OrByteString
    | XorByteString
    | ComplementByteString
    | ReadBit
    | WriteBits
    | ReplicateByte
    -- Bitwise
    | ShiftByteString
    | RotateByteString
    | CountSetBits
    | FindFirstSetBit
    -- Ripemd_160
    | Ripemd_160
    -- Batch 6
    | ExpModInteger
    | CaseList
    | CaseData
    | DropList
    -- Arrays
    | LengthOfArray
    | ListToArray
    | IndexArray
    deriving stock (Show, Eq, Ord, Enum, Bounded, Generic, Ix)
    deriving anyclass (NFData, Hashable, PrettyBy PrettyConfigPlc)

{- Note [Textual representation of names of built-in functions]. The plc parser
 parses builtin names by looking at an enumeration of all of the built-in
 functions and checking whether the given name matches the pretty-printed name,
 obtained using the instance below.  Thus the definitive forms of the names of
 the built-in functions are obtained by applying the function below to the
 constructor names above. -}
instance Pretty DefaultFun where
    pretty fun = pretty $ lowerInitialChar $ show fun

instance ExMemoryUsage DefaultFun where
    memoryUsage _ = singletonRose 1
    {-# INLINE memoryUsage #-}

-- | Turn a function into another function that 'fail's when its second argument is @0@ or calls the
-- original function otherwise and wraps the result in 'pure'. Useful for correctly handling `div`,
-- `mod`, etc.
nonZeroSecondArg
    :: (Integer -> Integer -> Integer) -> Integer -> Integer -> BuiltinResult Integer
-- If we match against @IS 0#@ instead of @0@, GHC will generate tidier Core for some reason. It
-- probably doesn't really matter performance-wise, but would be easier to read. We don't do it out
-- of paranoia and because it requires importing the 'IS' constructor, which is in different
-- packages depending on the GHC version, so requires a bunch of irritating CPP.
--
-- We could also replace 'div' with 'integerDiv' (and do the same for other division builtins) at
-- the call site of this function in order to avoid double matching against @0@, but that also
-- requires CPP. Perhaps we can afford one additional pattern match for division builtins for the
-- time being, since those aren't particularly fast anyway.
--
-- The bang is to communicate to GHC that the function is strict in both the arguments just in case
-- it'd want to allocate a thunk for the first argument otherwise.
nonZeroSecondArg _ !_ 0 =
    -- See Note [Structural vs operational errors within builtins].
    fail "Cannot divide by zero"
nonZeroSecondArg f  x y = pure $ f x y
{-# INLINE nonZeroSecondArg #-}

-- | Turn a function returning 'Either' into another function that 'fail's in the 'Left' case and
-- wraps the result in 'pure' in the 'Right' case.
eitherToBuiltinResult :: Show e => Either e r -> BuiltinResult r
eitherToBuiltinResult = either (fail . show) pure
{-# INLINE eitherToBuiltinResult #-}

{- Note [Constants vs built-in functions]
A constant is any value of a built-in type. For example, 'Integer' is a built-in type, so anything
of type 'Integer' is a constant.

On the contrary a built-in function can't be of a built-in type, because the type of a built-in
function is always of either the @all a. b@ form or the @a -> b@ one, none of which is a built-in
type. This is checked by the machinery, so if the user tries to add a built-in function that is not
of one of these forms, they'll get a nice custom type error.

A built-in function is associated with its Haskell implementation: there can be many built-in
functions of the same type, all doing different things, and there can be infinitely more _definable_
built-in functions of the same type that are not built-in functions nonetheless, because we didn't
register them as such by providing a Haskell implementation for each of them. This is the difference
between constants and built-in functions: the set of constants (infinite in our case) depends solely
on the set of available built-in types (also infinite in our case, because we have @Integer@,
@[Integer]@, @[[Integer]]@ etc), while the set of built-in functions is defined by explicitly
assigning each member a specific name and an associated with it Haskell implementation. It is
theoretically possible to have an infinite set of built-in functions, but we neither do that nor
need it, hence our set of built-in functions is finite.

The rule of thumb is: constants are raw data and built-in functions are, well, functions.

@(:)@ works as follows: it takes two constants wrapped as values, extracts an integer from the first
constant and a list of integers from the second one, prepends the former to the latter and wraps the
resulting list back into a constant, which gets wrapped into a value.

Why does @(:)@ have to be a built-in function? Because its type is

    all a. a -> list a -> list a

and if we tried to make @(:)@ a constant we'd have to somehow make this type a built-in type and
promise that every value (i.e. every definable function) of this type can be used as a Plutus term,
which doesn't make any sense. Only the particular Haskell implementation that prepends an element to
a list is what we're interested in.

Why may @[]@ not be a built-in function? If its type is hardcoded to @[Integer]@, then that's a
built-in type and we know that anything of a built-in type can be embedded into a term as a
constant. I.e. @[] :: [Integer]@ is perfectly fine as a constant and does not need to be a built-in
function.

Why may @[]@ be a built-in function? If it's polymorphic over the type of the elements, then its
Plutus Core type is @all a. list a@ and that is not a built-in type, hence we have to make that a
built-in function.
-}

{- Note [How to add a built-in function: simple cases]
This Note explains how to add a built-in function and how to read definitions of existing built-in
functions. It does not attempt to explain why things the way they are, that is explained in comments
in relevant modules, check out the following for an overview of the module structure:
https://github.com/IntersectMBO/plutus/blob/97c2b2c6975e41ce25ee5efa1dff0f1bd891a589/plutus-core/docs/BuiltinsOverview.md

In order to add a new built-in function one needs to add a constructor to 'DefaultFun' and handle
it within the @ToBuiltinMeaning uni DefaultFun@ instance. The general pattern is

    toBuiltinMeaning semvar <BuiltinName> =
        let <builtinNameDenotation> :: BS.ByteString -> BS.ByteString
            <builtinNameDenotation> = <denotation>
            {-# INLINE <builtinNameDenotation> #-}
        in makeBuiltinMeaning
            <builtinNameDenotation>
            <costingFunction>

Here's a specific example:

    toBuiltinMeaning _ AddInteger =
        let addIntegerDenotation :: Integer -> Integer -> Integer
            addIntegerDenotation = (+)
            {-# INLINE addIntegerDenotation #-}
        in makeBuiltinMeaning
            addIntegerDenotation
            (runCostingFunTwoArguments . paramAddInteger)

'makeBuiltinMeaning' creates a Plutus builtin out of its denotation (i.e. Haskell implementation)
and a costing function for it. Once a builtin is added, its Plutus type is kind-checked and printed
to a golden file automatically (consult @git status@). 'toBuiltinMeaning' also takes a
'BuiltinSemanticsVariant' argument which allows a particular builtin name to have multiple
associated denotations (see Note [Builtin semantics variants]), but for simplicity we assume in the
examples below that all builtins have only one variant rendering the @semvar@ argument irrelevant.

See Note [Builtin semantics variants] for how @semvar@ enables us to customize the behavior of a
built-in function. For the purpose of these docs we're going to ignore that and use @_@ instead of
@semvar@.

Note that it's very important for the denotation to have an explicit type signature for several
reasons:

1. makes it easier to review the code and make sure it makes sense
2. makes it easier to search for builtins associated with certain types -- just @grep@ for the type
3. most importantly, if we let GHC infer the types, there's a small but very real chance that
   updating a library to a newer version will change the type of some definition used within the
   denotation of a builtin and that may get reflected in the type signature of the builtin without
   us noticing, since the builtins machinery will gladly swallow the change. And since the type
   signature of a builtin determines its behavior via ad hoc polymorphism a change in the type
   signature can cause a sudden hardfork, which would be very bad

hence we specify the type signature for the denotation of each builtin explicitly and always create
a @let@ binding for consistency. We add an @INLINE@ pragma to the @let@ binding to make sure that
the binding doesn't get in the way of performance.

Below we will enumerate what kind of denotations are accepted by 'makeBuiltinMeaning' without
touching any costing stuff.

1. The simplest example of an accepted denotation is a monomorphic function that takes values of
built-in types and returns a value of a built-in type as well. For example

    encodeUtf8 :: Text -> BS.ByteString

You can feed 'encodeUtf8' directly to 'makeBuiltinMeaning' without specifying any types:

    toBuiltinMeaning _ EncodeUtf8 =
        let encodeUtf8Denotation :: Text -> BS.ByteString
            encodeUtf8Denotation = encodeUtf8
            {-# INLINE encodeUtf8Denotation #-}
        in makeBuiltinMeaning
            encodeUtf8Denotation
            <costingFunction>

This will add the builtin, the only two things that remain are implementing costing for this
builtin (out of the scope of this Note) and handling it within the @Flat DefaultFun@ instance
(see Note [Stable encoding of TPLC]).

2. Unconstrained type variables are fine, you don't need to instantiate them. For example

    toBuiltinMeaning _ IfThenElse =
        let ifThenElseDenotation :: Bool -> a -> a -> a
            ifThenElseDenotation b x y = if b then x else y
            {-# INLINE ifThenElseDenotation #-}
        in makeBuiltinMeaning
            ifThenElseDenotation
            <costingFunction>

works alright. The Haskell type of the denotation is

    forall a. Bool -> a -> a -> a

whose counterpart in Plutus is

    all a. bool -> a -> a -> a

and unsurprisingly it's the exact Plutus type of the added builtin.

It may seem like getting the latter from the former is entirely trivial, however
'makeBuiltinMeaning' jumps through quite a few hoops to achieve that and below we'll consider those
of them that are important to know to be able to use 'makeBuiltinMeaning' in cases that are more
complicated than a simple monomorphic or polymorphic function. But for now let's talk about a few
more simple cases.

3. Certain types are not built-in, but can be represented via built-in ones. For example, we don't
have 'Int' built-in, but we have 'Integer' and we can represent the former in terms of the
latter. The conversions between the two types are handled by 'makeBuiltinMeaning', so that the user
doesn't need to write them themselves and can just write

    toBuiltinMeaning _ LengthOfByteString =
        let lengthOfByteStringDenotation :: BS.ByteString -> Int
            lengthOfByteStringDenotation = BS.length
            {-# INLINE lengthOfByteStringDenotation #-}
        in makeBuiltinMeaning
            lengthOfByteStringDenotation
            <costingFunction>

directly (where @BS.length :: BS.ByteString -> Int@).

Note however that while it's always safe to convert an 'Int' to an 'Integer', doing the opposite is
not safe in general, because an 'Integer' may not fit into the range of 'Int'. For this reason

    YOU MUST NEVER USE 'fromIntegral' AND SIMILAR FUNCTIONS THAT CAN SILENTLY UNDER- OR OVERFLOW
    WHEN DEFINING A BUILT-IN FUNCTION

For example defining a builtin that takes an 'Integer' and converts it to an 'Int' using
'fromIntegral' is not allowed under any circumstances and can be a huge vulnerability.

It's completely fine to define a builtin that takes an 'Int' directly, though. How so? That's due
to the fact that the builtin application machinery checks that an 'Integer' is in the bounds of
'Int' before doing the conversion. If the bounds check succeeds, then the 'Integer' gets converted
to the corresponding 'Int', and if it doesn't, then the builtin application fails.

For the list of types that can be converted to/from built-in ones look into the file with the
default universe. If you need to add a new such type, just copy-paste what's done for an existing
one and adjust.

Speaking of builtin application failing:

4. A built-in function can fail. Whenever a builtin fails, evaluation of the whole program fails.
There's a number of ways a builtin can fail:

- as we've just seen a type conversion can fail due to an unsuccessful bounds check
- if the builtin expects, say, a 'Text' argument, but gets fed an 'Integer' argument
- if the builtin expects any constant, but gets fed a non-constant
- if its denotation runs in the 'BuiltinResult' monad and an 'evaluationFailure' gets returned

Most of these are not a concern to the user defining a built-in function (conversions are handled
within the builtin application machinery, type mismatches are on the type checker and the person
writing the program etc), however explicitly returning 'evaluationFailure' from a builtin is
something that happens commonly.

One simple example is a monomorphic function matching on a certain constructor and failing in all
other cases:

    toBuiltinMeaning _ UnIData =
        let unIDataDenotation :: Data -> BuiltinResult Integer
            unIDataDenotation = \case
                I i -> pure i
                _   -> evaluationFailure
            {-# INLINE unIDataDenotation #-}
        in makeBuiltinMeaning
            unIDataDenotation
            <costingFunction>

The type of the denotation is

    Data -> BuiltinResult Integer

and the Plutus type of the builtin is

    data -> integer

because the error effect is implicit in Plutus.

Returning @BuiltinResult a@ for a type variable @a@ is also fine, i.e. it doesn't matter whether
the denotation is monomorphic or polymorphic w.r.t. failing.

But note that

    'BuiltinResult' MUST BE EXPLICITLY USED FOR ANY FAILING BUILTIN AND THROWING AN EXCEPTION
    VIA 'error' OR 'throw' OR ELSE IS NOT ALLOWED AND CAN BE A HUGE VULNERABILITY. MAKE SURE THAT
    NONE OF THE FUNCTIONS THAT YOU USE TO DEFINE A BUILTIN THROW EXCEPTIONS

An argument of a builtin can't have 'BuiltinResult' in its type -- only the result.

5. A builtin can emit log messages. For that its denotation needs to run in the 'BuiltinResult' as
in case of failing. The ergonomics are the same. For example:

    toBuiltinMeaning _ Trace =
        let traceDenotation :: Text -> a -> BuiltinResult a
            traceDenotation text a = a <$ emit text
            {-# INLINE traceDenotation #-}
        in makeBuiltinMeaning
            traceDenotation
            <costingFunction>

The type of the denotation is

    forall a. Text -> a -> Builtin a

and the Plutus type of the builtin is

    all a. text -> a -> a

because just like with the error effect, whether a function logs anything or not is not reflected
in its type.

This concludes the list of simple cases. Before we jump to the hard ones, we need to talk about how
polymorphism gets elaborated, so read Note [Elaboration of polymorphism] next.
-}

{- Note [Elaboration of polymorphism]
In Note [How to add a built-in function: simple cases] we defined the following builtin:

    toBuiltinMeaning _ IfThenElse =
        let ifThenElseDenotation :: Bool -> a -> a -> a
            ifThenElseDenotation b x y = if b then x else y
            {-# INLINE ifThenElseDenotation #-}
        in makeBuiltinMeaning
            ifThenElseDenotation
            <costingFunction>

whose Haskell type is

    forall a. Bool -> a -> a -> a

The way 'makeBuiltinMeaning' handles such a type is by traversing it and instantiating every type
variable. What a type variable gets instantiated to depends on where it appears. When the entire
type of an argument is a single type variable, it gets instantiated to @Opaque val VarN@ where
@VarN@ is pseudocode for "a Haskell type representing a Plutus type variable with 'Unique' N"
For the purpose of this explanation it doesn't matter what @VarN@ actually is and the representation
is subject to change anyway (see Note [Implementation of polymorphic built-in functions] if you want
to know the details). 'Opaque' however is more fundamental and so we need to talk about it.
Here's how it's defined:

    newtype Opaque val (rep :: GHC.Type) = Opaque
        { unOpaque :: val
        }

I.e. @Opaque val rep@ is a wrapper around @val@, which stands for the type of value that an
evaluator uses (the builtins machinery is designed to work with any evaluator and different
evaluators define their type of values differently, for example 'CkValue' if the type of value for
the CK machine). The idea is simple: in order to apply the denotation of a builtin expecting, say,
an 'Integer' constant we need to actually extract that 'Integer' from the AST of the given value,
but if the denotation is polymorphic over the type of its argument, then we don't need to extract
anything, we can just pass the AST of the value directly to the denotation (which means the value
doesn't have to be a 'Constant', it can be completely arbitrary). I.e. in order for a polymorphic
function to become a monomorphic denotation (denotations are always monomorpic) all type variables
in the type of that function need to be instantiated at the type of value that a given evaluator
uses.

If we used just @val@ rather than @Opaque val rep@, we'd specialize

    forall a. Bool -> a -> a -> a

to

    Bool -> val -> val -> val

however then we'd need to separately specify the Plutus type of this builtin, since we can't infer
it from all these @val@s in the general case, for example does

    val -> val -> val

stand for

    all a. a -> a -> a

or

    all a b. a -> b -> a

or something else?

So we use the @Opaque val rep@ wrapper, which is basically a @val@ with a @rep@ attached to it where
@rep@ represents the Plutus type of the argument/result, which is how we arrive at

    Bool -> Opaque val Var0 -> Opaque val Var0 -> Opaque val Var0

This encoding allows us to specify both the Haskell and the Plutus types of the builtin
simultaneously.

If we wanted to we could add explicit 'Opaque' while still having explicit polymorphism (leaving out
the @Var0@ thing for the elaboration machinery to figure out):

    toBuiltinMeaning _ IfThenElse =
        let ifThenElseDenotation :: Bool -> Opaque val a -> Opaque val a -> Opaque val a
            ifThenElseDenotation b x y = if b then x else y
            {-# INLINE ifThenElseDenotation #-}
        in makeBuiltinMeaning
            ifThenElseDenotation
            <costingFunction>

and it would be equivalent to the original definition, but note how @a@ is now an argument to
'Opaque' rather than the entire type of an argument. In order for this definition to elaborate to
the same type as before @a@ needs to be instantiated to just @Var0@, as opposed to @Opaque val
Var0@, because the 'Opaque' part is already there, so this is what the elaboration machinery does.

So regardless of which method of defining 'IfThenElse' we choose, the type of its denotation gets
elaborated to the same

    Bool -> Opaque val Var0 -> Opaque val Var0 -> Opaque val Var0

which then gets digested, so that we can compute what Plutus type it corresponds to. The procedure
is simple: collect all distinct type variables, @all@-bind them and replace the usages with the
bound variables. This turns the type above into

    all a. bool -> a -> a -> a

which is the Plutus type of the 'IfThenElse' builtin.

It's of course allowed to have multiple type variables, e.g. in the following snippet:

    toBuiltinMeaning _ Const =
        let constDenotation :: a -> b -> a
            constDenotation = Prelude.const
            {-# INLINE constDenotation #-}
        in makeBuiltinMeaning
            constDenotation
            <costingFunction>

the Haskell type of 'const' is

    forall a b. a -> b -> a

which the elaboration machinery turns into

    Opaque val Var0 -> Opaque val Var1 -> Opaque val Var0

The elaboration machinery respects the explicitly specified parts of the type and does not attempt
to argue with them. For example if the user insisted that the instantiated type of 'const' had
@Var0@ and @Var1@ swapped:

    Opaque val Var1 -> Opaque val Var0 -> Opaque val Var1

the elaboration machinery wouldn't make a fuss about that.

As a final simple example, consider

    toBuiltinMeaning _ Trace =
        let traceDenotation :: Text -> a -> BuiltinResult a
            traceDenotation text a = a <$ emit text
            {-# INLINE traceDenotation #-}
        in makeBuiltinMeaning
            traceDenotation
            <costingFunction>

from [How to add a built-in function: simple cases]. The type of the denotation is

    forall a. Text -> a -> BuiltinResult a

which elaborates to

    Text -> Opaque val Var0 -> BuiltinResult (Opaque val Var0)

Elaboration machinery is able to look under 'BuiltinResult' even if there's a type variable inside
that does not appear anywhere else in the type signature, for example the type of the denotation in

    toBuiltinMeaning _ ErrorPrime =
        let errorPrimeDenotation :: BuiltinResult a
            errorPrimeDenotation = evaluationFailure
            {-# INLINE errorPrimeDenotation #-}
        in makeBuiltinMeaning
            errorPrimeDenotation
            <costingFunction>

is

    forall a. BuiltinResult a

which gets elaborated to

    BuiltinResult (Opaque val Var0)

from which the final Plutus type of the builtin is computed:

    all a. a

Read Note [How to add a built-in function: complicated cases] next.
-}

{- Note [How to add a built-in function: complicated cases]
Now let's talk about more complicated built-in functions.

1. In Note [Elaboration of polymorphism] we saw how a Haskell type variable gets elaborated to an
@Opaque val VarN@ and we learned that this type can be used directly as opposed to being inferred.
However there exist more ways to use 'Opaque' explicitly. Here's a simple example:

    toBuiltinMeaning _ IdAssumeBool =
        let idAssumeBoolDenotation :: Opaque val Bool -> Opaque val Bool
            idAssumeBoolDenotation = Prelude.id
            {-# INLINE idAssumeBoolDenotation #-}
        in makeBuiltinMeaning
            idAssumeBoolDenotation
            <costingFunction>

This creates a built-in function whose Plutus type is

    id : bool -> bool

i.e. the Plutus type signature of the built-in function is the same as with

    toBuiltinMeaning _ IdBool =
        let idBoolDenotation :: Bool -> Bool
            idBoolDenotation = Prelude.id
            {-# INLINE idBoolDenotation #-}
        in makeBuiltinMeaning
            idBoolDenotation
            <costingFunction>

but the two evaluate differently: the former takes a value and returns it right away while the
latter takes a value, extracts a 'Bool' constant out of it and then lifts that constant back into
@val@. The difference is not only in performance (obviously returning something right away is
cheaper than unlifting-then-lifting-back), but also in semantics: the former returns its argument
during evaluation regardless of what that argument is, so if someone generates Untyped Plutus Core
directly, they can apply @IdAssumeBool@ to a term that doesn't evaluate to a 'Bool' constant or
even a constant at all and that won't be a runtime error, while the latter has to be applied to
a term evaluating to a 'Bool' constant in order not to fail at runtime.

2. @val@ in @Opaque val rep@ is not completely arbitrary, it has to implement 'HasConstant', which
makes it possible to unlift @val@ as a constant or lift a constant back into @val@. There's a
'HasConstant' instance for @Opaque val rep@ whenever there's one for @val@, so if we, for some
reason, wanted to have 'Opaque' in the type signature of the denotation, but still unlift the
argument as a 'Bool', we could do that:

    toBuiltinMeaning _ IdAssumeCheckBool =
        let idAssumeCheckBoolDenotation :: Opaque val Bool -> BuiltinResult Bool
            idAssumeCheckBoolDenotation val = asConstant val of
                Right (Some (ValueOf DefaultUniBool b)) -> pure b
                _                                       -> evaluationFailure
            {-# INLINE idAssumeCheckBoolDenotation #-}
        in makeBuiltinMeaning
            idAssumeCheckBoolDenotation
            <costingFunction>

Here in the denotation we unlift the given value as a constant, check that its type tag is
'DefaultUniBool' and return the unlifted 'Bool'. If any of that fails, we return an explicit
'evaluationFailure'.

This achieves almost the same as 'IdBool', which keeps all the bookkeeping behind the scenes, but
there is a minor difference: in case of error its message is ignored. It would be easy to allow for
returning an unlifting error from a builtin explicitly, but we don't need that for anything, hence
it's not implemented.

We call this style of manually calling 'asConstant' and matching on the type tag "manual unlifting".
As opposed to "automatic unlifting" that we were using before where 'Bool' in the type of the
denotation of a builtin causes the builtins machinery to convert the given argument to a 'Bool'
constant automatically behind the scenes.

3. There's a middle ground between automatic and manual unlifting to 'Bool', one can unlift a value
automatically as a constant and then unlift the result manually to 'Bool' using the 'SomeConstant'
wrapper:

    newtype SomeConstant uni (rep :: GHC.Type) = SomeConstant
        { unSomeConstant :: Some (ValueOf uni)
        }

'SomeConstant' is similar to 'Opaque' in that it has a @rep@ representing a Plutus type.
The difference is that 'Opaque' is a wrapper around an arbitrary value and 'SomeConstant' is a
wrapper around a constant. 'SomeConstant' allows one to automatically unlift an argument of a
built-in function as a constant with all 'asConstant' business kept behind the scenes, for example:

    toBuiltinMeaning _ IdSomeConstantBool =
        let idSomeConstantBoolDenotation :: SomeConstant uni Bool -> BuiltinResult Bool
            idSomeConstantBoolDenotation = \case
                SomeConstant (Some (ValueOf DefaultUniBool b)) -> pure b
                _                                              -> evaluationFailure
            {-# INLINE idSomeConstantBoolDenotation #-}
        in makeBuiltinMeaning
            idSomeConstantBoolDenotation
            <costingFunction>

Note how we no longer call 'asConstant' manually, but still manually match on 'DefaultUniBool'.

So there's a whole range of how "low-level" one can choose to be when defining a built-in function.
However it's not always possible to use automatic unlifting, see next.

4. If we try to define the following built-in function:

    toBuiltinMeaning _ NullList =
        let nullListDenotation :: [a] -> Bool
            nullListDenotation = null
            {-# INLINE nullListDenotation #-}
        in makeBuiltinMeaning
            nullListDenotation
            <costingFunction>

we'll get an error, saying that a polymorphic built-in type can't be applied to a type variable.
It's not impossible to make it work, see Note [Unlifting a term as a value of a built-in type], but
not in the general case, plus it has to be very inefficient.

Instead we have to use 'SomeConstant' to automatically unlift the argument as a constant and then
check that the value inside of it is a list (by matching on the type tag):

    toBuiltinMeaning _ NullList =
        let nullListDenotation :: SomeConstant uni [a] -> BuiltinResult Bool
            nullListDenotation (SomeConstant (Some (ValueOf uniListA xs))) = do
                case uniListA of
                    DefaultUniList _ -> pure $ null xs
                    _ -> throwing _StructuralUnliftingError "Expected a list but got something else"
            {-# INLINE nullListDenotation #-}
        in makeBuiltinMeaning
            nullListDenotation
            <costingFunction>

As before, we have to match on the type tag, because there's no relation between @rep@ from
@SomeConstant uni rep@ and the constant that the built-in function actually receives at runtime
(someone could generate Untyped Plutus Core directly and apply 'nullPlc' to an 'Integer' or
whatever). @rep@ is only for the Plutus type checker to look at, it doesn't influence evaluation
in any way.

Here's a similar built-in function:

    toBuiltinMeaning _ FstPair =
        let fstPairDenotation :: SomeConstant uni (a, b) -> BuiltinResult (Opaque val a)
            fstPairDenotation (SomeConstant (Some (ValueOf uniPairAB xy))) = do
                case uniPairAB of
                    DefaultUniPair uniA _ ->              -- [1]
                        pure . fromValueOf uniA $ fst xy  -- [2]
                    _ ->
                        throwing _StructuralUnliftingError "Expected a pair but got something else"
            {-# INLINE fstPairDenotation #-}
        in makeBuiltinMeaning
            fstPairDenotation
            <costingFunction>

In this definition we extract the first element of a pair by checking that the given constant is
indeed a pair [1] and lifting its first element into @val@ using the type tag for the first
element [2] (extracted from the type tag for the whole pair constant [1]).

Note that it's fine to mix automatic unlifting for polymorphism not related to built-in types and
manual unlifting for arguments having non-monomorphized polymorphic built-in types, for example:

    toBuiltinMeaning _ ChooseList =
        let chooseListDenotation :: SomeConstant uni [a] -> b -> b -> BuiltinResult b
            chooseListDenotation (SomeConstant (Some (ValueOf uniListA xs))) a b = do
                case uniListA of
                    DefaultUniList _ -> pure $ case xs of
                        []    -> a
                        _ : _ -> b
                    _ -> throwing _StructuralUnliftingError "Expected a list but got something else"
            {-# INLINE chooseListDenotation #-}
        in makeBuiltinMeaning
            chooseListDenotation
            (runCostingFunThreeArguments . paramChooseList)
            <costingFunction>

Here @a@ appears inside @[]@, which is a polymorphic built-in type, and so we have to use
'SomeConstant' and check that the given constant is indeed a list, while @b@ doesn't appear inside
of any built-in type and so we don't need to instantiate it to 'Opaque' manually, the elaboration
machinery will do it for us.

Our final example is this:

    toBuiltinMeaning _ MkCons =
        let mkConsDenotation
                :: SomeConstant uni a -> SomeConstant uni [a] -> BuiltinResult (Opaque val [a])
            mkConsDenotation
              (SomeConstant (Some (ValueOf uniA x)))
              (SomeConstant (Some (ValueOf uniListA xs))) = do
                case uniListA of
                    DefaultUniList uniA' -> case uniA `geq` uniA' of       -- [1]
                        Just Refl ->                                       -- [2]
                            pure . fromValueOf uniListA $ x : xs           -- [3]
                        _ -> throwing _StructuralUnliftingError
                            "The type of the value does not match the type of elements in the list"
                    _ -> throwing _StructuralUnliftingError "Expected a list but got something else"
            {-# INLINE mkConsDenotation #-}
        in makeBuiltinMeaning
            mkConsDenotation
            <costingFunction>

Here we prepend an element to a list [3] after checking that the second argument is indeed a
list [1] and that the type tag of the element being prepended equals the type tag for elements of
the list [2] (extracted from the type tag for the whole list constant [1]).
-}

{- Note [Builtins and Plutus type checking]
There's a direct correspondence between the Haskell type of the denotation of a builtin and the
Plutus type of the builtin:

1. elaboration turns a Haskell type variable into a concrete Haskell type representing a Plutus type
   variable, which later becomes demoted (in the regular @singletons@ sense via 'KnownSymbol' etc)
   to a regular Haskell value representing a Plutus type variable (as a part of the AST)
2. a builtin head (i.e. a completely uninstantiated built-in type such as @Bool@ and @[]@) is
   considered abstract by the Plutus type checker. All the type checker cares about is being able to
   get the (Plutus) kind of a builtin head and check two builtin heads for equality
3. Plutus type normalization tears partially or fully instantiated built-in types (such as
   @[Integer]@) apart and creates a Plutus type application for each Haskell type application
4. 'BuiltinResult' does not appear on the Plutus side, since the logging and failure effects are
   implicit in Plutus as was discussed above
5. 'Opaque' and 'SomeConstant' both carry a Haskell @rep@ type argument representing some Plutus
   type to be used for Plutus type checking

This last part means that one can attach any (legal) @rep@ to an 'Opaque' or 'SomeConstant' and
it'll be used by the Plutus type checker completely regardless of what the built-in function
actually does. Let's look at some examples.

1. The following built-in function unlifts to 'Bool' and lifts the result back:

    toBuiltinMeaning _ IdIntegerAsBool =
        let idIntegerAsBoolDenotation
                :: SomeConstant uni Integer -> BuiltinResult (SomeConstant uni Integer)
            idIntegerAsBoolDenotation = \case
                con@(SomeConstant (Some (ValueOf DefaultUniBool _))) -> pure con
                _                                                    -> evaluationFailure
            {-# INLINE idIntegerAsBoolDenotation #-}
        in makeBuiltinMeaning
            idIntegerAsBoolDenotation
            <costingFunction>

but on the Plutus side its type is

    integer -> integer

because the @rep@ that 'SomeConstant' carries is 'Integer' in both the cases (in the type of the
argument, as well as in the type of the result).

This means that for this built-in function the Plutus type checker will accept a program that fails
at runtime due to a type mismatch and will reject a program that runs successfully. Other built-in
functions also can fail, e.g. the type of @ifThenElse@ says that the builtin expects a @Bool@ and
feeding it something else will result in evaluation failure, but 'idIntegerAsBool' is different:
it's respecting its type signature is what causes a failure, not disrespecting it.

2. Another example of an unsafe built-in function is this one that checks whether an argument is a
constant or not:

    toBuiltinMeaning _ IsConstant =
        let isConstantDenotation :: Opaque val a -> Bool
            isConstantDenotation = isRight . asConstant
            {-# INLINE isConstantDenotation #-}
        in makeBuiltinMeaning
            isConstantDenotation
            <costingFunction>

Its type on the Plutus side is

    all a. a -> bool

By parametricity any inhabitant of this type has to be either bottom or a function ignoring its
argument, but @IsConstant@ actually uses the argument and so we break parametricity with this
built-in function.

3. Finally, we can have a Plutus version of @unsafeCoerce@:

    toBuiltinMeaning _ UnsafeCoerce =
        let unsafeCoerceDenotation :: Opaque val a -> Opaque val b
            unsafeCoerceDenotation = Opaque . unOpaque
            {-# INLINE unsafeCoerceDenotation #-}
        in makeBuiltinMeaning
            unsafeCoerceDenotation
            <costingFunction>

Its type on the Plutus side is

    all a b. a -> b

and thus this built-in function allows for viewing any Plutus expression as having an arbitrary
type. Which is of course not nearly as bad as @unsafeCoerce@ in Haskell, because in Plutus a
blob of memory representing an @Integer@ is not going to be viewed as a @[Bool]@ and an attempt to
actually extract that @[Bool]@ will result in evaluation failure, but this built-in function is
still not a good citizen of the Plutus type system.

One could of course simply wrap Haskell's @unsafeCoerce@ as a built-in function in Plutus, but it
goes without saying that this is not supposed to be done.

So overall one needs to be very careful when defining built-in functions that have explicit
'Opaque' and 'SomeConstant' arguments. Expressiveness doesn't come for free.

Read Note [Pattern matching on built-in types] next.
-}

{- Note [Pattern matching on built-in types]
Pattern matching over an enumeration built-in type ('Void', 'Unit', 'Bool' etc) is trivially
implementable, see the 'IfThenElse' example in Note [How to add a built-in function: simple cases].
Not so much for algebraic data types with at least one constructor carrying some kind of content.
For example the @(:)@ constructor of @[a]@ has two arguments (an @a@ and a @[a]@) and all
constructors of 'Data' carry something (e.g. 'I' carries an 'Integer' and 'Constr' carries an
@Integer@ and a @[Data]@).

In Haskell we'd represent the pattern matching function for lists as follows:

    caseList f z xs0 = case xs0 of
       []   -> z
       x:xs -> f x xs

but in the denotation of a built-in function all those @f@, @z@ and @xs0@ are of type @val@, i.e.
the type of values that the given evaluator uses (e.g. 'CkValue' for the CK machine or 'CekValue'
for the CEK machine) and we don't know to apply one @val@ to another. We could try to constrain
@val@ to implement some kind of "apply" function or try to somehow "parse" it into Haskell so that
it becomes @val -> val@, but even if there was a way of doing either thing, it would be very
complex and, more importantly, it's just not the job of the builtins machinery to evaluate such
applications, it's what the actual evaluator is supposed to do.

Hence we employ a very simple strategy: whenever we want to return an iterated application of a
@val@ to a bunch of @val@s from a built-in function, we just construct it as is without trying to
evaluate it and let the evaluator perform all the necessary reductions.

So if you want to return an application from a built-in function, you need to use 'HeadSpine' at the
type level and 'headSpine' at the term level, where the latter has the following signature:

    headSpine :: Opaque val asToB -> [val] -> Opaque (HeadSpine val) b

'headSpine' takes the head of the application, i.e. a function from @a0@, @a1@ ... @an@ to @b@, and
applies it to a list of values of respective types, returning a `b`. Whether types match or not is
not checked, since that would be hard and largely pointless, so don't make mistakes.

Back to the pattern matcher for lists:

    caseList f z xs0 = case xs0 of
       []   -> z
       x:xs -> f x xs

Here's how we can define it as a built-in function using 'headSpine':

    toBuiltinMeaning _ver CaseList =
        let caseListDenotation
                :: Opaque val b
                -> Opaque val (a -> [a] -> b)
                -> SomeConstant uni [a]
                -> BuiltinResult (Opaque (HeadSpine val) b)
            caseListDenotation z f (SomeConstant (Some (ValueOf uniListA xs0))) = do
                case uniListA of
                    DefaultUniList uniA -> pure $ case xs0 of
                        []     -> headSpine z []                                             -- [1]
                        x : xs -> headSpine f [fromValueOf uniA x, fromValueOf uniListA xs]  -- [2]
                    _ ->
                        throwing _StructuralUnliftingError "Expected a list but got something else"
            {-# INLINE caseListDenotation #-}
        in makeBuiltinMeaning
            caseListDenotation
            <costingFunction>

All the unlifting logic is the same as with, say, 'NullList' from
Note [How to add a built-in function: complicated cases], the only things that are different are [1]
and [2]. In [2] we have an iterated application of the given function @f@ to the head of the list
@x@ (lifted from a constant value to @val@ via 'fromValueOf') and the tail of the list @xs@ (lifted
to @val@ the same way). In [1] we return the given @z@, but since we need to return a 'HeadSpine'
(required by [2]), we have to use 'headSpine' just like in [2] except with an empty spine, since @z@
isn't applied to anything.
-}

{- Note [Representable built-in functions over polymorphic built-in types]
In Note [Pattern matching on built-in types] we discussed how general higher-order polymorphic
built-in functions are troubling, but polymorphic built-in functions can be troubling even in
the first-order case. In a Plutus program we always pair constants of built-in types with their
tags from the universe, which means that in order to produce a constant embedded into a program
we need the tag of the type of that constant. We can't get that tag from a Plutus type -- those
are gone at runtime, so the only place we can get a type tag from during evaluation is some already
existing constant. I.e. the following built-in function is representable:

    tail : all a. [a] -> [a]

because for constructing the result we need a type tag for @[a]@, but we have a value of that type
as an argument and so we can extract the type tag from it. Same applies to

    swap : all a b. (a, b) -> (b, a)

since 'SomeConstantOf' always contains a type tag for each type that a polymorphic built-in type is
instantiated with and so constructing a type tag for @(b, a)@ given type tags for @a@ and @b@ is
unproblematic.

And so neither

    cons : all a. a -> [a] -> [a]

is troubling (even though that ones requires checking at runtime that the element to be prepended
is of the same type as the type of the elements of the list as it's impossible to enforce this kind
of type safety in Haskell over possibly untyped PLC).

However consider the following imaginary builtin:

    nil : all a. [a]

we can't represent it for two reasons:

1. we don't have any argument providing us a type tag for @a@ and hence we can't construct a type
   tag for @[a]@
2. it would be a very unsound builtin to have. We can only instantiate built-in types with other
   built-in types and so allowing @nil {some_non_built_in_type}@ would be a lie that couldn't reduce
   to anything since it's not even possible to represent a built-in list with non-built-in elements
   (even if there's zero of them)

"Wait, but wouldn't @cons {some_non_built_in_type}@ be a lie as well?" -- No! Since @cons@ does not
just construct a list filled with elements of a non-built-in type but also expects one as an
argument and providing such an argument is impossible, 'cause it's pretty much the same thing as
populating 'Void' -- both values are equally unrepresentable. And so @cons {some_non_built_in_type}@
is a way to say @absurd@, which is perfectly fine to have.

Finally,

    comma :: all a b. a -> b -> (a, b)

is representable (because we can require arguments to be constants carrying universes with them,
which we can use to construct the resulting universe), but is still a lie, because instantiating
that builtin with non-built-in types is possible and so the PLC type checker won't throw on such
an instantiation, which will become 'evalutionFailure' at runtime the moment unlifting of a
non-constant is attempted when a constant is expected.

So could we still get @nil@ or a safe version of @comma@ somehow? Well, we could have this
weirdness:

    nilOfTypeOf : all a. [a] -> [a]

i.e. ask for an already existing list, but ignore the actual list and only use the type tag.

But since we're ignoring the actual list, can't we just not pass it in the first place? And instead
pass around our good old friends, singletons. We should be able to do that, but it hasn't been
investigated. Perhaps something along the lines of adding the following constructor to 'DefaultUni':

    DefaultUniProtoSing :: DefaultUni (Esc (Proxy @GHC.Type))

and then defining

    nil : all a. sing a -> [a]

and then the Plutus Tx compiler can provide a type class or something for constructing singletons
for built-in types.

This was investigated in https://github.com/IntersectMBO/plutus/pull/4337 but we decided not to
do it quite yet, even though it worked (the Plutus Tx part wasn't implemented).
-}

{- Note [Structural vs operational errors within builtins]
See the Haddock of 'EvaluationError' to understand why we sometimes use use @throwing
_StructuralUnliftingError@ (to throw a "structural" evaluation error) and sometimes use 'fail' (to
throw an "operational" evaluation error). Please respect the distinction when adding new built-in
functions.
-}

-- | Take a function and a list of arguments and apply the former to the latter.
headSpine :: Opaque val asToB -> [val] -> Opaque (HeadSpine val) b
headSpine (Opaque f) = Opaque . \case
    []      -> HeadOnly f
    x0 : xs ->
        -- It's critical to use 'foldr' here, so that deforestation kicks in.
        -- See Note [Definition of foldl'] in "GHC.List" and related Notes around for an explanation
        -- of the trick.
        HeadSpine f $ foldr (\x2 r x1 -> SpineCons x1 $ r x2) SpineLast xs x0
{-# INLINE headSpine #-}

instance uni ~ DefaultUni => ToBuiltinMeaning uni DefaultFun where
    type CostingPart uni DefaultFun = BuiltinCostModel

    {- | Allow different variants of builtins with different implementations, and
       possibly different semantics.  Note that DefaultFunSemanticsVariantA,
       DefaultFunSemanticsVariantB etc. do not correspond directly to PlutusV1,
       PlutusV2 etc. in plutus-ledger-api: see Note [Builtin semantics variants]. -}
    data BuiltinSemanticsVariant DefaultFun
        = DefaultFunSemanticsVariantA
        | DefaultFunSemanticsVariantB
        | DefaultFunSemanticsVariantC
        deriving stock (Eq, Ord, Enum, Bounded, Show, Generic)
        deriving anyclass (NFData, NoThunks)

    -- Integers
    toBuiltinMeaning
        :: forall val. HasMeaningIn uni val
        => BuiltinSemanticsVariant DefaultFun
        -> DefaultFun
        -> BuiltinMeaning val BuiltinCostModel

    toBuiltinMeaning _semvar AddInteger =
        let addIntegerDenotation :: Integer -> Integer -> Integer
            addIntegerDenotation = (+)
            {-# INLINE addIntegerDenotation #-}
        in makeBuiltinMeaning
            addIntegerDenotation
            (runCostingFunTwoArguments . paramAddInteger)

    toBuiltinMeaning _semvar SubtractInteger =
        let subtractIntegerDenotation :: Integer -> Integer -> Integer
            subtractIntegerDenotation = (-)
            {-# INLINE subtractIntegerDenotation #-}
        in makeBuiltinMeaning
            subtractIntegerDenotation
            (runCostingFunTwoArguments . paramSubtractInteger)

    toBuiltinMeaning _semvar MultiplyInteger =
        let multiplyIntegerDenotation :: Integer -> Integer -> Integer
            multiplyIntegerDenotation = (*)
            {-# INLINE multiplyIntegerDenotation #-}
        in makeBuiltinMeaning
            multiplyIntegerDenotation
            (runCostingFunTwoArguments . paramMultiplyInteger)

    toBuiltinMeaning _semvar DivideInteger =
        let divideIntegerDenotation :: Integer -> Integer -> BuiltinResult Integer
            divideIntegerDenotation = nonZeroSecondArg div
            {-# INLINE divideIntegerDenotation #-}
        in makeBuiltinMeaning
            divideIntegerDenotation
            (runCostingFunTwoArguments . paramDivideInteger)

    toBuiltinMeaning _semvar QuotientInteger =
        let quotientIntegerDenotation :: Integer -> Integer -> BuiltinResult Integer
            quotientIntegerDenotation = nonZeroSecondArg quot
            {-# INLINE quotientIntegerDenotation #-}
        in makeBuiltinMeaning
            quotientIntegerDenotation
            (runCostingFunTwoArguments . paramQuotientInteger)

    toBuiltinMeaning _semvar RemainderInteger =
        let remainderIntegerDenotation :: Integer -> Integer -> BuiltinResult Integer
            remainderIntegerDenotation = nonZeroSecondArg rem
            {-# INLINE remainderIntegerDenotation #-}
        in makeBuiltinMeaning
            remainderIntegerDenotation
            (runCostingFunTwoArguments . paramRemainderInteger)

    toBuiltinMeaning _semvar ModInteger =
        let modIntegerDenotation :: Integer -> Integer -> BuiltinResult Integer
            modIntegerDenotation = nonZeroSecondArg mod
            {-# INLINE modIntegerDenotation #-}
        in makeBuiltinMeaning
            modIntegerDenotation
            (runCostingFunTwoArguments . paramModInteger)

    toBuiltinMeaning _semvar EqualsInteger =
        let equalsIntegerDenotation :: Integer -> Integer -> Bool
            equalsIntegerDenotation = (==)
            {-# INLINE equalsIntegerDenotation #-}
        in makeBuiltinMeaning
            equalsIntegerDenotation
            (runCostingFunTwoArguments . paramEqualsInteger)

    toBuiltinMeaning _semvar LessThanInteger =
        let lessThanIntegerDenotation :: Integer -> Integer -> Bool
            lessThanIntegerDenotation = (<)
            {-# INLINE lessThanIntegerDenotation #-}
        in makeBuiltinMeaning
            lessThanIntegerDenotation
            (runCostingFunTwoArguments . paramLessThanInteger)

    toBuiltinMeaning _semvar LessThanEqualsInteger =
        let lessThanEqualsIntegerDenotation :: Integer -> Integer -> Bool
            lessThanEqualsIntegerDenotation = (<=)
            {-# INLINE lessThanEqualsIntegerDenotation #-}
        in makeBuiltinMeaning
            lessThanEqualsIntegerDenotation
            (runCostingFunTwoArguments . paramLessThanEqualsInteger)

    -- Bytestrings
    toBuiltinMeaning _semvar AppendByteString =
        let appendByteStringDenotation :: BS.ByteString -> BS.ByteString -> BS.ByteString
            appendByteStringDenotation = BS.append
            {-# INLINE appendByteStringDenotation #-}
        in makeBuiltinMeaning
            appendByteStringDenotation
            (runCostingFunTwoArguments . paramAppendByteString)

    -- See Note [Builtin semantics variants]
    toBuiltinMeaning semvar ConsByteString =
        -- The costing function is the same for all variants of this builtin,
        -- but since the denotation of the builtin accepts constants of
        -- different types ('Integer' vs 'Word8'), the costing function needs to
        -- by polymorphic over the type of constant.
        let costingFun
                :: ExMemoryUsage a => BuiltinCostModel -> a -> BS.ByteString -> ExBudgetStream
            costingFun = runCostingFunTwoArguments . paramConsByteString
            {-# INLINE costingFun #-}
            consByteStringMeaning_V1 =
                let consByteStringDenotation :: Integer -> BS.ByteString -> BS.ByteString
                    consByteStringDenotation n = BS.cons (fromIntegral n)
                    -- Earlier instructions say never to use `fromIntegral` in the definition of a
                    -- builtin; however in this case it reduces its argument modulo 256 to get a
                    -- `Word8`, which is exactly what we want.
                    {-# INLINE consByteStringDenotation #-}
                in makeBuiltinMeaning
                    consByteStringDenotation
                    costingFun
            -- For builtin semantics variants larger than 'DefaultFunSemanticsVariantA', the first
            -- input must be in range @[0..255]@.
            consByteStringMeaning_V2 =
                let consByteStringDenotation :: Word8 -> BS.ByteString -> BS.ByteString
                    consByteStringDenotation = BS.cons
                    {-# INLINE consByteStringDenotation #-}
                in makeBuiltinMeaning
                    consByteStringDenotation
                    costingFun
        in case semvar of
            DefaultFunSemanticsVariantA -> consByteStringMeaning_V1
            DefaultFunSemanticsVariantB -> consByteStringMeaning_V1
            DefaultFunSemanticsVariantC -> consByteStringMeaning_V2

    toBuiltinMeaning _semvar SliceByteString =
        let sliceByteStringDenotation :: Int -> Int -> BS.ByteString -> BS.ByteString
            sliceByteStringDenotation start n xs = BS.take n (BS.drop start xs)
            {-# INLINE sliceByteStringDenotation #-}
        in makeBuiltinMeaning
            sliceByteStringDenotation
            (runCostingFunThreeArguments . paramSliceByteString)

    toBuiltinMeaning _semvar LengthOfByteString =
        let lengthOfByteStringDenotation :: BS.ByteString -> Int
            lengthOfByteStringDenotation = BS.length
            {-# INLINE lengthOfByteStringDenotation #-}
        in makeBuiltinMeaning
            lengthOfByteStringDenotation
            (runCostingFunOneArgument . paramLengthOfByteString)

    toBuiltinMeaning _semvar IndexByteString =
        let indexByteStringDenotation :: BS.ByteString -> Int -> BuiltinResult Word8
            indexByteStringDenotation xs n = do
                unless (n >= 0 && n < BS.length xs) $
                    -- See Note [Structural vs operational errors within builtins].
                    -- The arguments are going to be printed in the "cause" part of the error
                    -- message, so we don't need to repeat them here.
                    fail "Index out of bounds"
                pure $ BS.index xs n
            {-# INLINE indexByteStringDenotation #-}
        in makeBuiltinMeaning
            indexByteStringDenotation
            (runCostingFunTwoArguments . paramIndexByteString)

    toBuiltinMeaning _semvar EqualsByteString =
        let equalsByteStringDenotation :: BS.ByteString -> BS.ByteString -> Bool
            equalsByteStringDenotation = (==)
            {-# INLINE equalsByteStringDenotation #-}
        in makeBuiltinMeaning
            equalsByteStringDenotation
            (runCostingFunTwoArguments . paramEqualsByteString)

    toBuiltinMeaning _semvar LessThanByteString =
        let lessThanByteStringDenotation :: BS.ByteString -> BS.ByteString -> Bool
            lessThanByteStringDenotation = (<)
            {-# INLINE lessThanByteStringDenotation #-}
        in makeBuiltinMeaning
            lessThanByteStringDenotation
            (runCostingFunTwoArguments . paramLessThanByteString)

    toBuiltinMeaning _semvar LessThanEqualsByteString =
        let lessThanEqualsByteStringDenotation :: BS.ByteString -> BS.ByteString -> Bool
            lessThanEqualsByteStringDenotation = (<=)
            {-# INLINE lessThanEqualsByteStringDenotation #-}
        in makeBuiltinMeaning
            lessThanEqualsByteStringDenotation
            (runCostingFunTwoArguments . paramLessThanEqualsByteString)

    -- Cryptography and hashes
    toBuiltinMeaning _semvar Sha2_256 =
        let sha2_256Denotation :: BS.ByteString -> BS.ByteString
            sha2_256Denotation = Hash.sha2_256
            {-# INLINE sha2_256Denotation #-}
        in makeBuiltinMeaning
            sha2_256Denotation
            (runCostingFunOneArgument . paramSha2_256)

    toBuiltinMeaning _semvar Sha3_256 =
        let sha3_256Denotation :: BS.ByteString -> BS.ByteString
            sha3_256Denotation = Hash.sha3_256
            {-# INLINE sha3_256Denotation #-}
        in makeBuiltinMeaning
            sha3_256Denotation
            (runCostingFunOneArgument . paramSha3_256)

    toBuiltinMeaning _semvar Blake2b_256 =
        let blake2b_256Denotation :: BS.ByteString -> BS.ByteString
            blake2b_256Denotation = Hash.blake2b_256
            {-# INLINE blake2b_256Denotation #-}
        in makeBuiltinMeaning
            blake2b_256Denotation
            (runCostingFunOneArgument . paramBlake2b_256)

    toBuiltinMeaning _semvar VerifyEd25519Signature =
        let verifyEd25519SignatureDenotation
                :: BS.ByteString -> BS.ByteString -> BS.ByteString -> BuiltinResult Bool
            verifyEd25519SignatureDenotation = verifyEd25519Signature
            {-# INLINE verifyEd25519SignatureDenotation #-}
        in makeBuiltinMeaning
            verifyEd25519SignatureDenotation
            -- Benchmarks indicate that the two variants have very similar
            -- execution times, so it's safe to use the same costing function for
            -- both.
            (runCostingFunThreeArguments . paramVerifyEd25519Signature)

    {- Note [ECDSA secp256k1 signature verification].  An ECDSA signature
       consists of a pair of values (r,s), and for each value of r there are in
       fact two valid values of s, one effectively the negative of the other.
       The Bitcoin implementation that underlies `verifyEcdsaSecp256k1Signature`
       expects that the lower of the two possible values of the s component of
       the signature is used, returning `false` immediately if that's not the
       case.  It appears that this restriction is peculiar to Bitcoin, and ECDSA
       schemes in general don't require it.  Thus this function may be more
       restrictive than expected.  See

          https://github.com/bitcoin/bips/blob/master/bip-0146.mediawiki#LOW_S

       and the implementation of secp256k1_ecdsa_verify in

          https://github.com/bitcoin-core/secp256k1.
     -}
    toBuiltinMeaning _semvar VerifyEcdsaSecp256k1Signature =
        let verifyEcdsaSecp256k1SignatureDenotation
                :: BS.ByteString -> BS.ByteString -> BS.ByteString -> BuiltinResult Bool
            verifyEcdsaSecp256k1SignatureDenotation = verifyEcdsaSecp256k1Signature
            {-# INLINE verifyEcdsaSecp256k1SignatureDenotation #-}
        in makeBuiltinMeaning
            verifyEcdsaSecp256k1SignatureDenotation
            (runCostingFunThreeArguments . paramVerifyEcdsaSecp256k1Signature)

    toBuiltinMeaning _semvar VerifySchnorrSecp256k1Signature =
        let verifySchnorrSecp256k1SignatureDenotation
                :: BS.ByteString -> BS.ByteString -> BS.ByteString -> BuiltinResult Bool
            verifySchnorrSecp256k1SignatureDenotation = verifySchnorrSecp256k1Signature
            {-# INLINE verifySchnorrSecp256k1SignatureDenotation #-}
        in makeBuiltinMeaning
            verifySchnorrSecp256k1SignatureDenotation
            (runCostingFunThreeArguments . paramVerifySchnorrSecp256k1Signature)

    -- Strings
    toBuiltinMeaning _semvar AppendString =
        let appendStringDenotation :: Text -> Text -> Text
            appendStringDenotation = (<>)
            {-# INLINE appendStringDenotation #-}
        in makeBuiltinMeaning
            appendStringDenotation
            (runCostingFunTwoArguments . paramAppendString)

    toBuiltinMeaning _semvar EqualsString =
        let equalsStringDenotation :: Text -> Text -> Bool
            equalsStringDenotation = (==)
            {-# INLINE equalsStringDenotation #-}
        in makeBuiltinMeaning
            equalsStringDenotation
            (runCostingFunTwoArguments . paramEqualsString)

    toBuiltinMeaning _semvar EncodeUtf8 =
        let encodeUtf8Denotation :: Text -> BS.ByteString
            encodeUtf8Denotation = encodeUtf8
            {-# INLINE encodeUtf8Denotation #-}
        in makeBuiltinMeaning
            encodeUtf8Denotation
            (runCostingFunOneArgument . paramEncodeUtf8)

    toBuiltinMeaning _semvar DecodeUtf8 =
        let decodeUtf8Denotation :: BS.ByteString -> BuiltinResult Text
            decodeUtf8Denotation = eitherToBuiltinResult . decodeUtf8'
            {-# INLINE decodeUtf8Denotation #-}
        in makeBuiltinMeaning
            decodeUtf8Denotation
            (runCostingFunOneArgument . paramDecodeUtf8)

    -- Bool
    toBuiltinMeaning _semvar IfThenElse =
        let ifThenElseDenotation :: Bool -> a -> a -> a
            ifThenElseDenotation b x y = if b then x else y
            {-# INLINE ifThenElseDenotation #-}
        in makeBuiltinMeaning
            ifThenElseDenotation
            (runCostingFunThreeArguments . paramIfThenElse)

    -- Unit
    toBuiltinMeaning _semvar ChooseUnit =
        let chooseUnitDenotation :: () -> a -> a
            chooseUnitDenotation () x = x
            {-# INLINE chooseUnitDenotation #-}
        in makeBuiltinMeaning
            chooseUnitDenotation
            (runCostingFunTwoArguments . paramChooseUnit)

    -- Tracing
    toBuiltinMeaning _semvar Trace =
        let traceDenotation :: Text -> a -> BuiltinResult a
            traceDenotation text a = a <$ emit text
            {-# INLINE traceDenotation #-}
        in makeBuiltinMeaning
            traceDenotation
            (runCostingFunTwoArguments . paramTrace)

    -- Pairs
    toBuiltinMeaning _semvar FstPair =
        let fstPairDenotation :: SomeConstant uni (a, b) -> BuiltinResult (Opaque val a)
            fstPairDenotation (SomeConstant (Some (ValueOf uniPairAB xy))) =
                case uniPairAB of
                    DefaultUniPair uniA _ -> pure . fromValueOf uniA $ fst xy
                    _                     ->
                        -- See Note [Structural vs operational errors within builtins].
                        throwing _StructuralUnliftingError "Expected a pair but got something else"
            {-# INLINE fstPairDenotation #-}
        in makeBuiltinMeaning
            fstPairDenotation
            (runCostingFunOneArgument . paramFstPair)

    toBuiltinMeaning _semvar SndPair =
        let sndPairDenotation :: SomeConstant uni (a, b) -> BuiltinResult (Opaque val b)
            sndPairDenotation (SomeConstant (Some (ValueOf uniPairAB xy))) =
                case uniPairAB of
                    DefaultUniPair _ uniB -> pure . fromValueOf uniB $ snd xy
                    _                     ->
                        -- See Note [Structural vs operational errors within builtins].
                        throwing _StructuralUnliftingError "Expected a pair but got something else"
            {-# INLINE sndPairDenotation #-}
        in makeBuiltinMeaning
            sndPairDenotation
            (runCostingFunOneArgument . paramSndPair)

    -- Lists
    toBuiltinMeaning _semvar ChooseList =
        let chooseListDenotation :: SomeConstant uni [a] -> b -> b -> BuiltinResult b
            chooseListDenotation (SomeConstant (Some (ValueOf uniListA xs))) a b =
                case uniListA of
                    DefaultUniList _ -> pure $ case xs of
                        []    -> a
                        _ : _ -> b
                    _ ->
                        -- See Note [Structural vs operational errors within builtins].
                        throwing _StructuralUnliftingError "Expected a list but got something else"
            {-# INLINE chooseListDenotation #-}
        in makeBuiltinMeaning
            chooseListDenotation
            (runCostingFunThreeArguments . paramChooseList)

    toBuiltinMeaning _ver CaseList =
        let caseListDenotation
                :: Opaque val (LastArg a b)
                -> Opaque val (a -> [a] -> b)
                -> SomeConstant uni [a]
                -> BuiltinResult (Opaque (HeadSpine val) b)
            caseListDenotation z f (SomeConstant (Some (ValueOf uniListA xs0))) =
                case uniListA of
                    DefaultUniList uniA -> pure $ case xs0 of
                        []     -> headSpine z []
                        x : xs -> headSpine f [fromValueOf uniA x, fromValueOf uniListA xs]
                    _ ->
                        -- See Note [Structural vs operational errors within builtins].
                        throwing _StructuralUnliftingError "Expected a list but got something else"
            {-# INLINE caseListDenotation #-}
        in makeBuiltinMeaning
            caseListDenotation
            (runCostingFunThreeArguments . unimplementedCostingFun)

    toBuiltinMeaning _semvar MkCons =
        let mkConsDenotation
                :: SomeConstant uni a -> SomeConstant uni [a] -> BuiltinResult (Opaque val [a])
            mkConsDenotation
              (SomeConstant (Some (ValueOf uniA x)))
              (SomeConstant (Some (ValueOf uniListA xs))) =
                -- See Note [Structural vs operational errors within builtins].
                case uniListA of
                    DefaultUniList uniA' -> case uniA `geq` uniA' of
                        Just Refl -> pure . fromValueOf uniListA $ x : xs
                        _         -> throwing _StructuralUnliftingError
                            "The type of the value does not match the type of elements in the list"
                    _ -> throwing _StructuralUnliftingError "Expected a list but got something else"
            {-# INLINE mkConsDenotation #-}
        in makeBuiltinMeaning
            mkConsDenotation
            (runCostingFunTwoArguments . paramMkCons)

    toBuiltinMeaning _semvar HeadList =
        let headListDenotation :: SomeConstant uni [a] -> BuiltinResult (Opaque val a)
            headListDenotation (SomeConstant (Some (ValueOf uniListA xs))) =
                case uniListA of
                    DefaultUniList uniA -> case xs of
                        []    -> fail "Expected a non-empty list but got an empty one"
                        x : _ -> pure $ fromValueOf uniA x
                    _ -> throwing _StructuralUnliftingError "Expected a list but got something else"
            {-# INLINE headListDenotation #-}
        in makeBuiltinMeaning
            headListDenotation
            (runCostingFunOneArgument . paramHeadList)

    toBuiltinMeaning _semvar TailList =
        let tailListDenotation :: SomeConstant uni [a] -> BuiltinResult (Opaque val [a])
            tailListDenotation (SomeConstant (Some (ValueOf uniListA xs))) =
                case uniListA of
                    DefaultUniList _argUni ->
                      case xs of
                        []      -> fail "Expected a non-empty list but got an empty one"
                        _ : xs' -> pure $ fromValueOf uniListA xs'
                    _ -> throwing _StructuralUnliftingError "Expected a list but got something else"
            {-# INLINE tailListDenotation #-}
        in makeBuiltinMeaning
            tailListDenotation
            (runCostingFunOneArgument . paramTailList)

    toBuiltinMeaning _semvar NullList =
        let nullListDenotation :: SomeConstant uni [a] -> BuiltinResult Bool
            nullListDenotation (SomeConstant (Some (ValueOf uniListA xs))) =
                case uniListA of
                    DefaultUniList _uniA -> pure $ null xs
                    _ -> throwing _StructuralUnliftingError "Expected a list but got something else"
            {-# INLINE nullListDenotation #-}
        in makeBuiltinMeaning
            nullListDenotation
            (runCostingFunOneArgument . paramNullList)

    -- Data
    toBuiltinMeaning _semvar ChooseData =
        let chooseDataDenotation :: Data -> a -> a -> a -> a -> a -> a
            chooseDataDenotation d xConstr xMap xList xI xB =
                case d of
                    Constr {} -> xConstr
                    Map    {} -> xMap
                    List   {} -> xList
                    I      {} -> xI
                    B      {} -> xB
            {-# INLINE chooseDataDenotation #-}
        in makeBuiltinMeaning
            chooseDataDenotation
            (runCostingFunSixArguments . paramChooseData)

    toBuiltinMeaning _semvar ConstrData =
        let constrDataDenotation :: Integer -> [Data] -> Data
            constrDataDenotation = Constr
            {-# INLINE constrDataDenotation #-}
        in makeBuiltinMeaning
            constrDataDenotation
            (runCostingFunTwoArguments . paramConstrData)

    toBuiltinMeaning _semvar MapData =
        let mapDataDenotation :: [(Data, Data)] -> Data
            mapDataDenotation = Map
            {-# INLINE mapDataDenotation #-}
        in makeBuiltinMeaning
            mapDataDenotation
            (runCostingFunOneArgument . paramMapData)

    toBuiltinMeaning _semvar ListData =
        let listDataDenotation :: [Data] -> Data
            listDataDenotation = List
            {-# INLINE listDataDenotation #-}
        in makeBuiltinMeaning
            listDataDenotation
            (runCostingFunOneArgument . paramListData)

    toBuiltinMeaning _semvar IData =
        let iDataDenotation :: Integer -> Data
            iDataDenotation = I
            {-# INLINE iDataDenotation #-}
        in makeBuiltinMeaning
            iDataDenotation
            (runCostingFunOneArgument . paramIData)

    toBuiltinMeaning _semvar BData =
        let bDataDenotation :: BS.ByteString -> Data
            bDataDenotation = B
            {-# INLINE bDataDenotation #-}
        in makeBuiltinMeaning
            bDataDenotation
            (runCostingFunOneArgument . paramBData)

    toBuiltinMeaning _semvar UnConstrData =
        let unConstrDataDenotation :: Data -> BuiltinResult (Integer, [Data])
            unConstrDataDenotation = \case
                Constr i ds -> pure (i, ds)
                _           ->
                    -- See Note [Structural vs operational errors within builtins].
                    fail "Expected the Constr constructor but got a different one"
            {-# INLINE unConstrDataDenotation #-}
        in makeBuiltinMeaning
            unConstrDataDenotation
            (runCostingFunOneArgument . paramUnConstrData)

    toBuiltinMeaning _semvar UnMapData =
        let unMapDataDenotation :: Data -> BuiltinResult [(Data, Data)]
            unMapDataDenotation = \case
                Map es -> pure es
                _      ->
                    -- See Note [Structural vs operational errors within builtins].
                    fail "Expected the Map constructor but got a different one"
            {-# INLINE unMapDataDenotation #-}
        in makeBuiltinMeaning
            unMapDataDenotation
            (runCostingFunOneArgument . paramUnMapData)

    toBuiltinMeaning _semvar UnListData =
        let unListDataDenotation :: Data -> BuiltinResult [Data]
            unListDataDenotation = \case
                List ds -> pure ds
                _       ->
                    -- See Note [Structural vs operational errors within builtins].
                    fail "Expected the List constructor but got a different one"
            {-# INLINE unListDataDenotation #-}
        in makeBuiltinMeaning
            unListDataDenotation
            (runCostingFunOneArgument . paramUnListData)

    toBuiltinMeaning _semvar UnIData =
        let unIDataDenotation :: Data -> BuiltinResult Integer
            unIDataDenotation = \case
                I i -> pure i
                _   ->
                    -- See Note [Structural vs operational errors within builtins].
                    fail "Expected the I constructor but got a different one"
            {-# INLINE unIDataDenotation #-}
        in makeBuiltinMeaning
            unIDataDenotation
            (runCostingFunOneArgument . paramUnIData)

    toBuiltinMeaning _semvar UnBData =
        let unBDataDenotation :: Data -> BuiltinResult BS.ByteString
            unBDataDenotation = \case
                B b -> pure b
                _   ->
                    -- See Note [Structural vs operational errors within builtins].
                    fail "Expected the B constructor but got a different one"
            {-# INLINE unBDataDenotation #-}
        in makeBuiltinMeaning
            unBDataDenotation
            (runCostingFunOneArgument . paramUnBData)

    toBuiltinMeaning _semvar EqualsData =
        let equalsDataDenotation :: Data -> Data -> Bool
            equalsDataDenotation = (==)
            {-# INLINE equalsDataDenotation #-}
        in makeBuiltinMeaning
            equalsDataDenotation
            (runCostingFunTwoArguments . paramEqualsData)

    toBuiltinMeaning _semvar SerialiseData =
        let serialiseDataDenotation :: Data -> BS.ByteString
            serialiseDataDenotation = BSL.toStrict . serialise
            {-# INLINE serialiseDataDenotation #-}
        in makeBuiltinMeaning
            serialiseDataDenotation
            (runCostingFunOneArgument . paramSerialiseData)

    -- Misc constructors
    toBuiltinMeaning _semvar MkPairData =
        let mkPairDataDenotation :: Data -> Data -> (Data, Data)
            mkPairDataDenotation = (,)
            {-# INLINE mkPairDataDenotation #-}
        in makeBuiltinMeaning
            mkPairDataDenotation
            (runCostingFunTwoArguments . paramMkPairData)

    toBuiltinMeaning _semvar MkNilData =
        -- Nullary built-in functions don't work, so we need a unit argument.
        -- We don't really need this built-in function, see Note [Constants vs built-in functions],
        -- but we keep it around for historical reasons and convenience.
        let mkNilDataDenotation :: () -> [Data]
            mkNilDataDenotation () = []
            {-# INLINE mkNilDataDenotation #-}
        in makeBuiltinMeaning
            mkNilDataDenotation
            (runCostingFunOneArgument . paramMkNilData)

    toBuiltinMeaning _semvar MkNilPairData =
        -- Nullary built-in functions don't work, so we need a unit argument.
        -- We don't really need this built-in function, see Note [Constants vs built-in functions],
        -- but we keep it around for historical reasons and convenience.
        let mkNilPairDataDenotation :: () -> [(Data, Data)]
            mkNilPairDataDenotation () = []
            {-# INLINE mkNilPairDataDenotation #-}
        in makeBuiltinMeaning
            mkNilPairDataDenotation
            (runCostingFunOneArgument . paramMkNilPairData)

    -- BLS12_381.G1
    toBuiltinMeaning _semvar Bls12_381_G1_add =
        let bls12_381_G1_addDenotation
                :: BLS12_381.G1.Element -> BLS12_381.G1.Element -> BLS12_381.G1.Element
            bls12_381_G1_addDenotation = BLS12_381.G1.add
            {-# INLINE bls12_381_G1_addDenotation #-}
        in makeBuiltinMeaning
            bls12_381_G1_addDenotation
            (runCostingFunTwoArguments . paramBls12_381_G1_add)

    toBuiltinMeaning _semvar Bls12_381_G1_neg =
        let bls12_381_G1_negDenotation :: BLS12_381.G1.Element -> BLS12_381.G1.Element
            bls12_381_G1_negDenotation = BLS12_381.G1.neg
            {-# INLINE bls12_381_G1_negDenotation #-}
        in makeBuiltinMeaning
            bls12_381_G1_negDenotation
            (runCostingFunOneArgument . paramBls12_381_G1_neg)

    toBuiltinMeaning _semvar Bls12_381_G1_scalarMul =
        let bls12_381_G1_scalarMulDenotation
                :: Integer -> BLS12_381.G1.Element -> BLS12_381.G1.Element
            bls12_381_G1_scalarMulDenotation = BLS12_381.G1.scalarMul
            {-# INLINE bls12_381_G1_scalarMulDenotation #-}
        in makeBuiltinMeaning
            bls12_381_G1_scalarMulDenotation
            (runCostingFunTwoArguments . paramBls12_381_G1_scalarMul)

    toBuiltinMeaning _semvar Bls12_381_G1_compress =
        let bls12_381_G1_compressDenotation :: BLS12_381.G1.Element -> BS.ByteString
            bls12_381_G1_compressDenotation = BLS12_381.G1.compress
            {-# INLINE bls12_381_G1_compressDenotation #-}
        in makeBuiltinMeaning
            bls12_381_G1_compressDenotation
            (runCostingFunOneArgument . paramBls12_381_G1_compress)

    toBuiltinMeaning _semvar Bls12_381_G1_uncompress =
        let bls12_381_G1_uncompressDenotation
                :: BS.ByteString -> BuiltinResult BLS12_381.G1.Element
            bls12_381_G1_uncompressDenotation = eitherToBuiltinResult . BLS12_381.G1.uncompress
            {-# INLINE bls12_381_G1_uncompressDenotation #-}
        in makeBuiltinMeaning
            bls12_381_G1_uncompressDenotation
            (runCostingFunOneArgument . paramBls12_381_G1_uncompress)

    toBuiltinMeaning _semvar Bls12_381_G1_hashToGroup =
        let bls12_381_G1_hashToGroupDenotation
                :: BS.ByteString -> BS.ByteString -> BuiltinResult BLS12_381.G1.Element
            bls12_381_G1_hashToGroupDenotation = eitherToBuiltinResult .* BLS12_381.G1.hashToGroup
            {-# INLINE bls12_381_G1_hashToGroupDenotation #-}
        in makeBuiltinMeaning
            bls12_381_G1_hashToGroupDenotation
            (runCostingFunTwoArguments . paramBls12_381_G1_hashToGroup)

    toBuiltinMeaning _semvar Bls12_381_G1_equal =
        let bls12_381_G1_equalDenotation :: BLS12_381.G1.Element -> BLS12_381.G1.Element -> Bool
            bls12_381_G1_equalDenotation = (==)
            {-# INLINE bls12_381_G1_equalDenotation #-}
        in makeBuiltinMeaning
            bls12_381_G1_equalDenotation
            (runCostingFunTwoArguments . paramBls12_381_G1_equal)

    -- BLS12_381.G2
    toBuiltinMeaning _semvar Bls12_381_G2_add =
        let bls12_381_G2_addDenotation
                :: BLS12_381.G2.Element -> BLS12_381.G2.Element -> BLS12_381.G2.Element
            bls12_381_G2_addDenotation = BLS12_381.G2.add
            {-# INLINE bls12_381_G2_addDenotation #-}
        in makeBuiltinMeaning
            bls12_381_G2_addDenotation
            (runCostingFunTwoArguments . paramBls12_381_G2_add)

    toBuiltinMeaning _semvar Bls12_381_G2_neg =
        let bls12_381_G2_negDenotation :: BLS12_381.G2.Element -> BLS12_381.G2.Element
            bls12_381_G2_negDenotation = BLS12_381.G2.neg
            {-# INLINE bls12_381_G2_negDenotation #-}
        in makeBuiltinMeaning
            bls12_381_G2_negDenotation
            (runCostingFunOneArgument . paramBls12_381_G2_neg)

    toBuiltinMeaning _semvar Bls12_381_G2_scalarMul =
        let bls12_381_G2_scalarMulDenotation
                :: Integer -> BLS12_381.G2.Element -> BLS12_381.G2.Element
            bls12_381_G2_scalarMulDenotation = BLS12_381.G2.scalarMul
            {-# INLINE bls12_381_G2_scalarMulDenotation #-}
        in makeBuiltinMeaning
            bls12_381_G2_scalarMulDenotation
            (runCostingFunTwoArguments . paramBls12_381_G2_scalarMul)

    toBuiltinMeaning _semvar Bls12_381_G2_compress =
        let bls12_381_G2_compressDenotation :: BLS12_381.G2.Element -> BS.ByteString
            bls12_381_G2_compressDenotation = BLS12_381.G2.compress
            {-# INLINE bls12_381_G2_compressDenotation #-}
        in makeBuiltinMeaning
            bls12_381_G2_compressDenotation
            (runCostingFunOneArgument . paramBls12_381_G2_compress)

    toBuiltinMeaning _semvar Bls12_381_G2_uncompress =
        let bls12_381_G2_uncompressDenotation
                :: BS.ByteString -> BuiltinResult BLS12_381.G2.Element
            bls12_381_G2_uncompressDenotation = eitherToBuiltinResult . BLS12_381.G2.uncompress
            {-# INLINE bls12_381_G2_uncompressDenotation #-}
        in makeBuiltinMeaning
            bls12_381_G2_uncompressDenotation
            (runCostingFunOneArgument . paramBls12_381_G2_uncompress)

    toBuiltinMeaning _semvar Bls12_381_G2_hashToGroup =
        let bls12_381_G2_hashToGroupDenotation
                :: BS.ByteString -> BS.ByteString -> BuiltinResult BLS12_381.G2.Element
            bls12_381_G2_hashToGroupDenotation = eitherToBuiltinResult .* BLS12_381.G2.hashToGroup
            {-# INLINE bls12_381_G2_hashToGroupDenotation #-}
        in makeBuiltinMeaning
            bls12_381_G2_hashToGroupDenotation
            (runCostingFunTwoArguments . paramBls12_381_G2_hashToGroup)

    toBuiltinMeaning _semvar Bls12_381_G2_equal =
        let bls12_381_G2_equalDenotation :: BLS12_381.G2.Element -> BLS12_381.G2.Element -> Bool
            bls12_381_G2_equalDenotation = (==)
            {-# INLINE bls12_381_G2_equalDenotation #-}
        in makeBuiltinMeaning
            bls12_381_G2_equalDenotation
            (runCostingFunTwoArguments . paramBls12_381_G2_equal)

    -- BLS12_381.Pairing
    toBuiltinMeaning _semvar Bls12_381_millerLoop =
        let bls12_381_millerLoopDenotation
                :: BLS12_381.G1.Element -> BLS12_381.G2.Element -> BLS12_381.Pairing.MlResult
            bls12_381_millerLoopDenotation = BLS12_381.Pairing.millerLoop
            {-# INLINE bls12_381_millerLoopDenotation #-}
        in makeBuiltinMeaning
            bls12_381_millerLoopDenotation
            (runCostingFunTwoArguments . paramBls12_381_millerLoop)

    toBuiltinMeaning _semvar Bls12_381_mulMlResult =
        let bls12_381_mulMlResultDenotation
                :: BLS12_381.Pairing.MlResult
                -> BLS12_381.Pairing.MlResult
                -> BLS12_381.Pairing.MlResult
            bls12_381_mulMlResultDenotation = BLS12_381.Pairing.mulMlResult
            {-# INLINE bls12_381_mulMlResultDenotation #-}
        in makeBuiltinMeaning
            bls12_381_mulMlResultDenotation
            (runCostingFunTwoArguments . paramBls12_381_mulMlResult)

    toBuiltinMeaning _semvar Bls12_381_finalVerify =
        let bls12_381_finalVerifyDenotation
                :: BLS12_381.Pairing.MlResult -> BLS12_381.Pairing.MlResult -> Bool
            bls12_381_finalVerifyDenotation = BLS12_381.Pairing.finalVerify
            {-# INLINE bls12_381_finalVerifyDenotation #-}
        in makeBuiltinMeaning
            bls12_381_finalVerifyDenotation
            (runCostingFunTwoArguments . paramBls12_381_finalVerify)

    toBuiltinMeaning _semvar Keccak_256 =
        let keccak_256Denotation :: BS.ByteString -> BS.ByteString
            keccak_256Denotation = Hash.keccak_256
            {-# INLINE keccak_256Denotation #-}
        in makeBuiltinMeaning
            keccak_256Denotation
            (runCostingFunOneArgument . paramKeccak_256)

    toBuiltinMeaning _semvar Blake2b_224 =
        let blake2b_224Denotation :: BS.ByteString -> BS.ByteString
            blake2b_224Denotation = Hash.blake2b_224
            {-# INLINE blake2b_224Denotation #-}
        in makeBuiltinMeaning
            blake2b_224Denotation
            (runCostingFunOneArgument . paramBlake2b_224)


    -- Extra bytestring operations

    -- Conversions
    {- See Note [Input length limitation for IntegerToByteString] -}
    toBuiltinMeaning _semvar IntegerToByteString =
        let integerToByteStringDenotation :: Bool -> NumBytesCostedAsNumWords -> Integer -> BuiltinResult BS.ByteString
            {- The second argument is wrapped in a NumBytesCostedAsNumWords to allow us to
               interpret it as a size during costing. -}
            integerToByteStringDenotation b (NumBytesCostedAsNumWords w) = Bitwise.integerToByteString b w
            {-# INLINE integerToByteStringDenotation #-}
        in makeBuiltinMeaning
            integerToByteStringDenotation
            (runCostingFunThreeArguments . paramIntegerToByteString)

    toBuiltinMeaning _semvar ByteStringToInteger =
        let byteStringToIntegerDenotation :: Bool -> BS.ByteString -> Integer
            byteStringToIntegerDenotation = Bitwise.byteStringToInteger
            {-# INLINE byteStringToIntegerDenotation #-}
        in makeBuiltinMeaning
            byteStringToIntegerDenotation
            (runCostingFunTwoArguments . paramByteStringToInteger)

    -- Logical
    toBuiltinMeaning _semvar AndByteString =
        let andByteStringDenotation :: Bool -> BS.ByteString -> BS.ByteString -> BS.ByteString
            andByteStringDenotation = Bitwise.andByteString
            {-# INLINE andByteStringDenotation #-}
        in makeBuiltinMeaning
            andByteStringDenotation
            (runCostingFunThreeArguments . paramAndByteString)

    toBuiltinMeaning _semvar OrByteString =
        let orByteStringDenotation :: Bool -> BS.ByteString -> BS.ByteString -> BS.ByteString
            orByteStringDenotation = Bitwise.orByteString
            {-# INLINE orByteStringDenotation #-}
        in makeBuiltinMeaning
            orByteStringDenotation
            (runCostingFunThreeArguments . paramOrByteString)

    toBuiltinMeaning _semvar XorByteString =
        let xorByteStringDenotation :: Bool -> BS.ByteString -> BS.ByteString -> BS.ByteString
            xorByteStringDenotation = Bitwise.xorByteString
            {-# INLINE xorByteStringDenotation #-}
        in makeBuiltinMeaning
            xorByteStringDenotation
            (runCostingFunThreeArguments . paramXorByteString)

    toBuiltinMeaning _semvar ComplementByteString =
        let complementByteStringDenotation :: BS.ByteString -> BS.ByteString
            complementByteStringDenotation = Bitwise.complementByteString
            {-# INLINE complementByteStringDenotation #-}
        in makeBuiltinMeaning
            complementByteStringDenotation
            (runCostingFunOneArgument . paramComplementByteString)

    -- Bitwise operations

    toBuiltinMeaning _semvar ReadBit =
        let readBitDenotation :: BS.ByteString -> Int -> BuiltinResult Bool
            readBitDenotation = Bitwise.readBit
            {-# INLINE readBitDenotation #-}
        in makeBuiltinMeaning
            readBitDenotation
            (runCostingFunTwoArguments . paramReadBit)

    toBuiltinMeaning _semvar WriteBits =
        let writeBitsDenotation
              :: BS.ByteString
              -> [Integer]
              -> Bool
              -> BuiltinResult BS.ByteString
            writeBitsDenotation s ixs = Bitwise.writeBits s ixs
            {-# INLINE writeBitsDenotation #-}
        in makeBuiltinMeaning
            writeBitsDenotation
            (runCostingFunThreeArguments . paramWriteBits)

    toBuiltinMeaning _semvar ReplicateByte =
        let replicateByteDenotation :: NumBytesCostedAsNumWords -> Word8 -> BuiltinResult BS.ByteString
            replicateByteDenotation (NumBytesCostedAsNumWords n) = Bitwise.replicateByte n
            {-# INLINE replicateByteDenotation #-}
        in makeBuiltinMeaning
            replicateByteDenotation
            (runCostingFunTwoArguments . paramReplicateByte)

    toBuiltinMeaning _semvar ShiftByteString =
        let shiftByteStringDenotation :: BS.ByteString -> IntegerCostedLiterally -> BS.ByteString
            shiftByteStringDenotation s (IntegerCostedLiterally n) = Bitwise.shiftByteString s n
            {-# INLINE shiftByteStringDenotation #-}
        in makeBuiltinMeaning
            shiftByteStringDenotation
            (runCostingFunTwoArguments . paramShiftByteString)

    toBuiltinMeaning _semvar RotateByteString =
        let rotateByteStringDenotation :: BS.ByteString -> IntegerCostedLiterally -> BS.ByteString
            rotateByteStringDenotation s (IntegerCostedLiterally n) = Bitwise.rotateByteString s n
            {-# INLINE rotateByteStringDenotation #-}
        in makeBuiltinMeaning
            rotateByteStringDenotation
            (runCostingFunTwoArguments . paramRotateByteString)

    toBuiltinMeaning _semvar CountSetBits =
        let countSetBitsDenotation :: BS.ByteString -> Int
            countSetBitsDenotation = Bitwise.countSetBits
            {-# INLINE countSetBitsDenotation #-}
        in makeBuiltinMeaning
            countSetBitsDenotation
            (runCostingFunOneArgument . paramCountSetBits)

    toBuiltinMeaning _semvar FindFirstSetBit =
        let findFirstSetBitDenotation :: BS.ByteString -> Int
            findFirstSetBitDenotation = Bitwise.findFirstSetBit
            {-# INLINE findFirstSetBitDenotation #-}
        in makeBuiltinMeaning
            findFirstSetBitDenotation
            (runCostingFunOneArgument . paramFindFirstSetBit)

    toBuiltinMeaning _semvar Ripemd_160 =
        let ripemd_160Denotation :: BS.ByteString -> BS.ByteString
            ripemd_160Denotation = Hash.ripemd_160
            {-# INLINE ripemd_160Denotation #-}
        in makeBuiltinMeaning
            ripemd_160Denotation
            (runCostingFunOneArgument . paramRipemd_160)

    -- Batch 6

    toBuiltinMeaning _semvar ExpModInteger =
        let expModIntegerDenotation
              :: IntegerCostedByLog
              -> IntegerCostedByLog
              -> IntegerCostedByLog
              -> BuiltinResult Natural
            expModIntegerDenotation
              (IntegerCostedByLog a)
              (IntegerCostedByLog b)
              (IntegerCostedByLog m) =
                 if m < 0
                 then fail "expModInteger: negative modulus"
                 else ExpMod.expMod a b (naturalFromInteger m)
            {-# INLINE expModIntegerDenotation #-}
        in makeBuiltinMeaning
            expModIntegerDenotation
            (runCostingFunThreeArguments . paramExpModInteger)

    toBuiltinMeaning _ver CaseData =
        let caseDataDenotation
                :: Opaque val (Integer -> [Data] -> b)
                -> Opaque val ([(Data, Data)] -> b)
                -> Opaque val ([Data] -> b)
                -> Opaque val (Integer -> b)
                -> Opaque val (BS.ByteString -> b)
                -> Data
                -> Opaque (HeadSpine val) b
            caseDataDenotation fConstr fMap fList fI fB = \case
                Constr i ds -> headSpine fConstr [fromValue i, fromValue ds]
                Map es      -> headSpine fMap [fromValue es]
                List ds     -> headSpine fList [fromValue ds]
                I i         -> headSpine fI [fromValue i]
                B b         -> headSpine fB [fromValue b]
            {-# INLINE caseDataDenotation #-}
        in makeBuiltinMeaning
            caseDataDenotation
            (runCostingFunSixArguments . unimplementedCostingFun)

    toBuiltinMeaning _semvar DropList =
        let dropListDenotation
                :: IntegerCostedLiterally -> SomeConstant uni [a] -> BuiltinResult (Opaque val [a])
            dropListDenotation i (SomeConstant (Some (ValueOf uniListA xs))) = do
                -- See Note [Operational vs structural errors within builtins].
                case uniListA of
                    DefaultUniList _ ->
                        -- The fastest way of dropping elements from a list is by operating on
                        -- an unboxed int (i.e. an 'Int#'). We could implement that manually, but
                        -- 'drop' in @Prelude@ already does that under the hood, so we just need to
                        -- convert the given 'Integer' to an 'Int' and call 'drop' over that.
                        fromValueOf uniListA <$> case unIntegerCostedLiterally i of
                            IS i# -> pure $ drop (I# i#) xs
                            IN _ -> pure xs
                            -- If the given 'Integer' is higher than @maxBound :: Int@, then we
                            -- call 'drop' over the latter instead to get the same performance as in
                            -- the previous case. This will produce a different result when the
                            -- list is longer than @maxBound :: Int@, but in practice not only is
                            -- the budget going to get exhausted long before a @maxBound@ number of
                            -- elements is skipped, it's not even feasible to skip so many elements
                            -- for 'Int64' (and we enforce @Int = Int64@ in the @Universe@ module)
                            -- as that'll take ~3000 years assuming it takes a second to skip
                            -- @10^8@ elements.
                            --
                            -- We could "optimistically" return '[]' directly without doing any
                            -- skipping at all, but then we'd be occasionally returning the wrong
                            -- answer immediately rather than in 3000 years and that doesn't sound
                            -- like a good idea. Particularly given that costing for this builtin is
                            -- oblivious to such implementation details anyway, so we wouldn't even
                            -- be able to capitalize on the fast and loose approach.
                            --
                            -- Instead of using 'drop' we could've made it something like
                            -- @foldl' const []@, which would be a tad faster while taking even more
                            -- than 3000 years to return the wrong result, but with the current
                            -- approach the wrong result is an error, while with the foldl-based one
                            -- it'd be an actual incorrect value. Plus, it's best not to rely on
                            -- GHC not optimizing such an expression away to just '[]' (it really
                            -- shouldn't, but not taking chances with GHC is the best approach). And
                            -- again, we wouldn't be able to capitalize on such a speedup anyway.
                            IP _ -> case drop maxBound xs of
                               [] -> pure []
                               _ ->
                                   throwing _StructuralUnliftingError
                                       "Panic: unreachable clause executed"
                    _ -> throwing _StructuralUnliftingError "Expected a list but got something else"
            {-# INLINE dropListDenotation #-}
        in makeBuiltinMeaning
            dropListDenotation
            (runCostingFunTwoArguments . paramDropList)

    toBuiltinMeaning _semvar LengthOfArray =
      let lengthOfArrayDenotation :: SomeConstant uni (Vector a) -> BuiltinResult Int
          lengthOfArrayDenotation (SomeConstant (Some (ValueOf uni vec))) =
            case uni of
              DefaultUniArray _uniA -> pure $ Vector.length vec
              _ -> throwing _StructuralUnliftingError "Expected an array but got something else"
          {-# INLINE lengthOfArrayDenotation #-}
        in makeBuiltinMeaning lengthOfArrayDenotation (runCostingFunOneArgument . paramLengthOfArray)

    toBuiltinMeaning _semvar ListToArray =
      let listToArrayDenotation :: SomeConstant uni [a] -> BuiltinResult (Opaque val (Vector a))
          listToArrayDenotation (SomeConstant (Some (ValueOf uniListA xs))) =
            case uniListA of
              DefaultUniList uniA -> pure $ fromValueOf (DefaultUniArray uniA) $ Vector.fromList xs
              _ -> throwing _StructuralUnliftingError  "Expected a list but got something else"
          {-# INLINE listToArrayDenotation #-}
        in makeBuiltinMeaning listToArrayDenotation (runCostingFunOneArgument . paramListToArray)

    toBuiltinMeaning _semvar IndexArray =
      let indexArrayDenotation :: SomeConstant uni (Vector a) -> Int -> BuiltinResult (Opaque val a)
          indexArrayDenotation (SomeConstant (Some (ValueOf uni vec))) n =
            case uni of
              DefaultUniArray arg -> do
                case vec Vector.!? n of
                  Nothing -> fail "Array index out of bounds"
                  Just el -> pure $ fromValueOf arg el
              _ ->
                    -- See Note [Structural vs operational errors within builtins].
                    -- The arguments are going to be printed in the "cause" part of the error
                    -- message, so we don't need to repeat them here.
                throwing _StructuralUnliftingError "Expected an array but got something else"
          {-# INLINE indexArrayDenotation #-}
        in makeBuiltinMeaning indexArrayDenotation (runCostingFunTwoArguments . paramIndexArray)

    -- See Note [Inlining meanings of builtins].
    {-# INLINE toBuiltinMeaning #-}

    {- *** IMPORTANT! *** When you're adding a new builtin above you typically won't
       be able to add a sensible costing function until the implementation is
       complete and you can benchmark it.  It's still necessary to supply
       `toBuiltinMeaning` with some costing function though: this **MUST** be
       `unimplementedCostingFun`: this will assign a very large cost to any
       invocation of the function, preventing it from being used in places where
       costs are important (for example on testnets) until the implementation is
       complete and a proper costing function has been defined.  Once the
       builtin is ready for general use replace `unimplementedCostingFun` with
       the appropriate `param<BuiltinName>` from BuiltinCostModelBase.

       Please leave this comment immediately after the definition of the final
       builtin to maximise the chances of it being seen the next time someone
       implements a new builtin.
    -}

instance Default (BuiltinSemanticsVariant DefaultFun) where
    def = maxBound

instance Pretty (BuiltinSemanticsVariant DefaultFun) where
    pretty = viaShow

-- It's set deliberately to give us "extra room" in the binary format to add things without running
-- out of space for tags (expanding the space would change the binary format for people who're
-- implementing it manually). So we have to set it manually.
-- | Using 7 bits to encode builtin tags.
builtinTagWidth :: NumBits
builtinTagWidth = 7

encodeBuiltin :: Word8 -> Flat.Encoding
encodeBuiltin = eBits builtinTagWidth

decodeBuiltin :: Get Word8
decodeBuiltin = dBEBits8 builtinTagWidth

-- See Note [Stable encoding of TPLC]
instance Flat DefaultFun where
    encode = encodeBuiltin . \case
              AddInteger                      -> 0
              SubtractInteger                 -> 1
              MultiplyInteger                 -> 2
              DivideInteger                   -> 3
              QuotientInteger                 -> 4
              RemainderInteger                -> 5
              ModInteger                      -> 6
              EqualsInteger                   -> 7
              LessThanInteger                 -> 8
              LessThanEqualsInteger           -> 9

              AppendByteString                -> 10
              ConsByteString                  -> 11
              SliceByteString                 -> 12
              LengthOfByteString              -> 13
              IndexByteString                 -> 14
              EqualsByteString                -> 15
              LessThanByteString              -> 16
              LessThanEqualsByteString        -> 17

              Sha2_256                        -> 18
              Sha3_256                        -> 19
              Blake2b_256                     -> 20
              VerifyEd25519Signature          -> 21

              AppendString                    -> 22
              EqualsString                    -> 23
              EncodeUtf8                      -> 24
              DecodeUtf8                      -> 25

              IfThenElse                      -> 26

              ChooseUnit                      -> 27

              Trace                           -> 28

              FstPair                         -> 29
              SndPair                         -> 30

              ChooseList                      -> 31
              MkCons                          -> 32
              HeadList                        -> 33
              TailList                        -> 34
              NullList                        -> 35

              ChooseData                      -> 36
              ConstrData                      -> 37
              MapData                         -> 38
              ListData                        -> 39
              IData                           -> 40
              BData                           -> 41
              UnConstrData                    -> 42
              UnMapData                       -> 43
              UnListData                      -> 44
              UnIData                         -> 45
              UnBData                         -> 46
              EqualsData                      -> 47
              MkPairData                      -> 48
              MkNilData                       -> 49
              MkNilPairData                   -> 50
              SerialiseData                   -> 51
              VerifyEcdsaSecp256k1Signature   -> 52
              VerifySchnorrSecp256k1Signature -> 53
              Bls12_381_G1_add                -> 54
              Bls12_381_G1_neg                -> 55
              Bls12_381_G1_scalarMul          -> 56
              Bls12_381_G1_equal              -> 57
              Bls12_381_G1_compress           -> 58
              Bls12_381_G1_uncompress         -> 59
              Bls12_381_G1_hashToGroup        -> 60
              Bls12_381_G2_add                -> 61
              Bls12_381_G2_neg                -> 62
              Bls12_381_G2_scalarMul          -> 63
              Bls12_381_G2_equal              -> 64
              Bls12_381_G2_compress           -> 65
              Bls12_381_G2_uncompress         -> 66
              Bls12_381_G2_hashToGroup        -> 67
              Bls12_381_millerLoop            -> 68
              Bls12_381_mulMlResult           -> 69
              Bls12_381_finalVerify           -> 70
              Keccak_256                      -> 71
              Blake2b_224                     -> 72

              IntegerToByteString             -> 73
              ByteStringToInteger             -> 74
              AndByteString                   -> 75
              OrByteString                    -> 76
              XorByteString                   -> 77
              ComplementByteString            -> 78
              ReadBit                         -> 79
              WriteBits                       -> 80
              ReplicateByte                   -> 81

              ShiftByteString                 -> 82
              RotateByteString                -> 83
              CountSetBits                    -> 84
              FindFirstSetBit                 -> 85
              Ripemd_160                      -> 86

              ExpModInteger                   -> 87

              CaseList                        -> 88
              CaseData                        -> 89

              DropList                        -> 90

              LengthOfArray                   -> 91
              ListToArray                     -> 92
              IndexArray                      -> 93

    decode = go =<< decodeBuiltin
        where go 0  = pure AddInteger
              go 1  = pure SubtractInteger
              go 2  = pure MultiplyInteger
              go 3  = pure DivideInteger
              go 4  = pure QuotientInteger
              go 5  = pure RemainderInteger
              go 6  = pure ModInteger
              go 7  = pure EqualsInteger
              go 8  = pure LessThanInteger
              go 9  = pure LessThanEqualsInteger
              go 10 = pure AppendByteString
              go 11 = pure ConsByteString
              go 12 = pure SliceByteString
              go 13 = pure LengthOfByteString
              go 14 = pure IndexByteString
              go 15 = pure EqualsByteString
              go 16 = pure LessThanByteString
              go 17 = pure LessThanEqualsByteString
              go 18 = pure Sha2_256
              go 19 = pure Sha3_256
              go 20 = pure Blake2b_256
              go 21 = pure VerifyEd25519Signature
              go 22 = pure AppendString
              go 23 = pure EqualsString
              go 24 = pure EncodeUtf8
              go 25 = pure DecodeUtf8
              go 26 = pure IfThenElse
              go 27 = pure ChooseUnit
              go 28 = pure Trace
              go 29 = pure FstPair
              go 30 = pure SndPair
              go 31 = pure ChooseList
              go 32 = pure MkCons
              go 33 = pure HeadList
              go 34 = pure TailList
              go 35 = pure NullList
              go 36 = pure ChooseData
              go 37 = pure ConstrData
              go 38 = pure MapData
              go 39 = pure ListData
              go 40 = pure IData
              go 41 = pure BData
              go 42 = pure UnConstrData
              go 43 = pure UnMapData
              go 44 = pure UnListData
              go 45 = pure UnIData
              go 46 = pure UnBData
              go 47 = pure EqualsData
              go 48 = pure MkPairData
              go 49 = pure MkNilData
              go 50 = pure MkNilPairData
              go 51 = pure SerialiseData
              go 52 = pure VerifyEcdsaSecp256k1Signature
              go 53 = pure VerifySchnorrSecp256k1Signature
              go 54 = pure Bls12_381_G1_add
              go 55 = pure Bls12_381_G1_neg
              go 56 = pure Bls12_381_G1_scalarMul
              go 57 = pure Bls12_381_G1_equal
              go 58 = pure Bls12_381_G1_compress
              go 59 = pure Bls12_381_G1_uncompress
              go 60 = pure Bls12_381_G1_hashToGroup
              go 61 = pure Bls12_381_G2_add
              go 62 = pure Bls12_381_G2_neg
              go 63 = pure Bls12_381_G2_scalarMul
              go 64 = pure Bls12_381_G2_equal
              go 65 = pure Bls12_381_G2_compress
              go 66 = pure Bls12_381_G2_uncompress
              go 67 = pure Bls12_381_G2_hashToGroup
              go 68 = pure Bls12_381_millerLoop
              go 69 = pure Bls12_381_mulMlResult
              go 70 = pure Bls12_381_finalVerify
              go 71 = pure Keccak_256
              go 72 = pure Blake2b_224
              go 73 = pure IntegerToByteString
              go 74 = pure ByteStringToInteger
              go 75 = pure AndByteString
              go 76 = pure OrByteString
              go 77 = pure XorByteString
              go 78 = pure ComplementByteString
              go 79 = pure ReadBit
              go 80 = pure WriteBits
              go 81 = pure ReplicateByte
              go 82 = pure ShiftByteString
              go 83 = pure RotateByteString
              go 84 = pure CountSetBits
              go 85 = pure FindFirstSetBit
              go 86 = pure Ripemd_160
              go 87 = pure ExpModInteger
              go 88 = pure CaseList
              go 89 = pure CaseData
              go 90 = pure DropList
              go 91 = pure LengthOfArray
              go 92 = pure ListToArray
              go 93 = pure IndexArray
              go t  = fail $ "Failed to decode builtin tag, got: " ++ show t

    size _ n = n + builtinTagWidth

{- Note [Legacy pattern matching on built-in types]
We used to only support direct pattern matching on enumeration types: 'Void', 'Unit', 'Bool'
etc. This is because it was impossible to return an iterated application from a built-in function.

So e.g. if we wanted to add the following data type:

    newtype AnInt = AnInt Int

as a built-in type, we wouldn't be able to add the following function as its pattern matcher:

    matchAnInt :: AnInt -> (Int -> r) -> r
    matchAnInt (AnInt i) f = f i

because we could not express the @f i@ part using the builtins machinery.

But it still was possible to have @AnInt@ as a built-in type, it's just that instead of trying to
make its pattern matcher into a builtin we could have the following builtin:

    anIntToInt :: AnInt -> Int
    anIntToInt (AnInt i) = i

Although that was an annoyance for more complex data types. For tuples we needed to provide two
projection functions ('fst' and 'snd') instead of a single pattern matcher, which is not too bad,
but to get pattern matching on lists we needed a more complicated setup. For example originally we
would define three built-in functions: @null@, @head@ and @tail@, plus require `Bool` to be in the
universe, so that we can define an equivalent of

    matchList :: [a] -> r -> (a -> [a] -> r) -> r
    matchList xs z f = if null xs then z else f (head xs) (tail xs)

If a constructor stores more than one value, the corresponding projection function would pack them
into a (possibly nested) pair, for example for

    data Data
        = Constr Integer [Data]
        | <...>

we had (pseudocode):

    unConstrData (Constr i ds) = (i, ds)

and we still have that built-in function for backwards compatibility reasons.

In order to get pattern matching over 'Data' we needed a projection function per constructor as well
as with lists, but writing (where the @Data@ suffix indicates that a function is a builtin that
somehow corresponds to a constructor of 'Data')

    if isConstrData d
        then uncurry fConstr $ unConstrData d
        else if isMapData d
            then fMap $ unMapData d
            else if isListData d
                then fList $ unListData d
                else <...>

is tedious and inefficient and so instead we introduced a single @chooseData@ builtin that matches
on its @Data@ argument and chooses the appropriate branch (type instantiations and strictness
concerns are omitted for clarity):

     chooseData
        (uncurry fConstr $ unConstrData d)
        (fMap $ unMapData d)
        (fList $ unListData d)
        <...>
        d

which, for example, evaluates to @fMap es@ when @d@ is @Map es@

We decided to handle lists the same way by using @chooseList@ rather than @null@ for consistency,
before introduction of pattern matching builtins.
-}<|MERGE_RESOLUTION|>--- conflicted
+++ resolved
@@ -23,13 +23,8 @@
 import PlutusCore.Default.Universe
 import PlutusCore.Evaluation.Machine.BuiltinCostModel
 import PlutusCore.Evaluation.Machine.ExBudgetStream (ExBudgetStream)
-<<<<<<< HEAD
 import PlutusCore.Evaluation.Machine.ExMemoryUsage (ExMemoryUsage, IntegerCostedByLog (..),
                                                     IntegerCostedLiterally (..),
-                                                    ListCostedByLength (..),
-=======
-import PlutusCore.Evaluation.Machine.ExMemoryUsage (ExMemoryUsage, IntegerCostedLiterally (..),
->>>>>>> 1e7a0be3
                                                     NumBytesCostedAsNumWords (..), memoryUsage,
                                                     singletonRose)
 import PlutusCore.Pretty (PrettyConfigPlc)
@@ -55,11 +50,6 @@
 import Flat hiding (from, to)
 import Flat.Decoder (Get, dBEBits8)
 import Flat.Encoder as Flat (Encoding, NumBits, eBits)
-<<<<<<< HEAD
-#if MIN_VERSION_base(4,15,0)
-import GHC.Natural (naturalFromInteger)
-=======
->>>>>>> 1e7a0be3
 import GHC.Num.Integer (Integer (..))
 import GHC.Types (Int (..))
 import NoThunks.Class (NoThunks)
