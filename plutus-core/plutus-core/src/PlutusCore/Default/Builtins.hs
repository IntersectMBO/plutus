--- conflicted
+++ resolved
@@ -1105,25 +1105,18 @@
 do it quite yet, even though it worked (the Plutus Tx part wasn't implemented).
 -}
 
-<<<<<<< HEAD
+{- Note [Structural vs operational errors within builtins]
+See the Haddock of 'EvaluationError' to understand why we sometimes use use @throwing
+_StructuralUnliftingError@ (to throw a "structural" evaluation error) and sometimes use 'fail' (to
+throw an "operational" evaluation error). Please respect the distinction when adding new built-in
+functions.
+-}
+
 headSpine :: Opaque val ab -> [val] -> Opaque (HeadSpine val) b
 headSpine (Opaque f) = Opaque . \case
     []      -> HeadOnly f
     x0 : xs -> HeadSpine f $ foldr (\x2 r x1 -> SpineCons x1 $ r x2) SpineLast xs x0
 {-# INLINE headSpine #-}
-
-{- Note [Operational vs structural errors within builtins]
-See the Haddock of 'EvaluationError' to understand why we sometimes use 'fail' (to throw an
-"operational" evaluation error) and sometimes use @throwing _StructuralUnliftingError@ (to throw a
-"structural" evaluation error). Please respect the distinction when adding new built-in functions.
-=======
-{- Note [Structural vs operational errors within builtins]
-See the Haddock of 'EvaluationError' to understand why we sometimes use use @throwing
-_StructuralUnliftingError@ (to throw a "structural" evaluation error) and sometimes use 'fail' (to
-throw an "operational" evaluation error). Please respect the distinction when adding new built-in
-functions.
->>>>>>> 24e3cfc0
--}
 
 instance uni ~ DefaultUni => ToBuiltinMeaning uni DefaultFun where
     type CostingPart uni DefaultFun = BuiltinCostModel
