--- conflicted
+++ resolved
@@ -1380,9 +1380,6 @@
             (runCostingFunOneArgument . paramMkNilPairData)
     -- Bitwise
     toBuiltinMeaning _ver IntegerToByteString =
-<<<<<<< HEAD
-        makeBuiltinMeaning integerToByteString mempty
-=======
         makeBuiltinMeaning integerToByteStringPlc mempty
         where
           integerToByteStringPlc :: SomeConstant uni Integer -> EvaluationResult BS.ByteString
@@ -1392,7 +1389,6 @@
                 Just bs -> pure $ bs
                 Nothing -> fail "negative integer passed to integerByteString"
           {-# INLINE integerToByteStringPlc #-}
->>>>>>> 266ac1ef
     toBuiltinMeaning _ver ByteStringToInteger =
         makeBuiltinMeaning byteStringToInteger mempty
     toBuiltinMeaning _ver AndByteString =
