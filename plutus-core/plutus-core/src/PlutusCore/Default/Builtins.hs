-- editorconfig-checker-disable-file
{-# LANGUAGE BangPatterns          #-}
{-# LANGUAGE DataKinds             #-}
{-# LANGUAGE DeriveAnyClass        #-}
{-# LANGUAGE FlexibleInstances     #-}
{-# LANGUAGE InstanceSigs          #-}
{-# LANGUAGE LambdaCase            #-}
{-# LANGUAGE MultiParamTypeClasses #-}
{-# LANGUAGE OverloadedStrings     #-}
{-# LANGUAGE ScopedTypeVariables   #-}
{-# LANGUAGE TypeFamilies          #-}
{-# LANGUAGE TypeOperators         #-}
{-# LANGUAGE UndecidableInstances  #-}

module PlutusCore.Default.Builtins where

import PlutusPrelude

import PlutusCore.Builtin
import PlutusCore.Data (Data (..))
import PlutusCore.Default.Universe
import PlutusCore.Evaluation.Machine.BuiltinCostModel
import PlutusCore.Evaluation.Machine.ExBudgetStream (ExBudgetStream)
import PlutusCore.Evaluation.Machine.ExMemoryUsage (ExMemoryUsage, IntegerCostedLiterally (..),
                                                    ListCostedByLength (..),
                                                    NumBytesCostedAsNumWords (..), memoryUsage,
                                                    singletonRose)
import PlutusCore.Pretty (PrettyConfigPlc)

import PlutusCore.Bitwise qualified as Bitwise
import PlutusCore.Crypto.BLS12_381.G1 qualified as BLS12_381.G1
import PlutusCore.Crypto.BLS12_381.G2 qualified as BLS12_381.G2
import PlutusCore.Crypto.BLS12_381.Pairing qualified as BLS12_381.Pairing
import PlutusCore.Crypto.Ed25519 (verifyEd25519Signature_V1, verifyEd25519Signature_V2)
import PlutusCore.Crypto.Hash qualified as Hash
import PlutusCore.Crypto.Secp256k1 (verifyEcdsaSecp256k1Signature, verifySchnorrSecp256k1Signature)

import Codec.Serialise (serialise)
import Control.Monad (unless)
import Data.ByteString qualified as BS
import Data.ByteString.Lazy qualified as BSL
import Data.Ix (Ix)
import Data.Text (Text)
import Data.Text.Encoding (decodeUtf8', encodeUtf8)
import Flat hiding (from, to)
import Flat.Decoder (Get, dBEBits8)
import Flat.Encoder as Flat (Encoding, NumBits, eBits)
import NoThunks.Class (NoThunks)
import Prettyprinter (viaShow)

-- See Note [Pattern matching on built-in types].
-- TODO: should we have the commonest built-in functions at the front to have more compact encoding?
-- | Default built-in functions.
--
-- When updating these, make sure to add them to the protocol version listing!
-- See Note [New builtins/language versions and protocol versions]
data DefaultFun
    -- Integers
    = AddInteger
    | SubtractInteger
    | MultiplyInteger
    | DivideInteger
    | QuotientInteger
    | RemainderInteger
    | ModInteger
    | EqualsInteger
    | LessThanInteger
    | LessThanEqualsInteger
    -- Bytestrings
    | AppendByteString
    | ConsByteString
    | SliceByteString
    | LengthOfByteString
    | IndexByteString
    | EqualsByteString
    | LessThanByteString
    | LessThanEqualsByteString
    -- Cryptography and hashes
    | Sha2_256
    | Sha3_256
    | Blake2b_256
    | VerifyEd25519Signature  -- formerly verifySignature
    | VerifyEcdsaSecp256k1Signature
    | VerifySchnorrSecp256k1Signature
    -- Strings
    | AppendString
    | EqualsString
    | EncodeUtf8
    | DecodeUtf8
    -- Bool
    | IfThenElse
    -- Unit
    | ChooseUnit
    -- Tracing
    | Trace
    -- Pairs
    | FstPair
    | SndPair
    -- Lists
    | ChooseList
    | CaseList
    | MkCons
    | HeadList
    | TailList
    | NullList
    -- Data
    -- See Note [Pattern matching on built-in types].
    -- It is convenient to have a "choosing" function for a data type that has more than two
    -- constructors to get pattern matching over it and we may end up having multiple such data
    -- types, hence we include the name of the data type as a suffix.
    | ChooseData
    | CaseData
    | ConstrData
    | MapData
    | ListData
    | IData
    | BData
    | UnConstrData
    | UnMapData
    | UnListData
    | UnIData
    | UnBData
    | EqualsData
    | SerialiseData
    -- Misc monomorphized constructors.
    -- We could simply replace those with constants, but we use built-in functions for consistency
    -- with monomorphic built-in types. Polymorphic built-in constructors are generally problematic,
    -- See Note [Representable built-in functions over polymorphic built-in types].
    | MkPairData
    | MkNilData
    | MkNilPairData
    -- BLS12_381 operations
    -- G1
    | Bls12_381_G1_add
    | Bls12_381_G1_neg
    | Bls12_381_G1_scalarMul
    | Bls12_381_G1_equal
    | Bls12_381_G1_hashToGroup
    | Bls12_381_G1_compress
    | Bls12_381_G1_uncompress
    -- G2
    | Bls12_381_G2_add
    | Bls12_381_G2_neg
    | Bls12_381_G2_scalarMul
    | Bls12_381_G2_equal
    | Bls12_381_G2_hashToGroup
    | Bls12_381_G2_compress
    | Bls12_381_G2_uncompress
    -- Pairing
    | Bls12_381_millerLoop
    | Bls12_381_mulMlResult
    | Bls12_381_finalVerify
    -- Keccak_256, Blake2b_224
    | Keccak_256
    | Blake2b_224
    -- Conversions
    | IntegerToByteString
    | ByteStringToInteger
    -- Logical
    | AndByteString
    | OrByteString
    | XorByteString
    | ComplementByteString
    | ReadBit
    | WriteBits
    | ReplicateByte
    -- Bitwise
    | ShiftByteString
    | RotateByteString
    | CountSetBits
    | FindFirstSetBit
    deriving stock (Show, Eq, Ord, Enum, Bounded, Generic, Ix)
    deriving anyclass (NFData, Hashable, PrettyBy PrettyConfigPlc)

{- Note [Textual representation of names of built-in functions]. The plc parser
 parses builtin names by looking at an enumeration of all of the built-in
 functions and checking whether the given name matches the pretty-printed name,
 obtained using the instance below.  Thus the definitive forms of the names of
 the built-in functions are obtained by applying the function below to the
 constructor names above. -}
instance Pretty DefaultFun where
    pretty fun = pretty $ lowerInitialChar $ show fun

instance ExMemoryUsage DefaultFun where
    memoryUsage _ = singletonRose 1
    {-# INLINE memoryUsage #-}

-- | Turn a function into another function that 'fail's when its second argument is @0@ or calls the
-- original function otherwise and wraps the result in 'pure'. Useful for correctly handling `div`,
-- `mod`, etc.
nonZeroSecondArg
    :: (Integer -> Integer -> Integer) -> Integer -> Integer -> BuiltinResult Integer
-- If we match against @IS 0#@ instead of @0@, GHC will generate tidier Core for some reason. It
-- probably doesn't really matter performance-wise, but would be easier to read. We don't do it out
-- of paranoia and because it requires importing the 'IS' constructor, which is in different
-- packages depending on the GHC version, so requires a bunch of irritating CPP.
--
-- We could also replace 'div' with 'integerDiv' (and do the same for other division builtins) at
-- the call site of this function in order to avoid double matching against @0@, but that also
-- requires CPP. Perhaps we can afford one additional pattern match for division builtins for the
-- time being, since those aren't particularly fast anyway.
--
-- The bang is to communicate to GHC that the function is strict in both the arguments just in case
-- it'd want to allocate a thunk for the first argument otherwise.
nonZeroSecondArg _ !_ 0 =
    -- See Note [Operational vs structural errors within builtins].
    fail "Cannot divide by zero"
nonZeroSecondArg f  x y = pure $ f x y
{-# INLINE nonZeroSecondArg #-}

-- | Turn a function returning 'Either' into another function that 'fail's in the 'Left' case and
-- wraps the result in 'pure' in the 'Right' case.
eitherToBuiltinResult :: Show e => Either e r -> BuiltinResult r
eitherToBuiltinResult = either (fail . show) pure
{-# INLINE eitherToBuiltinResult #-}

{- Note [Constants vs built-in functions]
A constant is any value of a built-in type. For example, 'Integer' is a built-in type, so anything
of type 'Integer' is a constant.

On the contrary a built-in function can't be of a built-in type, because the type of a built-in
function is always of either the @all a. b@ form or the @a -> b@ one, none of which is a built-in
type. This is checked by the machinery, so if the user tries to add a built-in function that is not
of one of these forms, they'll get a nice custom type error.

A built-in function is associated with its Haskell implementation: there can be many built-in
functions of the same type, all doing different things, and there can be infinitely more _definable_
built-in functions of the same type that are not built-in functions nonetheless, because we didn't
register them as such by providing a Haskell implementation for each of them. This is the difference
between constants and built-in functions: the set of constants (infinite in our case) depends solely
on the set of available built-in types (also infinite in our case, because we have @Integer@,
@[Integer]@, @[[Integer]]@ etc), while the set of built-in functions is defined by explicitly
assigning each member a specific name and an associated with it Haskell implementation. It is
theoretically possible to have an infinite set of built-in functions, but we neither do that nor
need it, hence our set of built-in functions is finite.

The rule of thumb is: constants are raw data and built-in functions are, well, functions.

@(:)@ works as follows: it takes two constants wrapped as values, extracts an integer from the first
constant and a list of integers from the second one, prepends the former to the latter and wraps the
resulting list back into a constant, which gets wrapped into a value.

Why does @(:)@ have to be a built-in function? Because its type is

    all a. a -> list a -> list a

and if we tried to make @(:)@ a constant we'd have to somehow make this type a built-in type and
promise that every value (i.e. every definable function) of this type can be used as a Plutus term,
which doesn't make any sense. Only the particular Haskell implementation that prepends an element to
a list is what we're interested in.

Why may @[]@ not be a built-in function? If its type is hardcoded to @[Integer]@, then that's a
built-in type and we know that anything of a built-in type can be embedded into a term as a
constant. I.e. @[] :: [Integer]@ is perfectly fine as a constant and does not need to be a built-in
function.

Why may @[]@ be a built-in function? If it's polymorphic over the type of the elements, then its
Plutus Core type is @all a. list a@ and that is not a built-in type, hence we have to make that a
built-in function.
-}

{- Note [How to add a built-in function: simple cases]
This Note explains how to add a built-in function and how to read definitions of existing built-in
functions. It does not attempt to explain why things the way they are, that is explained in comments
in relevant modules, check out the following for an overview of the module structure:
https://github.com/IntersectMBO/plutus/blob/97c2b2c6975e41ce25ee5efa1dff0f1bd891a589/plutus-core/docs/BuiltinsOverview.md

In order to add a new built-in function one needs to add a constructor to 'DefaultFun' and handle
it within the @ToBuiltinMeaning uni DefaultFun@ instance. The general pattern is

    toBuiltinMeaning semvar <BuiltinName> =
        let <builtinNameDenotation> :: BS.ByteString -> BS.ByteString
            <builtinNameDenotation> = <denotation>
            {-# INLINE <builtinNameDenotation> #-}
        in makeBuiltinMeaning
            <builtinNameDenotation>
            <costingFunction>

Here's a specific example:

    toBuiltinMeaning _ AddInteger =
        let addIntegerDenotation :: Integer -> Integer -> Integer
            addIntegerDenotation = (+)
            {-# INLINE addIntegerDenotation #-}
        in makeBuiltinMeaning
            addIntegerDenotation
            (runCostingFunTwoArguments . paramAddInteger)

'makeBuiltinMeaning' creates a Plutus builtin out of its denotation (i.e. Haskell implementation)
and a costing function for it. Once a builtin is added, its Plutus type is kind-checked and printed
to a golden file automatically (consult @git status@). 'toBuiltinMeaning' also takes a
'BuiltinSemanticsVariant' argument which allows a particular builtin name to have multiple
associated denotations (see Note [Builtin semantics variants]), but for simplicity we assume in the
examples below that all builtins have only one variant rendering the @semvar@ argument irrelevant.

See Note [Builtin semantics variants] for how @semvar@ enables us to customize the behavior of a
built-in function. For the purpose of these docs we're going to ignore that and use @_@ instead of
@semvar@.

Note that it's very important for the denotation to have an explicit type signature for several
reasons:

1. makes it easier to review the code and make sure it makes sense
2. makes it easier to search for builtins associated with certain types -- just @grep@ for the type
3. most importantly, if we let GHC infer the types, there's a small but very real chance that
   updating a library to a newer version will change the type of some definition used within the
   denotation of a builtin and that may get reflected in the type signature of the builtin without
   us noticing, since the builtins machinery will gladly swallow the change. And since the type
   signature of a builtin determines its behavior via ad hoc polymorphism a change in the type
   signature can cause a sudden hardfork, which would be very bad

hence we specify the type signature for the denotation of each builtin explicitly and always create
a @let@ binding for consistency. We add an @INLINE@ pragma to the @let@ binding to make sure that
the binding doesn't get in the way of performance.

Below we will enumerate what kind of denotations are accepted by 'makeBuiltinMeaning' without
touching any costing stuff.

1. The simplest example of an accepted denotation is a monomorphic function that takes values of
built-in types and returns a value of a built-in type as well. For example

    encodeUtf8 :: Text -> BS.ByteString

You can feed 'encodeUtf8' directly to 'makeBuiltinMeaning' without specifying any types:

    toBuiltinMeaning _ EncodeUtf8 =
        let encodeUtf8Denotation :: Text -> BS.ByteString
            encodeUtf8Denotation = encodeUtf8
            {-# INLINE encodeUtf8Denotation #-}
        in makeBuiltinMeaning
            encodeUtf8Denotation
            <costingFunction>

This will add the builtin, the only two things that remain are implementing costing for this
builtin (out of the scope of this Note) and handling it within the @Flat DefaultFun@ instance
(see Note [Stable encoding of TPLC]).

2. Unconstrained type variables are fine, you don't need to instantiate them. For example

    toBuiltinMeaning _ IfThenElse =
        let ifThenElseDenotation :: Bool -> a -> a -> a
            ifThenElseDenotation b x y = if b then x else y
            {-# INLINE ifThenElseDenotation #-}
        in makeBuiltinMeaning
            ifThenElseDenotation
            <costingFunction>

works alright. The Haskell type of the denotation is

    forall a. Bool -> a -> a -> a

whose counterpart in Plutus is

    all a. bool -> a -> a -> a

and unsurprisingly it's the exact Plutus type of the added builtin.

It may seem like getting the latter from the former is entirely trivial, however
'makeBuiltinMeaning' jumps through quite a few hoops to achieve that and below we'll consider those
of them that are important to know to be able to use 'makeBuiltinMeaning' in cases that are more
complicated than a simple monomorphic or polymorphic function. But for now let's talk about a few
more simple cases.

3. Certain types are not built-in, but can be represented via built-in ones. For example, we don't
have 'Int' built-in, but we have 'Integer' and we can represent the former in terms of the
latter. The conversions between the two types are handled by 'makeBuiltinMeaning', so that the user
doesn't need to write them themselves and can just write

    toBuiltinMeaning _ LengthOfByteString =
        let lengthOfByteStringDenotation :: BS.ByteString -> Int
            lengthOfByteStringDenotation = BS.length
            {-# INLINE lengthOfByteStringDenotation #-}
        in makeBuiltinMeaning
            lengthOfByteStringDenotation
            <costingFunction>

directly (where @BS.length :: BS.ByteString -> Int@).

Note however that while it's always safe to convert an 'Int' to an 'Integer', doing the opposite is
not safe in general, because an 'Integer' may not fit into the range of 'Int'. For this reason

    YOU MUST NEVER USE 'fromIntegral' AND SIMILAR FUNCTIONS THAT CAN SILENTLY UNDER- OR OVERFLOW
    WHEN DEFINING A BUILT-IN FUNCTION

For example defining a builtin that takes an 'Integer' and converts it to an 'Int' using
'fromIntegral' is not allowed under any circumstances and can be a huge vulnerability.

It's completely fine to define a builtin that takes an 'Int' directly, though. How so? That's due
to the fact that the builtin application machinery checks that an 'Integer' is in the bounds of
'Int' before doing the conversion. If the bounds check succeeds, then the 'Integer' gets converted
to the corresponding 'Int', and if it doesn't, then the builtin application fails.

For the list of types that can be converted to/from built-in ones look into the file with the
default universe. If you need to add a new such type, just copy-paste what's done for an existing
one and adjust.

Speaking of builtin application failing:

4. A built-in function can fail. Whenever a builtin fails, evaluation of the whole program fails.
There's a number of ways a builtin can fail:

- as we've just seen a type conversion can fail due to an unsuccessful bounds check
- if the builtin expects, say, a 'Text' argument, but gets fed an 'Integer' argument
- if the builtin expects any constant, but gets fed a non-constant
- if its denotation runs in the 'BuiltinResult' monad and an 'evaluationFailure' gets returned

Most of these are not a concern to the user defining a built-in function (conversions are handled
within the builtin application machinery, type mismatches are on the type checker and the person
writing the program etc), however explicitly returning 'evaluationFailure' from a builtin is
something that happens commonly.

One simple example is a monomorphic function matching on a certain constructor and failing in all
other cases:

    toBuiltinMeaning _ UnIData =
        let unIDataDenotation :: Data -> BuiltinResult Integer
            unIDataDenotation = \case
                I i -> pure i
                _   -> evaluationFailure
            {-# INLINE unIDataDenotation #-}
        in makeBuiltinMeaning
            unIDataDenotation
            <costingFunction>

The type of the denotation is

    Data -> BuiltinResult Integer

and the Plutus type of the builtin is

    data -> integer

because the error effect is implicit in Plutus.

Returning @BuiltinResult a@ for a type variable @a@ is also fine, i.e. it doesn't matter whether
the denotation is monomorphic or polymorphic w.r.t. failing.

But note that

    'BuiltinResult' MUST BE EXPLICITLY USED FOR ANY FAILING BUILTIN AND THROWING AN EXCEPTION
    VIA 'error' OR 'throw' OR ELSE IS NOT ALLOWED AND CAN BE A HUGE VULNERABILITY. MAKE SURE THAT
    NONE OF THE FUNCTIONS THAT YOU USE TO DEFINE A BUILTIN THROW EXCEPTIONS

An argument of a builtin can't have 'BuiltinResult' in its type -- only the result.

5. A builtin can emit log messages. For that its denotation needs to run in the 'BuiltinResult' as
in case of failing. The ergonomics are the same. For example:

    toBuiltinMeaning _ Trace =
        let traceDenotation :: Text -> a -> BuiltinResult a
            traceDenotation text a = a <$ emit text
            {-# INLINE traceDenotation #-}
        in makeBuiltinMeaning
            traceDenotation
            <costingFunction>

The type of the denotation is

    forall a. Text -> a -> Builtin a

and the Plutus type of the builtin is

    all a. text -> a -> a

because just like with the error effect, whether a function logs anything or not is not reflected
in its type.

This concludes the list of simple cases. Before we jump to the hard ones, we need to talk about how
polymorphism gets elaborated, so read Note [Elaboration of polymorphism] next.
-}

{- Note [Elaboration of polymorphism]
In Note [How to add a built-in function: simple cases] we defined the following builtin:

    toBuiltinMeaning _ IfThenElse =
        let ifThenElseDenotation :: Bool -> a -> a -> a
            ifThenElseDenotation b x y = if b then x else y
            {-# INLINE ifThenElseDenotation #-}
        in makeBuiltinMeaning
            ifThenElseDenotation
            <costingFunction>

whose Haskell type is

    forall a. Bool -> a -> a -> a

The way 'makeBuiltinMeaning' handles such a type is by traversing it and instantiating every type
variable. What a type variable gets instantiated to depends on where it appears. When the entire
type of an argument is a single type variable, it gets instantiated to @Opaque val VarN@ where
@VarN@ is pseudocode for "a Haskell type representing a Plutus type variable with 'Unique' N"
For the purpose of this explanation it doesn't matter what @VarN@ actually is and the representation
is subject to change anyway (see Note [Implementation of polymorphic built-in functions] if you want
to know the details). 'Opaque' however is more fundamental and so we need to talk about it.
Here's how it's defined:

    newtype Opaque val (rep :: GHC.Type) = Opaque
        { unOpaque :: val
        }

I.e. @Opaque val rep@ is a wrapper around @val@, which stands for the type of value that an
evaluator uses (the builtins machinery is designed to work with any evaluator and different
evaluators define their type of values differently, for example 'CkValue' if the type of value for
the CK machine). The idea is simple: in order to apply the denotation of a builtin expecting, say,
an 'Integer' constant we need to actually extract that 'Integer' from the AST of the given value,
but if the denotation is polymorphic over the type of its argument, then we don't need to extract
anything, we can just pass the AST of the value directly to the denotation (which means the value
doesn't have to be a 'Constant', it can be completely arbitrary). I.e. in order for a polymorphic
function to become a monomorphic denotation (denotations are always monomorpic) all type variables
in the type of that function need to be instantiated at the type of value that a given evaluator
uses.

If we used just @val@ rather than @Opaque val rep@, we'd specialize

    forall a. Bool -> a -> a -> a

to

    Bool -> val -> val -> val

however then we'd need to separately specify the Plutus type of this builtin, since we can't infer
it from all these @val@s in the general case, for example does

    val -> val -> val

stand for

    all a. a -> a -> a

or

    all a b. a -> b -> a

or something else?

So we use the @Opaque val rep@ wrapper, which is basically a @val@ with a @rep@ attached to it where
@rep@ represents the Plutus type of the argument/result, which is how we arrive at

    Bool -> Opaque val Var0 -> Opaque val Var0 -> Opaque val Var0

This encoding allows us to specify both the Haskell and the Plutus types of the builtin
simultaneously.

If we wanted to we could add explicit 'Opaque' while still having explicit polymorphism (leaving out
the @Var0@ thing for the elaboration machinery to figure out):

    toBuiltinMeaning _ IfThenElse =
        let ifThenElseDenotation :: Bool -> Opaque val a -> Opaque val a -> Opaque val a
            ifThenElseDenotation b x y = if b then x else y
            {-# INLINE ifThenElseDenotation #-}
        in makeBuiltinMeaning
            ifThenElseDenotation
            <costingFunction>

and it would be equivalent to the original definition, but note how @a@ is now an argument to
'Opaque' rather than the entire type of an argument. In order for this definition to elaborate to
the same type as before @a@ needs to be instantiated to just @Var0@, as opposed to @Opaque val
Var0@, because the 'Opaque' part is already there, so this is what the elaboration machinery does.

So regardless of which method of defining 'IfThenElse' we choose, the type of its denotation gets
elaborated to the same

    Bool -> Opaque val Var0 -> Opaque val Var0 -> Opaque val Var0

which then gets digested, so that we can compute what Plutus type it corresponds to. The procedure
is simple: collect all distinct type variables, @all@-bind them and replace the usages with the
bound variables. This turns the type above into

    all a. bool -> a -> a -> a

which is the Plutus type of the 'IfThenElse' builtin.

It's of course allowed to have multiple type variables, e.g. in the following snippet:

    toBuiltinMeaning _ Const =
        let constDenotation :: a -> b -> a
            constDenotation = Prelude.const
            {-# INLINE constDenotation #-}
        in makeBuiltinMeaning
            constDenotation
            <costingFunction>

the Haskell type of 'const' is

    forall a b. a -> b -> a

which the elaboration machinery turns into

    Opaque val Var0 -> Opaque val Var1 -> Opaque val Var0

The elaboration machinery respects the explicitly specified parts of the type and does not attempt
to argue with them. For example if the user insisted that the instantiated type of 'const' had
@Var0@ and @Var1@ swapped:

    Opaque val Var1 -> Opaque val Var0 -> Opaque val Var1

the elaboration machinery wouldn't make a fuss about that.

As a final simple example, consider

    toBuiltinMeaning _ Trace =
        let traceDenotation :: Text -> a -> BuiltinResult a
            traceDenotation text a = a <$ emit text
            {-# INLINE traceDenotation #-}
        in makeBuiltinMeaning
            traceDenotation
            <costingFunction>

from [How to add a built-in function: simple cases]. The type of the denotation is

    forall a. Text -> a -> BuiltinResult a

which elaborates to

    Text -> Opaque val Var0 -> BuiltinResult (Opaque val Var0)

Elaboration machinery is able to look under 'BuiltinResult' even if there's a type variable inside
that does not appear anywhere else in the type signature, for example the type of the denotation in

    toBuiltinMeaning _ ErrorPrime =
        let errorPrimeDenotation :: BuiltinResult a
            errorPrimeDenotation = evaluationFailure
            {-# INLINE errorPrimeDenotation #-}
        in makeBuiltinMeaning
            errorPrimeDenotation
            <costingFunction>

is

    forall a. BuiltinResult a

which gets elaborated to

    BuiltinResult (Opaque val Var0)

from which the final Plutus type of the builtin is computed:

    all a. a

Read Note [How to add a built-in function: complicated cases] next.
-}

{- Note [How to add a built-in function: complicated cases]
Now let's talk about more complicated built-in functions.

1. In Note [Elaboration of polymorphism] we saw how a Haskell type variable gets elaborated to an
@Opaque val VarN@ and we learned that this type can be used directly as opposed to being inferred.
However there exist more ways to use 'Opaque' explicitly. Here's a simple example:

    toBuiltinMeaning _ IdAssumeBool =
        let idAssumeBoolDenotation :: Opaque val Bool -> Opaque val Bool
            idAssumeBoolDenotation = Prelude.id
            {-# INLINE idAssumeBoolDenotation #-}
        in makeBuiltinMeaning
            idAssumeBoolDenotation
            <costingFunction>

This creates a built-in function whose Plutus type is

    id : bool -> bool

i.e. the Plutus type signature of the built-in function is the same as with

    toBuiltinMeaning _ IdBool =
        let idBoolDenotation :: Bool -> Bool
            idBoolDenotation = Prelude.id
            {-# INLINE idBoolDenotation #-}
        in makeBuiltinMeaning
            idBoolDenotation
            <costingFunction>

but the two evaluate differently: the former takes a value and returns it right away while the
latter takes a value, extracts a 'Bool' constant out of it and then lifts that constant back into
@val@. The difference is not only in performance (obviously returning something right away is
cheaper than unlifting-then-lifting-back), but also in semantics: the former returns its argument
during evaluation regardless of what that argument is, so if someone generates Untyped Plutus Core
directly, they can apply @IdAssumeBool@ to a term that doesn't evaluate to a 'Bool' constant or
even a constant at all and that won't be a runtime error, while the latter has to be applied to
a term evaluating to a 'Bool' constant in order not to fail at runtime.

2. @val@ in @Opaque val rep@ is not completely arbitrary, it has to implement 'HasConstant', which
makes it possible to unlift @val@ as a constant or lift a constant back into @val@. There's a
'HasConstant' instance for @Opaque val rep@ whenever there's one for @val@, so if we, for some
reason, wanted to have 'Opaque' in the type signature of the denotation, but still unlift the
argument as a 'Bool', we could do that:

    toBuiltinMeaning _ IdAssumeCheckBool =
        let idAssumeCheckBoolDenotation :: Opaque val Bool -> BuiltinResult Bool
            idAssumeCheckBoolDenotation val = asConstant val of
                Right (Some (ValueOf DefaultUniBool b)) -> pure b
                _                                       -> evaluationFailure
            {-# INLINE idAssumeCheckBoolDenotation #-}
        in makeBuiltinMeaning
            idAssumeCheckBoolDenotation
            <costingFunction>

Here in the denotation we unlift the given value as a constant, check that its type tag is
'DefaultUniBool' and return the unlifted 'Bool'. If any of that fails, we return an explicit
'evaluationFailure'.

This achieves almost the same as 'IdBool', which keeps all the bookkeeping behind the scenes, but
there is a minor difference: in case of error its message is ignored. It would be easy to allow for
returning an unlifting error from a builtin explicitly, but we don't need that for anything, hence
it's not implemented.

We call this style of manually calling 'asConstant' and matching on the type tag "manual unlifting".
As opposed to "automatic unlifting" that we were using before where 'Bool' in the type of the
denotation of a builtin causes the builtins machinery to convert the given argument to a 'Bool'
constant automatically behind the scenes.

3. There's a middle ground between automatic and manual unlifting to 'Bool', one can unlift a value
automatically as a constant and then unlift the result manually to 'Bool' using the 'SomeConstant'
wrapper:

    newtype SomeConstant uni (rep :: GHC.Type) = SomeConstant
        { unSomeConstant :: Some (ValueOf uni)
        }

'SomeConstant' is similar to 'Opaque' in that it has a @rep@ representing a Plutus type.
The difference is that 'Opaque' is a wrapper around an arbitrary value and 'SomeConstant' is a
wrapper around a constant. 'SomeConstant' allows one to automatically unlift an argument of a
built-in function as a constant with all 'asConstant' business kept behind the scenes, for example:

    toBuiltinMeaning _ IdSomeConstantBool =
        let idSomeConstantBoolDenotation :: SomeConstant uni Bool -> BuiltinResult Bool
            idSomeConstantBoolDenotation = \case
                SomeConstant (Some (ValueOf DefaultUniBool b)) -> pure b
                _                                              -> evaluationFailure
            {-# INLINE idSomeConstantBoolDenotation #-}
        in makeBuiltinMeaning
            idSomeConstantBoolDenotation
            <costingFunction>

Note how we no longer call 'asConstant' manually, but still manually match on 'DefaultUniBool'.

So there's a whole range of how "low-level" one can choose to be when defining a built-in function.
However it's not always possible to use automatic unlifting, see next.

4. If we try to define the following built-in function:

    toBuiltinMeaning _ NullList =
        let nullListDenotation :: [a] -> Bool
            nullListDenotation = null
            {-# INLINE nullListDenotation #-}
        in makeBuiltinMeaning
            nullListDenotation
            <costingFunction>

we'll get an error, saying that a polymorphic built-in type can't be applied to a type variable.
It's not impossible to make it work, see Note [Unlifting a term as a value of a built-in type], but
not in the general case, plus it has to be very inefficient.

Instead we have to use 'SomeConstant' to automatically unlift the argument as a constant and then
check that the value inside of it is a list (by matching on the type tag):

    toBuiltinMeaning _ NullList =
        let nullListDenotation :: SomeConstant uni [a] -> BuiltinResult Bool
            nullListDenotation (SomeConstant (Some (ValueOf uniListA xs))) = do
                case uniListA of
                    DefaultUniList _ -> pure $ null xs
                    _ -> throwing _StructuralUnliftingError "Expected a list but got something else"
            {-# INLINE nullListDenotation #-}
        in makeBuiltinMeaning
            nullListDenotation
            <costingFunction>

As before, we have to match on the type tag, because there's no relation between @rep@ from
@SomeConstant uni rep@ and the constant that the built-in function actually receives at runtime
(someone could generate Untyped Plutus Core directly and apply 'nullPlc' to an 'Integer' or
whatever). @rep@ is only for the Plutus type checker to look at, it doesn't influence evaluation
in any way.

Here's a similar built-in function:

    toBuiltinMeaning _ FstPair =
        let fstPairDenotation :: SomeConstant uni (a, b) -> BuiltinResult (Opaque val a)
            fstPairDenotation (SomeConstant (Some (ValueOf uniPairAB xy))) = do
                case uniPairAB of
                    DefaultUniPair uniA _ ->              -- [1]
                        pure . fromValueOf uniA $ fst xy  -- [2]
                    _ ->
                        throwing _StructuralUnliftingError "Expected a pair but got something else"
            {-# INLINE fstPairDenotation #-}
        in makeBuiltinMeaning
            fstPairDenotation
            <costingFunction>

In this definition we extract the first element of a pair by checking that the given constant is
indeed a pair [1] and lifting its first element into @val@ using the type tag for the first
element [2] (extracted from the type tag for the whole pair constant [1]).

Note that it's fine to mix automatic unlifting for polymorphism not related to built-in types and
manual unlifting for arguments having non-monomorphized polymorphic built-in types, for example:

    toBuiltinMeaning _ ChooseList =
        let chooseListDenotation :: SomeConstant uni [a] -> b -> b -> BuiltinResult b
            chooseListDenotation (SomeConstant (Some (ValueOf uniListA xs))) a b = do
                case uniListA of
                    DefaultUniList _ -> pure $ case xs of
                        []    -> a
                        _ : _ -> b
                    _ -> throwing _StructuralUnliftingError "Expected a list but got something else"
            {-# INLINE chooseListDenotation #-}
        in makeBuiltinMeaning
            chooseListDenotation
            (runCostingFunThreeArguments . paramChooseList)
            <costingFunction>

Here @a@ appears inside @[]@, which is a polymorphic built-in type, and so we have to use
'SomeConstant' and check that the given constant is indeed a list, while @b@ doesn't appear inside
of any built-in type and so we don't need to instantiate it to 'Opaque' manually, the elaboration
machinery will do it for us.

Our final example is this:

    toBuiltinMeaning _ MkCons =
        let mkConsDenotation
                :: SomeConstant uni a -> SomeConstant uni [a] -> BuiltinResult (Opaque val [a])
            mkConsDenotation
              (SomeConstant (Some (ValueOf uniA x)))
              (SomeConstant (Some (ValueOf uniListA xs))) = do
                case uniListA of
                    DefaultUniList uniA' -> case uniA `geq` uniA' of       -- [1]
                        Just Refl ->                                       -- [2]
                            pure . fromValueOf uniListA $ x : xs           -- [3]
                        _ -> throwing _StructuralUnliftingError
                            "The type of the value does not match the type of elements in the list"
                    _ -> throwing _StructuralUnliftingError "Expected a list but got something else"
            {-# INLINE mkConsDenotation #-}
        in makeBuiltinMeaning
            mkConsDenotation
            <costingFunction>

Here we prepend an element to a list [3] after checking that the second argument is indeed a
list [1] and that the type tag of the element being prepended equals the type tag for elements of
the list [2] (extracted from the type tag for the whole list constant [1]).
-}

{- Note [Builtins and Plutus type checking]
There's a direct correspondence between the Haskell type of the denotation of a builtin and the
Plutus type of the builtin:

1. elaboration turns a Haskell type variable into a concrete Haskell type representing a Plutus type
   variable, which later becomes demoted (in the regular @singletons@ sense via 'KnownSymbol' etc)
   to a regular Haskell value representing a Plutus type variable (as a part of the AST)
2. a builtin head (i.e. a completely uninstantiated built-in type such as @Bool@ and @[]@) is
   considered abstract by the Plutus type checker. All the type checker cares about is being able to
   get the (Plutus) kind of a builtin head and check two builtin heads for equality
3. Plutus type normalization tears partially or fully instantiated built-in types (such as
   @[Integer]@) apart and creates a Plutus type application for each Haskell type application
4. 'BuiltinResult' does not appear on the Plutus side, since the logging and failure effects are
   implicit in Plutus as was discussed above
5. 'Opaque' and 'SomeConstant' both carry a Haskell @rep@ type argument representing some Plutus
   type to be used for Plutus type checking

This last part means that one can attach any (legal) @rep@ to an 'Opaque' or 'SomeConstant' and
it'll be used by the Plutus type checker completely regardless of what the built-in function
actually does. Let's look at some examples.

1. The following built-in function unlifts to 'Bool' and lifts the result back:

    toBuiltinMeaning _ IdIntegerAsBool =
        let idIntegerAsBoolDenotation
                :: SomeConstant uni Integer -> BuiltinResult (SomeConstant uni Integer)
            idIntegerAsBoolDenotation = \case
                con@(SomeConstant (Some (ValueOf DefaultUniBool _))) -> pure con
                _                                                    -> evaluationFailure
            {-# INLINE idIntegerAsBoolDenotation #-}
        in makeBuiltinMeaning
            idIntegerAsBoolDenotation
            <costingFunction>

but on the Plutus side its type is

    integer -> integer

because the @rep@ that 'SomeConstant' carries is 'Integer' in both the cases (in the type of the
argument, as well as in the type of the result).

This means that for this built-in function the Plutus type checker will accept a program that fails
at runtime due to a type mismatch and will reject a program that runs successfully. Other built-in
functions also can fail, e.g. the type of @ifThenElse@ says that the builtin expects a @Bool@ and
feeding it something else will result in evaluation failure, but 'idIntegerAsBool' is different:
it's respecting its type signature is what causes a failure, not disrespecting it.

2. Another example of an unsafe built-in function is this one that checks whether an argument is a
constant or not:

    toBuiltinMeaning _ IsConstant =
        let isConstantDenotation :: Opaque val a -> Bool
            isConstantDenotation = isRight . asConstant
            {-# INLINE isConstantDenotation #-}
        in makeBuiltinMeaning
            isConstantDenotation
            <costingFunction>

Its type on the Plutus side is

    all a. a -> bool

By parametricity any inhabitant of this type has to be either bottom or a function ignoring its
argument, but @IsConstant@ actually uses the argument and so we break parametricity with this
built-in function.

3. Finally, we can have a Plutus version of @unsafeCoerce@:

    toBuiltinMeaning _ UnsafeCoerce =
        let unsafeCoerceDenotation :: Opaque val a -> Opaque val b
            unsafeCoerceDenotation = Opaque . unOpaque
            {-# INLINE unsafeCoerceDenotation #-}
        in makeBuiltinMeaning
            unsafeCoerceDenotation
            <costingFunction>

Its type on the Plutus side is

    all a b. a -> b

and thus this built-in function allows for viewing any Plutus expression as having an arbitrary
type. Which is of course not nearly as bad as @unsafeCoerce@ in Haskell, because in Plutus a
blob of memory representing an @Integer@ is not going to be viewed as a @[Bool]@ and an attempt to
actually extract that @[Bool]@ will result in evaluation failure, but this built-in function is
still not a good citizen of the Plutus type system.

One could of course simply wrap Haskell's @unsafeCoerce@ as a built-in function in Plutus, but it
goes without saying that this is not supposed to be done.

So overall one needs to be very careful when defining built-in functions that have explicit
'Opaque' and 'SomeConstant' arguments. Expressiveness doesn't come for free.

Read Note [Pattern matching on built-in types] next.
-}

{- Note [Pattern matching on built-in types]
At the moment we really only support direct pattern matching on enumeration types: 'Void', 'Unit',
'Bool' etc. This is because the denotation of a builtin cannot construct general terms (as opposed
to constants), only juggle the ones that were provided as arguments without changing them.
So e.g. if we wanted to add the following data type:

    newtype AnInt = AnInt Int

as a built-in type, we wouldn't be able to add the following function as its pattern matcher:

    matchAnInt :: AnInt -> (Int -> r) -> r
    matchAnInt (AnInt i) f = f i

because currently we cannot express the @f i@ part using the builtins machinery as that would
require applying an arbitrary Plutus Core function in the denotation of a builtin, which would
allow us to return arbitrary terms from the builtin application machinery, which is something
that we originally had, but decided to abandon due to performance concerns.

But it's still possible to have @AnInt@ as a built-in type, it's just that instead of trying to
make its pattern matcher into a builtin we can have the following builtin:

    anIntToInt :: AnInt -> Int
    anIntToInt (AnInt i) = i

which fits perfectly well into the builtins machinery.

Although that becomes annoying for more complex data types. For tuples we need to provide two
projection functions ('fst' and 'snd') instead of a single pattern matcher, which is not too bad,
but to get pattern matching on lists we need a more complicated setup. For example we can have three
built-in functions: @null@, @head@ and @tail@, plus require `Bool` to be in the universe, so that we
can define an equivalent of

    matchList :: [a] -> r -> (a -> [a] -> r) -> r
    matchList xs z f = if null xs then z else f (head xs) (tail xs)

If a constructor stores more than one value, the corresponding projection function packs them
into a (possibly nested) pair, for example for

    data Data
        = Constr Integer [Data]
        | <...>

we have (pseudocode):

    unConstrData (Constr i ds) = (i, ds)

In order to get pattern matching over 'Data' we need a projection function per constructor as well
as with lists, but writing (where the @Data@ suffix indicates that a function is a builtin that
somehow corresponds to a constructor of 'Data')

    if isConstrData d
        then uncurry fConstr $ unConstrData d
        else if isMapData d
            then fMap $ unMapData d
            else if isListData d
                then fList $ unListData d
                else <...>

is tedious and inefficient and so instead we have a single @chooseData@ builtin that matches on
its @Data@ argument and chooses the appropriate branch (type instantiations and strictness concerns
are omitted for clarity):

     chooseData
        (uncurry fConstr $ unConstrData d)
        (fMap $ unMapData d)
        (fList $ unListData d)
        <...>
        d

which, for example, evaluates to @fMap es@ when @d@ is @Map es@

We decided to handle lists the same way by using @chooseList@ rather than @null@ for consistency.

On the bright side, this encoding of pattern matchers does work, so maybe it's indeed worth to
prioritize performance over convenience, especially given the fact that performance is of a concern
to every single end user while the inconvenience is only a concern for the compiler writers and
we don't add complex built-in types too often.

It is not however clear if we can't get more performance gains by defining matchers directly as
higher-order built-in functions compared to forbidding them. Particularly since if higher-order
built-in functions were allowed, we could define not only matchers, but also folds and keep
recursion on the Haskell side for conversions from 'Data', which can potentially have a huge
positive impact on performance.

See https://github.com/IntersectMBO/plutus/pull/5486 for how higher-order builtins would look
like.

Read Note [Representable built-in functions over polymorphic built-in types] next.
-}

{- Note [Representable built-in functions over polymorphic built-in types]
In Note [Pattern matching on built-in types] we discussed how general higher-order polymorphic
built-in functions are troubling, but polymorphic built-in functions can be troubling even in
the first-order case. In a Plutus program we always pair constants of built-in types with their
tags from the universe, which means that in order to produce a constant embedded into a program
we need the tag of the type of that constant. We can't get that tag from a Plutus type -- those
are gone at runtime, so the only place we can get a type tag from during evaluation is some already
existing constant. I.e. the following built-in function is representable:

    tail : all a. [a] -> [a]

because for constructing the result we need a type tag for @[a]@, but we have a value of that type
as an argument and so we can extract the type tag from it. Same applies to

    swap : all a b. (a, b) -> (b, a)

since 'SomeConstantOf' always contains a type tag for each type that a polymorphic built-in type is
instantiated with and so constructing a type tag for @(b, a)@ given type tags for @a@ and @b@ is
unproblematic.

And so neither

    cons : all a. a -> [a] -> [a]

is troubling (even though that ones requires checking at runtime that the element to be prepended
is of the same type as the type of the elements of the list as it's impossible to enforce this kind
of type safety in Haskell over possibly untyped PLC).

However consider the following imaginary builtin:

    nil : all a. [a]

we can't represent it for two reasons:

1. we don't have any argument providing us a type tag for @a@ and hence we can't construct a type
   tag for @[a]@
2. it would be a very unsound builtin to have. We can only instantiate built-in types with other
   built-in types and so allowing @nil {some_non_built_in_type}@ would be a lie that couldn't reduce
   to anything since it's not even possible to represent a built-in list with non-built-in elements
   (even if there's zero of them)

"Wait, but wouldn't @cons {some_non_built_in_type}@ be a lie as well?" -- No! Since @cons@ does not
just construct a list filled with elements of a non-built-in type but also expects one as an
argument and providing such an argument is impossible, 'cause it's pretty much the same thing as
populating 'Void' -- both values are equally unrepresentable. And so @cons {some_non_built_in_type}@
is a way to say @absurd@, which is perfectly fine to have.

Finally,

    comma :: all a b. a -> b -> (a, b)

is representable (because we can require arguments to be constants carrying universes with them,
which we can use to construct the resulting universe), but is still a lie, because instantiating
that builtin with non-built-in types is possible and so the PLC type checker won't throw on such
an instantiation, which will become 'evalutionFailure' at runtime the moment unlifting of a
non-constant is attempted when a constant is expected.

So could we still get @nil@ or a safe version of @comma@ somehow? Well, we could have this
weirdness:

    nilOfTypeOf : all a. [a] -> [a]

i.e. ask for an already existing list, but ignore the actual list and only use the type tag.

But since we're ignoring the actual list, can't we just not pass it in the first place? And instead
pass around our good old friends, singletons. We should be able to do that, but it hasn't been
investigated. Perhaps something along the lines of adding the following constructor to 'DefaultUni':

    DefaultUniProtoSing :: DefaultUni (Esc (Proxy @GHC.Type))

and then defining

    nil : all a. sing a -> [a]

and then the Plutus Tx compiler can provide a type class or something for constructing singletons
for built-in types.

This was investigated in https://github.com/IntersectMBO/plutus/pull/4337 but we decided not to
do it quite yet, even though it worked (the Plutus Tx part wasn't implemented).
-}

<<<<<<< HEAD
headSpine :: Opaque val ab -> [val] -> Opaque (HeadSpine val) b
headSpine (Opaque f) = Opaque . HeadSpine f . foldr ConsSpine NilSpine
{-# INLINE headSpine #-}
=======
{- Note [Operational vs structural errors within builtins]
See the Haddock of 'EvaluationError' to understand why we sometimes use 'fail' (to throw an
"operational" evaluation error) and sometimes use @throwing _StructuralUnliftingError@ (to throw a
"structural" evaluation error). Please respect the distinction when adding new built-in functions.
-}
>>>>>>> 51a9f163

instance uni ~ DefaultUni => ToBuiltinMeaning uni DefaultFun where
    type CostingPart uni DefaultFun = BuiltinCostModel

    {- | Allow different variants of builtins with different implementations, and
       possibly different semantics.  Note that DefaultFunSemanticsVariantA,
       DefaultFunSemanticsVariantB etc. do not correspond directly to PlutusV1,
       PlutusV2 etc. in plutus-ledger-api: see Note [Builtin semantics variants]. -}
    data BuiltinSemanticsVariant DefaultFun
        = DefaultFunSemanticsVariantA
        | DefaultFunSemanticsVariantB
        | DefaultFunSemanticsVariantC
        deriving stock (Eq, Enum, Bounded, Show, Generic)
        deriving anyclass (NFData, NoThunks)

    -- Integers
    toBuiltinMeaning
        :: forall val. HasMeaningIn uni val
        => BuiltinSemanticsVariant DefaultFun
        -> DefaultFun
        -> BuiltinMeaning val BuiltinCostModel

    toBuiltinMeaning _semvar AddInteger =
        let addIntegerDenotation :: Integer -> Integer -> Integer
            addIntegerDenotation = (+)
            {-# INLINE addIntegerDenotation #-}
        in makeBuiltinMeaning
            addIntegerDenotation
            (runCostingFunTwoArguments . paramAddInteger)

    toBuiltinMeaning _semvar SubtractInteger =
        let subtractIntegerDenotation :: Integer -> Integer -> Integer
            subtractIntegerDenotation = (-)
            {-# INLINE subtractIntegerDenotation #-}
        in makeBuiltinMeaning
            subtractIntegerDenotation
            (runCostingFunTwoArguments . paramSubtractInteger)

    toBuiltinMeaning _semvar MultiplyInteger =
        let multiplyIntegerDenotation :: Integer -> Integer -> Integer
            multiplyIntegerDenotation = (*)
            {-# INLINE multiplyIntegerDenotation #-}
        in makeBuiltinMeaning
            multiplyIntegerDenotation
            (runCostingFunTwoArguments . paramMultiplyInteger)

    toBuiltinMeaning _semvar DivideInteger =
        let divideIntegerDenotation :: Integer -> Integer -> BuiltinResult Integer
            divideIntegerDenotation = nonZeroSecondArg div
            {-# INLINE divideIntegerDenotation #-}
        in makeBuiltinMeaning
            divideIntegerDenotation
            (runCostingFunTwoArguments . paramDivideInteger)

    toBuiltinMeaning _semvar QuotientInteger =
        let quotientIntegerDenotation :: Integer -> Integer -> BuiltinResult Integer
            quotientIntegerDenotation = nonZeroSecondArg quot
            {-# INLINE quotientIntegerDenotation #-}
        in makeBuiltinMeaning
            quotientIntegerDenotation
            (runCostingFunTwoArguments . paramQuotientInteger)

    toBuiltinMeaning _semvar RemainderInteger =
        let remainderIntegerDenotation :: Integer -> Integer -> BuiltinResult Integer
            remainderIntegerDenotation = nonZeroSecondArg rem
            {-# INLINE remainderIntegerDenotation #-}
        in makeBuiltinMeaning
            remainderIntegerDenotation
            (runCostingFunTwoArguments . paramRemainderInteger)

    toBuiltinMeaning _semvar ModInteger =
        let modIntegerDenotation :: Integer -> Integer -> BuiltinResult Integer
            modIntegerDenotation = nonZeroSecondArg mod
            {-# INLINE modIntegerDenotation #-}
        in makeBuiltinMeaning
            modIntegerDenotation
            (runCostingFunTwoArguments . paramModInteger)

    toBuiltinMeaning _semvar EqualsInteger =
        let equalsIntegerDenotation :: Integer -> Integer -> Bool
            equalsIntegerDenotation = (==)
            {-# INLINE equalsIntegerDenotation #-}
        in makeBuiltinMeaning
            equalsIntegerDenotation
            (runCostingFunTwoArguments . paramEqualsInteger)

    toBuiltinMeaning _semvar LessThanInteger =
        let lessThanIntegerDenotation :: Integer -> Integer -> Bool
            lessThanIntegerDenotation = (<)
            {-# INLINE lessThanIntegerDenotation #-}
        in makeBuiltinMeaning
            lessThanIntegerDenotation
            (runCostingFunTwoArguments . paramLessThanInteger)

    toBuiltinMeaning _semvar LessThanEqualsInteger =
        let lessThanEqualsIntegerDenotation :: Integer -> Integer -> Bool
            lessThanEqualsIntegerDenotation = (<=)
            {-# INLINE lessThanEqualsIntegerDenotation #-}
        in makeBuiltinMeaning
            lessThanEqualsIntegerDenotation
            (runCostingFunTwoArguments . paramLessThanEqualsInteger)

    -- Bytestrings
    toBuiltinMeaning _semvar AppendByteString =
        let appendByteStringDenotation :: BS.ByteString -> BS.ByteString -> BS.ByteString
            appendByteStringDenotation = BS.append
            {-# INLINE appendByteStringDenotation #-}
        in makeBuiltinMeaning
            appendByteStringDenotation
            (runCostingFunTwoArguments . paramAppendByteString)

    -- See Note [Builtin semantics variants]
    toBuiltinMeaning semvar ConsByteString =
        -- The costing function is the same for all variants of this builtin,
        -- but since the denotation of the builtin accepts constants of
        -- different types ('Integer' vs 'Word8'), the costing function needs to
        -- by polymorphic over the type of constant.
        let costingFun
                :: ExMemoryUsage a => BuiltinCostModel -> a -> BS.ByteString -> ExBudgetStream
            costingFun = runCostingFunTwoArguments . paramConsByteString
            {-# INLINE costingFun #-}
            consByteStringMeaning_V1 =
                let consByteStringDenotation :: Integer -> BS.ByteString -> BS.ByteString
                    consByteStringDenotation n xs = BS.cons (fromIntegral n) xs
                    -- Earlier instructions say never to use `fromIntegral` in the definition of a
                    -- builtin; however in this case it reduces its argument modulo 256 to get a
                    -- `Word8`, which is exactly what we want.
                    {-# INLINE consByteStringDenotation #-}
                in makeBuiltinMeaning
                    consByteStringDenotation
                    costingFun
            -- For builtin semantics variants larger than 'DefaultFunSemanticsVariantA', the first
            -- input must be in range @[0..255]@.
            consByteStringMeaning_V2 =
                let consByteStringDenotation :: Word8 -> BS.ByteString -> BS.ByteString
                    consByteStringDenotation = BS.cons
                    {-# INLINE consByteStringDenotation #-}
                in makeBuiltinMeaning
                    consByteStringDenotation
                    costingFun
        in case semvar of
            DefaultFunSemanticsVariantA -> consByteStringMeaning_V1
            DefaultFunSemanticsVariantB -> consByteStringMeaning_V1
            DefaultFunSemanticsVariantC -> consByteStringMeaning_V2

    toBuiltinMeaning _semvar SliceByteString =
        let sliceByteStringDenotation :: Int -> Int -> BS.ByteString -> BS.ByteString
            sliceByteStringDenotation start n xs = BS.take n (BS.drop start xs)
            {-# INLINE sliceByteStringDenotation #-}
        in makeBuiltinMeaning
            sliceByteStringDenotation
            (runCostingFunThreeArguments . paramSliceByteString)

    toBuiltinMeaning _semvar LengthOfByteString =
        let lengthOfByteStringDenotation :: BS.ByteString -> Int
            lengthOfByteStringDenotation = BS.length
            {-# INLINE lengthOfByteStringDenotation #-}
        in makeBuiltinMeaning
            lengthOfByteStringDenotation
            (runCostingFunOneArgument . paramLengthOfByteString)

    toBuiltinMeaning _semvar IndexByteString =
        let indexByteStringDenotation :: BS.ByteString -> Int -> BuiltinResult Word8
            indexByteStringDenotation xs n = do
                unless (n >= 0 && n < BS.length xs) $
                    -- See Note [Operational vs structural errors within builtins].
                    -- The arguments are going to be printed in the "cause" part of the error
                    -- message, so we don't need to repeat them here.
                    fail "Index out of bounds"
                pure $ BS.index xs n
            {-# INLINE indexByteStringDenotation #-}
        in makeBuiltinMeaning
            indexByteStringDenotation
            (runCostingFunTwoArguments . paramIndexByteString)

    toBuiltinMeaning _semvar EqualsByteString =
        let equalsByteStringDenotation :: BS.ByteString -> BS.ByteString -> Bool
            equalsByteStringDenotation = (==)
            {-# INLINE equalsByteStringDenotation #-}
        in makeBuiltinMeaning
            equalsByteStringDenotation
            (runCostingFunTwoArguments . paramEqualsByteString)

    toBuiltinMeaning _semvar LessThanByteString =
        let lessThanByteStringDenotation :: BS.ByteString -> BS.ByteString -> Bool
            lessThanByteStringDenotation = (<)
            {-# INLINE lessThanByteStringDenotation #-}
        in makeBuiltinMeaning
            lessThanByteStringDenotation
            (runCostingFunTwoArguments . paramLessThanByteString)

    toBuiltinMeaning _semvar LessThanEqualsByteString =
        let lessThanEqualsByteStringDenotation :: BS.ByteString -> BS.ByteString -> Bool
            lessThanEqualsByteStringDenotation = (<=)
            {-# INLINE lessThanEqualsByteStringDenotation #-}
        in makeBuiltinMeaning
            lessThanEqualsByteStringDenotation
            (runCostingFunTwoArguments . paramLessThanEqualsByteString)

    -- Cryptography and hashes
    toBuiltinMeaning _semvar Sha2_256 =
        let sha2_256Denotation :: BS.ByteString -> BS.ByteString
            sha2_256Denotation = Hash.sha2_256
            {-# INLINE sha2_256Denotation #-}
        in makeBuiltinMeaning
            sha2_256Denotation
            (runCostingFunOneArgument . paramSha2_256)

    toBuiltinMeaning _semvar Sha3_256 =
        let sha3_256Denotation :: BS.ByteString -> BS.ByteString
            sha3_256Denotation = Hash.sha3_256
            {-# INLINE sha3_256Denotation #-}
        in makeBuiltinMeaning
            sha3_256Denotation
            (runCostingFunOneArgument . paramSha3_256)

    toBuiltinMeaning _semvar Blake2b_256 =
        let blake2b_256Denotation :: BS.ByteString -> BS.ByteString
            blake2b_256Denotation = Hash.blake2b_256
            {-# INLINE blake2b_256Denotation #-}
        in makeBuiltinMeaning
            blake2b_256Denotation
            (runCostingFunOneArgument . paramBlake2b_256)

    toBuiltinMeaning semvar VerifyEd25519Signature =
        let verifyEd25519SignatureDenotation
                :: BS.ByteString -> BS.ByteString -> BS.ByteString -> BuiltinResult Bool
            verifyEd25519SignatureDenotation =
                case semvar of
                  DefaultFunSemanticsVariantA -> verifyEd25519Signature_V1
                  DefaultFunSemanticsVariantB -> verifyEd25519Signature_V2
                  DefaultFunSemanticsVariantC -> verifyEd25519Signature_V2
            {-# INLINE verifyEd25519SignatureDenotation #-}
        in makeBuiltinMeaning
            verifyEd25519SignatureDenotation
            -- Benchmarks indicate that the two variants have very similar
            -- execution times, so it's safe to use the same costing function for
            -- both.
            (runCostingFunThreeArguments . paramVerifyEd25519Signature)

    {- Note [ECDSA secp256k1 signature verification].  An ECDSA signature
       consists of a pair of values (r,s), and for each value of r there are in
       fact two valid values of s, one effectively the negative of the other.
       The Bitcoin implementation that underlies `verifyEcdsaSecp256k1Signature`
       expects that the lower of the two possible values of the s component of
       the signature is used, returning `false` immediately if that's not the
       case.  It appears that this restriction is peculiar to Bitcoin, and ECDSA
       schemes in general don't require it.  Thus this function may be more
       restrictive than expected.  See

          https://github.com/bitcoin/bips/blob/master/bip-0146.mediawiki#LOW_S

       and the implementation of secp256k1_ecdsa_verify in

          https://github.com/bitcoin-core/secp256k1.
     -}
    toBuiltinMeaning _semvar VerifyEcdsaSecp256k1Signature =
        let verifyEcdsaSecp256k1SignatureDenotation
                :: BS.ByteString -> BS.ByteString -> BS.ByteString -> BuiltinResult Bool
            verifyEcdsaSecp256k1SignatureDenotation = verifyEcdsaSecp256k1Signature
            {-# INLINE verifyEcdsaSecp256k1SignatureDenotation #-}
        in makeBuiltinMeaning
            verifyEcdsaSecp256k1SignatureDenotation
            (runCostingFunThreeArguments . paramVerifyEcdsaSecp256k1Signature)

    toBuiltinMeaning _semvar VerifySchnorrSecp256k1Signature =
        let verifySchnorrSecp256k1SignatureDenotation
                :: BS.ByteString -> BS.ByteString -> BS.ByteString -> BuiltinResult Bool
            verifySchnorrSecp256k1SignatureDenotation = verifySchnorrSecp256k1Signature
            {-# INLINE verifySchnorrSecp256k1SignatureDenotation #-}
        in makeBuiltinMeaning
            verifySchnorrSecp256k1SignatureDenotation
            (runCostingFunThreeArguments . paramVerifySchnorrSecp256k1Signature)

    -- Strings
    toBuiltinMeaning _semvar AppendString =
        let appendStringDenotation :: Text -> Text -> Text
            appendStringDenotation = (<>)
            {-# INLINE appendStringDenotation #-}
        in makeBuiltinMeaning
            appendStringDenotation
            (runCostingFunTwoArguments . paramAppendString)

    toBuiltinMeaning _semvar EqualsString =
        let equalsStringDenotation :: Text -> Text -> Bool
            equalsStringDenotation = (==)
            {-# INLINE equalsStringDenotation #-}
        in makeBuiltinMeaning
            equalsStringDenotation
            (runCostingFunTwoArguments . paramEqualsString)

    toBuiltinMeaning _semvar EncodeUtf8 =
        let encodeUtf8Denotation :: Text -> BS.ByteString
            encodeUtf8Denotation = encodeUtf8
            {-# INLINE encodeUtf8Denotation #-}
        in makeBuiltinMeaning
            encodeUtf8Denotation
            (runCostingFunOneArgument . paramEncodeUtf8)

    toBuiltinMeaning _semvar DecodeUtf8 =
        let decodeUtf8Denotation :: BS.ByteString -> BuiltinResult Text
            decodeUtf8Denotation = eitherToBuiltinResult . decodeUtf8'
            {-# INLINE decodeUtf8Denotation #-}
        in makeBuiltinMeaning
            decodeUtf8Denotation
            (runCostingFunOneArgument . paramDecodeUtf8)

    -- Bool
    toBuiltinMeaning _semvar IfThenElse =
        let ifThenElseDenotation :: Bool -> a -> a -> a
            ifThenElseDenotation b x y = if b then x else y
            {-# INLINE ifThenElseDenotation #-}
        in makeBuiltinMeaning
            ifThenElseDenotation
            (runCostingFunThreeArguments . paramIfThenElse)

    -- Unit
    toBuiltinMeaning _semvar ChooseUnit =
        let chooseUnitDenotation :: () -> a -> a
            chooseUnitDenotation () x = x
            {-# INLINE chooseUnitDenotation #-}
        in makeBuiltinMeaning
            chooseUnitDenotation
            (runCostingFunTwoArguments . paramChooseUnit)

    -- Tracing
    toBuiltinMeaning _semvar Trace =
        let traceDenotation :: Text -> a -> BuiltinResult a
            traceDenotation text a = a <$ emit text
            {-# INLINE traceDenotation #-}
        in makeBuiltinMeaning
            traceDenotation
            (runCostingFunTwoArguments . paramTrace)

    -- Pairs
    toBuiltinMeaning _semvar FstPair =
        let fstPairDenotation :: SomeConstant uni (a, b) -> BuiltinResult (Opaque val a)
            fstPairDenotation (SomeConstant (Some (ValueOf uniPairAB xy))) = do
                case uniPairAB of
                    DefaultUniPair uniA _ -> pure . fromValueOf uniA $ fst xy
                    _                     ->
                        -- See Note [Operational vs structural errors within builtins].
                        throwing _StructuralUnliftingError "Expected a pair but got something else"
            {-# INLINE fstPairDenotation #-}
        in makeBuiltinMeaning
            fstPairDenotation
            (runCostingFunOneArgument . paramFstPair)

    toBuiltinMeaning _semvar SndPair =
        let sndPairDenotation :: SomeConstant uni (a, b) -> BuiltinResult (Opaque val b)
            sndPairDenotation (SomeConstant (Some (ValueOf uniPairAB xy))) = do
                case uniPairAB of
                    DefaultUniPair _ uniB -> pure . fromValueOf uniB $ snd xy
                    _                     ->
                        -- See Note [Operational vs structural errors within builtins].
                        throwing _StructuralUnliftingError "Expected a pair but got something else"
            {-# INLINE sndPairDenotation #-}
        in makeBuiltinMeaning
            sndPairDenotation
            (runCostingFunOneArgument . paramSndPair)

    -- Lists
    toBuiltinMeaning _semvar ChooseList =
        let chooseListDenotation :: SomeConstant uni [a] -> b -> b -> BuiltinResult b
            chooseListDenotation (SomeConstant (Some (ValueOf uniListA xs))) a b = do
                case uniListA of
                    DefaultUniList _ -> pure $ case xs of
                        []    -> a
                        _ : _ -> b
                    -- See Note [Operational vs structural errors within builtins].
                    _ -> throwing _StructuralUnliftingError "Expected a list but got something else"
            {-# INLINE chooseListDenotation #-}
        in makeBuiltinMeaning
            chooseListDenotation
            (runCostingFunThreeArguments . paramChooseList)
<<<<<<< HEAD
        where
          choosePlc :: SomeConstant uni [a] -> b -> b -> EvaluationResult b
          choosePlc (SomeConstant (Some (ValueOf uniListA xs))) a b = do
            DefaultUniList _ <- pure uniListA
            pure $ case xs of
                []    -> a
                _ : _ -> b
          {-# INLINE choosePlc #-}
    toBuiltinMeaning _ver CaseList =
        makeBuiltinMeaning
            caseListPlc
            (\_ _ _ _ -> ExBudgetLast mempty)  -- TODO.
        where
          caseListPlc
              :: SomeConstant uni [a]
              -> Opaque val b
              -> Opaque val (a -> [a] -> b)
              -> EvaluationResult (Opaque (HeadSpine val) b)
          caseListPlc (SomeConstant (Some (ValueOf uniListA xs0))) z f = do
            DefaultUniList uniA <- pure uniListA
            pure $ case xs0 of
                []     -> headSpine z []
                x : xs -> headSpine f [fromValueOf uniA x, fromValueOf uniListA xs]
          {-# INLINE caseListPlc #-}
=======

>>>>>>> 51a9f163
    toBuiltinMeaning _semvar MkCons =
        let mkConsDenotation
                :: SomeConstant uni a -> SomeConstant uni [a] -> BuiltinResult (Opaque val [a])
            mkConsDenotation
              (SomeConstant (Some (ValueOf uniA x)))
              (SomeConstant (Some (ValueOf uniListA xs))) = do
                -- See Note [Operational vs structural errors within builtins].
                case uniListA of
                    DefaultUniList uniA' -> case uniA `geq` uniA' of
                        Just Refl -> pure . fromValueOf uniListA $ x : xs
                        _         -> throwing _StructuralUnliftingError
                            "The type of the value does not match the type of elements in the list"
                    _ -> throwing _StructuralUnliftingError "Expected a list but got something else"
            {-# INLINE mkConsDenotation #-}
        in makeBuiltinMeaning
            mkConsDenotation
            (runCostingFunTwoArguments . paramMkCons)

    toBuiltinMeaning _semvar HeadList =
        let headListDenotation :: SomeConstant uni [a] -> BuiltinResult (Opaque val a)
            headListDenotation (SomeConstant (Some (ValueOf uniListA xs))) = do
                -- See Note [Operational vs structural errors within builtins].
                case uniListA of
                    DefaultUniList uniA -> case xs of
                        []    -> fail "Expected a non-empty list but got an empty one"
                        x : _ -> pure $ fromValueOf uniA x
                    _ -> throwing _StructuralUnliftingError "Expected a list but got something else"
            {-# INLINE headListDenotation #-}
        in makeBuiltinMeaning
            headListDenotation
            (runCostingFunOneArgument . paramHeadList)

    toBuiltinMeaning _semvar TailList =
        let tailListDenotation :: SomeConstant uni [a] -> BuiltinResult (Opaque val [a])
            tailListDenotation (SomeConstant (Some (ValueOf uniListA xs))) = do
                -- See Note [Operational vs structural errors within builtins].
                case uniListA of
                    DefaultUniList _ -> case xs of
                        []      -> fail "Expected a non-empty list but got an empty one"
                        _ : xs' -> pure $ fromValueOf uniListA xs'
                    _ -> throwing _StructuralUnliftingError "Expected a list but got something else"
            {-# INLINE tailListDenotation #-}
        in makeBuiltinMeaning
            tailListDenotation
            (runCostingFunOneArgument . paramTailList)

    toBuiltinMeaning _semvar NullList =
        let nullListDenotation :: SomeConstant uni [a] -> BuiltinResult Bool
            nullListDenotation (SomeConstant (Some (ValueOf uniListA xs))) = do
                case uniListA of
                    DefaultUniList _ -> pure $ null xs
                    _                ->
                        -- See Note [Operational vs structural errors within builtins].
                        throwing _StructuralUnliftingError "Expected a list but got something else"
            {-# INLINE nullListDenotation #-}
        in makeBuiltinMeaning
            nullListDenotation
            (runCostingFunOneArgument . paramNullList)

    -- Data
    toBuiltinMeaning _semvar ChooseData =
        let chooseDataDenotation :: Data -> a -> a -> a -> a -> a -> a
            chooseDataDenotation d xConstr xMap xList xI xB =
                case d of
                    Constr {} -> xConstr
                    Map    {} -> xMap
                    List   {} -> xList
                    I      {} -> xI
                    B      {} -> xB
            {-# INLINE chooseDataDenotation #-}
        in makeBuiltinMeaning
            chooseDataDenotation
            (runCostingFunSixArguments . paramChooseData)
<<<<<<< HEAD
    toBuiltinMeaning _ver CaseData =
        makeBuiltinMeaning
            caseDataPlc
            (\_ _ _ _ _ _ _ -> ExBudgetLast mempty)  -- TODO.
        where
          caseDataPlc
              :: Data
              -> Opaque val (Integer -> [Data] -> b)
              -> Opaque val ([(Data, Data)] -> b)
              -> Opaque val ([Data] -> b)
              -> Opaque val (Integer -> b)
              -> Opaque val (BS.ByteString -> b)
              -> Opaque (HeadSpine val) b
          caseDataPlc d fConstr fMap fList fI fB = case d of
              Constr i ds -> headSpine fConstr [fromValue i, fromValue ds]
              Map es      -> headSpine fMap [fromValue es]
              List ds     -> headSpine fList [fromValue ds]
              I i         -> headSpine fI [fromValue i]
              B b         -> headSpine fB [fromValue b]
          {-# INLINE caseDataPlc #-}
=======

>>>>>>> 51a9f163
    toBuiltinMeaning _semvar ConstrData =
        let constrDataDenotation :: Integer -> [Data] -> Data
            constrDataDenotation = Constr
            {-# INLINE constrDataDenotation #-}
        in makeBuiltinMeaning
            constrDataDenotation
            (runCostingFunTwoArguments . paramConstrData)

    toBuiltinMeaning _semvar MapData =
        let mapDataDenotation :: [(Data, Data)] -> Data
            mapDataDenotation = Map
            {-# INLINE mapDataDenotation #-}
        in makeBuiltinMeaning
            mapDataDenotation
            (runCostingFunOneArgument . paramMapData)

    toBuiltinMeaning _semvar ListData =
        let listDataDenotation :: [Data] -> Data
            listDataDenotation = List
            {-# INLINE listDataDenotation #-}
        in makeBuiltinMeaning
            listDataDenotation
            (runCostingFunOneArgument . paramListData)

    toBuiltinMeaning _semvar IData =
        let iDataDenotation :: Integer -> Data
            iDataDenotation = I
            {-# INLINE iDataDenotation #-}
        in makeBuiltinMeaning
            iDataDenotation
            (runCostingFunOneArgument . paramIData)

    toBuiltinMeaning _semvar BData =
        let bDataDenotation :: BS.ByteString -> Data
            bDataDenotation = B
            {-# INLINE bDataDenotation #-}
        in makeBuiltinMeaning
            bDataDenotation
            (runCostingFunOneArgument . paramBData)

    toBuiltinMeaning _semvar UnConstrData =
        let unConstrDataDenotation :: Data -> BuiltinResult (Integer, [Data])
            unConstrDataDenotation = \case
                Constr i ds -> pure (i, ds)
                -- See Note [Operational vs structural errors within builtins].
                _           -> fail "Expected the Constr constructor but got a different one"
            {-# INLINE unConstrDataDenotation #-}
        in makeBuiltinMeaning
            unConstrDataDenotation
            (runCostingFunOneArgument . paramUnConstrData)

    toBuiltinMeaning _semvar UnMapData =
        let unMapDataDenotation :: Data -> BuiltinResult [(Data, Data)]
            unMapDataDenotation = \case
                Map es -> pure es
                -- See Note [Operational vs structural errors within builtins].
                _      -> fail "Expected the Map constructor but got a different one"
            {-# INLINE unMapDataDenotation #-}
        in makeBuiltinMeaning
            unMapDataDenotation
            (runCostingFunOneArgument . paramUnMapData)

    toBuiltinMeaning _semvar UnListData =
        let unListDataDenotation :: Data -> BuiltinResult [Data]
            unListDataDenotation = \case
                List ds -> pure ds
                -- See Note [Operational vs structural errors within builtins].
                _       -> fail "Expected the List constructor but got a different one"
            {-# INLINE unListDataDenotation #-}
        in makeBuiltinMeaning
            unListDataDenotation
            (runCostingFunOneArgument . paramUnListData)

    toBuiltinMeaning _semvar UnIData =
        let unIDataDenotation :: Data -> BuiltinResult Integer
            unIDataDenotation = \case
                I i -> pure i
                -- See Note [Operational vs structural errors within builtins].
                _   -> fail "Expected the I constructor but got a different one"
            {-# INLINE unIDataDenotation #-}
        in makeBuiltinMeaning
            unIDataDenotation
            (runCostingFunOneArgument . paramUnIData)

    toBuiltinMeaning _semvar UnBData =
        let unBDataDenotation :: Data -> BuiltinResult BS.ByteString
            unBDataDenotation = \case
                B b -> pure b
                -- See Note [Operational vs structural errors within builtins].
                _   -> fail "Expected the B constructor but got a different one"
            {-# INLINE unBDataDenotation #-}
        in makeBuiltinMeaning
            unBDataDenotation
            (runCostingFunOneArgument . paramUnBData)

    toBuiltinMeaning _semvar EqualsData =
        let equalsDataDenotation :: Data -> Data -> Bool
            equalsDataDenotation = (==)
            {-# INLINE equalsDataDenotation #-}
        in makeBuiltinMeaning
            equalsDataDenotation
            (runCostingFunTwoArguments . paramEqualsData)

    toBuiltinMeaning _semvar SerialiseData =
        let serialiseDataDenotation :: Data -> BS.ByteString
            serialiseDataDenotation = BSL.toStrict . serialise
            {-# INLINE serialiseDataDenotation #-}
        in makeBuiltinMeaning
            serialiseDataDenotation
            (runCostingFunOneArgument . paramSerialiseData)

    -- Misc constructors
    toBuiltinMeaning _semvar MkPairData =
        let mkPairDataDenotation :: Data -> Data -> (Data, Data)
            mkPairDataDenotation = (,)
            {-# INLINE mkPairDataDenotation #-}
        in makeBuiltinMeaning
            mkPairDataDenotation
            (runCostingFunTwoArguments . paramMkPairData)

    toBuiltinMeaning _semvar MkNilData =
        -- Nullary built-in functions don't work, so we need a unit argument.
        -- We don't really need this built-in function, see Note [Constants vs built-in functions],
        -- but we keep it around for historical reasons and convenience.
        let mkNilDataDenotation :: () -> [Data]
            mkNilDataDenotation () = []
            {-# INLINE mkNilDataDenotation #-}
        in makeBuiltinMeaning
            mkNilDataDenotation
            (runCostingFunOneArgument . paramMkNilData)

    toBuiltinMeaning _semvar MkNilPairData =
        -- Nullary built-in functions don't work, so we need a unit argument.
        -- We don't really need this built-in function, see Note [Constants vs built-in functions],
        -- but we keep it around for historical reasons and convenience.
        let mkNilPairDataDenotation :: () -> [(Data, Data)]
            mkNilPairDataDenotation () = []
            {-# INLINE mkNilPairDataDenotation #-}
        in makeBuiltinMeaning
            mkNilPairDataDenotation
            (runCostingFunOneArgument . paramMkNilPairData)

    -- BLS12_381.G1
    toBuiltinMeaning _semvar Bls12_381_G1_add =
        let bls12_381_G1_addDenotation
                :: BLS12_381.G1.Element -> BLS12_381.G1.Element -> BLS12_381.G1.Element
            bls12_381_G1_addDenotation = BLS12_381.G1.add
            {-# INLINE bls12_381_G1_addDenotation #-}
        in makeBuiltinMeaning
            bls12_381_G1_addDenotation
            (runCostingFunTwoArguments . paramBls12_381_G1_add)

    toBuiltinMeaning _semvar Bls12_381_G1_neg =
        let bls12_381_G1_negDenotation :: BLS12_381.G1.Element -> BLS12_381.G1.Element
            bls12_381_G1_negDenotation = BLS12_381.G1.neg
            {-# INLINE bls12_381_G1_negDenotation #-}
        in makeBuiltinMeaning
            bls12_381_G1_negDenotation
            (runCostingFunOneArgument . paramBls12_381_G1_neg)

    toBuiltinMeaning _semvar Bls12_381_G1_scalarMul =
        let bls12_381_G1_scalarMulDenotation
                :: Integer -> BLS12_381.G1.Element -> BLS12_381.G1.Element
            bls12_381_G1_scalarMulDenotation = BLS12_381.G1.scalarMul
            {-# INLINE bls12_381_G1_scalarMulDenotation #-}
        in makeBuiltinMeaning
            bls12_381_G1_scalarMulDenotation
            (runCostingFunTwoArguments . paramBls12_381_G1_scalarMul)

    toBuiltinMeaning _semvar Bls12_381_G1_compress =
        let bls12_381_G1_compressDenotation :: BLS12_381.G1.Element -> BS.ByteString
            bls12_381_G1_compressDenotation = BLS12_381.G1.compress
            {-# INLINE bls12_381_G1_compressDenotation #-}
        in makeBuiltinMeaning
            bls12_381_G1_compressDenotation
            (runCostingFunOneArgument . paramBls12_381_G1_compress)

    toBuiltinMeaning _semvar Bls12_381_G1_uncompress =
        let bls12_381_G1_uncompressDenotation
                :: BS.ByteString -> BuiltinResult BLS12_381.G1.Element
            bls12_381_G1_uncompressDenotation = eitherToBuiltinResult . BLS12_381.G1.uncompress
            {-# INLINE bls12_381_G1_uncompressDenotation #-}
        in makeBuiltinMeaning
            bls12_381_G1_uncompressDenotation
            (runCostingFunOneArgument . paramBls12_381_G1_uncompress)

    toBuiltinMeaning _semvar Bls12_381_G1_hashToGroup =
        let bls12_381_G1_hashToGroupDenotation
                :: BS.ByteString -> BS.ByteString -> BuiltinResult BLS12_381.G1.Element
            bls12_381_G1_hashToGroupDenotation = eitherToBuiltinResult .* BLS12_381.G1.hashToGroup
            {-# INLINE bls12_381_G1_hashToGroupDenotation #-}
        in makeBuiltinMeaning
            bls12_381_G1_hashToGroupDenotation
            (runCostingFunTwoArguments . paramBls12_381_G1_hashToGroup)

    toBuiltinMeaning _semvar Bls12_381_G1_equal =
        let bls12_381_G1_equalDenotation :: BLS12_381.G1.Element -> BLS12_381.G1.Element -> Bool
            bls12_381_G1_equalDenotation = (==)
            {-# INLINE bls12_381_G1_equalDenotation #-}
        in makeBuiltinMeaning
            bls12_381_G1_equalDenotation
            (runCostingFunTwoArguments . paramBls12_381_G1_equal)

    -- BLS12_381.G2
    toBuiltinMeaning _semvar Bls12_381_G2_add =
        let bls12_381_G2_addDenotation
                :: BLS12_381.G2.Element -> BLS12_381.G2.Element -> BLS12_381.G2.Element
            bls12_381_G2_addDenotation = BLS12_381.G2.add
            {-# INLINE bls12_381_G2_addDenotation #-}
        in makeBuiltinMeaning
            bls12_381_G2_addDenotation
            (runCostingFunTwoArguments . paramBls12_381_G2_add)

    toBuiltinMeaning _semvar Bls12_381_G2_neg =
        let bls12_381_G2_negDenotation :: BLS12_381.G2.Element -> BLS12_381.G2.Element
            bls12_381_G2_negDenotation = BLS12_381.G2.neg
            {-# INLINE bls12_381_G2_negDenotation #-}
        in makeBuiltinMeaning
            bls12_381_G2_negDenotation
            (runCostingFunOneArgument . paramBls12_381_G2_neg)

    toBuiltinMeaning _semvar Bls12_381_G2_scalarMul =
        let bls12_381_G2_scalarMulDenotation
                :: Integer -> BLS12_381.G2.Element -> BLS12_381.G2.Element
            bls12_381_G2_scalarMulDenotation = BLS12_381.G2.scalarMul
            {-# INLINE bls12_381_G2_scalarMulDenotation #-}
        in makeBuiltinMeaning
            bls12_381_G2_scalarMulDenotation
            (runCostingFunTwoArguments . paramBls12_381_G2_scalarMul)

    toBuiltinMeaning _semvar Bls12_381_G2_compress =
        let bls12_381_G2_compressDenotation :: BLS12_381.G2.Element -> BS.ByteString
            bls12_381_G2_compressDenotation = BLS12_381.G2.compress
            {-# INLINE bls12_381_G2_compressDenotation #-}
        in makeBuiltinMeaning
            bls12_381_G2_compressDenotation
            (runCostingFunOneArgument . paramBls12_381_G2_compress)

    toBuiltinMeaning _semvar Bls12_381_G2_uncompress =
        let bls12_381_G2_uncompressDenotation
                :: BS.ByteString -> BuiltinResult BLS12_381.G2.Element
            bls12_381_G2_uncompressDenotation = eitherToBuiltinResult . BLS12_381.G2.uncompress
            {-# INLINE bls12_381_G2_uncompressDenotation #-}
        in makeBuiltinMeaning
            bls12_381_G2_uncompressDenotation
            (runCostingFunOneArgument . paramBls12_381_G2_uncompress)

    toBuiltinMeaning _semvar Bls12_381_G2_hashToGroup =
        let bls12_381_G2_hashToGroupDenotation
                :: BS.ByteString -> BS.ByteString -> BuiltinResult BLS12_381.G2.Element
            bls12_381_G2_hashToGroupDenotation = eitherToBuiltinResult .* BLS12_381.G2.hashToGroup
            {-# INLINE bls12_381_G2_hashToGroupDenotation #-}
        in makeBuiltinMeaning
            bls12_381_G2_hashToGroupDenotation
            (runCostingFunTwoArguments . paramBls12_381_G2_hashToGroup)

    toBuiltinMeaning _semvar Bls12_381_G2_equal =
        let bls12_381_G2_equalDenotation :: BLS12_381.G2.Element -> BLS12_381.G2.Element -> Bool
            bls12_381_G2_equalDenotation = (==)
            {-# INLINE bls12_381_G2_equalDenotation #-}
        in makeBuiltinMeaning
            bls12_381_G2_equalDenotation
            (runCostingFunTwoArguments . paramBls12_381_G2_equal)

    -- BLS12_381.Pairing
    toBuiltinMeaning _semvar Bls12_381_millerLoop =
        let bls12_381_millerLoopDenotation
                :: BLS12_381.G1.Element -> BLS12_381.G2.Element -> BLS12_381.Pairing.MlResult
            bls12_381_millerLoopDenotation = BLS12_381.Pairing.millerLoop
            {-# INLINE bls12_381_millerLoopDenotation #-}
        in makeBuiltinMeaning
            bls12_381_millerLoopDenotation
            (runCostingFunTwoArguments . paramBls12_381_millerLoop)

    toBuiltinMeaning _semvar Bls12_381_mulMlResult =
        let bls12_381_mulMlResultDenotation
                :: BLS12_381.Pairing.MlResult
                -> BLS12_381.Pairing.MlResult
                -> BLS12_381.Pairing.MlResult
            bls12_381_mulMlResultDenotation = BLS12_381.Pairing.mulMlResult
            {-# INLINE bls12_381_mulMlResultDenotation #-}
        in makeBuiltinMeaning
            bls12_381_mulMlResultDenotation
            (runCostingFunTwoArguments . paramBls12_381_mulMlResult)

    toBuiltinMeaning _semvar Bls12_381_finalVerify =
        let bls12_381_finalVerifyDenotation
                :: BLS12_381.Pairing.MlResult -> BLS12_381.Pairing.MlResult -> Bool
            bls12_381_finalVerifyDenotation = BLS12_381.Pairing.finalVerify
            {-# INLINE bls12_381_finalVerifyDenotation #-}
        in makeBuiltinMeaning
            bls12_381_finalVerifyDenotation
            (runCostingFunTwoArguments . paramBls12_381_finalVerify)

    toBuiltinMeaning _semvar Keccak_256 =
        let keccak_256Denotation :: BS.ByteString -> BS.ByteString
            keccak_256Denotation = Hash.keccak_256
            {-# INLINE keccak_256Denotation #-}
        in makeBuiltinMeaning
            keccak_256Denotation
            (runCostingFunOneArgument . paramKeccak_256)

    toBuiltinMeaning _semvar Blake2b_224 =
        let blake2b_224Denotation :: BS.ByteString -> BS.ByteString
            blake2b_224Denotation = Hash.blake2b_224
            {-# INLINE blake2b_224Denotation #-}
        in makeBuiltinMeaning
            blake2b_224Denotation
            (runCostingFunOneArgument . paramBlake2b_224)


    -- Extra bytestring operations

    -- Conversions
    {- See Note [Input length limitation for IntegerToByteString] -}
    toBuiltinMeaning _semvar IntegerToByteString =
        let integerToByteStringDenotation :: Bool -> NumBytesCostedAsNumWords -> Integer -> BuiltinResult BS.ByteString
            {- The second argument is wrapped in a NumBytesCostedAsNumWords to allow us to
               interpret it as a size during costing. -}
            integerToByteStringDenotation b (NumBytesCostedAsNumWords w) = Bitwise.integerToByteStringWrapper b w
            {-# INLINE integerToByteStringDenotation #-}
        in makeBuiltinMeaning
            integerToByteStringDenotation
            (runCostingFunThreeArguments . paramIntegerToByteString)

    toBuiltinMeaning _semvar ByteStringToInteger =
        let byteStringToIntegerDenotation :: Bool -> BS.ByteString -> Integer
            byteStringToIntegerDenotation = Bitwise.byteStringToIntegerWrapper
            {-# INLINE byteStringToIntegerDenotation #-}
        in makeBuiltinMeaning
            byteStringToIntegerDenotation
            (runCostingFunTwoArguments . paramByteStringToInteger)

    -- Logical
    toBuiltinMeaning _semvar AndByteString =
        let andByteStringDenotation :: Bool -> BS.ByteString -> BS.ByteString -> BS.ByteString
            andByteStringDenotation = Bitwise.andByteString
            {-# INLINE andByteStringDenotation #-}
        in makeBuiltinMeaning
            andByteStringDenotation
            (runCostingFunThreeArguments . paramAndByteString)

    toBuiltinMeaning _semvar OrByteString =
        let orByteStringDenotation :: Bool -> BS.ByteString -> BS.ByteString -> BS.ByteString
            orByteStringDenotation = Bitwise.orByteString
            {-# INLINE orByteStringDenotation #-}
        in makeBuiltinMeaning
            orByteStringDenotation
            (runCostingFunThreeArguments . paramOrByteString)

    toBuiltinMeaning _semvar XorByteString =
        let xorByteStringDenotation :: Bool -> BS.ByteString -> BS.ByteString -> BS.ByteString
            xorByteStringDenotation = Bitwise.xorByteString
            {-# INLINE xorByteStringDenotation #-}
        in makeBuiltinMeaning
            xorByteStringDenotation
            (runCostingFunThreeArguments . paramXorByteString)

    toBuiltinMeaning _semvar ComplementByteString =
        let complementByteStringDenotation :: BS.ByteString -> BS.ByteString
            complementByteStringDenotation = Bitwise.complementByteString
            {-# INLINE complementByteStringDenotation #-}
        in makeBuiltinMeaning
            complementByteStringDenotation
            (runCostingFunOneArgument . paramComplementByteString)

    -- Bitwise operations

    toBuiltinMeaning _semvar ReadBit =
        let readBitDenotation :: BS.ByteString -> Int -> BuiltinResult Bool
            readBitDenotation = Bitwise.readBit
            {-# INLINE readBitDenotation #-}
        in makeBuiltinMeaning
            readBitDenotation
            (runCostingFunTwoArguments . paramReadBit)

    toBuiltinMeaning _semvar WriteBits =
        let writeBitsDenotation
              :: BS.ByteString
              -> ListCostedByLength Integer
              -> ListCostedByLength Bool
              -> BuiltinResult BS.ByteString
            writeBitsDenotation s (ListCostedByLength ixs) (ListCostedByLength bits) = Bitwise.writeBits s ixs bits
            {-# INLINE writeBitsDenotation #-}
        in makeBuiltinMeaning
            writeBitsDenotation
            (runCostingFunThreeArguments . paramWriteBits)

    toBuiltinMeaning _semvar ReplicateByte =
        let replicateByteDenotation :: NumBytesCostedAsNumWords -> Word8 -> BuiltinResult BS.ByteString
            replicateByteDenotation (NumBytesCostedAsNumWords n) w = Bitwise.replicateByte n w
            {-# INLINE replicateByteDenotation #-}
        in makeBuiltinMeaning
            replicateByteDenotation
            (runCostingFunTwoArguments . paramReplicateByte)

    toBuiltinMeaning _semvar ShiftByteString =
        let shiftByteStringDenotation :: BS.ByteString -> IntegerCostedLiterally -> BS.ByteString
            shiftByteStringDenotation s (IntegerCostedLiterally n) = Bitwise.shiftByteStringWrapper s n
            {-# INLINE shiftByteStringDenotation #-}
        in makeBuiltinMeaning
            shiftByteStringDenotation
            (runCostingFunTwoArguments . paramShiftByteString)

    toBuiltinMeaning _semvar RotateByteString =
        let rotateByteStringDenotation :: BS.ByteString -> IntegerCostedLiterally -> BS.ByteString
            rotateByteStringDenotation s (IntegerCostedLiterally n) = Bitwise.rotateByteStringWrapper s n
            {-# INLINE rotateByteStringDenotation #-}
        in makeBuiltinMeaning
            rotateByteStringDenotation
            (runCostingFunTwoArguments . paramRotateByteString)

    toBuiltinMeaning _semvar CountSetBits =
        let countSetBitsDenotation :: BS.ByteString -> Int
            countSetBitsDenotation = Bitwise.countSetBits
            {-# INLINE countSetBitsDenotation #-}
        in makeBuiltinMeaning
            countSetBitsDenotation
            (runCostingFunOneArgument . paramCountSetBits)

    toBuiltinMeaning _semvar FindFirstSetBit =
        let findFirstSetBitDenotation :: BS.ByteString -> Int
            findFirstSetBitDenotation = Bitwise.findFirstSetBit
            {-# INLINE findFirstSetBitDenotation #-}
        in makeBuiltinMeaning
            findFirstSetBitDenotation
            (runCostingFunOneArgument . paramFindFirstSetBit)

    -- See Note [Inlining meanings of builtins].
    {-# INLINE toBuiltinMeaning #-}

    {- *** IMPORTANT! *** When you're adding a new builtin above you typically won't
       be able to add a sensible costing function until the implementation is
       complete and you can benchmark it.  It's still necessary to supply
       `toBuiltinMeaning` with some costing function though: this **MUST** be
       `unimplementedCostingFun`: this will assign a very large cost to any
       invocation of the function, preventing it from being used in places where
       costs are important (for example on testnets) until the implementation is
       complete and a proper costing function has been defined.  Once the
       builtin is ready for general use replace `unimplementedCostingFun` with
       the appropriate `param<BuiltinName>` from BuiltinCostModelBase.

       Please leave this comment immediately after the definition of the final
       builtin to maximise the chances of it being seen the next time someone
       implements a new builtin.
    -}

instance Default (BuiltinSemanticsVariant DefaultFun) where
    def = maxBound

instance Pretty (BuiltinSemanticsVariant DefaultFun) where
    pretty = viaShow

-- It's set deliberately to give us "extra room" in the binary format to add things without running
-- out of space for tags (expanding the space would change the binary format for people who're
-- implementing it manually). So we have to set it manually.
-- | Using 7 bits to encode builtin tags.
builtinTagWidth :: NumBits
builtinTagWidth = 7

encodeBuiltin :: Word8 -> Flat.Encoding
encodeBuiltin = eBits builtinTagWidth

decodeBuiltin :: Get Word8
decodeBuiltin = dBEBits8 builtinTagWidth

-- See Note [Stable encoding of TPLC]
instance Flat DefaultFun where
    encode = encodeBuiltin . \case
              AddInteger                      -> 0
              SubtractInteger                 -> 1
              MultiplyInteger                 -> 2
              DivideInteger                   -> 3
              QuotientInteger                 -> 4
              RemainderInteger                -> 5
              ModInteger                      -> 6
              EqualsInteger                   -> 7
              LessThanInteger                 -> 8
              LessThanEqualsInteger           -> 9

              AppendByteString                -> 10
              ConsByteString                  -> 11
              SliceByteString                 -> 12
              LengthOfByteString              -> 13
              IndexByteString                 -> 14
              EqualsByteString                -> 15
              LessThanByteString              -> 16
              LessThanEqualsByteString        -> 17

              Sha2_256                        -> 18
              Sha3_256                        -> 19
              Blake2b_256                     -> 20
              VerifyEd25519Signature          -> 21

              AppendString                    -> 22
              EqualsString                    -> 23
              EncodeUtf8                      -> 24
              DecodeUtf8                      -> 25

              IfThenElse                      -> 26

              ChooseUnit                      -> 27

              Trace                           -> 28

              FstPair                         -> 29
              SndPair                         -> 30

              ChooseList                      -> 31
              MkCons                          -> 32
              HeadList                        -> 33
              TailList                        -> 34
              NullList                        -> 35

              ChooseData                      -> 36
              ConstrData                      -> 37
              MapData                         -> 38
              ListData                        -> 39
              IData                           -> 40
              BData                           -> 41
              UnConstrData                    -> 42
              UnMapData                       -> 43
              UnListData                      -> 44
              UnIData                         -> 45
              UnBData                         -> 46
              EqualsData                      -> 47
              MkPairData                      -> 48
              MkNilData                       -> 49
              MkNilPairData                   -> 50
              SerialiseData                   -> 51
              VerifyEcdsaSecp256k1Signature   -> 52
              VerifySchnorrSecp256k1Signature -> 53
              Bls12_381_G1_add                -> 54
              Bls12_381_G1_neg                -> 55
              Bls12_381_G1_scalarMul          -> 56
              Bls12_381_G1_equal              -> 57
              Bls12_381_G1_compress           -> 58
              Bls12_381_G1_uncompress         -> 59
              Bls12_381_G1_hashToGroup        -> 60
              Bls12_381_G2_add                -> 61
              Bls12_381_G2_neg                -> 62
              Bls12_381_G2_scalarMul          -> 63
              Bls12_381_G2_equal              -> 64
              Bls12_381_G2_compress           -> 65
              Bls12_381_G2_uncompress         -> 66
              Bls12_381_G2_hashToGroup        -> 67
              Bls12_381_millerLoop            -> 68
              Bls12_381_mulMlResult           -> 69
              Bls12_381_finalVerify           -> 70
              Keccak_256                      -> 71
              Blake2b_224                     -> 72
              CaseList                        -> 73
              CaseData                        -> 74

              IntegerToByteString             -> 73
              ByteStringToInteger             -> 74

              AndByteString                   -> 75
              OrByteString                    -> 76
              XorByteString                   -> 77
              ComplementByteString            -> 78
              ReadBit                         -> 79
              WriteBits                       -> 80
              ReplicateByte                   -> 81

              ShiftByteString                 -> 82
              RotateByteString                -> 83
              CountSetBits                    -> 84
              FindFirstSetBit                 -> 85

    decode = go =<< decodeBuiltin
        where go 0  = pure AddInteger
              go 1  = pure SubtractInteger
              go 2  = pure MultiplyInteger
              go 3  = pure DivideInteger
              go 4  = pure QuotientInteger
              go 5  = pure RemainderInteger
              go 6  = pure ModInteger
              go 7  = pure EqualsInteger
              go 8  = pure LessThanInteger
              go 9  = pure LessThanEqualsInteger
              go 10 = pure AppendByteString
              go 11 = pure ConsByteString
              go 12 = pure SliceByteString
              go 13 = pure LengthOfByteString
              go 14 = pure IndexByteString
              go 15 = pure EqualsByteString
              go 16 = pure LessThanByteString
              go 17 = pure LessThanEqualsByteString
              go 18 = pure Sha2_256
              go 19 = pure Sha3_256
              go 20 = pure Blake2b_256
              go 21 = pure VerifyEd25519Signature
              go 22 = pure AppendString
              go 23 = pure EqualsString
              go 24 = pure EncodeUtf8
              go 25 = pure DecodeUtf8
              go 26 = pure IfThenElse
              go 27 = pure ChooseUnit
              go 28 = pure Trace
              go 29 = pure FstPair
              go 30 = pure SndPair
              go 31 = pure ChooseList
              go 32 = pure MkCons
              go 33 = pure HeadList
              go 34 = pure TailList
              go 35 = pure NullList
              go 36 = pure ChooseData
              go 37 = pure ConstrData
              go 38 = pure MapData
              go 39 = pure ListData
              go 40 = pure IData
              go 41 = pure BData
              go 42 = pure UnConstrData
              go 43 = pure UnMapData
              go 44 = pure UnListData
              go 45 = pure UnIData
              go 46 = pure UnBData
              go 47 = pure EqualsData
              go 48 = pure MkPairData
              go 49 = pure MkNilData
              go 50 = pure MkNilPairData
              go 51 = pure SerialiseData
              go 52 = pure VerifyEcdsaSecp256k1Signature
              go 53 = pure VerifySchnorrSecp256k1Signature
              go 54 = pure Bls12_381_G1_add
              go 55 = pure Bls12_381_G1_neg
              go 56 = pure Bls12_381_G1_scalarMul
              go 57 = pure Bls12_381_G1_equal
              go 58 = pure Bls12_381_G1_compress
              go 59 = pure Bls12_381_G1_uncompress
              go 60 = pure Bls12_381_G1_hashToGroup
              go 61 = pure Bls12_381_G2_add
              go 62 = pure Bls12_381_G2_neg
              go 63 = pure Bls12_381_G2_scalarMul
              go 64 = pure Bls12_381_G2_equal
              go 65 = pure Bls12_381_G2_compress
              go 66 = pure Bls12_381_G2_uncompress
              go 67 = pure Bls12_381_G2_hashToGroup
              go 68 = pure Bls12_381_millerLoop
              go 69 = pure Bls12_381_mulMlResult
              go 70 = pure Bls12_381_finalVerify
              go 71 = pure Keccak_256
              go 72 = pure Blake2b_224
<<<<<<< HEAD
              go 73 = pure CaseList
              go 74 = pure CaseData
=======
              go 73 = pure IntegerToByteString
              go 74 = pure ByteStringToInteger
              go 75 = pure AndByteString
              go 76 = pure OrByteString
              go 77 = pure XorByteString
              go 78 = pure ComplementByteString
              go 79 = pure ReadBit
              go 80 = pure WriteBits
              go 81 = pure ReplicateByte
              go 82 = pure ShiftByteString
              go 83 = pure RotateByteString
              go 84 = pure CountSetBits
              go 85 = pure FindFirstSetBit
>>>>>>> 51a9f163
              go t  = fail $ "Failed to decode builtin tag, got: " ++ show t

    size _ n = n + builtinTagWidth<|MERGE_RESOLUTION|>--- conflicted
+++ resolved
@@ -1101,17 +1101,15 @@
 do it quite yet, even though it worked (the Plutus Tx part wasn't implemented).
 -}
 
-<<<<<<< HEAD
 headSpine :: Opaque val ab -> [val] -> Opaque (HeadSpine val) b
 headSpine (Opaque f) = Opaque . HeadSpine f . foldr ConsSpine NilSpine
 {-# INLINE headSpine #-}
-=======
+
 {- Note [Operational vs structural errors within builtins]
 See the Haddock of 'EvaluationError' to understand why we sometimes use 'fail' (to throw an
 "operational" evaluation error) and sometimes use @throwing _StructuralUnliftingError@ (to throw a
 "structural" evaluation error). Please respect the distinction when adding new built-in functions.
 -}
->>>>>>> 51a9f163
 
 instance uni ~ DefaultUni => ToBuiltinMeaning uni DefaultFun where
     type CostingPart uni DefaultFun = BuiltinCostModel
@@ -1487,15 +1485,7 @@
         in makeBuiltinMeaning
             chooseListDenotation
             (runCostingFunThreeArguments . paramChooseList)
-<<<<<<< HEAD
-        where
-          choosePlc :: SomeConstant uni [a] -> b -> b -> EvaluationResult b
-          choosePlc (SomeConstant (Some (ValueOf uniListA xs))) a b = do
-            DefaultUniList _ <- pure uniListA
-            pure $ case xs of
-                []    -> a
-                _ : _ -> b
-          {-# INLINE choosePlc #-}
+
     toBuiltinMeaning _ver CaseList =
         makeBuiltinMeaning
             caseListPlc
@@ -1512,9 +1502,7 @@
                 []     -> headSpine z []
                 x : xs -> headSpine f [fromValueOf uniA x, fromValueOf uniListA xs]
           {-# INLINE caseListPlc #-}
-=======
-
->>>>>>> 51a9f163
+
     toBuiltinMeaning _semvar MkCons =
         let mkConsDenotation
                 :: SomeConstant uni a -> SomeConstant uni [a] -> BuiltinResult (Opaque val [a])
@@ -1588,7 +1576,7 @@
         in makeBuiltinMeaning
             chooseDataDenotation
             (runCostingFunSixArguments . paramChooseData)
-<<<<<<< HEAD
+
     toBuiltinMeaning _ver CaseData =
         makeBuiltinMeaning
             caseDataPlc
@@ -1609,9 +1597,7 @@
               I i         -> headSpine fI [fromValue i]
               B b         -> headSpine fB [fromValue b]
           {-# INLINE caseDataPlc #-}
-=======
-
->>>>>>> 51a9f163
+
     toBuiltinMeaning _semvar ConstrData =
         let constrDataDenotation :: Integer -> [Data] -> Data
             constrDataDenotation = Constr
@@ -2256,10 +2242,6 @@
               go 70 = pure Bls12_381_finalVerify
               go 71 = pure Keccak_256
               go 72 = pure Blake2b_224
-<<<<<<< HEAD
-              go 73 = pure CaseList
-              go 74 = pure CaseData
-=======
               go 73 = pure IntegerToByteString
               go 74 = pure ByteStringToInteger
               go 75 = pure AndByteString
@@ -2273,7 +2255,8 @@
               go 83 = pure RotateByteString
               go 84 = pure CountSetBits
               go 85 = pure FindFirstSetBit
->>>>>>> 51a9f163
+              go 85 = pure CaseList
+              go 86 = pure CaseData
               go t  = fail $ "Failed to decode builtin tag, got: " ++ show t
 
     size _ n = n + builtinTagWidth