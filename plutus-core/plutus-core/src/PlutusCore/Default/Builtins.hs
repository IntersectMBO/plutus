--- conflicted
+++ resolved
@@ -154,10 +154,6 @@
     -- Conversions
     | IntegerToByteString
     | ByteStringToInteger
-<<<<<<< HEAD
-    -- Ripemd_160
-    | Ripemd_160
-=======
     -- Logical
     | AndByteString
     | OrByteString
@@ -171,7 +167,8 @@
     | RotateByteString
     | CountSetBits
     | FindFirstSetBit
->>>>>>> d3cf1177
+    -- Ripemd_160
+    | Ripemd_160
     deriving stock (Show, Eq, Ord, Enum, Bounded, Generic, Ix)
     deriving anyclass (NFData, Hashable, PrettyBy PrettyConfigPlc)
 
@@ -1892,16 +1889,6 @@
             byteStringToIntegerDenotation
             (runCostingFunTwoArguments . paramByteStringToInteger)
 
-<<<<<<< HEAD
-    toBuiltinMeaning _semvar Ripemd_160 =
-        let ripemd_160Denotation :: BS.ByteString -> BS.ByteString
-            ripemd_160Denotation = Hash.ripemd_160
-            {-# INLINE ripemd_160Denotation #-}
-        in makeBuiltinMeaning
-            ripemd_160Denotation
-            (runCostingFunOneArgument . paramRipemd_160)
-
-=======
     -- Logical
     toBuiltinMeaning _semvar AndByteString =
         let andByteStringDenotation :: Bool -> BS.ByteString -> BS.ByteString -> BS.ByteString
@@ -1995,7 +1982,14 @@
         in makeBuiltinMeaning
             findFirstSetBitDenotation
             (runCostingFunOneArgument . paramFindFirstSetBit)
->>>>>>> d3cf1177
+
+    toBuiltinMeaning _semvar Ripemd_160 =
+        let ripemd_160Denotation :: BS.ByteString -> BS.ByteString
+            ripemd_160Denotation = Hash.ripemd_160
+            {-# INLINE ripemd_160Denotation #-}
+        in makeBuiltinMeaning
+            ripemd_160Denotation
+            (runCostingFunOneArgument . paramRipemd_160)
 
     -- See Note [Inlining meanings of builtins].
     {-# INLINE toBuiltinMeaning #-}
@@ -2123,10 +2117,6 @@
 
               IntegerToByteString             -> 73
               ByteStringToInteger             -> 74
-
-<<<<<<< HEAD
-              Ripemd_160                      -> 75
-=======
               AndByteString                   -> 75
               OrByteString                    -> 76
               XorByteString                   -> 77
@@ -2139,7 +2129,7 @@
               RotateByteString                -> 83
               CountSetBits                    -> 84
               FindFirstSetBit                 -> 85
->>>>>>> d3cf1177
+              Ripemd_160                      -> 86
 
     decode = go =<< decodeBuiltin
         where go 0  = pure AddInteger
@@ -2217,9 +2207,6 @@
               go 72 = pure Blake2b_224
               go 73 = pure IntegerToByteString
               go 74 = pure ByteStringToInteger
-<<<<<<< HEAD
-              go 75 = pure Ripemd_160
-=======
               go 75 = pure AndByteString
               go 76 = pure OrByteString
               go 77 = pure XorByteString
@@ -2231,7 +2218,7 @@
               go 83 = pure RotateByteString
               go 84 = pure CountSetBits
               go 85 = pure FindFirstSetBit
->>>>>>> d3cf1177
+              go 86 = pure Ripemd_160
               go t  = fail $ "Failed to decode builtin tag, got: " ++ show t
 
     size _ n = n + builtinTagWidth