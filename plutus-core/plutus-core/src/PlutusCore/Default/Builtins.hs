-- editorconfig-checker-disable-file
{-# LANGUAGE BangPatterns          #-}
{-# LANGUAGE DataKinds             #-}
{-# LANGUAGE DeriveAnyClass        #-}
{-# LANGUAGE FlexibleInstances     #-}
{-# LANGUAGE InstanceSigs          #-}
{-# LANGUAGE LambdaCase            #-}
{-# LANGUAGE MultiParamTypeClasses #-}
{-# LANGUAGE OverloadedStrings     #-}
{-# LANGUAGE ScopedTypeVariables   #-}
{-# LANGUAGE TypeFamilies          #-}
{-# LANGUAGE TypeOperators         #-}
{-# LANGUAGE UndecidableInstances  #-}

module PlutusCore.Default.Builtins where

import PlutusPrelude

import PlutusCore.Builtin
import PlutusCore.Data (Data (..))
import PlutusCore.Default.Universe
import PlutusCore.Evaluation.Machine.BuiltinCostModel
import PlutusCore.Evaluation.Machine.ExBudgetStream (ExBudgetStream)
import PlutusCore.Evaluation.Machine.ExMemoryUsage (ExMemoryUsage, IntegerCostedLiterally (..),
                                                    ListCostedByLength (..),
                                                    NumBytesCostedAsNumWords (..), memoryUsage,
                                                    singletonRose)
import PlutusCore.Pretty (PrettyConfigPlc)

import PlutusCore.Bitwise qualified as Bitwise
import PlutusCore.Crypto.BLS12_381.G1 qualified as BLS12_381.G1
import PlutusCore.Crypto.BLS12_381.G2 qualified as BLS12_381.G2
import PlutusCore.Crypto.BLS12_381.Pairing qualified as BLS12_381.Pairing
import PlutusCore.Crypto.Ed25519 (verifyEd25519Signature_V1, verifyEd25519Signature_V2)
import PlutusCore.Crypto.ExpMod qualified as ExpMod
import PlutusCore.Crypto.Hash qualified as Hash
import PlutusCore.Crypto.Secp256k1 (verifyEcdsaSecp256k1Signature, verifySchnorrSecp256k1Signature)

import Codec.Serialise (serialise)
import Control.Monad (unless)
import Data.ByteString qualified as BS
import Data.ByteString.Lazy qualified as BSL
import Data.Ix (Ix)
import Data.Text (Text)
import Data.Text.Encoding (decodeUtf8', encodeUtf8)
import Flat hiding (from, to)
import Flat.Decoder (Get, dBEBits8)
import Flat.Encoder as Flat (Encoding, NumBits, eBits)
import NoThunks.Class (NoThunks)
import Prettyprinter (viaShow)

-- See Note [Pattern matching on built-in types].
-- TODO: should we have the commonest built-in functions at the front to have more compact encoding?
-- | Default built-in functions.
--
-- When updating these, make sure to add them to the protocol version listing!
-- See Note [New builtins/language versions and protocol versions]
data DefaultFun
    -- Integers
    = AddInteger
    | SubtractInteger
    | MultiplyInteger
    | DivideInteger
    | QuotientInteger
    | RemainderInteger
    | ModInteger
    | EqualsInteger
    | LessThanInteger
    | LessThanEqualsInteger
    -- Bytestrings
    | AppendByteString
    | ConsByteString
    | SliceByteString
    | LengthOfByteString
    | IndexByteString
    | EqualsByteString
    | LessThanByteString
    | LessThanEqualsByteString
    -- Cryptography and hashes
    | Sha2_256
    | Sha3_256
    | Blake2b_256
    | VerifyEd25519Signature  -- formerly verifySignature
    | VerifyEcdsaSecp256k1Signature
    | VerifySchnorrSecp256k1Signature
    -- Strings
    | AppendString
    | EqualsString
    | EncodeUtf8
    | DecodeUtf8
    -- Bool
    | IfThenElse
    -- Unit
    | ChooseUnit
    -- Tracing
    | Trace
    -- Pairs
    | FstPair
    | SndPair
    -- Lists
    | ChooseList
    | CaseList
    | MkCons
    | HeadList
    | TailList
    | NullList
    | DropList
    -- Data
    -- See Note [Pattern matching on built-in types].
    -- It is convenient to have a "choosing" function for a data type that has more than two
    -- constructors to get pattern matching over it and we may end up having multiple such data
    -- types, hence we include the name of the data type as a suffix.
    | ChooseData
    | CaseData
    | ConstrData
    | MapData
    | ListData
    | IData
    | BData
    | UnConstrData
    | UnMapData
    | UnListData
    | UnIData
    | UnBData
    | EqualsData
    | SerialiseData
    -- Misc monomorphized constructors.
    -- We could simply replace those with constants, but we use built-in functions for consistency
    -- with monomorphic built-in types. Polymorphic built-in constructors are generally problematic,
    -- See Note [Representable built-in functions over polymorphic built-in types].
    | MkPairData
    | MkNilData
    | MkNilPairData
    -- BLS12_381 operations
    -- G1
    | Bls12_381_G1_add
    | Bls12_381_G1_neg
    | Bls12_381_G1_scalarMul
    | Bls12_381_G1_equal
    | Bls12_381_G1_hashToGroup
    | Bls12_381_G1_compress
    | Bls12_381_G1_uncompress
    -- G2
    | Bls12_381_G2_add
    | Bls12_381_G2_neg
    | Bls12_381_G2_scalarMul
    | Bls12_381_G2_equal
    | Bls12_381_G2_hashToGroup
    | Bls12_381_G2_compress
    | Bls12_381_G2_uncompress
    -- Pairing
    | Bls12_381_millerLoop
    | Bls12_381_mulMlResult
    | Bls12_381_finalVerify
    -- Keccak_256, Blake2b_224
    | Keccak_256
    | Blake2b_224
    -- Conversions
    | IntegerToByteString
    | ByteStringToInteger
    -- Logical
    | AndByteString
    | OrByteString
    | XorByteString
    | ComplementByteString
    | ReadBit
    | WriteBits
    | ReplicateByte
    -- Bitwise
    | ShiftByteString
    | RotateByteString
    | CountSetBits
    | FindFirstSetBit
    -- Ripemd_160
    | Ripemd_160
    | ExpModInteger
    deriving stock (Show, Eq, Ord, Enum, Bounded, Generic, Ix)
    deriving anyclass (NFData, Hashable, PrettyBy PrettyConfigPlc)

{- Note [Textual representation of names of built-in functions]. The plc parser
 parses builtin names by looking at an enumeration of all of the built-in
 functions and checking whether the given name matches the pretty-printed name,
 obtained using the instance below.  Thus the definitive forms of the names of
 the built-in functions are obtained by applying the function below to the
 constructor names above. -}
instance Pretty DefaultFun where
    pretty fun = pretty $ lowerInitialChar $ show fun

instance ExMemoryUsage DefaultFun where
    memoryUsage _ = singletonRose 1
    {-# INLINE memoryUsage #-}

-- | Turn a function into another function that 'fail's when its second argument is @0@ or calls the
-- original function otherwise and wraps the result in 'pure'. Useful for correctly handling `div`,
-- `mod`, etc.
nonZeroSecondArg
    :: (Integer -> Integer -> Integer) -> Integer -> Integer -> BuiltinResult Integer
-- If we match against @IS 0#@ instead of @0@, GHC will generate tidier Core for some reason. It
-- probably doesn't really matter performance-wise, but would be easier to read. We don't do it out
-- of paranoia and because it requires importing the 'IS' constructor, which is in different
-- packages depending on the GHC version, so requires a bunch of irritating CPP.
--
-- We could also replace 'div' with 'integerDiv' (and do the same for other division builtins) at
-- the call site of this function in order to avoid double matching against @0@, but that also
-- requires CPP. Perhaps we can afford one additional pattern match for division builtins for the
-- time being, since those aren't particularly fast anyway.
--
-- The bang is to communicate to GHC that the function is strict in both the arguments just in case
-- it'd want to allocate a thunk for the first argument otherwise.
nonZeroSecondArg _ !_ 0 =
    -- See Note [Structural vs operational errors within builtins].
    fail "Cannot divide by zero"
nonZeroSecondArg f  x y = pure $ f x y
{-# INLINE nonZeroSecondArg #-}

-- | Turn a function returning 'Either' into another function that 'fail's in the 'Left' case and
-- wraps the result in 'pure' in the 'Right' case.
eitherToBuiltinResult :: Show e => Either e r -> BuiltinResult r
eitherToBuiltinResult = either (fail . show) pure
{-# INLINE eitherToBuiltinResult #-}

{- Note [Constants vs built-in functions]
A constant is any value of a built-in type. For example, 'Integer' is a built-in type, so anything
of type 'Integer' is a constant.

On the contrary a built-in function can't be of a built-in type, because the type of a built-in
function is always of either the @all a. b@ form or the @a -> b@ one, none of which is a built-in
type. This is checked by the machinery, so if the user tries to add a built-in function that is not
of one of these forms, they'll get a nice custom type error.

A built-in function is associated with its Haskell implementation: there can be many built-in
functions of the same type, all doing different things, and there can be infinitely more _definable_
built-in functions of the same type that are not built-in functions nonetheless, because we didn't
register them as such by providing a Haskell implementation for each of them. This is the difference
between constants and built-in functions: the set of constants (infinite in our case) depends solely
on the set of available built-in types (also infinite in our case, because we have @Integer@,
@[Integer]@, @[[Integer]]@ etc), while the set of built-in functions is defined by explicitly
assigning each member a specific name and an associated with it Haskell implementation. It is
theoretically possible to have an infinite set of built-in functions, but we neither do that nor
need it, hence our set of built-in functions is finite.

The rule of thumb is: constants are raw data and built-in functions are, well, functions.

@(:)@ works as follows: it takes two constants wrapped as values, extracts an integer from the first
constant and a list of integers from the second one, prepends the former to the latter and wraps the
resulting list back into a constant, which gets wrapped into a value.

Why does @(:)@ have to be a built-in function? Because its type is

    all a. a -> list a -> list a

and if we tried to make @(:)@ a constant we'd have to somehow make this type a built-in type and
promise that every value (i.e. every definable function) of this type can be used as a Plutus term,
which doesn't make any sense. Only the particular Haskell implementation that prepends an element to
a list is what we're interested in.

Why may @[]@ not be a built-in function? If its type is hardcoded to @[Integer]@, then that's a
built-in type and we know that anything of a built-in type can be embedded into a term as a
constant. I.e. @[] :: [Integer]@ is perfectly fine as a constant and does not need to be a built-in
function.

Why may @[]@ be a built-in function? If it's polymorphic over the type of the elements, then its
Plutus Core type is @all a. list a@ and that is not a built-in type, hence we have to make that a
built-in function.
-}

{- Note [How to add a built-in function: simple cases]
This Note explains how to add a built-in function and how to read definitions of existing built-in
functions. It does not attempt to explain why things the way they are, that is explained in comments
in relevant modules, check out the following for an overview of the module structure:
https://github.com/IntersectMBO/plutus/blob/97c2b2c6975e41ce25ee5efa1dff0f1bd891a589/plutus-core/docs/BuiltinsOverview.md

In order to add a new built-in function one needs to add a constructor to 'DefaultFun' and handle
it within the @ToBuiltinMeaning uni DefaultFun@ instance. The general pattern is

    toBuiltinMeaning semvar <BuiltinName> =
        let <builtinNameDenotation> :: BS.ByteString -> BS.ByteString
            <builtinNameDenotation> = <denotation>
            {-# INLINE <builtinNameDenotation> #-}
        in makeBuiltinMeaning
            <builtinNameDenotation>
            <costingFunction>

Here's a specific example:

    toBuiltinMeaning _ AddInteger =
        let addIntegerDenotation :: Integer -> Integer -> Integer
            addIntegerDenotation = (+)
            {-# INLINE addIntegerDenotation #-}
        in makeBuiltinMeaning
            addIntegerDenotation
            (runCostingFunTwoArguments . paramAddInteger)

'makeBuiltinMeaning' creates a Plutus builtin out of its denotation (i.e. Haskell implementation)
and a costing function for it. Once a builtin is added, its Plutus type is kind-checked and printed
to a golden file automatically (consult @git status@). 'toBuiltinMeaning' also takes a
'BuiltinSemanticsVariant' argument which allows a particular builtin name to have multiple
associated denotations (see Note [Builtin semantics variants]), but for simplicity we assume in the
examples below that all builtins have only one variant rendering the @semvar@ argument irrelevant.

See Note [Builtin semantics variants] for how @semvar@ enables us to customize the behavior of a
built-in function. For the purpose of these docs we're going to ignore that and use @_@ instead of
@semvar@.

Note that it's very important for the denotation to have an explicit type signature for several
reasons:

1. makes it easier to review the code and make sure it makes sense
2. makes it easier to search for builtins associated with certain types -- just @grep@ for the type
3. most importantly, if we let GHC infer the types, there's a small but very real chance that
   updating a library to a newer version will change the type of some definition used within the
   denotation of a builtin and that may get reflected in the type signature of the builtin without
   us noticing, since the builtins machinery will gladly swallow the change. And since the type
   signature of a builtin determines its behavior via ad hoc polymorphism a change in the type
   signature can cause a sudden hardfork, which would be very bad

hence we specify the type signature for the denotation of each builtin explicitly and always create
a @let@ binding for consistency. We add an @INLINE@ pragma to the @let@ binding to make sure that
the binding doesn't get in the way of performance.

Below we will enumerate what kind of denotations are accepted by 'makeBuiltinMeaning' without
touching any costing stuff.

1. The simplest example of an accepted denotation is a monomorphic function that takes values of
built-in types and returns a value of a built-in type as well. For example

    encodeUtf8 :: Text -> BS.ByteString

You can feed 'encodeUtf8' directly to 'makeBuiltinMeaning' without specifying any types:

    toBuiltinMeaning _ EncodeUtf8 =
        let encodeUtf8Denotation :: Text -> BS.ByteString
            encodeUtf8Denotation = encodeUtf8
            {-# INLINE encodeUtf8Denotation #-}
        in makeBuiltinMeaning
            encodeUtf8Denotation
            <costingFunction>

This will add the builtin, the only two things that remain are implementing costing for this
builtin (out of the scope of this Note) and handling it within the @Flat DefaultFun@ instance
(see Note [Stable encoding of TPLC]).

2. Unconstrained type variables are fine, you don't need to instantiate them. For example

    toBuiltinMeaning _ IfThenElse =
        let ifThenElseDenotation :: Bool -> a -> a -> a
            ifThenElseDenotation b x y = if b then x else y
            {-# INLINE ifThenElseDenotation #-}
        in makeBuiltinMeaning
            ifThenElseDenotation
            <costingFunction>

works alright. The Haskell type of the denotation is

    forall a. Bool -> a -> a -> a

whose counterpart in Plutus is

    all a. bool -> a -> a -> a

and unsurprisingly it's the exact Plutus type of the added builtin.

It may seem like getting the latter from the former is entirely trivial, however
'makeBuiltinMeaning' jumps through quite a few hoops to achieve that and below we'll consider those
of them that are important to know to be able to use 'makeBuiltinMeaning' in cases that are more
complicated than a simple monomorphic or polymorphic function. But for now let's talk about a few
more simple cases.

3. Certain types are not built-in, but can be represented via built-in ones. For example, we don't
have 'Int' built-in, but we have 'Integer' and we can represent the former in terms of the
latter. The conversions between the two types are handled by 'makeBuiltinMeaning', so that the user
doesn't need to write them themselves and can just write

    toBuiltinMeaning _ LengthOfByteString =
        let lengthOfByteStringDenotation :: BS.ByteString -> Int
            lengthOfByteStringDenotation = BS.length
            {-# INLINE lengthOfByteStringDenotation #-}
        in makeBuiltinMeaning
            lengthOfByteStringDenotation
            <costingFunction>

directly (where @BS.length :: BS.ByteString -> Int@).

Note however that while it's always safe to convert an 'Int' to an 'Integer', doing the opposite is
not safe in general, because an 'Integer' may not fit into the range of 'Int'. For this reason

    YOU MUST NEVER USE 'fromIntegral' AND SIMILAR FUNCTIONS THAT CAN SILENTLY UNDER- OR OVERFLOW
    WHEN DEFINING A BUILT-IN FUNCTION

For example defining a builtin that takes an 'Integer' and converts it to an 'Int' using
'fromIntegral' is not allowed under any circumstances and can be a huge vulnerability.

It's completely fine to define a builtin that takes an 'Int' directly, though. How so? That's due
to the fact that the builtin application machinery checks that an 'Integer' is in the bounds of
'Int' before doing the conversion. If the bounds check succeeds, then the 'Integer' gets converted
to the corresponding 'Int', and if it doesn't, then the builtin application fails.

For the list of types that can be converted to/from built-in ones look into the file with the
default universe. If you need to add a new such type, just copy-paste what's done for an existing
one and adjust.

Speaking of builtin application failing:

4. A built-in function can fail. Whenever a builtin fails, evaluation of the whole program fails.
There's a number of ways a builtin can fail:

- as we've just seen a type conversion can fail due to an unsuccessful bounds check
- if the builtin expects, say, a 'Text' argument, but gets fed an 'Integer' argument
- if the builtin expects any constant, but gets fed a non-constant
- if its denotation runs in the 'BuiltinResult' monad and an 'evaluationFailure' gets returned

Most of these are not a concern to the user defining a built-in function (conversions are handled
within the builtin application machinery, type mismatches are on the type checker and the person
writing the program etc), however explicitly returning 'evaluationFailure' from a builtin is
something that happens commonly.

One simple example is a monomorphic function matching on a certain constructor and failing in all
other cases:

    toBuiltinMeaning _ UnIData =
        let unIDataDenotation :: Data -> BuiltinResult Integer
            unIDataDenotation = \case
                I i -> pure i
                _   -> evaluationFailure
            {-# INLINE unIDataDenotation #-}
        in makeBuiltinMeaning
            unIDataDenotation
            <costingFunction>

The type of the denotation is

    Data -> BuiltinResult Integer

and the Plutus type of the builtin is

    data -> integer

because the error effect is implicit in Plutus.

Returning @BuiltinResult a@ for a type variable @a@ is also fine, i.e. it doesn't matter whether
the denotation is monomorphic or polymorphic w.r.t. failing.

But note that

    'BuiltinResult' MUST BE EXPLICITLY USED FOR ANY FAILING BUILTIN AND THROWING AN EXCEPTION
    VIA 'error' OR 'throw' OR ELSE IS NOT ALLOWED AND CAN BE A HUGE VULNERABILITY. MAKE SURE THAT
    NONE OF THE FUNCTIONS THAT YOU USE TO DEFINE A BUILTIN THROW EXCEPTIONS

An argument of a builtin can't have 'BuiltinResult' in its type -- only the result.

5. A builtin can emit log messages. For that its denotation needs to run in the 'BuiltinResult' as
in case of failing. The ergonomics are the same. For example:

    toBuiltinMeaning _ Trace =
        let traceDenotation :: Text -> a -> BuiltinResult a
            traceDenotation text a = a <$ emit text
            {-# INLINE traceDenotation #-}
        in makeBuiltinMeaning
            traceDenotation
            <costingFunction>

The type of the denotation is

    forall a. Text -> a -> Builtin a

and the Plutus type of the builtin is

    all a. text -> a -> a

because just like with the error effect, whether a function logs anything or not is not reflected
in its type.

This concludes the list of simple cases. Before we jump to the hard ones, we need to talk about how
polymorphism gets elaborated, so read Note [Elaboration of polymorphism] next.
-}

{- Note [Elaboration of polymorphism]
In Note [How to add a built-in function: simple cases] we defined the following builtin:

    toBuiltinMeaning _ IfThenElse =
        let ifThenElseDenotation :: Bool -> a -> a -> a
            ifThenElseDenotation b x y = if b then x else y
            {-# INLINE ifThenElseDenotation #-}
        in makeBuiltinMeaning
            ifThenElseDenotation
            <costingFunction>

whose Haskell type is

    forall a. Bool -> a -> a -> a

The way 'makeBuiltinMeaning' handles such a type is by traversing it and instantiating every type
variable. What a type variable gets instantiated to depends on where it appears. When the entire
type of an argument is a single type variable, it gets instantiated to @Opaque val VarN@ where
@VarN@ is pseudocode for "a Haskell type representing a Plutus type variable with 'Unique' N"
For the purpose of this explanation it doesn't matter what @VarN@ actually is and the representation
is subject to change anyway (see Note [Implementation of polymorphic built-in functions] if you want
to know the details). 'Opaque' however is more fundamental and so we need to talk about it.
Here's how it's defined:

    newtype Opaque val (rep :: GHC.Type) = Opaque
        { unOpaque :: val
        }

I.e. @Opaque val rep@ is a wrapper around @val@, which stands for the type of value that an
evaluator uses (the builtins machinery is designed to work with any evaluator and different
evaluators define their type of values differently, for example 'CkValue' if the type of value for
the CK machine). The idea is simple: in order to apply the denotation of a builtin expecting, say,
an 'Integer' constant we need to actually extract that 'Integer' from the AST of the given value,
but if the denotation is polymorphic over the type of its argument, then we don't need to extract
anything, we can just pass the AST of the value directly to the denotation (which means the value
doesn't have to be a 'Constant', it can be completely arbitrary). I.e. in order for a polymorphic
function to become a monomorphic denotation (denotations are always monomorpic) all type variables
in the type of that function need to be instantiated at the type of value that a given evaluator
uses.

If we used just @val@ rather than @Opaque val rep@, we'd specialize

    forall a. Bool -> a -> a -> a

to

    Bool -> val -> val -> val

however then we'd need to separately specify the Plutus type of this builtin, since we can't infer
it from all these @val@s in the general case, for example does

    val -> val -> val

stand for

    all a. a -> a -> a

or

    all a b. a -> b -> a

or something else?

So we use the @Opaque val rep@ wrapper, which is basically a @val@ with a @rep@ attached to it where
@rep@ represents the Plutus type of the argument/result, which is how we arrive at

    Bool -> Opaque val Var0 -> Opaque val Var0 -> Opaque val Var0

This encoding allows us to specify both the Haskell and the Plutus types of the builtin
simultaneously.

If we wanted to we could add explicit 'Opaque' while still having explicit polymorphism (leaving out
the @Var0@ thing for the elaboration machinery to figure out):

    toBuiltinMeaning _ IfThenElse =
        let ifThenElseDenotation :: Bool -> Opaque val a -> Opaque val a -> Opaque val a
            ifThenElseDenotation b x y = if b then x else y
            {-# INLINE ifThenElseDenotation #-}
        in makeBuiltinMeaning
            ifThenElseDenotation
            <costingFunction>

and it would be equivalent to the original definition, but note how @a@ is now an argument to
'Opaque' rather than the entire type of an argument. In order for this definition to elaborate to
the same type as before @a@ needs to be instantiated to just @Var0@, as opposed to @Opaque val
Var0@, because the 'Opaque' part is already there, so this is what the elaboration machinery does.

So regardless of which method of defining 'IfThenElse' we choose, the type of its denotation gets
elaborated to the same

    Bool -> Opaque val Var0 -> Opaque val Var0 -> Opaque val Var0

which then gets digested, so that we can compute what Plutus type it corresponds to. The procedure
is simple: collect all distinct type variables, @all@-bind them and replace the usages with the
bound variables. This turns the type above into

    all a. bool -> a -> a -> a

which is the Plutus type of the 'IfThenElse' builtin.

It's of course allowed to have multiple type variables, e.g. in the following snippet:

    toBuiltinMeaning _ Const =
        let constDenotation :: a -> b -> a
            constDenotation = Prelude.const
            {-# INLINE constDenotation #-}
        in makeBuiltinMeaning
            constDenotation
            <costingFunction>

the Haskell type of 'const' is

    forall a b. a -> b -> a

which the elaboration machinery turns into

    Opaque val Var0 -> Opaque val Var1 -> Opaque val Var0

The elaboration machinery respects the explicitly specified parts of the type and does not attempt
to argue with them. For example if the user insisted that the instantiated type of 'const' had
@Var0@ and @Var1@ swapped:

    Opaque val Var1 -> Opaque val Var0 -> Opaque val Var1

the elaboration machinery wouldn't make a fuss about that.

As a final simple example, consider

    toBuiltinMeaning _ Trace =
        let traceDenotation :: Text -> a -> BuiltinResult a
            traceDenotation text a = a <$ emit text
            {-# INLINE traceDenotation #-}
        in makeBuiltinMeaning
            traceDenotation
            <costingFunction>

from [How to add a built-in function: simple cases]. The type of the denotation is

    forall a. Text -> a -> BuiltinResult a

which elaborates to

    Text -> Opaque val Var0 -> BuiltinResult (Opaque val Var0)

Elaboration machinery is able to look under 'BuiltinResult' even if there's a type variable inside
that does not appear anywhere else in the type signature, for example the type of the denotation in

    toBuiltinMeaning _ ErrorPrime =
        let errorPrimeDenotation :: BuiltinResult a
            errorPrimeDenotation = evaluationFailure
            {-# INLINE errorPrimeDenotation #-}
        in makeBuiltinMeaning
            errorPrimeDenotation
            <costingFunction>

is

    forall a. BuiltinResult a

which gets elaborated to

    BuiltinResult (Opaque val Var0)

from which the final Plutus type of the builtin is computed:

    all a. a

Read Note [How to add a built-in function: complicated cases] next.
-}

{- Note [How to add a built-in function: complicated cases]
Now let's talk about more complicated built-in functions.

1. In Note [Elaboration of polymorphism] we saw how a Haskell type variable gets elaborated to an
@Opaque val VarN@ and we learned that this type can be used directly as opposed to being inferred.
However there exist more ways to use 'Opaque' explicitly. Here's a simple example:

    toBuiltinMeaning _ IdAssumeBool =
        let idAssumeBoolDenotation :: Opaque val Bool -> Opaque val Bool
            idAssumeBoolDenotation = Prelude.id
            {-# INLINE idAssumeBoolDenotation #-}
        in makeBuiltinMeaning
            idAssumeBoolDenotation
            <costingFunction>

This creates a built-in function whose Plutus type is

    id : bool -> bool

i.e. the Plutus type signature of the built-in function is the same as with

    toBuiltinMeaning _ IdBool =
        let idBoolDenotation :: Bool -> Bool
            idBoolDenotation = Prelude.id
            {-# INLINE idBoolDenotation #-}
        in makeBuiltinMeaning
            idBoolDenotation
            <costingFunction>

but the two evaluate differently: the former takes a value and returns it right away while the
latter takes a value, extracts a 'Bool' constant out of it and then lifts that constant back into
@val@. The difference is not only in performance (obviously returning something right away is
cheaper than unlifting-then-lifting-back), but also in semantics: the former returns its argument
during evaluation regardless of what that argument is, so if someone generates Untyped Plutus Core
directly, they can apply @IdAssumeBool@ to a term that doesn't evaluate to a 'Bool' constant or
even a constant at all and that won't be a runtime error, while the latter has to be applied to
a term evaluating to a 'Bool' constant in order not to fail at runtime.

2. @val@ in @Opaque val rep@ is not completely arbitrary, it has to implement 'HasConstant', which
makes it possible to unlift @val@ as a constant or lift a constant back into @val@. There's a
'HasConstant' instance for @Opaque val rep@ whenever there's one for @val@, so if we, for some
reason, wanted to have 'Opaque' in the type signature of the denotation, but still unlift the
argument as a 'Bool', we could do that:

    toBuiltinMeaning _ IdAssumeCheckBool =
        let idAssumeCheckBoolDenotation :: Opaque val Bool -> BuiltinResult Bool
            idAssumeCheckBoolDenotation val = asConstant val of
                Right (Some (ValueOf DefaultUniBool b)) -> pure b
                _                                       -> evaluationFailure
            {-# INLINE idAssumeCheckBoolDenotation #-}
        in makeBuiltinMeaning
            idAssumeCheckBoolDenotation
            <costingFunction>

Here in the denotation we unlift the given value as a constant, check that its type tag is
'DefaultUniBool' and return the unlifted 'Bool'. If any of that fails, we return an explicit
'evaluationFailure'.

This achieves almost the same as 'IdBool', which keeps all the bookkeeping behind the scenes, but
there is a minor difference: in case of error its message is ignored. It would be easy to allow for
returning an unlifting error from a builtin explicitly, but we don't need that for anything, hence
it's not implemented.

We call this style of manually calling 'asConstant' and matching on the type tag "manual unlifting".
As opposed to "automatic unlifting" that we were using before where 'Bool' in the type of the
denotation of a builtin causes the builtins machinery to convert the given argument to a 'Bool'
constant automatically behind the scenes.

3. There's a middle ground between automatic and manual unlifting to 'Bool', one can unlift a value
automatically as a constant and then unlift the result manually to 'Bool' using the 'SomeConstant'
wrapper:

    newtype SomeConstant uni (rep :: GHC.Type) = SomeConstant
        { unSomeConstant :: Some (ValueOf uni)
        }

'SomeConstant' is similar to 'Opaque' in that it has a @rep@ representing a Plutus type.
The difference is that 'Opaque' is a wrapper around an arbitrary value and 'SomeConstant' is a
wrapper around a constant. 'SomeConstant' allows one to automatically unlift an argument of a
built-in function as a constant with all 'asConstant' business kept behind the scenes, for example:

    toBuiltinMeaning _ IdSomeConstantBool =
        let idSomeConstantBoolDenotation :: SomeConstant uni Bool -> BuiltinResult Bool
            idSomeConstantBoolDenotation = \case
                SomeConstant (Some (ValueOf DefaultUniBool b)) -> pure b
                _                                              -> evaluationFailure
            {-# INLINE idSomeConstantBoolDenotation #-}
        in makeBuiltinMeaning
            idSomeConstantBoolDenotation
            <costingFunction>

Note how we no longer call 'asConstant' manually, but still manually match on 'DefaultUniBool'.

So there's a whole range of how "low-level" one can choose to be when defining a built-in function.
However it's not always possible to use automatic unlifting, see next.

4. If we try to define the following built-in function:

    toBuiltinMeaning _ NullList =
        let nullListDenotation :: [a] -> Bool
            nullListDenotation = null
            {-# INLINE nullListDenotation #-}
        in makeBuiltinMeaning
            nullListDenotation
            <costingFunction>

we'll get an error, saying that a polymorphic built-in type can't be applied to a type variable.
It's not impossible to make it work, see Note [Unlifting a term as a value of a built-in type], but
not in the general case, plus it has to be very inefficient.

Instead we have to use 'SomeConstant' to automatically unlift the argument as a constant and then
check that the value inside of it is a list (by matching on the type tag):

    toBuiltinMeaning _ NullList =
        let nullListDenotation :: SomeConstant uni [a] -> BuiltinResult Bool
            nullListDenotation (SomeConstant (Some (ValueOf uniListA xs))) = do
                case uniListA of
                    DefaultUniList _ -> pure $ null xs
                    _ -> throwing _StructuralUnliftingError "Expected a list but got something else"
            {-# INLINE nullListDenotation #-}
        in makeBuiltinMeaning
            nullListDenotation
            <costingFunction>

As before, we have to match on the type tag, because there's no relation between @rep@ from
@SomeConstant uni rep@ and the constant that the built-in function actually receives at runtime
(someone could generate Untyped Plutus Core directly and apply 'nullPlc' to an 'Integer' or
whatever). @rep@ is only for the Plutus type checker to look at, it doesn't influence evaluation
in any way.

Here's a similar built-in function:

    toBuiltinMeaning _ FstPair =
        let fstPairDenotation :: SomeConstant uni (a, b) -> BuiltinResult (Opaque val a)
            fstPairDenotation (SomeConstant (Some (ValueOf uniPairAB xy))) = do
                case uniPairAB of
                    DefaultUniPair uniA _ ->              -- [1]
                        pure . fromValueOf uniA $ fst xy  -- [2]
                    _ ->
                        throwing _StructuralUnliftingError "Expected a pair but got something else"
            {-# INLINE fstPairDenotation #-}
        in makeBuiltinMeaning
            fstPairDenotation
            <costingFunction>

In this definition we extract the first element of a pair by checking that the given constant is
indeed a pair [1] and lifting its first element into @val@ using the type tag for the first
element [2] (extracted from the type tag for the whole pair constant [1]).

Note that it's fine to mix automatic unlifting for polymorphism not related to built-in types and
manual unlifting for arguments having non-monomorphized polymorphic built-in types, for example:

    toBuiltinMeaning _ ChooseList =
        let chooseListDenotation :: SomeConstant uni [a] -> b -> b -> BuiltinResult b
            chooseListDenotation (SomeConstant (Some (ValueOf uniListA xs))) a b = do
                case uniListA of
                    DefaultUniList _ -> pure $ case xs of
                        []    -> a
                        _ : _ -> b
                    _ -> throwing _StructuralUnliftingError "Expected a list but got something else"
            {-# INLINE chooseListDenotation #-}
        in makeBuiltinMeaning
            chooseListDenotation
            (runCostingFunThreeArguments . paramChooseList)
            <costingFunction>

Here @a@ appears inside @[]@, which is a polymorphic built-in type, and so we have to use
'SomeConstant' and check that the given constant is indeed a list, while @b@ doesn't appear inside
of any built-in type and so we don't need to instantiate it to 'Opaque' manually, the elaboration
machinery will do it for us.

Our final example is this:

    toBuiltinMeaning _ MkCons =
        let mkConsDenotation
                :: SomeConstant uni a -> SomeConstant uni [a] -> BuiltinResult (Opaque val [a])
            mkConsDenotation
              (SomeConstant (Some (ValueOf uniA x)))
              (SomeConstant (Some (ValueOf uniListA xs))) = do
                case uniListA of
                    DefaultUniList uniA' -> case uniA `geq` uniA' of       -- [1]
                        Just Refl ->                                       -- [2]
                            pure . fromValueOf uniListA $ x : xs           -- [3]
                        _ -> throwing _StructuralUnliftingError
                            "The type of the value does not match the type of elements in the list"
                    _ -> throwing _StructuralUnliftingError "Expected a list but got something else"
            {-# INLINE mkConsDenotation #-}
        in makeBuiltinMeaning
            mkConsDenotation
            <costingFunction>

Here we prepend an element to a list [3] after checking that the second argument is indeed a
list [1] and that the type tag of the element being prepended equals the type tag for elements of
the list [2] (extracted from the type tag for the whole list constant [1]).
-}

{- Note [Builtins and Plutus type checking]
There's a direct correspondence between the Haskell type of the denotation of a builtin and the
Plutus type of the builtin:

1. elaboration turns a Haskell type variable into a concrete Haskell type representing a Plutus type
   variable, which later becomes demoted (in the regular @singletons@ sense via 'KnownSymbol' etc)
   to a regular Haskell value representing a Plutus type variable (as a part of the AST)
2. a builtin head (i.e. a completely uninstantiated built-in type such as @Bool@ and @[]@) is
   considered abstract by the Plutus type checker. All the type checker cares about is being able to
   get the (Plutus) kind of a builtin head and check two builtin heads for equality
3. Plutus type normalization tears partially or fully instantiated built-in types (such as
   @[Integer]@) apart and creates a Plutus type application for each Haskell type application
4. 'BuiltinResult' does not appear on the Plutus side, since the logging and failure effects are
   implicit in Plutus as was discussed above
5. 'Opaque' and 'SomeConstant' both carry a Haskell @rep@ type argument representing some Plutus
   type to be used for Plutus type checking

This last part means that one can attach any (legal) @rep@ to an 'Opaque' or 'SomeConstant' and
it'll be used by the Plutus type checker completely regardless of what the built-in function
actually does. Let's look at some examples.

1. The following built-in function unlifts to 'Bool' and lifts the result back:

    toBuiltinMeaning _ IdIntegerAsBool =
        let idIntegerAsBoolDenotation
                :: SomeConstant uni Integer -> BuiltinResult (SomeConstant uni Integer)
            idIntegerAsBoolDenotation = \case
                con@(SomeConstant (Some (ValueOf DefaultUniBool _))) -> pure con
                _                                                    -> evaluationFailure
            {-# INLINE idIntegerAsBoolDenotation #-}
        in makeBuiltinMeaning
            idIntegerAsBoolDenotation
            <costingFunction>

but on the Plutus side its type is

    integer -> integer

because the @rep@ that 'SomeConstant' carries is 'Integer' in both the cases (in the type of the
argument, as well as in the type of the result).

This means that for this built-in function the Plutus type checker will accept a program that fails
at runtime due to a type mismatch and will reject a program that runs successfully. Other built-in
functions also can fail, e.g. the type of @ifThenElse@ says that the builtin expects a @Bool@ and
feeding it something else will result in evaluation failure, but 'idIntegerAsBool' is different:
it's respecting its type signature is what causes a failure, not disrespecting it.

2. Another example of an unsafe built-in function is this one that checks whether an argument is a
constant or not:

    toBuiltinMeaning _ IsConstant =
        let isConstantDenotation :: Opaque val a -> Bool
            isConstantDenotation = isRight . asConstant
            {-# INLINE isConstantDenotation #-}
        in makeBuiltinMeaning
            isConstantDenotation
            <costingFunction>

Its type on the Plutus side is

    all a. a -> bool

By parametricity any inhabitant of this type has to be either bottom or a function ignoring its
argument, but @IsConstant@ actually uses the argument and so we break parametricity with this
built-in function.

3. Finally, we can have a Plutus version of @unsafeCoerce@:

    toBuiltinMeaning _ UnsafeCoerce =
        let unsafeCoerceDenotation :: Opaque val a -> Opaque val b
            unsafeCoerceDenotation = Opaque . unOpaque
            {-# INLINE unsafeCoerceDenotation #-}
        in makeBuiltinMeaning
            unsafeCoerceDenotation
            <costingFunction>

Its type on the Plutus side is

    all a b. a -> b

and thus this built-in function allows for viewing any Plutus expression as having an arbitrary
type. Which is of course not nearly as bad as @unsafeCoerce@ in Haskell, because in Plutus a
blob of memory representing an @Integer@ is not going to be viewed as a @[Bool]@ and an attempt to
actually extract that @[Bool]@ will result in evaluation failure, but this built-in function is
still not a good citizen of the Plutus type system.

One could of course simply wrap Haskell's @unsafeCoerce@ as a built-in function in Plutus, but it
goes without saying that this is not supposed to be done.

So overall one needs to be very careful when defining built-in functions that have explicit
'Opaque' and 'SomeConstant' arguments. Expressiveness doesn't come for free.

Read Note [Pattern matching on built-in types] next.
-}

{- Note [Pattern matching on built-in types]
Pattern matching over an enumeration built-in type ('Void', 'Unit', 'Bool' etc) is trivially
implementable, see the 'IfThenElse' example in Note [How to add a built-in function: simple cases].
Not so much for algebraic data types with at least one constructor carrying some kind of content.
For example the @(:)@ constructor of @[a]@ has two arguments (an @a@ and a @[a]@) and all
constructors of 'Data' carry something (e.g. 'I' carries an 'Integer' and 'Constr' carries an
@Integer@ and a @[Data]@).

In Haskell we'd represent the pattern matching function for lists as follows:

    caseList f z xs0 = case xs0 of
       []   -> z
       x:xs -> f x xs

but in the denotation of a built-in function all those @f@, @z@ and @xs0@ are of type @val@, i.e.
the type of values that the given evaluator uses (e.g. 'CkValue' for the CK machine or 'CekValue'
for the CEK machine) and we don't know to apply one @val@ to another. We could try to constrain
@val@ to implement some kind of "apply" function or try to somehow "parse" it into Haskell so that
it becomes @val -> val@, but even if there was a way of doing either thing, it would be very
complex and, more importantly, it's just not the job of the builtins machinery to evaluate such
applications, it's what the actual evaluator is supposed to do.

Hence we employ a very simple strategy: whenever we want to return an iterated application of a
@val@ to a bunch of @val@s from a built-in function, we just construct it as is without trying to
evaluate it and let the evaluator perform all the necessary reductions.

So if you want to return an application from a built-in function, you need to use 'HeadSpine' at the
type level and 'headSpine' at the term level, where the latter has the following signature:

    headSpine :: Opaque val asToB -> [val] -> Opaque (HeadSpine val) b

'headSpine' takes the head of the application, i.e. a function from @a0@, @a1@ ... @an@ to @b@, and
applies it to a list of values of respective types, returning a `b`. Whether types match or not is
not checked, since that would be hard and largely pointless, so don't make mistakes.

Back to the pattern matcher for lists:

    caseList f z xs0 = case xs0 of
       []   -> z
       x:xs -> f x xs

Here's how we can define it as a built-in function using 'headSpine':

    toBuiltinMeaning _ver CaseList =
        let caseListDenotation
                :: Opaque val b
                -> Opaque val (a -> [a] -> b)
                -> SomeConstant uni [a]
                -> BuiltinResult (Opaque (HeadSpine val) b)
            caseListDenotation z f (SomeConstant (Some (ValueOf uniListA xs0))) = do
                case uniListA of
                    DefaultUniList uniA -> pure $ case xs0 of
                        []     -> headSpine z []                                             -- [1]
                        x : xs -> headSpine f [fromValueOf uniA x, fromValueOf uniListA xs]  -- [2]
                    _ ->
                        throwing _StructuralUnliftingError "Expected a list but got something else"
            {-# INLINE caseListDenotation #-}
        in makeBuiltinMeaning
            caseListDenotation
            <costingFunction>

All the unlifting logic is the same as with, say, 'NullList' from
Note [How to add a built-in function: complicated cases], the only things that are different are [1]
and [2]. In [2] we have an iterated application of the given function @f@ to the head of the list
@x@ (lifted from a constant value to @val@ via 'fromValueOf') and the tail of the list @xs@ (lifted
to @val@ the same way). In [1] we return the given @z@, but since we need to return a 'HeadSpine'
(required by [2]), we have to use 'headSpine' just like in [2] except with an empty spine, since @z@
isn't applied to anything.
-}

{- Note [Representable built-in functions over polymorphic built-in types]
In Note [Pattern matching on built-in types] we discussed how general higher-order polymorphic
built-in functions are troubling, but polymorphic built-in functions can be troubling even in
the first-order case. In a Plutus program we always pair constants of built-in types with their
tags from the universe, which means that in order to produce a constant embedded into a program
we need the tag of the type of that constant. We can't get that tag from a Plutus type -- those
are gone at runtime, so the only place we can get a type tag from during evaluation is some already
existing constant. I.e. the following built-in function is representable:

    tail : all a. [a] -> [a]

because for constructing the result we need a type tag for @[a]@, but we have a value of that type
as an argument and so we can extract the type tag from it. Same applies to

    swap : all a b. (a, b) -> (b, a)

since 'SomeConstantOf' always contains a type tag for each type that a polymorphic built-in type is
instantiated with and so constructing a type tag for @(b, a)@ given type tags for @a@ and @b@ is
unproblematic.

And so neither

    cons : all a. a -> [a] -> [a]

is troubling (even though that ones requires checking at runtime that the element to be prepended
is of the same type as the type of the elements of the list as it's impossible to enforce this kind
of type safety in Haskell over possibly untyped PLC).

However consider the following imaginary builtin:

    nil : all a. [a]

we can't represent it for two reasons:

1. we don't have any argument providing us a type tag for @a@ and hence we can't construct a type
   tag for @[a]@
2. it would be a very unsound builtin to have. We can only instantiate built-in types with other
   built-in types and so allowing @nil {some_non_built_in_type}@ would be a lie that couldn't reduce
   to anything since it's not even possible to represent a built-in list with non-built-in elements
   (even if there's zero of them)

"Wait, but wouldn't @cons {some_non_built_in_type}@ be a lie as well?" -- No! Since @cons@ does not
just construct a list filled with elements of a non-built-in type but also expects one as an
argument and providing such an argument is impossible, 'cause it's pretty much the same thing as
populating 'Void' -- both values are equally unrepresentable. And so @cons {some_non_built_in_type}@
is a way to say @absurd@, which is perfectly fine to have.

Finally,

    comma :: all a b. a -> b -> (a, b)

is representable (because we can require arguments to be constants carrying universes with them,
which we can use to construct the resulting universe), but is still a lie, because instantiating
that builtin with non-built-in types is possible and so the PLC type checker won't throw on such
an instantiation, which will become 'evalutionFailure' at runtime the moment unlifting of a
non-constant is attempted when a constant is expected.

So could we still get @nil@ or a safe version of @comma@ somehow? Well, we could have this
weirdness:

    nilOfTypeOf : all a. [a] -> [a]

i.e. ask for an already existing list, but ignore the actual list and only use the type tag.

But since we're ignoring the actual list, can't we just not pass it in the first place? And instead
pass around our good old friends, singletons. We should be able to do that, but it hasn't been
investigated. Perhaps something along the lines of adding the following constructor to 'DefaultUni':

    DefaultUniProtoSing :: DefaultUni (Esc (Proxy @GHC.Type))

and then defining

    nil : all a. sing a -> [a]

and then the Plutus Tx compiler can provide a type class or something for constructing singletons
for built-in types.

This was investigated in https://github.com/IntersectMBO/plutus/pull/4337 but we decided not to
do it quite yet, even though it worked (the Plutus Tx part wasn't implemented).
-}

{- Note [Structural vs operational errors within builtins]
See the Haddock of 'EvaluationError' to understand why we sometimes use use @throwing
_StructuralUnliftingError@ (to throw a "structural" evaluation error) and sometimes use 'fail' (to
throw an "operational" evaluation error). Please respect the distinction when adding new built-in
functions.
-}

-- | Take a function and a list of arguments and apply the former to the latter.
headSpine :: Opaque val asToB -> [val] -> Opaque (HeadSpine val) b
headSpine (Opaque f) = Opaque . \case
    []      -> HeadOnly f
    x0 : xs ->
        -- It's critical to use 'foldr' here, so that deforestation kicks in.
        -- See Note [Definition of foldl'] in "GHC.List" and related Notes around for an explanation
        -- of the trick.
        HeadSpine f $ foldr (\x2 r x1 -> SpineCons x1 $ r x2) SpineLast xs x0
{-# INLINE headSpine #-}

instance uni ~ DefaultUni => ToBuiltinMeaning uni DefaultFun where
    type CostingPart uni DefaultFun = BuiltinCostModel

    {- | Allow different variants of builtins with different implementations, and
       possibly different semantics.  Note that DefaultFunSemanticsVariantA,
       DefaultFunSemanticsVariantB etc. do not correspond directly to PlutusV1,
       PlutusV2 etc. in plutus-ledger-api: see Note [Builtin semantics variants]. -}
    data BuiltinSemanticsVariant DefaultFun
        = DefaultFunSemanticsVariantA
        | DefaultFunSemanticsVariantB
        | DefaultFunSemanticsVariantC
        deriving stock (Eq, Ord, Enum, Bounded, Show, Generic)
        deriving anyclass (NFData, NoThunks)

    -- Integers
    toBuiltinMeaning
        :: forall val. HasMeaningIn uni val
        => BuiltinSemanticsVariant DefaultFun
        -> DefaultFun
        -> BuiltinMeaning val BuiltinCostModel

    toBuiltinMeaning _semvar AddInteger =
        let addIntegerDenotation :: Integer -> Integer -> Integer
            addIntegerDenotation = (+)
            {-# INLINE addIntegerDenotation #-}
        in makeBuiltinMeaning
            addIntegerDenotation
            (runCostingFunTwoArguments . paramAddInteger)

    toBuiltinMeaning _semvar SubtractInteger =
        let subtractIntegerDenotation :: Integer -> Integer -> Integer
            subtractIntegerDenotation = (-)
            {-# INLINE subtractIntegerDenotation #-}
        in makeBuiltinMeaning
            subtractIntegerDenotation
            (runCostingFunTwoArguments . paramSubtractInteger)

    toBuiltinMeaning _semvar MultiplyInteger =
        let multiplyIntegerDenotation :: Integer -> Integer -> Integer
            multiplyIntegerDenotation = (*)
            {-# INLINE multiplyIntegerDenotation #-}
        in makeBuiltinMeaning
            multiplyIntegerDenotation
            (runCostingFunTwoArguments . paramMultiplyInteger)

    toBuiltinMeaning _semvar DivideInteger =
        let divideIntegerDenotation :: Integer -> Integer -> BuiltinResult Integer
            divideIntegerDenotation = nonZeroSecondArg div
            {-# INLINE divideIntegerDenotation #-}
        in makeBuiltinMeaning
            divideIntegerDenotation
            (runCostingFunTwoArguments . paramDivideInteger)

    toBuiltinMeaning _semvar QuotientInteger =
        let quotientIntegerDenotation :: Integer -> Integer -> BuiltinResult Integer
            quotientIntegerDenotation = nonZeroSecondArg quot
            {-# INLINE quotientIntegerDenotation #-}
        in makeBuiltinMeaning
            quotientIntegerDenotation
            (runCostingFunTwoArguments . paramQuotientInteger)

    toBuiltinMeaning _semvar RemainderInteger =
        let remainderIntegerDenotation :: Integer -> Integer -> BuiltinResult Integer
            remainderIntegerDenotation = nonZeroSecondArg rem
            {-# INLINE remainderIntegerDenotation #-}
        in makeBuiltinMeaning
            remainderIntegerDenotation
            (runCostingFunTwoArguments . paramRemainderInteger)

    toBuiltinMeaning _semvar ModInteger =
        let modIntegerDenotation :: Integer -> Integer -> BuiltinResult Integer
            modIntegerDenotation = nonZeroSecondArg mod
            {-# INLINE modIntegerDenotation #-}
        in makeBuiltinMeaning
            modIntegerDenotation
            (runCostingFunTwoArguments . paramModInteger)

    toBuiltinMeaning _semvar EqualsInteger =
        let equalsIntegerDenotation :: Integer -> Integer -> Bool
            equalsIntegerDenotation = (==)
            {-# INLINE equalsIntegerDenotation #-}
        in makeBuiltinMeaning
            equalsIntegerDenotation
            (runCostingFunTwoArguments . paramEqualsInteger)

    toBuiltinMeaning _semvar LessThanInteger =
        let lessThanIntegerDenotation :: Integer -> Integer -> Bool
            lessThanIntegerDenotation = (<)
            {-# INLINE lessThanIntegerDenotation #-}
        in makeBuiltinMeaning
            lessThanIntegerDenotation
            (runCostingFunTwoArguments . paramLessThanInteger)

    toBuiltinMeaning _semvar LessThanEqualsInteger =
        let lessThanEqualsIntegerDenotation :: Integer -> Integer -> Bool
            lessThanEqualsIntegerDenotation = (<=)
            {-# INLINE lessThanEqualsIntegerDenotation #-}
        in makeBuiltinMeaning
            lessThanEqualsIntegerDenotation
            (runCostingFunTwoArguments . paramLessThanEqualsInteger)

    -- Bytestrings
    toBuiltinMeaning _semvar AppendByteString =
        let appendByteStringDenotation :: BS.ByteString -> BS.ByteString -> BS.ByteString
            appendByteStringDenotation = BS.append
            {-# INLINE appendByteStringDenotation #-}
        in makeBuiltinMeaning
            appendByteStringDenotation
            (runCostingFunTwoArguments . paramAppendByteString)

    -- See Note [Builtin semantics variants]
    toBuiltinMeaning semvar ConsByteString =
        -- The costing function is the same for all variants of this builtin,
        -- but since the denotation of the builtin accepts constants of
        -- different types ('Integer' vs 'Word8'), the costing function needs to
        -- by polymorphic over the type of constant.
        let costingFun
                :: ExMemoryUsage a => BuiltinCostModel -> a -> BS.ByteString -> ExBudgetStream
            costingFun = runCostingFunTwoArguments . paramConsByteString
            {-# INLINE costingFun #-}
            consByteStringMeaning_V1 =
                let consByteStringDenotation :: Integer -> BS.ByteString -> BS.ByteString
                    consByteStringDenotation n xs = BS.cons (fromIntegral n) xs
                    -- Earlier instructions say never to use `fromIntegral` in the definition of a
                    -- builtin; however in this case it reduces its argument modulo 256 to get a
                    -- `Word8`, which is exactly what we want.
                    {-# INLINE consByteStringDenotation #-}
                in makeBuiltinMeaning
                    consByteStringDenotation
                    costingFun
            -- For builtin semantics variants larger than 'DefaultFunSemanticsVariantA', the first
            -- input must be in range @[0..255]@.
            consByteStringMeaning_V2 =
                let consByteStringDenotation :: Word8 -> BS.ByteString -> BS.ByteString
                    consByteStringDenotation = BS.cons
                    {-# INLINE consByteStringDenotation #-}
                in makeBuiltinMeaning
                    consByteStringDenotation
                    costingFun
        in case semvar of
            DefaultFunSemanticsVariantA -> consByteStringMeaning_V1
            DefaultFunSemanticsVariantB -> consByteStringMeaning_V1
            DefaultFunSemanticsVariantC -> consByteStringMeaning_V2

    toBuiltinMeaning _semvar SliceByteString =
        let sliceByteStringDenotation :: Int -> Int -> BS.ByteString -> BS.ByteString
            sliceByteStringDenotation start n xs = BS.take n (BS.drop start xs)
            {-# INLINE sliceByteStringDenotation #-}
        in makeBuiltinMeaning
            sliceByteStringDenotation
            (runCostingFunThreeArguments . paramSliceByteString)

    toBuiltinMeaning _semvar LengthOfByteString =
        let lengthOfByteStringDenotation :: BS.ByteString -> Int
            lengthOfByteStringDenotation = BS.length
            {-# INLINE lengthOfByteStringDenotation #-}
        in makeBuiltinMeaning
            lengthOfByteStringDenotation
            (runCostingFunOneArgument . paramLengthOfByteString)

    toBuiltinMeaning _semvar IndexByteString =
        let indexByteStringDenotation :: BS.ByteString -> Int -> BuiltinResult Word8
            indexByteStringDenotation xs n = do
                unless (n >= 0 && n < BS.length xs) $
                    -- See Note [Structural vs operational errors within builtins].
                    -- The arguments are going to be printed in the "cause" part of the error
                    -- message, so we don't need to repeat them here.
                    fail "Index out of bounds"
                pure $ BS.index xs n
            {-# INLINE indexByteStringDenotation #-}
        in makeBuiltinMeaning
            indexByteStringDenotation
            (runCostingFunTwoArguments . paramIndexByteString)

    toBuiltinMeaning _semvar EqualsByteString =
        let equalsByteStringDenotation :: BS.ByteString -> BS.ByteString -> Bool
            equalsByteStringDenotation = (==)
            {-# INLINE equalsByteStringDenotation #-}
        in makeBuiltinMeaning
            equalsByteStringDenotation
            (runCostingFunTwoArguments . paramEqualsByteString)

    toBuiltinMeaning _semvar LessThanByteString =
        let lessThanByteStringDenotation :: BS.ByteString -> BS.ByteString -> Bool
            lessThanByteStringDenotation = (<)
            {-# INLINE lessThanByteStringDenotation #-}
        in makeBuiltinMeaning
            lessThanByteStringDenotation
            (runCostingFunTwoArguments . paramLessThanByteString)

    toBuiltinMeaning _semvar LessThanEqualsByteString =
        let lessThanEqualsByteStringDenotation :: BS.ByteString -> BS.ByteString -> Bool
            lessThanEqualsByteStringDenotation = (<=)
            {-# INLINE lessThanEqualsByteStringDenotation #-}
        in makeBuiltinMeaning
            lessThanEqualsByteStringDenotation
            (runCostingFunTwoArguments . paramLessThanEqualsByteString)

    -- Cryptography and hashes
    toBuiltinMeaning _semvar Sha2_256 =
        let sha2_256Denotation :: BS.ByteString -> BS.ByteString
            sha2_256Denotation = Hash.sha2_256
            {-# INLINE sha2_256Denotation #-}
        in makeBuiltinMeaning
            sha2_256Denotation
            (runCostingFunOneArgument . paramSha2_256)

    toBuiltinMeaning _semvar Sha3_256 =
        let sha3_256Denotation :: BS.ByteString -> BS.ByteString
            sha3_256Denotation = Hash.sha3_256
            {-# INLINE sha3_256Denotation #-}
        in makeBuiltinMeaning
            sha3_256Denotation
            (runCostingFunOneArgument . paramSha3_256)

    toBuiltinMeaning _semvar Blake2b_256 =
        let blake2b_256Denotation :: BS.ByteString -> BS.ByteString
            blake2b_256Denotation = Hash.blake2b_256
            {-# INLINE blake2b_256Denotation #-}
        in makeBuiltinMeaning
            blake2b_256Denotation
            (runCostingFunOneArgument . paramBlake2b_256)

    toBuiltinMeaning semvar VerifyEd25519Signature =
        let verifyEd25519SignatureDenotation
                :: BS.ByteString -> BS.ByteString -> BS.ByteString -> BuiltinResult Bool
            verifyEd25519SignatureDenotation =
                case semvar of
                  DefaultFunSemanticsVariantA -> verifyEd25519Signature_V1
                  DefaultFunSemanticsVariantB -> verifyEd25519Signature_V2
                  DefaultFunSemanticsVariantC -> verifyEd25519Signature_V2
            {-# INLINE verifyEd25519SignatureDenotation #-}
        in makeBuiltinMeaning
            verifyEd25519SignatureDenotation
            -- Benchmarks indicate that the two variants have very similar
            -- execution times, so it's safe to use the same costing function for
            -- both.
            (runCostingFunThreeArguments . paramVerifyEd25519Signature)

    {- Note [ECDSA secp256k1 signature verification].  An ECDSA signature
       consists of a pair of values (r,s), and for each value of r there are in
       fact two valid values of s, one effectively the negative of the other.
       The Bitcoin implementation that underlies `verifyEcdsaSecp256k1Signature`
       expects that the lower of the two possible values of the s component of
       the signature is used, returning `false` immediately if that's not the
       case.  It appears that this restriction is peculiar to Bitcoin, and ECDSA
       schemes in general don't require it.  Thus this function may be more
       restrictive than expected.  See

          https://github.com/bitcoin/bips/blob/master/bip-0146.mediawiki#LOW_S

       and the implementation of secp256k1_ecdsa_verify in

          https://github.com/bitcoin-core/secp256k1.
     -}
    toBuiltinMeaning _semvar VerifyEcdsaSecp256k1Signature =
        let verifyEcdsaSecp256k1SignatureDenotation
                :: BS.ByteString -> BS.ByteString -> BS.ByteString -> BuiltinResult Bool
            verifyEcdsaSecp256k1SignatureDenotation = verifyEcdsaSecp256k1Signature
            {-# INLINE verifyEcdsaSecp256k1SignatureDenotation #-}
        in makeBuiltinMeaning
            verifyEcdsaSecp256k1SignatureDenotation
            (runCostingFunThreeArguments . paramVerifyEcdsaSecp256k1Signature)

    toBuiltinMeaning _semvar VerifySchnorrSecp256k1Signature =
        let verifySchnorrSecp256k1SignatureDenotation
                :: BS.ByteString -> BS.ByteString -> BS.ByteString -> BuiltinResult Bool
            verifySchnorrSecp256k1SignatureDenotation = verifySchnorrSecp256k1Signature
            {-# INLINE verifySchnorrSecp256k1SignatureDenotation #-}
        in makeBuiltinMeaning
            verifySchnorrSecp256k1SignatureDenotation
            (runCostingFunThreeArguments . paramVerifySchnorrSecp256k1Signature)

    -- Strings
    toBuiltinMeaning _semvar AppendString =
        let appendStringDenotation :: Text -> Text -> Text
            appendStringDenotation = (<>)
            {-# INLINE appendStringDenotation #-}
        in makeBuiltinMeaning
            appendStringDenotation
            (runCostingFunTwoArguments . paramAppendString)

    toBuiltinMeaning _semvar EqualsString =
        let equalsStringDenotation :: Text -> Text -> Bool
            equalsStringDenotation = (==)
            {-# INLINE equalsStringDenotation #-}
        in makeBuiltinMeaning
            equalsStringDenotation
            (runCostingFunTwoArguments . paramEqualsString)

    toBuiltinMeaning _semvar EncodeUtf8 =
        let encodeUtf8Denotation :: Text -> BS.ByteString
            encodeUtf8Denotation = encodeUtf8
            {-# INLINE encodeUtf8Denotation #-}
        in makeBuiltinMeaning
            encodeUtf8Denotation
            (runCostingFunOneArgument . paramEncodeUtf8)

    toBuiltinMeaning _semvar DecodeUtf8 =
        let decodeUtf8Denotation :: BS.ByteString -> BuiltinResult Text
            decodeUtf8Denotation = eitherToBuiltinResult . decodeUtf8'
            {-# INLINE decodeUtf8Denotation #-}
        in makeBuiltinMeaning
            decodeUtf8Denotation
            (runCostingFunOneArgument . paramDecodeUtf8)

    -- Bool
    toBuiltinMeaning _semvar IfThenElse =
        let ifThenElseDenotation :: Bool -> a -> a -> a
            ifThenElseDenotation b x y = if b then x else y
            {-# INLINE ifThenElseDenotation #-}
        in makeBuiltinMeaning
            ifThenElseDenotation
            (runCostingFunThreeArguments . paramIfThenElse)

    -- Unit
    toBuiltinMeaning _semvar ChooseUnit =
        let chooseUnitDenotation :: () -> a -> a
            chooseUnitDenotation () x = x
            {-# INLINE chooseUnitDenotation #-}
        in makeBuiltinMeaning
            chooseUnitDenotation
            (runCostingFunTwoArguments . paramChooseUnit)

    -- Tracing
    toBuiltinMeaning _semvar Trace =
        let traceDenotation :: Text -> a -> BuiltinResult a
            traceDenotation text a = a <$ emit text
            {-# INLINE traceDenotation #-}
        in makeBuiltinMeaning
            traceDenotation
            (runCostingFunTwoArguments . paramTrace)

    -- Pairs
    toBuiltinMeaning _semvar FstPair =
        let fstPairDenotation :: SomeConstant uni (a, b) -> BuiltinResult (Opaque val a)
            fstPairDenotation (SomeConstant (Some (ValueOf uniPairAB xy))) = do
                case uniPairAB of
                    DefaultUniPair uniA _ -> pure . fromValueOf uniA $ fst xy
                    _                     ->
                        -- See Note [Structural vs operational errors within builtins].
                        throwing _StructuralUnliftingError "Expected a pair but got something else"
            {-# INLINE fstPairDenotation #-}
        in makeBuiltinMeaning
            fstPairDenotation
            (runCostingFunOneArgument . paramFstPair)

    toBuiltinMeaning _semvar SndPair =
        let sndPairDenotation :: SomeConstant uni (a, b) -> BuiltinResult (Opaque val b)
            sndPairDenotation (SomeConstant (Some (ValueOf uniPairAB xy))) = do
                case uniPairAB of
                    DefaultUniPair _ uniB -> pure . fromValueOf uniB $ snd xy
                    _                     ->
                        -- See Note [Structural vs operational errors within builtins].
                        throwing _StructuralUnliftingError "Expected a pair but got something else"
            {-# INLINE sndPairDenotation #-}
        in makeBuiltinMeaning
            sndPairDenotation
            (runCostingFunOneArgument . paramSndPair)

    -- Lists
    toBuiltinMeaning _semvar ChooseList =
        let chooseListDenotation :: SomeConstant uni [a] -> b -> b -> BuiltinResult b
            chooseListDenotation (SomeConstant (Some (ValueOf uniListA xs))) a b = do
                case uniListA of
                    DefaultUniList _ -> pure $ case xs of
                        []    -> a
                        _ : _ -> b
                    _ ->
                        -- See Note [Structural vs operational errors within builtins].
                        throwing _StructuralUnliftingError "Expected a list but got something else"
            {-# INLINE chooseListDenotation #-}
        in makeBuiltinMeaning
            chooseListDenotation
            (runCostingFunThreeArguments . paramChooseList)

    toBuiltinMeaning _ver CaseList =
        let caseListDenotation
                :: Opaque val (LastArg a b)
                -> Opaque val (a -> [a] -> b)
                -> SomeConstant uni [a]
                -> BuiltinResult (Opaque (HeadSpine val) b)
            caseListDenotation z f (SomeConstant (Some (ValueOf uniListA xs0))) = do
                case uniListA of
                    DefaultUniList uniA -> pure $ case xs0 of
                        []     -> headSpine z []
                        x : xs -> headSpine f [fromValueOf uniA x, fromValueOf uniListA xs]
                    _ ->
                        -- See Note [Structural vs operational errors within builtins].
                        throwing _StructuralUnliftingError "Expected a list but got something else"
            {-# INLINE caseListDenotation #-}
        in makeBuiltinMeaning
            caseListDenotation
            (runCostingFunThreeArguments . unimplementedCostingFun)

    toBuiltinMeaning _semvar MkCons =
        let mkConsDenotation
                :: SomeConstant uni a -> SomeConstant uni [a] -> BuiltinResult (Opaque val [a])
            mkConsDenotation
              (SomeConstant (Some (ValueOf uniA x)))
              (SomeConstant (Some (ValueOf uniListA xs))) = do
                -- See Note [Structural vs operational errors within builtins].
                case uniListA of
                    DefaultUniList uniA' -> case uniA `geq` uniA' of
                        Just Refl -> pure . fromValueOf uniListA $ x : xs
                        _         -> throwing _StructuralUnliftingError
                            "The type of the value does not match the type of elements in the list"
                    _ -> throwing _StructuralUnliftingError "Expected a list but got something else"
            {-# INLINE mkConsDenotation #-}
        in makeBuiltinMeaning
            mkConsDenotation
            (runCostingFunTwoArguments . paramMkCons)

    toBuiltinMeaning _semvar HeadList =
        let headListDenotation :: SomeConstant uni [a] -> BuiltinResult (Opaque val a)
            headListDenotation (SomeConstant (Some (ValueOf uniListA xs))) = do
                -- See Note [Structural vs operational errors within builtins].
                case uniListA of
                    DefaultUniList uniA -> case xs of
                        []    -> fail "Expected a non-empty list but got an empty one"
                        x : _ -> pure $ fromValueOf uniA x
                    _ -> throwing _StructuralUnliftingError "Expected a list but got something else"
            {-# INLINE headListDenotation #-}
        in makeBuiltinMeaning
            headListDenotation
            (runCostingFunOneArgument . paramHeadList)

    toBuiltinMeaning _semvar TailList =
        let tailListDenotation :: SomeConstant uni [a] -> BuiltinResult (Opaque val [a])
            tailListDenotation (SomeConstant (Some (ValueOf uniListA xs))) = do
                -- See Note [Structural vs operational errors within builtins].
                case uniListA of
                    DefaultUniList _ -> case xs of
                        []      -> fail "Expected a non-empty list but got an empty one"
                        _ : xs' -> pure $ fromValueOf uniListA xs'
                    _ -> throwing _StructuralUnliftingError "Expected a list but got something else"
            {-# INLINE tailListDenotation #-}
        in makeBuiltinMeaning
            tailListDenotation
            (runCostingFunOneArgument . paramTailList)

    toBuiltinMeaning _semvar NullList =
        let nullListDenotation :: SomeConstant uni [a] -> BuiltinResult Bool
            nullListDenotation (SomeConstant (Some (ValueOf uniListA xs))) = do
                case uniListA of
                    DefaultUniList _ -> pure $ null xs
                    _                ->
                        -- See Note [Structural vs operational errors within builtins].
                        throwing _StructuralUnliftingError "Expected a list but got something else"
            {-# INLINE nullListDenotation #-}
        in makeBuiltinMeaning
            nullListDenotation
            (runCostingFunOneArgument . paramNullList)

    toBuiltinMeaning _semvar DropList =
        let dropListDenotation :: Int -> SomeConstant uni [a] -> BuiltinResult (Opaque val [a])
            dropListDenotation i (SomeConstant (Some (ValueOf uniListA xs))) = do
                -- See Note [Operational vs structural errors within builtins].
                case uniListA of
                    DefaultUniList _ -> pure . fromValueOf uniListA $ drop i xs
                    _ -> throwing _StructuralUnliftingError "Expected a list but got something else"
            {-# INLINE dropListDenotation #-}
        in makeBuiltinMeaning
            dropListDenotation
            (runCostingFunTwoArguments . unimplementedCostingFun)

    -- Data
    toBuiltinMeaning _semvar ChooseData =
        let chooseDataDenotation :: Data -> a -> a -> a -> a -> a -> a
            chooseDataDenotation d xConstr xMap xList xI xB =
                case d of
                    Constr {} -> xConstr
                    Map    {} -> xMap
                    List   {} -> xList
                    I      {} -> xI
                    B      {} -> xB
            {-# INLINE chooseDataDenotation #-}
        in makeBuiltinMeaning
            chooseDataDenotation
            (runCostingFunSixArguments . paramChooseData)

    toBuiltinMeaning _ver CaseData =
        let caseDataDenotation
                :: Opaque val (Integer -> [Data] -> b)
                -> Opaque val ([(Data, Data)] -> b)
                -> Opaque val ([Data] -> b)
                -> Opaque val (Integer -> b)
                -> Opaque val (BS.ByteString -> b)
                -> Data
                -> Opaque (HeadSpine val) b
            caseDataDenotation fConstr fMap fList fI fB = \case
                Constr i ds -> headSpine fConstr [fromValue i, fromValue ds]
                Map es      -> headSpine fMap [fromValue es]
                List ds     -> headSpine fList [fromValue ds]
                I i         -> headSpine fI [fromValue i]
                B b         -> headSpine fB [fromValue b]
            {-# INLINE caseDataDenotation #-}
        in makeBuiltinMeaning
            caseDataDenotation
            (runCostingFunSixArguments . unimplementedCostingFun)

    toBuiltinMeaning _semvar ConstrData =
        let constrDataDenotation :: Integer -> [Data] -> Data
            constrDataDenotation = Constr
            {-# INLINE constrDataDenotation #-}
        in makeBuiltinMeaning
            constrDataDenotation
            (runCostingFunTwoArguments . paramConstrData)

    toBuiltinMeaning _semvar MapData =
        let mapDataDenotation :: [(Data, Data)] -> Data
            mapDataDenotation = Map
            {-# INLINE mapDataDenotation #-}
        in makeBuiltinMeaning
            mapDataDenotation
            (runCostingFunOneArgument . paramMapData)

    toBuiltinMeaning _semvar ListData =
        let listDataDenotation :: [Data] -> Data
            listDataDenotation = List
            {-# INLINE listDataDenotation #-}
        in makeBuiltinMeaning
            listDataDenotation
            (runCostingFunOneArgument . paramListData)

    toBuiltinMeaning _semvar IData =
        let iDataDenotation :: Integer -> Data
            iDataDenotation = I
            {-# INLINE iDataDenotation #-}
        in makeBuiltinMeaning
            iDataDenotation
            (runCostingFunOneArgument . paramIData)

    toBuiltinMeaning _semvar BData =
        let bDataDenotation :: BS.ByteString -> Data
            bDataDenotation = B
            {-# INLINE bDataDenotation #-}
        in makeBuiltinMeaning
            bDataDenotation
            (runCostingFunOneArgument . paramBData)

    toBuiltinMeaning _semvar UnConstrData =
        let unConstrDataDenotation :: Data -> BuiltinResult (Integer, [Data])
            unConstrDataDenotation = \case
                Constr i ds -> pure (i, ds)
                _           ->
                    -- See Note [Structural vs operational errors within builtins].
                    fail "Expected the Constr constructor but got a different one"
            {-# INLINE unConstrDataDenotation #-}
        in makeBuiltinMeaning
            unConstrDataDenotation
            (runCostingFunOneArgument . paramUnConstrData)

    toBuiltinMeaning _semvar UnMapData =
        let unMapDataDenotation :: Data -> BuiltinResult [(Data, Data)]
            unMapDataDenotation = \case
                Map es -> pure es
                _      ->
                    -- See Note [Structural vs operational errors within builtins].
                    fail "Expected the Map constructor but got a different one"
            {-# INLINE unMapDataDenotation #-}
        in makeBuiltinMeaning
            unMapDataDenotation
            (runCostingFunOneArgument . paramUnMapData)

    toBuiltinMeaning _semvar UnListData =
        let unListDataDenotation :: Data -> BuiltinResult [Data]
            unListDataDenotation = \case
                List ds -> pure ds
                _       ->
                    -- See Note [Structural vs operational errors within builtins].
                    fail "Expected the List constructor but got a different one"
            {-# INLINE unListDataDenotation #-}
        in makeBuiltinMeaning
            unListDataDenotation
            (runCostingFunOneArgument . paramUnListData)

    toBuiltinMeaning _semvar UnIData =
        let unIDataDenotation :: Data -> BuiltinResult Integer
            unIDataDenotation = \case
                I i -> pure i
                _   ->
                    -- See Note [Structural vs operational errors within builtins].
                    fail "Expected the I constructor but got a different one"
            {-# INLINE unIDataDenotation #-}
        in makeBuiltinMeaning
            unIDataDenotation
            (runCostingFunOneArgument . paramUnIData)

    toBuiltinMeaning _semvar UnBData =
        let unBDataDenotation :: Data -> BuiltinResult BS.ByteString
            unBDataDenotation = \case
                B b -> pure b
                _   ->
                    -- See Note [Structural vs operational errors within builtins].
                    fail "Expected the B constructor but got a different one"
            {-# INLINE unBDataDenotation #-}
        in makeBuiltinMeaning
            unBDataDenotation
            (runCostingFunOneArgument . paramUnBData)

    toBuiltinMeaning _semvar EqualsData =
        let equalsDataDenotation :: Data -> Data -> Bool
            equalsDataDenotation = (==)
            {-# INLINE equalsDataDenotation #-}
        in makeBuiltinMeaning
            equalsDataDenotation
            (runCostingFunTwoArguments . paramEqualsData)

    toBuiltinMeaning _semvar SerialiseData =
        let serialiseDataDenotation :: Data -> BS.ByteString
            serialiseDataDenotation = BSL.toStrict . serialise
            {-# INLINE serialiseDataDenotation #-}
        in makeBuiltinMeaning
            serialiseDataDenotation
            (runCostingFunOneArgument . paramSerialiseData)

    -- Misc constructors
    toBuiltinMeaning _semvar MkPairData =
        let mkPairDataDenotation :: Data -> Data -> (Data, Data)
            mkPairDataDenotation = (,)
            {-# INLINE mkPairDataDenotation #-}
        in makeBuiltinMeaning
            mkPairDataDenotation
            (runCostingFunTwoArguments . paramMkPairData)

    toBuiltinMeaning _semvar MkNilData =
        -- Nullary built-in functions don't work, so we need a unit argument.
        -- We don't really need this built-in function, see Note [Constants vs built-in functions],
        -- but we keep it around for historical reasons and convenience.
        let mkNilDataDenotation :: () -> [Data]
            mkNilDataDenotation () = []
            {-# INLINE mkNilDataDenotation #-}
        in makeBuiltinMeaning
            mkNilDataDenotation
            (runCostingFunOneArgument . paramMkNilData)

    toBuiltinMeaning _semvar MkNilPairData =
        -- Nullary built-in functions don't work, so we need a unit argument.
        -- We don't really need this built-in function, see Note [Constants vs built-in functions],
        -- but we keep it around for historical reasons and convenience.
        let mkNilPairDataDenotation :: () -> [(Data, Data)]
            mkNilPairDataDenotation () = []
            {-# INLINE mkNilPairDataDenotation #-}
        in makeBuiltinMeaning
            mkNilPairDataDenotation
            (runCostingFunOneArgument . paramMkNilPairData)

    -- BLS12_381.G1
    toBuiltinMeaning _semvar Bls12_381_G1_add =
        let bls12_381_G1_addDenotation
                :: BLS12_381.G1.Element -> BLS12_381.G1.Element -> BLS12_381.G1.Element
            bls12_381_G1_addDenotation = BLS12_381.G1.add
            {-# INLINE bls12_381_G1_addDenotation #-}
        in makeBuiltinMeaning
            bls12_381_G1_addDenotation
            (runCostingFunTwoArguments . paramBls12_381_G1_add)

    toBuiltinMeaning _semvar Bls12_381_G1_neg =
        let bls12_381_G1_negDenotation :: BLS12_381.G1.Element -> BLS12_381.G1.Element
            bls12_381_G1_negDenotation = BLS12_381.G1.neg
            {-# INLINE bls12_381_G1_negDenotation #-}
        in makeBuiltinMeaning
            bls12_381_G1_negDenotation
            (runCostingFunOneArgument . paramBls12_381_G1_neg)

    toBuiltinMeaning _semvar Bls12_381_G1_scalarMul =
        let bls12_381_G1_scalarMulDenotation
                :: Integer -> BLS12_381.G1.Element -> BLS12_381.G1.Element
            bls12_381_G1_scalarMulDenotation = BLS12_381.G1.scalarMul
            {-# INLINE bls12_381_G1_scalarMulDenotation #-}
        in makeBuiltinMeaning
            bls12_381_G1_scalarMulDenotation
            (runCostingFunTwoArguments . paramBls12_381_G1_scalarMul)

    toBuiltinMeaning _semvar Bls12_381_G1_compress =
        let bls12_381_G1_compressDenotation :: BLS12_381.G1.Element -> BS.ByteString
            bls12_381_G1_compressDenotation = BLS12_381.G1.compress
            {-# INLINE bls12_381_G1_compressDenotation #-}
        in makeBuiltinMeaning
            bls12_381_G1_compressDenotation
            (runCostingFunOneArgument . paramBls12_381_G1_compress)

    toBuiltinMeaning _semvar Bls12_381_G1_uncompress =
        let bls12_381_G1_uncompressDenotation
                :: BS.ByteString -> BuiltinResult BLS12_381.G1.Element
            bls12_381_G1_uncompressDenotation = eitherToBuiltinResult . BLS12_381.G1.uncompress
            {-# INLINE bls12_381_G1_uncompressDenotation #-}
        in makeBuiltinMeaning
            bls12_381_G1_uncompressDenotation
            (runCostingFunOneArgument . paramBls12_381_G1_uncompress)

    toBuiltinMeaning _semvar Bls12_381_G1_hashToGroup =
        let bls12_381_G1_hashToGroupDenotation
                :: BS.ByteString -> BS.ByteString -> BuiltinResult BLS12_381.G1.Element
            bls12_381_G1_hashToGroupDenotation = eitherToBuiltinResult .* BLS12_381.G1.hashToGroup
            {-# INLINE bls12_381_G1_hashToGroupDenotation #-}
        in makeBuiltinMeaning
            bls12_381_G1_hashToGroupDenotation
            (runCostingFunTwoArguments . paramBls12_381_G1_hashToGroup)

    toBuiltinMeaning _semvar Bls12_381_G1_equal =
        let bls12_381_G1_equalDenotation :: BLS12_381.G1.Element -> BLS12_381.G1.Element -> Bool
            bls12_381_G1_equalDenotation = (==)
            {-# INLINE bls12_381_G1_equalDenotation #-}
        in makeBuiltinMeaning
            bls12_381_G1_equalDenotation
            (runCostingFunTwoArguments . paramBls12_381_G1_equal)

    -- BLS12_381.G2
    toBuiltinMeaning _semvar Bls12_381_G2_add =
        let bls12_381_G2_addDenotation
                :: BLS12_381.G2.Element -> BLS12_381.G2.Element -> BLS12_381.G2.Element
            bls12_381_G2_addDenotation = BLS12_381.G2.add
            {-# INLINE bls12_381_G2_addDenotation #-}
        in makeBuiltinMeaning
            bls12_381_G2_addDenotation
            (runCostingFunTwoArguments . paramBls12_381_G2_add)

    toBuiltinMeaning _semvar Bls12_381_G2_neg =
        let bls12_381_G2_negDenotation :: BLS12_381.G2.Element -> BLS12_381.G2.Element
            bls12_381_G2_negDenotation = BLS12_381.G2.neg
            {-# INLINE bls12_381_G2_negDenotation #-}
        in makeBuiltinMeaning
            bls12_381_G2_negDenotation
            (runCostingFunOneArgument . paramBls12_381_G2_neg)

    toBuiltinMeaning _semvar Bls12_381_G2_scalarMul =
        let bls12_381_G2_scalarMulDenotation
                :: Integer -> BLS12_381.G2.Element -> BLS12_381.G2.Element
            bls12_381_G2_scalarMulDenotation = BLS12_381.G2.scalarMul
            {-# INLINE bls12_381_G2_scalarMulDenotation #-}
        in makeBuiltinMeaning
            bls12_381_G2_scalarMulDenotation
            (runCostingFunTwoArguments . paramBls12_381_G2_scalarMul)

    toBuiltinMeaning _semvar Bls12_381_G2_compress =
        let bls12_381_G2_compressDenotation :: BLS12_381.G2.Element -> BS.ByteString
            bls12_381_G2_compressDenotation = BLS12_381.G2.compress
            {-# INLINE bls12_381_G2_compressDenotation #-}
        in makeBuiltinMeaning
            bls12_381_G2_compressDenotation
            (runCostingFunOneArgument . paramBls12_381_G2_compress)

    toBuiltinMeaning _semvar Bls12_381_G2_uncompress =
        let bls12_381_G2_uncompressDenotation
                :: BS.ByteString -> BuiltinResult BLS12_381.G2.Element
            bls12_381_G2_uncompressDenotation = eitherToBuiltinResult . BLS12_381.G2.uncompress
            {-# INLINE bls12_381_G2_uncompressDenotation #-}
        in makeBuiltinMeaning
            bls12_381_G2_uncompressDenotation
            (runCostingFunOneArgument . paramBls12_381_G2_uncompress)

    toBuiltinMeaning _semvar Bls12_381_G2_hashToGroup =
        let bls12_381_G2_hashToGroupDenotation
                :: BS.ByteString -> BS.ByteString -> BuiltinResult BLS12_381.G2.Element
            bls12_381_G2_hashToGroupDenotation = eitherToBuiltinResult .* BLS12_381.G2.hashToGroup
            {-# INLINE bls12_381_G2_hashToGroupDenotation #-}
        in makeBuiltinMeaning
            bls12_381_G2_hashToGroupDenotation
            (runCostingFunTwoArguments . paramBls12_381_G2_hashToGroup)

    toBuiltinMeaning _semvar Bls12_381_G2_equal =
        let bls12_381_G2_equalDenotation :: BLS12_381.G2.Element -> BLS12_381.G2.Element -> Bool
            bls12_381_G2_equalDenotation = (==)
            {-# INLINE bls12_381_G2_equalDenotation #-}
        in makeBuiltinMeaning
            bls12_381_G2_equalDenotation
            (runCostingFunTwoArguments . paramBls12_381_G2_equal)

    -- BLS12_381.Pairing
    toBuiltinMeaning _semvar Bls12_381_millerLoop =
        let bls12_381_millerLoopDenotation
                :: BLS12_381.G1.Element -> BLS12_381.G2.Element -> BLS12_381.Pairing.MlResult
            bls12_381_millerLoopDenotation = BLS12_381.Pairing.millerLoop
            {-# INLINE bls12_381_millerLoopDenotation #-}
        in makeBuiltinMeaning
            bls12_381_millerLoopDenotation
            (runCostingFunTwoArguments . paramBls12_381_millerLoop)

    toBuiltinMeaning _semvar Bls12_381_mulMlResult =
        let bls12_381_mulMlResultDenotation
                :: BLS12_381.Pairing.MlResult
                -> BLS12_381.Pairing.MlResult
                -> BLS12_381.Pairing.MlResult
            bls12_381_mulMlResultDenotation = BLS12_381.Pairing.mulMlResult
            {-# INLINE bls12_381_mulMlResultDenotation #-}
        in makeBuiltinMeaning
            bls12_381_mulMlResultDenotation
            (runCostingFunTwoArguments . paramBls12_381_mulMlResult)

    toBuiltinMeaning _semvar Bls12_381_finalVerify =
        let bls12_381_finalVerifyDenotation
                :: BLS12_381.Pairing.MlResult -> BLS12_381.Pairing.MlResult -> Bool
            bls12_381_finalVerifyDenotation = BLS12_381.Pairing.finalVerify
            {-# INLINE bls12_381_finalVerifyDenotation #-}
        in makeBuiltinMeaning
            bls12_381_finalVerifyDenotation
            (runCostingFunTwoArguments . paramBls12_381_finalVerify)

    toBuiltinMeaning _semvar Keccak_256 =
        let keccak_256Denotation :: BS.ByteString -> BS.ByteString
            keccak_256Denotation = Hash.keccak_256
            {-# INLINE keccak_256Denotation #-}
        in makeBuiltinMeaning
            keccak_256Denotation
            (runCostingFunOneArgument . paramKeccak_256)

    toBuiltinMeaning _semvar Blake2b_224 =
        let blake2b_224Denotation :: BS.ByteString -> BS.ByteString
            blake2b_224Denotation = Hash.blake2b_224
            {-# INLINE blake2b_224Denotation #-}
        in makeBuiltinMeaning
            blake2b_224Denotation
            (runCostingFunOneArgument . paramBlake2b_224)


    -- Extra bytestring operations

    -- Conversions
    {- See Note [Input length limitation for IntegerToByteString] -}
    toBuiltinMeaning _semvar IntegerToByteString =
        let integerToByteStringDenotation :: Bool -> NumBytesCostedAsNumWords -> Integer -> BuiltinResult BS.ByteString
            {- The second argument is wrapped in a NumBytesCostedAsNumWords to allow us to
               interpret it as a size during costing. -}
            integerToByteStringDenotation b (NumBytesCostedAsNumWords w) = Bitwise.integerToByteString b w
            {-# INLINE integerToByteStringDenotation #-}
        in makeBuiltinMeaning
            integerToByteStringDenotation
            (runCostingFunThreeArguments . paramIntegerToByteString)

    toBuiltinMeaning _semvar ByteStringToInteger =
        let byteStringToIntegerDenotation :: Bool -> BS.ByteString -> Integer
            byteStringToIntegerDenotation = Bitwise.byteStringToInteger
            {-# INLINE byteStringToIntegerDenotation #-}
        in makeBuiltinMeaning
            byteStringToIntegerDenotation
            (runCostingFunTwoArguments . paramByteStringToInteger)

    -- Logical
    toBuiltinMeaning _semvar AndByteString =
        let andByteStringDenotation :: Bool -> BS.ByteString -> BS.ByteString -> BS.ByteString
            andByteStringDenotation = Bitwise.andByteString
            {-# INLINE andByteStringDenotation #-}
        in makeBuiltinMeaning
            andByteStringDenotation
            (runCostingFunThreeArguments . paramAndByteString)

    toBuiltinMeaning _semvar OrByteString =
        let orByteStringDenotation :: Bool -> BS.ByteString -> BS.ByteString -> BS.ByteString
            orByteStringDenotation = Bitwise.orByteString
            {-# INLINE orByteStringDenotation #-}
        in makeBuiltinMeaning
            orByteStringDenotation
            (runCostingFunThreeArguments . paramOrByteString)

    toBuiltinMeaning _semvar XorByteString =
        let xorByteStringDenotation :: Bool -> BS.ByteString -> BS.ByteString -> BS.ByteString
            xorByteStringDenotation = Bitwise.xorByteString
            {-# INLINE xorByteStringDenotation #-}
        in makeBuiltinMeaning
            xorByteStringDenotation
            (runCostingFunThreeArguments . paramXorByteString)

    toBuiltinMeaning _semvar ComplementByteString =
        let complementByteStringDenotation :: BS.ByteString -> BS.ByteString
            complementByteStringDenotation = Bitwise.complementByteString
            {-# INLINE complementByteStringDenotation #-}
        in makeBuiltinMeaning
            complementByteStringDenotation
            (runCostingFunOneArgument . paramComplementByteString)

    -- Bitwise operations

    toBuiltinMeaning _semvar ReadBit =
        let readBitDenotation :: BS.ByteString -> Int -> BuiltinResult Bool
            readBitDenotation = Bitwise.readBit
            {-# INLINE readBitDenotation #-}
        in makeBuiltinMeaning
            readBitDenotation
            (runCostingFunTwoArguments . paramReadBit)

    toBuiltinMeaning _semvar WriteBits =
        let writeBitsDenotation
              :: BS.ByteString
              -> ListCostedByLength Integer
              -> Bool
              -> BuiltinResult BS.ByteString
            writeBitsDenotation s (ListCostedByLength ixs) bit =
               Bitwise.writeBits s ixs bit
            {-# INLINE writeBitsDenotation #-}
        in makeBuiltinMeaning
            writeBitsDenotation
            (runCostingFunThreeArguments . paramWriteBits)

    toBuiltinMeaning _semvar ReplicateByte =
        let replicateByteDenotation :: NumBytesCostedAsNumWords -> Word8 -> BuiltinResult BS.ByteString
            replicateByteDenotation (NumBytesCostedAsNumWords n) w = Bitwise.replicateByte n w
            {-# INLINE replicateByteDenotation #-}
        in makeBuiltinMeaning
            replicateByteDenotation
            (runCostingFunTwoArguments . paramReplicateByte)

    toBuiltinMeaning _semvar ShiftByteString =
        let shiftByteStringDenotation :: BS.ByteString -> IntegerCostedLiterally -> BS.ByteString
            shiftByteStringDenotation s (IntegerCostedLiterally n) = Bitwise.shiftByteString s n
            {-# INLINE shiftByteStringDenotation #-}
        in makeBuiltinMeaning
            shiftByteStringDenotation
            (runCostingFunTwoArguments . paramShiftByteString)

    toBuiltinMeaning _semvar RotateByteString =
        let rotateByteStringDenotation :: BS.ByteString -> IntegerCostedLiterally -> BS.ByteString
            rotateByteStringDenotation s (IntegerCostedLiterally n) = Bitwise.rotateByteString s n
            {-# INLINE rotateByteStringDenotation #-}
        in makeBuiltinMeaning
            rotateByteStringDenotation
            (runCostingFunTwoArguments . paramRotateByteString)

    toBuiltinMeaning _semvar CountSetBits =
        let countSetBitsDenotation :: BS.ByteString -> Int
            countSetBitsDenotation = Bitwise.countSetBits
            {-# INLINE countSetBitsDenotation #-}
        in makeBuiltinMeaning
            countSetBitsDenotation
            (runCostingFunOneArgument . paramCountSetBits)

    toBuiltinMeaning _semvar FindFirstSetBit =
        let findFirstSetBitDenotation :: BS.ByteString -> Int
            findFirstSetBitDenotation = Bitwise.findFirstSetBit
            {-# INLINE findFirstSetBitDenotation #-}
        in makeBuiltinMeaning
            findFirstSetBitDenotation
            (runCostingFunOneArgument . paramFindFirstSetBit)

    toBuiltinMeaning _semvar Ripemd_160 =
        let ripemd_160Denotation :: BS.ByteString -> BS.ByteString
            ripemd_160Denotation = Hash.ripemd_160
            {-# INLINE ripemd_160Denotation #-}
        in makeBuiltinMeaning
            ripemd_160Denotation
            (runCostingFunOneArgument . paramRipemd_160)

    toBuiltinMeaning _semvar ExpModInteger =
        let expModIntegerDenotation :: Integer -> Integer -> Natural -> BuiltinResult Natural
            expModIntegerDenotation = ExpMod.expMod
            {-# INLINE expModIntegerDenotation #-}
        in makeBuiltinMeaning
            expModIntegerDenotation
            (runCostingFunThreeArguments . paramExpModInteger)

    -- See Note [Inlining meanings of builtins].
    {-# INLINE toBuiltinMeaning #-}

    {- *** IMPORTANT! *** When you're adding a new builtin above you typically won't
       be able to add a sensible costing function until the implementation is
       complete and you can benchmark it.  It's still necessary to supply
       `toBuiltinMeaning` with some costing function though: this **MUST** be
       `unimplementedCostingFun`: this will assign a very large cost to any
       invocation of the function, preventing it from being used in places where
       costs are important (for example on testnets) until the implementation is
       complete and a proper costing function has been defined.  Once the
       builtin is ready for general use replace `unimplementedCostingFun` with
       the appropriate `param<BuiltinName>` from BuiltinCostModelBase.

       Please leave this comment immediately after the definition of the final
       builtin to maximise the chances of it being seen the next time someone
       implements a new builtin.
    -}

instance Default (BuiltinSemanticsVariant DefaultFun) where
    def = maxBound

instance Pretty (BuiltinSemanticsVariant DefaultFun) where
    pretty = viaShow

-- It's set deliberately to give us "extra room" in the binary format to add things without running
-- out of space for tags (expanding the space would change the binary format for people who're
-- implementing it manually). So we have to set it manually.
-- | Using 7 bits to encode builtin tags.
builtinTagWidth :: NumBits
builtinTagWidth = 7

encodeBuiltin :: Word8 -> Flat.Encoding
encodeBuiltin = eBits builtinTagWidth

decodeBuiltin :: Get Word8
decodeBuiltin = dBEBits8 builtinTagWidth

-- See Note [Stable encoding of TPLC]
instance Flat DefaultFun where
    encode = encodeBuiltin . \case
              AddInteger                      -> 0
              SubtractInteger                 -> 1
              MultiplyInteger                 -> 2
              DivideInteger                   -> 3
              QuotientInteger                 -> 4
              RemainderInteger                -> 5
              ModInteger                      -> 6
              EqualsInteger                   -> 7
              LessThanInteger                 -> 8
              LessThanEqualsInteger           -> 9

              AppendByteString                -> 10
              ConsByteString                  -> 11
              SliceByteString                 -> 12
              LengthOfByteString              -> 13
              IndexByteString                 -> 14
              EqualsByteString                -> 15
              LessThanByteString              -> 16
              LessThanEqualsByteString        -> 17

              Sha2_256                        -> 18
              Sha3_256                        -> 19
              Blake2b_256                     -> 20
              VerifyEd25519Signature          -> 21

              AppendString                    -> 22
              EqualsString                    -> 23
              EncodeUtf8                      -> 24
              DecodeUtf8                      -> 25

              IfThenElse                      -> 26

              ChooseUnit                      -> 27

              Trace                           -> 28

              FstPair                         -> 29
              SndPair                         -> 30

              ChooseList                      -> 31
              MkCons                          -> 32
              HeadList                        -> 33
              TailList                        -> 34
              NullList                        -> 35

              ChooseData                      -> 36
              ConstrData                      -> 37
              MapData                         -> 38
              ListData                        -> 39
              IData                           -> 40
              BData                           -> 41
              UnConstrData                    -> 42
              UnMapData                       -> 43
              UnListData                      -> 44
              UnIData                         -> 45
              UnBData                         -> 46
              EqualsData                      -> 47
              MkPairData                      -> 48
              MkNilData                       -> 49
              MkNilPairData                   -> 50
              SerialiseData                   -> 51
              VerifyEcdsaSecp256k1Signature   -> 52
              VerifySchnorrSecp256k1Signature -> 53
              Bls12_381_G1_add                -> 54
              Bls12_381_G1_neg                -> 55
              Bls12_381_G1_scalarMul          -> 56
              Bls12_381_G1_equal              -> 57
              Bls12_381_G1_compress           -> 58
              Bls12_381_G1_uncompress         -> 59
              Bls12_381_G1_hashToGroup        -> 60
              Bls12_381_G2_add                -> 61
              Bls12_381_G2_neg                -> 62
              Bls12_381_G2_scalarMul          -> 63
              Bls12_381_G2_equal              -> 64
              Bls12_381_G2_compress           -> 65
              Bls12_381_G2_uncompress         -> 66
              Bls12_381_G2_hashToGroup        -> 67
              Bls12_381_millerLoop            -> 68
              Bls12_381_mulMlResult           -> 69
              Bls12_381_finalVerify           -> 70
              Keccak_256                      -> 71
              Blake2b_224                     -> 72

              IntegerToByteString             -> 73
              ByteStringToInteger             -> 74
              AndByteString                   -> 75
              OrByteString                    -> 76
              XorByteString                   -> 77
              ComplementByteString            -> 78
              ReadBit                         -> 79
              WriteBits                       -> 80
              ReplicateByte                   -> 81

              ShiftByteString                 -> 82
              RotateByteString                -> 83
              CountSetBits                    -> 84
              FindFirstSetBit                 -> 85
              Ripemd_160                      -> 86

              ExpModInteger                   -> 87

              CaseList                        -> 88
              CaseData                        -> 89

              DropList -> 88

    decode = go =<< decodeBuiltin
        where go 0  = pure AddInteger
              go 1  = pure SubtractInteger
              go 2  = pure MultiplyInteger
              go 3  = pure DivideInteger
              go 4  = pure QuotientInteger
              go 5  = pure RemainderInteger
              go 6  = pure ModInteger
              go 7  = pure EqualsInteger
              go 8  = pure LessThanInteger
              go 9  = pure LessThanEqualsInteger
              go 10 = pure AppendByteString
              go 11 = pure ConsByteString
              go 12 = pure SliceByteString
              go 13 = pure LengthOfByteString
              go 14 = pure IndexByteString
              go 15 = pure EqualsByteString
              go 16 = pure LessThanByteString
              go 17 = pure LessThanEqualsByteString
              go 18 = pure Sha2_256
              go 19 = pure Sha3_256
              go 20 = pure Blake2b_256
              go 21 = pure VerifyEd25519Signature
              go 22 = pure AppendString
              go 23 = pure EqualsString
              go 24 = pure EncodeUtf8
              go 25 = pure DecodeUtf8
              go 26 = pure IfThenElse
              go 27 = pure ChooseUnit
              go 28 = pure Trace
              go 29 = pure FstPair
              go 30 = pure SndPair
              go 31 = pure ChooseList
              go 32 = pure MkCons
              go 33 = pure HeadList
              go 34 = pure TailList
              go 35 = pure NullList
              go 36 = pure ChooseData
              go 37 = pure ConstrData
              go 38 = pure MapData
              go 39 = pure ListData
              go 40 = pure IData
              go 41 = pure BData
              go 42 = pure UnConstrData
              go 43 = pure UnMapData
              go 44 = pure UnListData
              go 45 = pure UnIData
              go 46 = pure UnBData
              go 47 = pure EqualsData
              go 48 = pure MkPairData
              go 49 = pure MkNilData
              go 50 = pure MkNilPairData
              go 51 = pure SerialiseData
              go 52 = pure VerifyEcdsaSecp256k1Signature
              go 53 = pure VerifySchnorrSecp256k1Signature
              go 54 = pure Bls12_381_G1_add
              go 55 = pure Bls12_381_G1_neg
              go 56 = pure Bls12_381_G1_scalarMul
              go 57 = pure Bls12_381_G1_equal
              go 58 = pure Bls12_381_G1_compress
              go 59 = pure Bls12_381_G1_uncompress
              go 60 = pure Bls12_381_G1_hashToGroup
              go 61 = pure Bls12_381_G2_add
              go 62 = pure Bls12_381_G2_neg
              go 63 = pure Bls12_381_G2_scalarMul
              go 64 = pure Bls12_381_G2_equal
              go 65 = pure Bls12_381_G2_compress
              go 66 = pure Bls12_381_G2_uncompress
              go 67 = pure Bls12_381_G2_hashToGroup
              go 68 = pure Bls12_381_millerLoop
              go 69 = pure Bls12_381_mulMlResult
              go 70 = pure Bls12_381_finalVerify
              go 71 = pure Keccak_256
              go 72 = pure Blake2b_224
              go 73 = pure IntegerToByteString
              go 74 = pure ByteStringToInteger
              go 75 = pure AndByteString
              go 76 = pure OrByteString
              go 77 = pure XorByteString
              go 78 = pure ComplementByteString
              go 79 = pure ReadBit
              go 80 = pure WriteBits
              go 81 = pure ReplicateByte
              go 82 = pure ShiftByteString
              go 83 = pure RotateByteString
              go 84 = pure CountSetBits
              go 85 = pure FindFirstSetBit
              go 86 = pure Ripemd_160
              go 87 = pure ExpModInteger
<<<<<<< HEAD
              go 88 = pure DropList
=======
              go 88 = pure CaseList
              go 89 = pure CaseData
>>>>>>> 697348c5
              go t  = fail $ "Failed to decode builtin tag, got: " ++ show t

    size _ n = n + builtinTagWidth

{- Note [Legacy pattern matching on built-in types]
We used to only support direct pattern matching on enumeration types: 'Void', 'Unit', 'Bool'
etc. This is because it was impossible to return an iterated application from a built-in function.

So e.g. if we wanted to add the following data type:

    newtype AnInt = AnInt Int

as a built-in type, we wouldn't be able to add the following function as its pattern matcher:

    matchAnInt :: AnInt -> (Int -> r) -> r
    matchAnInt (AnInt i) f = f i

because we could not express the @f i@ part using the builtins machinery.

But it still was possible to have @AnInt@ as a built-in type, it's just that instead of trying to
make its pattern matcher into a builtin we could have the following builtin:

    anIntToInt :: AnInt -> Int
    anIntToInt (AnInt i) = i

Although that was an annoyance for more complex data types. For tuples we needed to provide two
projection functions ('fst' and 'snd') instead of a single pattern matcher, which is not too bad,
but to get pattern matching on lists we needed a more complicated setup. For example originally we
would define three built-in functions: @null@, @head@ and @tail@, plus require `Bool` to be in the
universe, so that we can define an equivalent of

    matchList :: [a] -> r -> (a -> [a] -> r) -> r
    matchList xs z f = if null xs then z else f (head xs) (tail xs)

If a constructor stores more than one value, the corresponding projection function would pack them
into a (possibly nested) pair, for example for

    data Data
        = Constr Integer [Data]
        | <...>

we had (pseudocode):

    unConstrData (Constr i ds) = (i, ds)

and we still have that built-in function for backwards compatibility reasons.

In order to get pattern matching over 'Data' we needed a projection function per constructor as well
as with lists, but writing (where the @Data@ suffix indicates that a function is a builtin that
somehow corresponds to a constructor of 'Data')

    if isConstrData d
        then uncurry fConstr $ unConstrData d
        else if isMapData d
            then fMap $ unMapData d
            else if isListData d
                then fList $ unListData d
                else <...>

is tedious and inefficient and so instead we introduced a single @chooseData@ builtin that matches
on its @Data@ argument and chooses the appropriate branch (type instantiations and strictness
concerns are omitted for clarity):

     chooseData
        (uncurry fConstr $ unConstrData d)
        (fMap $ unMapData d)
        (fList $ unListData d)
        <...>
        d

which, for example, evaluates to @fMap es@ when @d@ is @Map es@

We decided to handle lists the same way by using @chooseList@ rather than @null@ for consistency,
before introduction of pattern matching builtins.
-}<|MERGE_RESOLUTION|>--- conflicted
+++ resolved
@@ -2200,7 +2200,7 @@
               CaseList                        -> 88
               CaseData                        -> 89
 
-              DropList -> 88
+              DropList                        -> 90
 
     decode = go =<< decodeBuiltin
         where go 0  = pure AddInteger
@@ -2291,12 +2291,9 @@
               go 85 = pure FindFirstSetBit
               go 86 = pure Ripemd_160
               go 87 = pure ExpModInteger
-<<<<<<< HEAD
-              go 88 = pure DropList
-=======
               go 88 = pure CaseList
               go 89 = pure CaseData
->>>>>>> 697348c5
+              go 90 = pure DropList
               go t  = fail $ "Failed to decode builtin tag, got: " ++ show t
 
     size _ n = n + builtinTagWidth
