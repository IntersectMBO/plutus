--- conflicted
+++ resolved
@@ -831,14 +831,6 @@
             (runCostingFunOneArgument . paramSha3_256)
     toBuiltinMeaning Blake2b_256 =
         makeBuiltinMeaning
-<<<<<<< HEAD
-            Hash.blake2b
-            (runCostingFunOneArgument . paramBlake2b)
-    toBuiltinMeaning VerifyEd25519Signature =
-        makeBuiltinMeaning
-            verifyEd25519Signature
-            (runCostingFunThreeArguments . paramVerifyEd25519Signature)
-=======
             Hash.blake2b_256
             (runCostingFunOneArgument . paramBlake2b_256)
     toBuiltinMeaning VerifyEd25519Signature =
@@ -861,7 +853,6 @@
 
           https://github.com/bitcoin-core/secp256k1.
      -}
->>>>>>> b2434b0b
     toBuiltinMeaning VerifyEcdsaSecp256k1Signature =
         makeBuiltinMeaning
             verifyEcdsaSecp256k1Signature
