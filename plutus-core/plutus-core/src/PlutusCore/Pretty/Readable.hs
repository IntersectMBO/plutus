--- conflicted
+++ resolved
@@ -1,20 +1,3 @@
-<<<<<<< HEAD
-{-# LANGUAGE ConstraintKinds   #-}
-{-# LANGUAGE DataKinds         #-}
-{-# LANGUAGE OverloadedStrings #-}
-{-# LANGUAGE TemplateHaskell   #-}
-{-# LANGUAGE TypeFamilies      #-}
-{-# LANGUAGE TypeOperators     #-}
-
--- | A "readable" Agda-like way to pretty-print PLC entities.
-module PlutusCore.Pretty.Readable (
-  module Export,
-  module PlutusCore.Pretty.Readable,
-) where
-=======
--- editorconfig-checker-disable-file
--- | A "readable" Agda-like way to pretty-print PLC entities.
-
 {-# LANGUAGE ConstraintKinds       #-}
 {-# LANGUAGE DataKinds             #-}
 {-# LANGUAGE FlexibleInstances     #-}
@@ -24,11 +7,12 @@
 {-# LANGUAGE TypeFamilies          #-}
 {-# LANGUAGE TypeOperators         #-}
 {-# LANGUAGE UndecidableInstances  #-}
-module PlutusCore.Pretty.Readable
-    ( module Export
-    , module PlutusCore.Pretty.Readable
-    ) where
->>>>>>> acead85f
+
+-- | A "readable" Agda-like way to pretty-print PLC entities.
+module PlutusCore.Pretty.Readable (
+  module Export,
+  module PlutusCore.Pretty.Readable,
+) where
 
 import PlutusPrelude
 
@@ -50,7 +34,7 @@
   deriving stock (Show, Eq)
 
 instance Default ShowKinds where
-    def = ShowKindsNonType
+  def = ShowKindsNonType
 
 -- | Configuration for the readable pretty-printing.
 data PrettyConfigReadable configName = PrettyConfigReadable
@@ -71,46 +55,45 @@
 
 makeLenses ''PrettyConfigReadable
 
-<<<<<<< HEAD
 instance
   (configName ~ PrettyConfigName) =>
   HasPrettyConfigName (PrettyConfigReadable configName)
   where
   toPrettyConfigName = _pcrConfigName
-=======
-instance configName ~ PrettyConfigName =>
-        HasPrettyConfigName (PrettyConfigReadable configName) where
-    toPrettyConfigName = _pcrConfigName
->>>>>>> acead85f
 
 instance HasRenderContext (PrettyConfigReadable configName) where
   renderContext = pcrRenderContext
 
--- | For rendering things in a readable manner regardless of the pretty-printing function chosen.
--- I.e. all of 'show', 'pretty', 'prettyClassicDef' will use 'PrettyReadable' instead of doing what
--- they normally do. @prettyBy config (AsReadable x)@ requires @config@ to have a 'PrettyConfigName'
--- and respects it.
---
--- This wrapper can be particularly useful if you want to apply a function having a 'Show' or
--- 'Pretty' or 'PrettyClassic' or 'PrettyPlc' or whatever constraint, but want to get the argument
--- rendered in a readable manner instead.
+{- | For rendering things in a readable manner regardless of the pretty-printing function chosen.
+I.e. all of 'show', 'pretty', 'prettyClassicDef' will use 'PrettyReadable' instead of doing what
+they normally do. @prettyBy config (AsReadable x)@ requires @config@ to have a 'PrettyConfigName'
+and respects it.
+
+This wrapper can be particularly useful if you want to apply a function having a 'Show' or
+'Pretty' or 'PrettyClassic' or 'PrettyPlc' or whatever constraint, but want to get the argument
+rendered in a readable manner instead.
+-}
 newtype AsReadable a = AsReadable
-    { unAsReadable :: a
-    }
-
-instance (HasPrettyConfigName config, PrettyReadable a) =>
-        DefaultPrettyBy config (AsReadable a) where
-    defaultPrettyBy config (AsReadable x) =
-        prettyBy (topPrettyConfigReadable (toPrettyConfigName config) def) x
-
-instance PrettyReadable a => Show (AsReadable a) where
-    show = displayBy $ Sole defPrettyConfigName
-
-instance PrettyReadable a => Pretty (AsReadable a) where
-    pretty = viaShow
-
-deriving via PrettyCommon (AsReadable a)
-    instance PrettyDefaultBy config (AsReadable a) => PrettyBy config (AsReadable a)
+  { unAsReadable :: a
+  }
+
+instance
+  (HasPrettyConfigName config, PrettyReadable a) =>
+  DefaultPrettyBy config (AsReadable a)
+  where
+  defaultPrettyBy config (AsReadable x) =
+    prettyBy (topPrettyConfigReadable (toPrettyConfigName config) def) x
+
+instance (PrettyReadable a) => Show (AsReadable a) where
+  show = displayBy $ Sole defPrettyConfigName
+
+instance (PrettyReadable a) => Pretty (AsReadable a) where
+  pretty = viaShow
+
+deriving via
+  PrettyCommon (AsReadable a)
+  instance
+    (PrettyDefaultBy config (AsReadable a)) => PrettyBy config (AsReadable a)
 
 -- | A 'PrettyConfigReadable' with the fixity specified to 'botFixity'.
 botPrettyConfigReadable :: configName -> ShowKinds -> PrettyConfigReadable configName
@@ -135,79 +118,94 @@
   b ->
   m (Doc ann)
 arrowPrettyM a b =
-<<<<<<< HEAD
   infixDocM arrowFixity $ \prettyL prettyR -> prettyL a <+> "->" <+> prettyR b
-=======
-    infixDocM arrowFixity $ \prettyL prettyR -> prettyL a <+> "->" <+> prettyR b
-
--- | Lay out an iterated binder. For example, this function lays out iterated lambdas either as
---
--- > \(x : a) (y : b) (z : c) -> body
---
--- or as
---
--- > \(x : a)
--- >  (y : b)
--- >  (z : c) ->
--- >   body
-iterBinderPrettyM
-    :: ( MonadPrettyContext config env m
-       , PrettyBy config arg, PrettyBy config body
-       )
-    => (Doc ann -> Doc ann) -> [arg] -> body -> m (Doc ann)
+
+{- | Lay out an iterated binder. For example, this function lays out iterated lambdas either as
+
+> \(x : a) (y : b) (z : c) -> body
+
+or as
+
+> \(x : a)
+>  (y : b)
+>  (z : c) ->
+>   body
+-}
+iterBinderPrettyM ::
+  ( MonadPrettyContext config env m
+  , PrettyBy config arg
+  , PrettyBy config body
+  ) =>
+  (Doc ann -> Doc ann) ->
+  [arg] ->
+  body ->
+  m (Doc ann)
 iterBinderPrettyM enframe args body =
-    -- TODO: should this be @infixDocM binderFixity@?
-    compoundDocM binderFixity $ \prettyIn ->
-        let prettyBot x = prettyIn ToTheRight botFixity x
-            prettyBinds = align . vsep $ map (prettyIn ToTheLeft binderFixity) args
-        in enframe prettyBinds <?> prettyBot body
+  -- TODO: should this be @infixDocM binderFixity@?
+  compoundDocM binderFixity $ \prettyIn ->
+    let prettyBot x = prettyIn ToTheRight botFixity x
+        prettyBinds = align . vsep $ map (prettyIn ToTheLeft binderFixity) args
+     in enframe prettyBinds <?> prettyBot body
 
 -- | Lay out an iterated 'TyForall' via 'iterBinderPrettyM'.
-iterTyForallPrettyM
-    :: ( MonadPrettyContext config env m
-       , PrettyBy config arg, PrettyBy config body
-       )
-    => [arg] -> body -> m (Doc ann)
+iterTyForallPrettyM ::
+  ( MonadPrettyContext config env m
+  , PrettyBy config arg
+  , PrettyBy config body
+  ) =>
+  [arg] ->
+  body ->
+  m (Doc ann)
 iterTyForallPrettyM = iterBinderPrettyM $ \binds -> "all" <+> binds <> "."
 
 -- | Lay out an iterated 'LamAbs' via 'iterBinderPrettyM'.
-iterLamAbsPrettyM
-    :: ( MonadPrettyContext config env m
-       , PrettyBy config arg, PrettyBy config body
-       )
-    => [arg] -> body -> m (Doc ann)
+iterLamAbsPrettyM ::
+  ( MonadPrettyContext config env m
+  , PrettyBy config arg
+  , PrettyBy config body
+  ) =>
+  [arg] ->
+  body ->
+  m (Doc ann)
 iterLamAbsPrettyM = iterBinderPrettyM $ \binds -> "\\" <> binds <+> "->"
 
 -- | Lay out an iterated 'TyAbs' via 'iterBinderPrettyM'.
-iterTyAbsPrettyM
-    :: ( MonadPrettyContext config env m
-       , PrettyBy config arg, PrettyBy config body
-       )
-    => [arg] -> body -> m (Doc ann)
+iterTyAbsPrettyM ::
+  ( MonadPrettyContext config env m
+  , PrettyBy config arg
+  , PrettyBy config body
+  ) =>
+  [arg] ->
+  body ->
+  m (Doc ann)
 iterTyAbsPrettyM = iterBinderPrettyM $ \binds -> "/\\" <> binds <+> "->"
 
--- | Lay out interleaved function applications either as
---
--- > foo {a} x {b} y z
---
--- or as
---
--- > foo
--- >   {a}
--- >   x
--- >   {b}
--- >   y
--- >   z
---
--- 'Left's are laid out in braces, 'Right's are laid out without braces.
-iterAppPrettyM
-    :: ( MonadPrettyContext config env m
-       , PrettyBy config fun, PrettyBy config ty, PrettyBy config term
-       )
-    => fun -> [Either ty term] -> m (Doc ann)
+{- | Lay out interleaved function applications either as
+
+> foo {a} x {b} y z
+
+or as
+
+> foo
+>   {a}
+>   x
+>   {b}
+>   y
+>   z
+
+'Left's are laid out in braces, 'Right's are laid out without braces.
+-}
+iterAppPrettyM ::
+  ( MonadPrettyContext config env m
+  , PrettyBy config fun
+  , PrettyBy config ty
+  , PrettyBy config term
+  ) =>
+  fun ->
+  [Either ty term] ->
+  m (Doc ann)
 iterAppPrettyM fun args =
-    compoundDocM juxtFixity $ \prettyIn ->
-        let ppArg (Left a)  = braces $ prettyIn ToTheRight botFixity a
-            ppArg (Right t) = prettyIn ToTheRight juxtFixity t
-        in prettyIn ToTheLeft juxtFixity fun <?> vsep (map ppArg args)
->>>>>>> acead85f
+  compoundDocM juxtFixity $ \prettyIn ->
+    let ppArg (Left a)  = braces $ prettyIn ToTheRight botFixity a
+        ppArg (Right t) = prettyIn ToTheRight juxtFixity t
+     in prettyIn ToTheLeft juxtFixity fun <?> vsep (map ppArg args)