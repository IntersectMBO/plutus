--- conflicted
+++ resolved
@@ -6,13 +6,6 @@
 
 module Names.Spec where
 
-<<<<<<< HEAD
-=======
-import Data.String (IsString (fromString))
-import Data.Text qualified as Text
-import Hedgehog (Gen, Property, assert, forAll, property, tripping)
-import Hedgehog.Gen qualified as Gen
->>>>>>> 0da4c4b6
 import PlutusCore (DefaultFun, DefaultUni, FreeVariableError, Kind (Type), Name (..), NamedDeBruijn,
                    NamedTyDeBruijn, Program, Quote, Rename (rename), Term (..), TyName (..),
                    Type (..), Unique (..), deBruijnTerm, runQuote, runQuoteT, unDeBruijnTerm)
@@ -30,6 +23,7 @@
                         test_scopingSpoilRenamer)
 
 import Data.String (IsString (fromString))
+import Data.Text qualified as Text
 import Hedgehog (Gen, Property, assert, forAll, property, tripping)
 import Hedgehog.Gen qualified as Gen
 import Test.Tasty (TestTree, testGroup)
