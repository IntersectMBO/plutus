{-# LANGUAGE DataKinds             #-}
{-# LANGUAGE FlexibleInstances     #-}
{-# LANGUAGE LambdaCase            #-}
{-# LANGUAGE MultiParamTypeClasses #-}
{-# LANGUAGE OverloadedStrings     #-}
{-# LANGUAGE PolyKinds             #-}
{-# LANGUAGE RankNTypes            #-}
{-# LANGUAGE TypeApplications      #-}
{-# LANGUAGE TypeFamilies          #-}
{-# LANGUAGE TypeOperators         #-}

module Evaluation.Spec (test_evaluation) where

import PlutusCore hiding (Term)
import PlutusCore qualified as PLC
import PlutusCore.Builtin
import PlutusCore.Generators (GenArbitraryTerm (..), GenTypedTerm (..), forAllNoShow)
import PlutusCore.Pretty

import Control.Exception
import Control.Monad.Except
import Data.Ix
import Data.Kind qualified as GHC
import Data.List.Extra qualified as List
import Evaluation.Machines (test_machines)
import Hedgehog hiding (Opaque, Var, eval)
import Hedgehog.Gen qualified as Gen
import Test.Tasty
import Test.Tasty.Hedgehog
import Type.Reflection

type Term uni fun = PLC.Term TyName Name uni fun ()

{- | Evaluating a builtin function should never throw any exception (the evaluation is allowed
 to fail with a `KnownTypeError`, of course).

 The test covers both succeeding and failing evaluations and verifies that in either case
 no exception is thrown. The failing cases use arbitrary `Term` arguments (which doesn't
 guarantee failure, but most likely), and the succeeding cases generate `Term` arguments
 based on a builtin function's `TypeScheme`. For `Opaque` arguments it generates arbitrary
 `Term`s (which technically doesn't guarantee evaluation success, although it is the case
 with all current builtin functions).
-}
<<<<<<< HEAD
prop_builtinsDon'tThrow :: DefaultFun -> Property
prop_builtinsDon'tThrow bn = property $ do
    args <- forAllNoShow . Gen.choice $ [genArgsWellTyped bn, genArgsArbitrary bn]
    mbErr <-
        liftIO $
            catch
                (($> Nothing) . evaluate $ eval args)
                (pure . pure)
    whenJust mbErr $ \(e :: SomeException) -> do
        annotate "Builtin function evaluation failed"
        annotate $ "Function: " <> display bn
        annotate $ "Arguments: " <> display args
        annotate $ "Error " <> show e
        failure
=======
test_builtinsDon'tThrow :: TestTree
test_builtinsDon'tThrow =
    testGroup
        "Builtins don't throw"
        $ fmap
            ( \fun ->
                testProperty (display fun) $
                    prop_builtinEvaluation @_ @DefaultFun fun gen f
            )
            List.enumerate
  where
    gen bn = Gen.choice [genArgsWellTyped bn, genArgsArbitrary bn]
    f bn args = \case
        Left e -> do
            annotate "Builtin function evaluation failed"
            annotate $ "Function: " <> display bn
            annotate $ "Arguments: " <> display args
            annotate $ "Error " <> show e
            failure
        Right _ -> success

data AlwaysThrows
    = -- | A builtin function whose denotation always throws an exception.
      AlwaysThrows
    deriving stock (Eq, Ord, Show, Bounded, Enum, Ix)

instance Pretty AlwaysThrows where
    pretty = pretty . show

instance uni ~ DefaultUni => ToBuiltinMeaning uni AlwaysThrows where
    type CostingPart uni AlwaysThrows = ()
    toBuiltinMeaning AlwaysThrows = makeBuiltinMeaning f mempty
      where
        f :: Integer -> Integer
        f _ = error "This builtin function always throws an exception."

{- | This test verifies that if evaluating a builtin function actually throws an exception,
 we'd get a `Left` value, which would cause `test_builtinsDon'tThrow` to fail.
-}
test_alwaysThrows :: TestTree
test_alwaysThrows =
    testGroup
        "Builtins throwing exceptions should cause tests to fail"
        [ testProperty (display AlwaysThrows) $
            prop_builtinEvaluation @_ @AlwaysThrows AlwaysThrows genArgsWellTyped f
        ]
>>>>>>> 20eadc68
  where
    f bn args = \case
        Left _ -> success
        Right _ -> do
            annotate "Expect builtin function evaluation to throw exceptions, but it didn't"
            annotate $ "Function: " <> display bn
            annotate $ "Arguments: " <> display args
            failure

prop_builtinEvaluation ::
    forall uni fun.
    (ToBuiltinMeaning uni fun, Pretty fun, Closed uni, GShow uni, uni `Everywhere` PrettyConst) =>
    fun ->
    -- | A function making a generator for @fun@'s arguments.
    (fun -> Gen [Term uni fun]) ->
    -- | A function that takes a builtin function, a list of arguments, and the evaluation
    -- outcome, and decides whether to pass or fail the property.
    (fun -> [Term uni fun] -> Either SomeException (MakeKnownM (Term uni fun)) -> PropertyT IO ()) ->
    Property
prop_builtinEvaluation bn mkGen f = property $ do
    args <- forAllNoShow (mkGen bn)
    f bn args =<< liftIO (try @SomeException . evaluate $ eval args)
  where
    meaning :: BuiltinMeaning (Term uni fun) (CostingPart uni fun)
    meaning = toBuiltinMeaning bn

    eval :: [Term uni fun] -> MakeKnownM (Term uni fun)
    eval args0 = case meaning of
        BuiltinMeaning _ _ runtime -> go (_broRuntimeScheme runtime) (_broImmediateF runtime) args0
      where
        go ::
            forall n.
            RuntimeScheme n ->
            ToRuntimeDenotationType (Term uni fun) n ->
            [Term uni fun] ->
            MakeKnownM (Term uni fun)
        go sch fn args = case (sch, args) of
            (RuntimeSchemeArrow sch', a : as) -> do
<<<<<<< HEAD
                res <- liftReadKnownM (f a)
=======
                res <- liftEither (fn a)
>>>>>>> 20eadc68
                go sch' res as
            (RuntimeSchemeResult, []) -> fn
            (RuntimeSchemeAll sch', _) -> go sch' fn args
            -- TODO: can we make this function run in GenT MakeKnownM and generate arguments
            -- on the fly to avoid this error case?
            _ -> error $ "Wrong number of args for builtin " <> display bn <> ": " <> display args0

genArgsWellTyped ::
    forall uni fun.
    (GenTypedTerm uni, ToBuiltinMeaning uni fun) =>
    fun ->
    Gen [Term uni fun]
genArgsWellTyped = genArgs genTypedTerm

-- | Generate arbitrary (most likely ill-typed) Term arguments to a builtin function.
genArgsArbitrary ::
    forall uni fun.
    (GenArbitraryTerm uni, ToBuiltinMeaning uni fun) =>
    fun ->
    Gen [Term uni fun]
genArgsArbitrary = genArgs (\_ -> genArbitraryTerm @uni)

-- | Generate value arguments to a builtin function based on its `TypeScheme`.
genArgs ::
    forall uni fun.
    ToBuiltinMeaning uni fun =>
    (forall (a :: GHC.Type). TypeRep a -> Gen (Term uni fun)) ->
    fun ->
    Gen [Term uni fun]
genArgs genArg bn = sequenceA $ case meaning of
    BuiltinMeaning tySch _ _ -> go tySch
      where
        go :: forall args res. TypeScheme (Term uni fun) args res -> [Gen (Term uni fun)]
        go = \case
            TypeSchemeResult    -> []
            TypeSchemeArrow sch -> genArg (typeRep @(Head args)) : go sch
            TypeSchemeAll _ sch -> go sch
  where
    meaning :: BuiltinMeaning (Term uni fun) (CostingPart uni fun)
    meaning = toBuiltinMeaning bn

type family Head a where
    Head (x ': xs) = x

test_evaluation :: TestTree
test_evaluation =
    testGroup
        "evaluation"
        [ test_machines
        , test_builtinsDon'tThrow
        , test_alwaysThrows
        ]<|MERGE_RESOLUTION|>--- conflicted
+++ resolved
@@ -41,22 +41,6 @@
  `Term`s (which technically doesn't guarantee evaluation success, although it is the case
  with all current builtin functions).
 -}
-<<<<<<< HEAD
-prop_builtinsDon'tThrow :: DefaultFun -> Property
-prop_builtinsDon'tThrow bn = property $ do
-    args <- forAllNoShow . Gen.choice $ [genArgsWellTyped bn, genArgsArbitrary bn]
-    mbErr <-
-        liftIO $
-            catch
-                (($> Nothing) . evaluate $ eval args)
-                (pure . pure)
-    whenJust mbErr $ \(e :: SomeException) -> do
-        annotate "Builtin function evaluation failed"
-        annotate $ "Function: " <> display bn
-        annotate $ "Arguments: " <> display args
-        annotate $ "Error " <> show e
-        failure
-=======
 test_builtinsDon'tThrow :: TestTree
 test_builtinsDon'tThrow =
     testGroup
@@ -103,7 +87,6 @@
         [ testProperty (display AlwaysThrows) $
             prop_builtinEvaluation @_ @AlwaysThrows AlwaysThrows genArgsWellTyped f
         ]
->>>>>>> 20eadc68
   where
     f bn args = \case
         Left _ -> success
@@ -142,11 +125,7 @@
             MakeKnownM (Term uni fun)
         go sch fn args = case (sch, args) of
             (RuntimeSchemeArrow sch', a : as) -> do
-<<<<<<< HEAD
-                res <- liftReadKnownM (f a)
-=======
-                res <- liftEither (fn a)
->>>>>>> 20eadc68
+                res <- liftReadKnownM (fn a)
                 go sch' res as
             (RuntimeSchemeResult, []) -> fn
             (RuntimeSchemeAll sch', _) -> go sch' fn args
