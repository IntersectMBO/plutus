{-# OPTIONS_GHC -fno-warn-orphans               #-}
{-# OPTIONS_GHC -fno-warn-redundant-constraints #-}

{-# LANGUAGE AllowAmbiguousTypes   #-}
{-# LANGUAGE DataKinds             #-}
{-# LANGUAGE DeriveAnyClass        #-}
{-# LANGUAGE DerivingVia           #-}
{-# LANGUAGE FlexibleInstances     #-}
{-# LANGUAGE InstanceSigs          #-}
{-# LANGUAGE LambdaCase            #-}
{-# LANGUAGE MultiParamTypeClasses #-}
{-# LANGUAGE OverloadedStrings     #-}
{-# LANGUAGE TypeApplications      #-}
{-# LANGUAGE TypeFamilies          #-}
{-# LANGUAGE TypeOperators         #-}
{-# LANGUAGE UndecidableInstances  #-}

module PlutusCore.Examples.Builtins where

import PlutusCore
import PlutusCore.Builtin
import PlutusCore.Evaluation.Machine.ExBudget
import PlutusCore.Evaluation.Machine.Exception
import PlutusCore.Pretty

import PlutusCore.StdLib.Data.ScottList qualified as Plc

import Control.Exception
import Data.Default.Class
import Data.Either
import Data.Hashable (Hashable)
import Data.Kind qualified as GHC (Type)
import Data.Proxy
import Data.Tuple
import Data.Void
import GHC.Generics
import GHC.Ix
import Prettyprinter

instance (Bounded a, Bounded b) => Bounded (Either a b) where
    minBound = Left  minBound
    maxBound = Right maxBound

size :: forall a. (Bounded a, Enum a) => Int
size = fromEnum (maxBound :: a) - fromEnum (minBound :: a) + 1

-- >>> map fromEnum [Left False .. Right GT]
-- [0,1,2,3,4]
-- >>> map toEnum [0 .. 4] :: [Either Bool Ordering]
-- [Left False,Left True,Right LT,Right EQ,Right GT]
instance (Eq a, Eq b, Bounded a, Bounded b, Enum a, Enum b) => Enum (Either a b) where
    succ (Left x)
        | x == maxBound = Right minBound
        | otherwise     = Left $ succ x
    succ (Right y)
        | y == maxBound = error "Out of bounds"
        | otherwise     = Right $ succ y

    pred (Left x)
        | x == minBound = error "Out of bounds"
        | otherwise     = Left $ pred x
    pred (Right y)
        | y == minBound = Left maxBound
        | otherwise     = Right $ pred y

    toEnum i
        | i < s     = Left  $ toEnum i
        | otherwise = Right $ toEnum (i - s)
        where s = size @a

    fromEnum (Left  x) = fromEnum x
    fromEnum (Right y) = size @a + fromEnum y

-- >>> import GHC.Ix
-- >>> map (unsafeIndex (Left False, Right GT)) [Left False .. Right GT]
-- [0,1,2,3,4]
-- >>> let bounds = (Left (False, EQ), Right (True, GT)) in map (unsafeIndex bounds) $ range bounds
-- [0,1,2,3,4,5,6,7,8,9]
instance (Bounded a, Bounded b, Ix a, Ix b) => Ix (Either a b) where
    range (Right _, Left  _) = []
    range (Right x, Right y) = map Right (range (x, y))
    range (Left  x, Right y) = map Left (range (x, maxBound)) ++ map Right (range (minBound, y))
    range (Left  x, Left  y) = map Left (range (x, y))

    unsafeIndex (Right _, _) (Left  _) = error "Out of bounds"
    unsafeIndex (Left  x, n) (Left  i) = unsafeIndex (x, fromLeft maxBound n) i
    unsafeIndex (Right x, n) (Right i) = unsafeIndex (x, fromRight (error "Out of bounds") n) i
    unsafeIndex (Left  x, n) (Right i) =
        unsafeIndex (x, maxBound) maxBound + 1 +
            unsafeIndex (minBound, fromRight (error "Out of bounds") n) i

    inRange (m, n) i = m <= i && i <= n

-- See Note [Representable built-in functions over polymorphic built-in types]
data ExtensionFun
    = Factorial
    | SumInteger
    | Const
    | Id
    | IdAssumeBool
    | IdAssumeCheckBool
    | IdSomeConstantBool
    | IdIntegerAsBool
    | IdFInteger
    | IdList
    | IdRank2
    -- The next four are for testing that costing always precedes actual evaluation.
    | FailingSucc
    | ExpensiveSucc
    | FailingPlus
    | ExpensivePlus
    | IsConstant
    | UnsafeCoerce
    | UnsafeCoerceEl
    | Undefined
    | Absurd
    | ErrorPrime  -- Like 'Error', but a builtin. What do we even need 'Error' for at this point?
                  -- Who knows what machinery a tick could break, hence the @Prime@ part.
    | Comma
    | BiconstPair  -- A safe version of 'Comma' as discussed in
                   -- Note [Representable built-in functions over polymorphic built-in types].
    | Swap  -- For checking that permuting type arguments of a polymorphic built-in works correctly.
    | SwapEls  -- For checking that nesting polymorphic built-in types and instantiating them with
               -- a mix of monomorphic types and type variables works correctly.
    | ExtensionVersion -- Reflect the version of the Extension
    deriving stock (Show, Eq, Ord, Enum, Bounded, Ix, Generic)
    deriving anyclass (Hashable)

instance Pretty ExtensionFun where pretty = viaShow

instance (ToBuiltinMeaning uni fun1, ToBuiltinMeaning uni fun2
         , Default (BuiltinVersion fun1), Default (BuiltinVersion fun2)
         ) => ToBuiltinMeaning uni (Either fun1 fun2) where

    type CostingPart uni (Either fun1 fun2) = (CostingPart uni fun1, CostingPart uni fun2)

<<<<<<< HEAD
    toBuiltinMeaning (Left  fun) = case toBuiltinMeaning fun of
        BuiltinMeaning tySch toF (BuiltinRuntimeOptions immF defF) ->
            BuiltinMeaning tySch toF (BuiltinRuntimeOptions (immF . fst) (defF . fst))
    toBuiltinMeaning (Right fun) = case toBuiltinMeaning fun of
        BuiltinMeaning tySch toF (BuiltinRuntimeOptions immF defF) ->
            BuiltinMeaning tySch toF (BuiltinRuntimeOptions (immF . snd) (defF . snd))
=======
    data BuiltinVersion (Either fun1 fun2) = PairV (BuiltinVersion fun1) (BuiltinVersion fun2)

    toBuiltinMeaning (PairV verL _) (Left  fun) = case toBuiltinMeaning verL fun of
        BuiltinMeaning tySch toF (BuiltinRuntimeOptions runSch immF defF toExF) ->
            BuiltinMeaning tySch toF (BuiltinRuntimeOptions runSch immF defF (toExF . fst))
    toBuiltinMeaning (PairV _ verR) (Right fun) = case toBuiltinMeaning verR fun of
        BuiltinMeaning tySch toF (BuiltinRuntimeOptions runSch immF defF toExF) ->
            BuiltinMeaning tySch toF (BuiltinRuntimeOptions runSch immF defF (toExF . snd))
>>>>>>> bc9cdcd4

instance (Default (BuiltinVersion fun1), Default (BuiltinVersion fun2))
         => Default (BuiltinVersion (Either fun1 fun2)) where
    def = PairV def def

data PlcListRep (a :: GHC.Type)
instance KnownTypeAst uni a => KnownTypeAst uni (PlcListRep a) where
    type IsBuiltin (PlcListRep a) = 'False
    type ToHoles (PlcListRep a) = '[RepHole a]
    type ToBinds (PlcListRep a) = ToBinds a

    toTypeAst _ = TyApp () Plc.listTy . toTypeAst $ Proxy @a

instance KnownTypeAst DefaultUni Void where
    toTypeAst _ = runQuote $ do
        a <- freshTyName "a"
        pure $ TyForall () a (Type ()) $ TyVar () a
instance UniOf term ~ DefaultUni => MakeKnownIn DefaultUni term Void where
    makeKnown = absurd
instance UniOf term ~ DefaultUni => ReadKnownIn DefaultUni term Void where
    readKnown _ = throwing _UnliftingError "Can't unlift to 'Void'"

data BuiltinErrorCall = BuiltinErrorCall
    deriving stock (Show, Eq)
    deriving anyclass (Exception)

-- See Note [Representable built-in functions over polymorphic built-in types].
-- We have lists in the universe and so we can define a function like @\x -> [x, x]@ that duplicates
-- the constant that it receives. Should memory consumption of that function be linear in the number
-- of duplicates that the function creates? I think, no:
--
-- 1. later we can call @head@ over the resulting list thus not duplicating anything in the end
-- 2. any monomorphic builtin touching a duplicated constant will automatically
--    add it to the current budget. And if we never touch the duplicate again and just keep it
--    around, then it won't ever increase memory consumption. And any other node will be taken into
--    account automatically as well: just think that having @\x -> f x x@ as a PLC term is supposed
--    to be handled correctly by design
instance uni ~ DefaultUni => ToBuiltinMeaning uni ExtensionFun where
    type CostingPart uni ExtensionFun = ()

    data BuiltinVersion ExtensionFun = ExtensionFunV0 | ExtensionFunV1

    toBuiltinMeaning :: forall val. HasMeaningIn uni val
                     => BuiltinVersion ExtensionFun
                     -> ExtensionFun
                     -> BuiltinMeaning val ()

    toBuiltinMeaning _ver Factorial =
        makeBuiltinMeaning
            (\(n :: Integer) -> product [1..n])
            mempty  -- Whatever.

    toBuiltinMeaning _ver SumInteger =
        makeBuiltinMeaning
            (sum :: [Integer] -> Integer)
            mempty  -- Whatever.

    toBuiltinMeaning _ver Const =
        makeBuiltinMeaning
            const
            (\_ _ _ -> ExBudget 1 0)

    toBuiltinMeaning _ver Id =
        makeBuiltinMeaning
            Prelude.id
            (\_ _ -> ExBudget 1 0)

    toBuiltinMeaning _ver IdAssumeBool =
        makeBuiltinMeaning
            (Prelude.id :: Opaque val Bool -> Opaque val Bool)
            (\_ _ -> ExBudget 1 0)

    toBuiltinMeaning _ver IdAssumeCheckBool =
        makeBuiltinMeaning
            idAssumeCheckBoolPlc
            mempty  -- Whatever.
      where
        idAssumeCheckBoolPlc :: Opaque val Bool -> EvaluationResult Bool
        idAssumeCheckBoolPlc val =
            case asConstant val of
                Right (Some (ValueOf DefaultUniBool b)) -> EvaluationSuccess b
                _                                       -> EvaluationFailure

    toBuiltinMeaning _ver IdSomeConstantBool =
        makeBuiltinMeaning
            idSomeConstantBoolPlc
            mempty  -- Whatever.
      where
        idSomeConstantBoolPlc :: SomeConstant uni Bool -> EvaluationResult Bool
        idSomeConstantBoolPlc = \case
            SomeConstant (Some (ValueOf DefaultUniBool b)) -> EvaluationSuccess b
            _                                              -> EvaluationFailure

    toBuiltinMeaning _ver IdIntegerAsBool =
        makeBuiltinMeaning
            idIntegerAsBool
            mempty  -- Whatever.
      where
        idIntegerAsBool :: SomeConstant uni Integer -> EvaluationResult (SomeConstant uni Integer)
        idIntegerAsBool = \case
            con@(SomeConstant (Some (ValueOf DefaultUniBool _))) -> EvaluationSuccess con
            _                                                    -> EvaluationFailure

    toBuiltinMeaning _ver IdFInteger =
        makeBuiltinMeaning
            (Prelude.id :: fi ~ Opaque val (f `TyAppRep` Integer) => fi -> fi)
            (\_ _ -> ExBudget 1 0)

    toBuiltinMeaning _ver IdList =
        makeBuiltinMeaning
            (Prelude.id :: la ~ Opaque val (PlcListRep a) => la -> la)
            (\_ _ -> ExBudget 1 0)

    toBuiltinMeaning _ver IdRank2 =
        makeBuiltinMeaning
            (Prelude.id
                :: afa ~ Opaque val (TyForallRep a (TyVarRep f `TyAppRep` TyVarRep a))
                => afa -> afa)
            (\_ _ -> ExBudget 1 0)

    toBuiltinMeaning _ver FailingSucc =
        makeBuiltinMeaning
            @(Integer -> Integer)
            (\_ -> throw BuiltinErrorCall)
            (\_ _ -> ExBudget 1 0)

    toBuiltinMeaning _ver ExpensiveSucc =
        makeBuiltinMeaning
            @(Integer -> Integer)
            (\_ -> throw BuiltinErrorCall)
            (\_ _ -> unExRestrictingBudget enormousBudget)

    toBuiltinMeaning _ver FailingPlus =
        makeBuiltinMeaning
            @(Integer -> Integer -> Integer)
            (\_ _ -> throw BuiltinErrorCall)
            (\_ _ _ -> ExBudget 1 0)

    toBuiltinMeaning _ver ExpensivePlus =
        makeBuiltinMeaning
            @(Integer -> Integer -> Integer)
            (\_ _ -> throw BuiltinErrorCall)
            (\_ _ _ -> unExRestrictingBudget enormousBudget)

    toBuiltinMeaning _ver IsConstant =
        makeBuiltinMeaning
            isConstantPlc
            mempty  -- Whatever.
      where
        -- The type signature is just for clarity, it's not required.
        isConstantPlc :: Opaque val a -> Bool
        isConstantPlc = isRight . asConstant

    toBuiltinMeaning _ver UnsafeCoerce =
        makeBuiltinMeaning
            unsafeCoercePlc
            (\_ _ -> ExBudget 1 0)
      where
        -- The type signature is just for clarity, it's not required.
        unsafeCoercePlc :: Opaque val a -> Opaque val b
        unsafeCoercePlc = Opaque . unOpaque

    toBuiltinMeaning _ver UnsafeCoerceEl =
        makeBuiltinMeaning
            unsafeCoerceElPlc
            (\_ _ -> ExBudget 1 0)
      where
        unsafeCoerceElPlc
            :: SomeConstant DefaultUni [a]
            -> EvaluationResult (SomeConstant DefaultUni [b])
        unsafeCoerceElPlc (SomeConstant (Some (ValueOf uniList xs))) = do
            DefaultUniList _ <- pure uniList
            pure $ fromValueOf uniList xs

    toBuiltinMeaning _ver Undefined =
        makeBuiltinMeaning
            undefined
            (\_ -> ExBudget 1 0)

    toBuiltinMeaning _ver Absurd =
        makeBuiltinMeaning
            absurd
            (\_ _ -> ExBudget 1 0)

    toBuiltinMeaning _ver ErrorPrime =
        makeBuiltinMeaning
            EvaluationFailure
            (\_ -> ExBudget 1 0)

    toBuiltinMeaning _ver Comma = makeBuiltinMeaning commaPlc mempty where
        commaPlc
            :: SomeConstant uni a
            -> SomeConstant uni b
            -> SomeConstant uni (a, b)
        commaPlc (SomeConstant (Some (ValueOf uniA x))) (SomeConstant (Some (ValueOf uniB y))) =
            fromValueOf (DefaultUniPair uniA uniB) (x, y)

    toBuiltinMeaning _ver BiconstPair = makeBuiltinMeaning biconstPairPlc mempty where
        biconstPairPlc
            :: SomeConstant uni a
            -> SomeConstant uni b
            -> SomeConstant uni (a, b)
            -> EvaluationResult (SomeConstant uni (a, b))
        biconstPairPlc
            (SomeConstant (Some (ValueOf uniA x)))
            (SomeConstant (Some (ValueOf uniB y)))
            (SomeConstant (Some (ValueOf uniPairAB _))) = do
                DefaultUniPair uniA' uniB' <- pure uniPairAB
                Just Refl <- pure $ uniA `geq` uniA'
                Just Refl <- pure $ uniB `geq` uniB'
                pure $ fromValueOf uniPairAB (x, y)

    toBuiltinMeaning _ver Swap = makeBuiltinMeaning swapPlc mempty where
        swapPlc
            :: SomeConstant uni (a, b)
            -> EvaluationResult (SomeConstant uni (b, a))
        swapPlc (SomeConstant (Some (ValueOf uniPairAB p))) = do
            DefaultUniPair uniA uniB <- pure uniPairAB
            pure $ fromValueOf (DefaultUniPair uniB uniA) (snd p, fst p)

    toBuiltinMeaning _ver SwapEls = makeBuiltinMeaning swapElsPlc mempty where
        -- The type reads as @[(a, Bool)] -> [(Bool, a)]@.
        swapElsPlc
            :: SomeConstant uni [SomeConstant uni (a, Bool)]
            -> EvaluationResult (SomeConstant uni [SomeConstant uni (Bool, a)])
        swapElsPlc (SomeConstant (Some (ValueOf uniList xs))) = do
            DefaultUniList (DefaultUniPair uniA DefaultUniBool) <- pure uniList
            let uniList' = DefaultUniList $ DefaultUniPair DefaultUniBool uniA
            pure . fromValueOf uniList' $ map swap xs

    -- A dummy builtin to reflect the builtin-version of the 'ExtensionFun'.
    -- See Note [Versioned builtins]
    toBuiltinMeaning ver ExtensionVersion =
        makeBuiltinMeaning
        @(() -> EvaluationResult Integer)
        (\(_ :: ()) -> EvaluationSuccess $ case ver of
                ExtensionFunV0 -> 0
                ExtensionFunV1 -> 1
        )
        mempty  -- Whatever

instance Default (BuiltinVersion ExtensionFun) where
    def = ExtensionFunV1<|MERGE_RESOLUTION|>--- conflicted
+++ resolved
@@ -134,23 +134,13 @@
 
     type CostingPart uni (Either fun1 fun2) = (CostingPart uni fun1, CostingPart uni fun2)
 
-<<<<<<< HEAD
-    toBuiltinMeaning (Left  fun) = case toBuiltinMeaning fun of
+    data BuiltinVersion (Either fun1 fun2) = PairV (BuiltinVersion fun1) (BuiltinVersion fun2)
+    toBuiltinMeaning (PairV verL _) (Left  fun) = case toBuiltinMeaning verL fun of
         BuiltinMeaning tySch toF (BuiltinRuntimeOptions immF defF) ->
             BuiltinMeaning tySch toF (BuiltinRuntimeOptions (immF . fst) (defF . fst))
-    toBuiltinMeaning (Right fun) = case toBuiltinMeaning fun of
+    toBuiltinMeaning (PairV _ verR) (Right fun) = case toBuiltinMeaning verR fun of
         BuiltinMeaning tySch toF (BuiltinRuntimeOptions immF defF) ->
             BuiltinMeaning tySch toF (BuiltinRuntimeOptions (immF . snd) (defF . snd))
-=======
-    data BuiltinVersion (Either fun1 fun2) = PairV (BuiltinVersion fun1) (BuiltinVersion fun2)
-
-    toBuiltinMeaning (PairV verL _) (Left  fun) = case toBuiltinMeaning verL fun of
-        BuiltinMeaning tySch toF (BuiltinRuntimeOptions runSch immF defF toExF) ->
-            BuiltinMeaning tySch toF (BuiltinRuntimeOptions runSch immF defF (toExF . fst))
-    toBuiltinMeaning (PairV _ verR) (Right fun) = case toBuiltinMeaning verR fun of
-        BuiltinMeaning tySch toF (BuiltinRuntimeOptions runSch immF defF toExF) ->
-            BuiltinMeaning tySch toF (BuiltinRuntimeOptions runSch immF defF (toExF . snd))
->>>>>>> bc9cdcd4
 
 instance (Default (BuiltinVersion fun1), Default (BuiltinVersion fun2))
          => Default (BuiltinVersion (Either fun1 fun2)) where
