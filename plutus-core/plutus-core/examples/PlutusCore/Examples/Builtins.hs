{-# OPTIONS_GHC -fno-warn-orphans               #-}
{-# OPTIONS_GHC -fno-warn-redundant-constraints #-}

{-# LANGUAGE AllowAmbiguousTypes   #-}
{-# LANGUAGE DataKinds             #-}
{-# LANGUAGE DeriveAnyClass        #-}
{-# LANGUAGE DerivingVia           #-}
{-# LANGUAGE FlexibleInstances     #-}
{-# LANGUAGE InstanceSigs          #-}
{-# LANGUAGE MultiParamTypeClasses #-}
{-# LANGUAGE OverloadedStrings     #-}
{-# LANGUAGE TypeApplications      #-}
{-# LANGUAGE TypeFamilies          #-}
{-# LANGUAGE TypeOperators         #-}
{-# LANGUAGE UndecidableInstances  #-}

module PlutusCore.Examples.Builtins where

import           PlutusCore
import           PlutusCore.Constant
import           PlutusCore.Evaluation.Machine.ExBudget
import           PlutusCore.Evaluation.Machine.ExMemory
import           PlutusCore.Evaluation.Machine.Exception
import           PlutusCore.Pretty

import qualified PlutusCore.StdLib.Data.List             as Plc

import           Control.Exception
import           Data.Either
import           Data.Hashable                           (Hashable)
import qualified Data.Kind                               as GHC (Type)
import           Data.Proxy
import           Data.Text.Prettyprint.Doc
import           Data.Tuple
import           Data.Void
import           GHC.Generics
import           GHC.Ix

instance (Bounded a, Bounded b) => Bounded (Either a b) where
    minBound = Left  minBound
    maxBound = Right maxBound

size :: forall a. (Bounded a, Enum a) => Int
size = fromEnum (maxBound :: a) - fromEnum (minBound :: a) + 1

-- >>> map fromEnum [Left False .. Right GT]
-- [0,1,2,3,4]
-- >>> map toEnum [0 .. 4] :: [Either Bool Ordering]
-- [Left False,Left True,Right LT,Right EQ,Right GT]
instance (Eq a, Eq b, Bounded a, Bounded b, Enum a, Enum b) => Enum (Either a b) where
    succ (Left x)
        | x == maxBound = Right minBound
        | otherwise     = Left $ succ x
    succ (Right y)
        | y == maxBound = error "Out of bounds"
        | otherwise     = Right $ succ y

    pred (Left x)
        | x == minBound = error "Out of bounds"
        | otherwise     = Left $ pred x
    pred (Right y)
        | y == minBound = Left maxBound
        | otherwise     = Right $ pred y

    toEnum i
        | i < s     = Left  $ toEnum i
        | otherwise = Right $ toEnum (i - s)
        where s = size @a

    fromEnum (Left  x) = fromEnum x
    fromEnum (Right y) = size @a + fromEnum y

-- >>> import GHC.Ix
-- >>> map (unsafeIndex (Left False, Right GT)) [Left False .. Right GT]
-- [0,1,2,3,4]
-- >>> let bounds = (Left (False, EQ), Right (True, GT)) in map (unsafeIndex bounds) $ range bounds
-- [0,1,2,3,4,5,6,7,8,9]
instance (Bounded a, Bounded b, Ix a, Ix b) => Ix (Either a b) where
    range (Right _, Left  _) = []
    range (Right x, Right y) = map Right (range (x, y))
    range (Left  x, Right y) = map Left (range (x, maxBound)) ++ map Right (range (minBound, y))
    range (Left  x, Left  y) = map Left (range (x, y))

    unsafeIndex (Right _, _) (Left  _) = error "Out of bounds"
    unsafeIndex (Left  x, n) (Left  i) = unsafeIndex (x, fromLeft maxBound n) i
    unsafeIndex (Right x, n) (Right i) = unsafeIndex (x, fromRight (error "Out of bounds") n) i
    unsafeIndex (Left  x, n) (Right i) =
        unsafeIndex (x, maxBound) maxBound + 1 +
            unsafeIndex (minBound, fromRight (error "Out of bounds") n) i

    inRange (m, n) i = m <= i && i <= n

-- See Note [Representable built-in functions over polymorphic built-in types]
data ExtensionFun
    = Factorial
    | Const
    | Id
    | IdFInteger
    | IdList
    | IdRank2
    -- The next four are for testing that costing always precedes actual evaluation.
    | FailingSucc
    | ExpensiveSucc
    | FailingPlus
    | ExpensivePlus
    | Absurd
    | Cons
    | Null
    | Head
    | Tail
    | Fst
    | Snd
    | Swap  -- For checking that permuting type arguments of a polymorphic built-in works correctly.
    | SwapEls  -- For checking that nesting polymorphic built-in types and instantiating them with
               -- a mix of monomorphic types and type variables works correctly.
    deriving (Show, Eq, Ord, Enum, Bounded, Ix, Generic, Hashable)
    deriving (ExMemoryUsage) via (GenericExMemoryUsage ExtensionFun)

instance Pretty ExtensionFun where pretty = viaShow

instance (ToBuiltinMeaning uni fun1, ToBuiltinMeaning uni fun2) =>
            ToBuiltinMeaning uni (Either fun1 fun2) where
    type CostingPart uni (Either fun1 fun2) = (CostingPart uni fun1, CostingPart uni fun2)

    toBuiltinMeaning (Left  fun) = case toBuiltinMeaning fun of
        BuiltinMeaning sch toF toExF -> BuiltinMeaning sch toF (toExF . fst)
    toBuiltinMeaning (Right fun) = case toBuiltinMeaning fun of
        BuiltinMeaning sch toF toExF -> BuiltinMeaning sch toF (toExF . snd)

defBuiltinsRuntimeExt
    :: HasConstantIn DefaultUni term
    => BuiltinsRuntime (Either DefaultFun ExtensionFun) term
defBuiltinsRuntimeExt = toBuiltinsRuntime (defaultBuiltinCostModel, ())

data PlcListRep (a :: GHC.Type)
instance KnownTypeAst uni a => KnownTypeAst uni (PlcListRep a) where
    toTypeAst _ = TyApp () Plc.listTy . toTypeAst $ Proxy @a
type instance ToBinds (PlcListRep a) = ToBinds a

instance KnownTypeAst uni Void where
    toTypeAst _ = runQuote $ do
        a <- freshTyName "a"
        pure $ TyForall () a (Type ()) $ TyVar () a
instance KnownType term Void where
    makeKnown = absurd
    readKnown = throwingWithCause _UnliftingError "Can't unlift a 'Void'" . Just
type instance ToBinds Void = '[]

<<<<<<< HEAD
-- See Note [Representable built-in functions over polymorphic built-in types].
=======
data BuiltinErrorCall = BuiltinErrorCall
    deriving (Show, Eq, Exception)

>>>>>>> 3484c778
-- Every polymorphic function ignores the memory annotation of its argument. This is due to the fact
-- that no function duplicates the AST and so threading an argument through a function or dropping
-- it completely does not increase memory consumption. It does not seem to be possible to define
-- a function that duplicates the AST of its argument with the current set of built-in types,
-- but once we have lists in the universe, that should be easy to do. Once there's a duplicating
-- function, should we multiple memory consumption by the number of duplicates it returns minus one?
-- For example, should @\x -> [x, x]@ increase memory consumption by the memory annotation of @x@
-- just once and not twice, since one of the @x@s is going to be essentially reused and the other
-- one will be a true duplicate? Or should memory consumption stay the same regardless of the
-- number of duplicates (modulo whatever the spine of the freshly list takes up)? Since
--
-- 1. later we can call @head@ over the resulting list thus not duplicating anything in the end
-- 2. any monomorphic builtin forcing a 'Constant' node of the duplicated AST will automatically
--    add it to the current budget. And if we never touch the duplicate again and just keep it
--    around, then it won't ever increase memory consumption. And any other node will be taken into
--    account automatically as well: just think that having @\x -> f x x@ as a PLC term is supposed
--    to be handled correctly by design
instance uni ~ DefaultUni => ToBuiltinMeaning uni ExtensionFun where
    type CostingPart uni ExtensionFun = ()
    toBuiltinMeaning :: forall term. HasConstantIn uni term => ExtensionFun -> BuiltinMeaning term ()

    toBuiltinMeaning Factorial =
        makeBuiltinMeaning
            (\(n :: Integer) -> product [1..n])
            mempty  -- Whatever.

    toBuiltinMeaning Const =
        makeBuiltinMeaning
            const
            (\_ _ _ -> ExBudget 1 0)

    toBuiltinMeaning Id =
        makeBuiltinMeaning
            Prelude.id
            (\_ _ -> ExBudget 1 0)

    toBuiltinMeaning IdFInteger =
        makeBuiltinMeaning
            (Prelude.id
                :: a ~ Opaque term (TyAppRep (TyVarRep ('TyNameRep "f" 0)) Integer)
                => a -> a)
            (\_ _ -> ExBudget 1 0)

    toBuiltinMeaning IdList =
        makeBuiltinMeaning
            (Prelude.id
                :: a ~ Opaque term (PlcListRep (TyVarRep ('TyNameRep "a" 0)))
                => a -> a)
            (\_ _ -> ExBudget 1 0)

    toBuiltinMeaning IdRank2 =
        makeBuiltinMeaning
            (Prelude.id
                :: ( f ~ 'TyNameRep "f" 0
                   , a ~ 'TyNameRep @GHC.Type "a" 1
                   , afa ~ Opaque term (TyForallRep a (TyAppRep (TyVarRep f) (TyVarRep a)))
                   )
                => afa -> afa)
            (\_ _ -> ExBudget 1 0)
<<<<<<< HEAD

=======
    toBuiltinMeaning FailingSucc =
        makeBuiltinMeaning
            @(Integer -> Integer)
            (\_ -> throw BuiltinErrorCall)
            (\_ _ -> ExBudget 1 0)
    toBuiltinMeaning ExpensiveSucc =
        makeBuiltinMeaning
            @(Integer -> Integer)
            (\_ -> throw BuiltinErrorCall)
            (\_ _ -> unExRestrictingBudget enormousBudget)
    toBuiltinMeaning FailingPlus =
        makeBuiltinMeaning
            @(Integer -> Integer -> Integer)
            (\_ _ -> throw BuiltinErrorCall)
            (\_ _ _ -> ExBudget 1 0)
    toBuiltinMeaning ExpensivePlus =
        makeBuiltinMeaning
            @(Integer -> Integer -> Integer)
            (\_ _ -> throw BuiltinErrorCall)
            (\_ _ _ -> unExRestrictingBudget enormousBudget)
>>>>>>> 3484c778
    toBuiltinMeaning Absurd =
        makeBuiltinMeaning
            (absurd
                :: a ~ Opaque term (TyVarRep ('TyNameRep "a" 0))
                => Void -> a)
            (\_ _ -> ExBudget 1 0)

    toBuiltinMeaning Cons = makeBuiltinMeaning consPlc mempty where
        consPlc
            :: SomeConstant uni a
            -> SomeConstantOf uni [] '[a]
            -> EvaluationResult (SomeConstantOf uni [] '[a])
        consPlc
            (SomeConstant (Some (ValueOf uniA x)))
            (SomeConstantOfArg uniA' (SomeConstantOfRes uniListA xs)) =
                -- Checking that the type of the constant is the same as the type of the elements
                -- of the unlifted list. Note that there's no way we could enforce this statically
                -- since in UPLC one can create an ill-typed program that attempts to prepend
                -- a value of the wrong type to a list.
                case uniA `geq` uniA' of
                    -- Should this rather be an 'UnliftingError'? For that we need
                    -- https://github.com/input-output-hk/plutus/pull/3035
                    Nothing   -> EvaluationFailure
                    Just Refl ->
                        EvaluationSuccess . SomeConstantOfArg uniA $
                            SomeConstantOfRes uniListA $ x : xs

    toBuiltinMeaning Null = makeBuiltinMeaning nullPlc mempty where
        nullPlc :: SomeConstantOf uni [] '[a] -> Bool
        nullPlc (SomeConstantOfArg _ (SomeConstantOfRes _ xs)) = null xs

    toBuiltinMeaning Head = makeBuiltinMeaning headPlc mempty where
        headPlc :: SomeConstantOf uni [] '[a] -> EvaluationResult (Opaque term a)
        headPlc (SomeConstantOfArg uniA (SomeConstantOfRes _ xs)) = case xs of
            x : _ -> EvaluationSuccess . Opaque . fromConstant $ someValueOf uniA x
            _     -> EvaluationFailure

    toBuiltinMeaning Tail = makeBuiltinMeaning tailPlc mempty where
        tailPlc :: SomeConstantOf uni [] '[a] -> EvaluationResult (SomeConstantOf uni [] '[a])
        tailPlc (SomeConstantOfArg uniA (SomeConstantOfRes uniListA xs)) = case xs of
            _ : xs' -> EvaluationSuccess . SomeConstantOfArg uniA $ SomeConstantOfRes uniListA xs'
            _       -> EvaluationFailure

    toBuiltinMeaning Fst = makeBuiltinMeaning fstPlc mempty where
        fstPlc :: SomeConstantOf uni (,) '[a, b] -> Opaque term a
        fstPlc (SomeConstantOfArg uniA (SomeConstantOfArg _ (SomeConstantOfRes _ (x, _)))) =
            Opaque . fromConstant . Some $ ValueOf uniA x

    toBuiltinMeaning Snd = makeBuiltinMeaning sndPlc mempty where
        sndPlc :: SomeConstantOf uni (,) '[a, b] -> Opaque term b
        sndPlc (SomeConstantOfArg _ (SomeConstantOfArg uniB (SomeConstantOfRes _ (_, y)))) =
            Opaque . fromConstant . Some $ ValueOf uniB y

    toBuiltinMeaning Swap = makeBuiltinMeaning swapPlc mempty where
        swapPlc :: SomeConstantOf uni (,) '[a, b] -> SomeConstantOf uni (,) '[b, a]
        swapPlc (SomeConstantOfArg uniA (SomeConstantOfArg uniB (SomeConstantOfRes _ (x, y)))) =
            SomeConstantOfArg uniB . SomeConstantOfArg uniA $
                SomeConstantOfRes (DefaultUniPair uniB uniA) (y, x)

    toBuiltinMeaning SwapEls = makeBuiltinMeaning swapElsPlc mempty where
        -- The type reads as @[(a, Bool)] -> [(Bool, a)]@.
        swapElsPlc
            :: a ~ Opaque term (TyVarRep ('TyNameRep "a" 0))
            => SomeConstantOf uni [] '[SomeConstantOf uni (,) '[a, Bool]]
            -> EvaluationResult (SomeConstantOf uni [] '[SomeConstantOf uni (,) '[Bool, a]])
        swapElsPlc (SomeConstantOfArg uniEl (SomeConstantOfRes _ xs)) = case uniEl of
            DefaultUniPair uniA DefaultUniBool ->
                EvaluationSuccess $
                    let uniElS = DefaultUniPair DefaultUniBool uniA
                        listUniElS = DefaultUniList uniElS
                    in SomeConstantOfArg uniElS . SomeConstantOfRes listUniElS $ map swap xs
            _ -> EvaluationFailure<|MERGE_RESOLUTION|>--- conflicted
+++ resolved
@@ -146,13 +146,10 @@
     readKnown = throwingWithCause _UnliftingError "Can't unlift a 'Void'" . Just
 type instance ToBinds Void = '[]
 
-<<<<<<< HEAD
--- See Note [Representable built-in functions over polymorphic built-in types].
-=======
 data BuiltinErrorCall = BuiltinErrorCall
     deriving (Show, Eq, Exception)
 
->>>>>>> 3484c778
+-- See Note [Representable built-in functions over polymorphic built-in types].
 -- Every polymorphic function ignores the memory annotation of its argument. This is due to the fact
 -- that no function duplicates the AST and so threading an argument through a function or dropping
 -- it completely does not increase memory consumption. It does not seem to be possible to define
@@ -212,30 +209,31 @@
                    )
                 => afa -> afa)
             (\_ _ -> ExBudget 1 0)
-<<<<<<< HEAD
-
-=======
+
     toBuiltinMeaning FailingSucc =
         makeBuiltinMeaning
             @(Integer -> Integer)
             (\_ -> throw BuiltinErrorCall)
             (\_ _ -> ExBudget 1 0)
+
     toBuiltinMeaning ExpensiveSucc =
         makeBuiltinMeaning
             @(Integer -> Integer)
             (\_ -> throw BuiltinErrorCall)
             (\_ _ -> unExRestrictingBudget enormousBudget)
+
     toBuiltinMeaning FailingPlus =
         makeBuiltinMeaning
             @(Integer -> Integer -> Integer)
             (\_ _ -> throw BuiltinErrorCall)
             (\_ _ _ -> ExBudget 1 0)
+
     toBuiltinMeaning ExpensivePlus =
         makeBuiltinMeaning
             @(Integer -> Integer -> Integer)
             (\_ _ -> throw BuiltinErrorCall)
             (\_ _ _ -> unExRestrictingBudget enormousBudget)
->>>>>>> 3484c778
+
     toBuiltinMeaning Absurd =
         makeBuiltinMeaning
             (absurd
