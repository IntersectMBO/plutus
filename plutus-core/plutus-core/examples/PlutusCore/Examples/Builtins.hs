--- conflicted
+++ resolved
@@ -242,42 +242,15 @@
             EvaluationFailure
             (\_ -> ExBudget 1 0)
 
-<<<<<<< HEAD
-    toBuiltinMeaning Cons = makeBuiltinMeaning consPlc mempty where
-        consPlc
-            :: SomeConstant uni a
-            -> SomeConstantOf uni [] '[a]
-            -> EvaluationResult (Opaque term (SomeConstantOf uni [] '[a]))
-        consPlc
-          (SomeConstant xOfUniA)
-          (SomeConstantOfArg uniA (SomeConstantOfRes uniListA xs)) =
-              -- Checking that the type of the constant is the same as the type of the elements
-              -- of the unlifted list. Note that there's no way we could enforce this statically
-              -- since in UPLC one can create an ill-typed program that attempts to prepend
-              -- a value of the wrong type to a list.
-              case extractValueOf uniA xOfUniA of
-                  -- Should this rather be an 'UnliftingError'? For that we need
-                  -- https://github.com/input-output-hk/plutus/pull/3035
-                  Nothing -> EvaluationFailure
-                  Just x  ->
-                      EvaluationSuccess . fromConstant . hiddenValueOf uniListA $ x : xs
-
-    toBuiltinMeaning Comma = makeBuiltinMeaning commaPlc mempty where
-        commaPlc :: SomeConstant uni a -> SomeConstant uni b -> SomeConstantOf uni (,) '[a, b]
-        commaPlc
-                 (SomeConstant (toSomeValueOf -> Some (ValueOf uniA x)))
-                 (SomeConstant (toSomeValueOf -> Some (ValueOf uniB y))) =
-            let uniPairAB = DefaultUniPair uniA uniB
-            in SomeConstantOfArg uniA (SomeConstantOfArg uniB (SomeConstantOfRes uniPairAB (x, y)))
-=======
     toBuiltinMeaning Comma = makeBuiltinMeaning commaPlc mempty where
         commaPlc
             :: SomeConstant uni a
             -> SomeConstant uni b
             -> SomeConstantPoly uni (,) '[a, b]
-        commaPlc (SomeConstant (Some (ValueOf uniA x))) (SomeConstant (Some (ValueOf uniB y))) =
-            SomeConstantPoly $ someValueOf (DefaultUniPair uniA uniB) (x, y)
->>>>>>> ae5f8b3f
+        commaPlc
+            (SomeConstant (toSomeValueOf -> (Some (ValueOf uniA x))))
+            (SomeConstant (toSomeValueOf -> (Some (ValueOf uniB y)))) =
+                SomeConstantPoly $ hiddenValueOf (DefaultUniPair uniA uniB) (x, y)
 
     toBuiltinMeaning BiconstPair = makeBuiltinMeaning biconstPairPlc mempty where
         biconstPairPlc
@@ -286,34 +259,21 @@
             -> SomeConstantPoly uni (,) '[a, b]
             -> EvaluationResult (SomeConstantPoly uni (,) '[a, b])
         biconstPairPlc
-<<<<<<< HEAD
             (SomeConstant (toSomeValueOf -> Some (ValueOf uniA x)))
             (SomeConstant (toSomeValueOf -> Some (ValueOf uniB y)))
-            (SomeConstantOfArg uniA' (SomeConstantOfArg uniB' (SomeConstantOfRes uniPairAB _))) =
-                case (,) <$> (uniA `geq` uniA') <*> (uniB `geq` uniB') of
-                    -- Should this rather be an 'UnliftingError'? For that we need
-                    -- https://github.com/input-output-hk/plutus/pull/3035
-                    Nothing           -> EvaluationFailure
-                    Just (Refl, Refl) ->
-                        EvaluationSuccess . SomeConstantOfArg uniA . SomeConstantOfArg uniB $
-                            SomeConstantOfRes uniPairAB (x, y)
-=======
-            (SomeConstant (Some (ValueOf uniA x)))
-            (SomeConstant (Some (ValueOf uniB y)))
-            (SomeConstantPoly (Some (ValueOf uniPairAB _))) = do
+            (SomeConstantPoly (toSomeValueOf -> Some (ValueOf uniPairAB _))) = do
                 DefaultUniPair uniA' uniB' <- pure uniPairAB
                 Just Refl <- pure $ uniA `geq` uniA'
                 Just Refl <- pure $ uniB `geq` uniB'
-                pure . SomeConstantPoly $ someValueOf uniPairAB (x, y)
->>>>>>> ae5f8b3f
+                pure . SomeConstantPoly $ hiddenValueOf uniPairAB (x, y)
 
     toBuiltinMeaning Swap = makeBuiltinMeaning swapPlc mempty where
         swapPlc
             :: SomeConstantPoly uni (,) '[a, b]
             -> EvaluationResult (SomeConstantPoly uni (,) '[b, a])
-        swapPlc (SomeConstantPoly (Some (ValueOf uniPairAB p))) = do
+        swapPlc (SomeConstantPoly (toSomeValueOf -> Some (ValueOf uniPairAB p))) = do
             DefaultUniPair uniA uniB <- pure uniPairAB
-            pure . SomeConstantPoly $ someValueOf (DefaultUniPair uniB uniA) (snd p, fst p)
+            pure . SomeConstantPoly $ hiddenValueOf (DefaultUniPair uniB uniA) (snd p, fst p)
 
     toBuiltinMeaning SwapEls = makeBuiltinMeaning swapElsPlc mempty where
         -- The type reads as @[(a, Bool)] -> [(Bool, a)]@.
@@ -321,7 +281,7 @@
             :: a ~ Opaque term (TyVarRep ('TyNameRep "a" 0))
             => SomeConstantPoly uni [] '[SomeConstantPoly uni (,) '[a, Bool]]
             -> EvaluationResult (SomeConstantPoly uni [] '[SomeConstantPoly uni (,) '[Bool, a]])
-        swapElsPlc (SomeConstantPoly (Some (ValueOf uniList xs))) = do
+        swapElsPlc (SomeConstantPoly (toSomeValueOf -> Some (ValueOf uniList xs))) = do
             DefaultUniList (DefaultUniPair uniA DefaultUniBool) <- pure uniList
             let uniList' = DefaultUniList $ DefaultUniPair DefaultUniBool uniA
-            pure . SomeConstantPoly . someValueOf uniList' $ map swap xs+            pure . SomeConstantPoly . hiddenValueOf uniList' $ map swap xs