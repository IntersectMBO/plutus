--- conflicted
+++ resolved
@@ -12,12 +12,7 @@
 import           UntypedPlutusCore.Evaluation.HOAS
 import           UntypedPlutusCore.Evaluation.Machine.Cek        as Cek
 
-<<<<<<< HEAD
-import qualified PlutusCore                               as Plc
-=======
 import qualified PlutusCore                                      as Plc
-import           PlutusCore.Builtins
->>>>>>> 5ec5927e
 import           PlutusCore.Constant
 import           PlutusCore.Default
 import           PlutusCore.Evaluation.Machine.ExMemory
