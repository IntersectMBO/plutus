--- conflicted
+++ resolved
@@ -23,13 +23,8 @@
 | BBuiltinApp AddInteger causes ({ cpu: 42370
 | mem: 40000
 })
-<<<<<<< HEAD
-| BBuiltinApp SubtractInteger causes ({ cpu: 0
-| mem: 416
-=======
 | BBuiltinApp SubtractInteger causes ({ cpu: 84484
 | mem: 80000
->>>>>>> 6382d5af
 })
 | BBuiltinApp LessThanEqInteger causes ({ cpu: 104870
 | mem: 50000
@@ -38,16 +33,9 @@
 | mem: 50000
 })
 | BAST causes ({ cpu: 0
-<<<<<<< HEAD
-| mem: 103
-})})
-| budget: ({ cpu: 258
-| mem: 531
-=======
 | mem: 1
 })})
 | budget: ({ cpu: 281977
 | mem: 220001
->>>>>>> 6382d5af
 })
 }) )