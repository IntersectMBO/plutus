( (Right (delay (\z -> \f -> f (delay (\z -> \f -> f (delay (\z -> \f -> f (delay (\z -> \f -> f (delay (\z -> \f -> f (delay (\z -> \f -> f (delay (\z -> \f -> f (delay (\z -> \f -> f (delay (\z -> \f -> f (delay (\z -> \f -> f (delay (\z -> \f -> z)))))))))))))))))))))))
, ({ tally: ({ BConst causes ({ cpu: 5
| mem: 0
})
| BVar causes ({ cpu: 152
| mem: 0
})
| BLamAbs causes ({ cpu: 114
| mem: 0
})
| BApply causes ({ cpu: 151
| mem: 0
})
| BDelay causes ({ cpu: 43
| mem: 0
})
| BForce causes ({ cpu: 36
| mem: 0
})
| BBuiltin causes ({ cpu: 5
| mem: 0
})
| BBuiltinApp IfThenElse causes ({ cpu: 50000
| mem: 50000
})
| BAST causes ({ cpu: 0
<<<<<<< HEAD
| mem: 3575
})})
| budget: ({ cpu: 511
| mem: 3580
=======
| mem: 1
})})
| budget: ({ cpu: 50506
| mem: 50001
>>>>>>> 6382d5af
})
}) )<|MERGE_RESOLUTION|>--- conflicted
+++ resolved
@@ -24,16 +24,9 @@
 | mem: 50000
 })
 | BAST causes ({ cpu: 0
-<<<<<<< HEAD
-| mem: 3575
-})})
-| budget: ({ cpu: 511
-| mem: 3580
-=======
 | mem: 1
 })})
 | budget: ({ cpu: 50506
 | mem: 50001
->>>>>>> 6382d5af
 })
 }) )