( (Right (delay (\z -> \f -> f (delay (\z -> \f -> f (delay (\z -> \f -> f (delay (\z -> \f -> f (delay (\z -> \f -> f (delay (\z -> \f -> f (delay (\z -> \f -> f (delay (\z -> \f -> f (delay (\z -> \f -> f (delay (\z -> \f -> f (delay (\z -> \f -> z)))))))))))))))))))))))
, ({ tally: ({ BVar causes ({ cpu: 140
| mem: 0
})
| BLamAbs causes ({ cpu: 94
| mem: 0
})
| BApply causes ({ cpu: 128
| mem: 0
})
| BDelay causes ({ cpu: 37
| mem: 0
})
| BForce causes ({ cpu: 32
| mem: 0
})
| BBuiltin causes ({ cpu: 6
| mem: 0
})
| BBuiltinApp Id causes ({ cpu: 6
| mem: 0
})
| BAST causes ({ cpu: 0
<<<<<<< HEAD
| mem: 264
})})
| budget: ({ cpu: 443
| mem: 264
=======
| mem: 1
})})
| budget: ({ cpu: 443
| mem: 1
>>>>>>> 6382d5af
})
}) )<|MERGE_RESOLUTION|>--- conflicted
+++ resolved
@@ -21,16 +21,9 @@
 | mem: 0
 })
 | BAST causes ({ cpu: 0
-<<<<<<< HEAD
-| mem: 264
-})})
-| budget: ({ cpu: 443
-| mem: 264
-=======
 | mem: 1
 })})
 | budget: ({ cpu: 443
 | mem: 1
->>>>>>> 6382d5af
 })
 }) )