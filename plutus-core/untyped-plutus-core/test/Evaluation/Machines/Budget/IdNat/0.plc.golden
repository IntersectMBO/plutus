( (Right (delay (\z -> \f -> f (delay (\z -> \f -> f (delay (\z -> \f -> f (delay (\z -> \f -> f (delay (\z -> \f -> f (delay (\z -> \f -> f (delay (\z -> \f -> f (delay (\z -> \f -> f (delay (\z -> \f -> f (delay (\z -> \f -> f (delay (\z -> \f -> z)))))))))))))))))))))))
, ({ tally: ({ BVar causes ({ cpu: 140
| mem: 0
})
| BLamAbs causes ({ cpu: 94
| mem: 0
})
| BApply causes ({ cpu: 122
| mem: 0
})
| BDelay causes ({ cpu: 37
| mem: 0
})
| BForce causes ({ cpu: 26
| mem: 0
})
| BAST causes ({ cpu: 0
<<<<<<< HEAD
| mem: 258
})})
| budget: ({ cpu: 419
| mem: 258
=======
| mem: 1
})})
| budget: ({ cpu: 419
| mem: 1
>>>>>>> 6382d5af
})
}) )<|MERGE_RESOLUTION|>--- conflicted
+++ resolved
@@ -15,16 +15,9 @@
 | mem: 0
 })
 | BAST causes ({ cpu: 0
-<<<<<<< HEAD
-| mem: 258
-})})
-| budget: ({ cpu: 419
-| mem: 258
-=======
 | mem: 1
 })})
 | budget: ({ cpu: 419
 | mem: 1
->>>>>>> 6382d5af
 })
 }) )