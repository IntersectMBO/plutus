( (Right (delay (\tr -> \fr -> delay (\z -> \f -> f tr fr))))
, ({ tally: ({ BDelay causes ({ cpu: 1
| mem: 0
})
| BAST causes ({ cpu: 0
<<<<<<< HEAD
| mem: 25
})})
| budget: ({ cpu: 1
| mem: 25
=======
| mem: 1
})})
| budget: ({ cpu: 1
| mem: 1
>>>>>>> 6382d5af
})
}) )<|MERGE_RESOLUTION|>--- conflicted
+++ resolved
@@ -3,16 +3,9 @@
 | mem: 0
 })
 | BAST causes ({ cpu: 0
-<<<<<<< HEAD
-| mem: 25
-})})
-| budget: ({ cpu: 1
-| mem: 25
-=======
 | mem: 1
 })})
 | budget: ({ cpu: 1
 | mem: 1
->>>>>>> 6382d5af
 })
 }) )