module Evaluation.Builtins (test_builtins) where

import Evaluation.Builtins.Costing (test_costing)
import Evaluation.Builtins.Definition (test_definition)
-- import Evaluation.Builtins.MakeRead (test_makeRead)

import Test.Tasty

test_builtins :: TestTree
test_builtins =
    testGroup "builtins"
        [ test_definition
<<<<<<< HEAD
        -- , test_makeRead
=======
        , test_makeRead
        , test_costing
>>>>>>> c1005db4
        ]<|MERGE_RESOLUTION|>--- conflicted
+++ resolved
@@ -10,10 +10,6 @@
 test_builtins =
     testGroup "builtins"
         [ test_definition
-<<<<<<< HEAD
         -- , test_makeRead
-=======
-        , test_makeRead
         , test_costing
->>>>>>> c1005db4
         ]