-- editorconfig-checker-disable-file
{-# LANGUAGE OverloadedStrings #-}
{-# LANGUAGE TypeApplications  #-}

module Evaluation.Builtins.MakeRead where
--     ( test_makeRead
--     ) where

-- import PlutusCore qualified as TPLC
-- import PlutusCore.Builtin
-- import PlutusCore.Default
-- import PlutusCore.Evaluation.Machine.ExBudgetingDefaults qualified as TPLC
-- import PlutusCore.Evaluation.Machine.Exception
-- import PlutusCore.Evaluation.Result
-- import PlutusCore.MkPlc hiding (error)
-- import PlutusCore.Pretty
-- import PlutusCore.StdLib.Data.Unit
-- import PlutusPrelude

-- import UntypedPlutusCore as UPLC (Name, Term, TyName)

-- import Evaluation.Builtins.Common

<<<<<<< HEAD
-- import Hedgehog hiding (Size, Var)
-- import Hedgehog.Gen qualified as Gen
-- import Hedgehog.Range qualified as Range
-- import Test.Tasty
-- import Test.Tasty.HUnit
-- import Test.Tasty.Hedgehog
=======
import Data.String (fromString)
import Hedgehog hiding (Size, Var)
import Hedgehog.Gen qualified as Gen
import Hedgehog.Range qualified as Range
import Test.Tasty
import Test.Tasty.Hedgehog
>>>>>>> 51a9f163

-- import Data.Text (Text)

<<<<<<< HEAD
-- -- | Convert a Haskell value to a PLC term and then convert back to a Haskell value
-- -- of a different type.
-- readMakeHetero
--     :: ( MakeKnown (TPLC.Term TyName Name DefaultUni DefaultFun ()) a
--        , ReadKnown (UPLC.Term Name DefaultUni DefaultFun ()) b
--        )
--     => a -> EvaluationResult b
-- readMakeHetero x = do
--     xTerm <- makeKnownOrFail @_ @(TPLC.Term TyName Name DefaultUni DefaultFun ()) x
--     case extractEvaluationResult <$> typecheckReadKnownCek def TPLC.defaultBuiltinCostModel xTerm of
--         Left err          -> error $ "Type error" ++ displayPlcCondensedErrorClassic err
--         Right (Left err)  -> error $ "Evaluation error: " ++ show err
--         Right (Right res) -> res

-- -- | Convert a Haskell value to a PLC term and then convert back to a Haskell value
-- -- of the same type.
-- readMake
--     :: ( MakeKnown (TPLC.Term TyName Name DefaultUni DefaultFun ()) a
--        , ReadKnown (UPLC.Term Name DefaultUni DefaultFun ()) a
--        )
--     => a -> EvaluationResult a
-- readMake = readMakeHetero

-- builtinRoundtrip
--     :: ( MakeKnown (TPLC.Term TyName Name DefaultUni DefaultFun ()) a
--        , ReadKnown (UPLC.Term Name DefaultUni DefaultFun ()) a
--        , Show a, Eq a
--        )
--     => Gen a -> Property
-- builtinRoundtrip genX = property $ do
--     x <- forAll genX
--     case readMake x of
--         EvaluationFailure    -> fail "EvaluationFailure"
--         EvaluationSuccess x' -> x === x'
=======
-- | Lift a Haskell value into a PLC term, evaluate it and unlift the result back to the original
-- Haskell value.
makeRead
    :: ( MakeKnown (TPLC.Term TyName Name DefaultUni DefaultFun ()) a
       , ReadKnown (UPLC.Term Name DefaultUni DefaultFun ()) a
       )
    => a -> EvaluationResult a
makeRead x = do
  xTerm <- makeKnownOrFail @_ @(TPLC.Term TyName Name DefaultUni DefaultFun ()) x
  case extractEvaluationResult <$> typecheckReadKnownCek def
    TPLC.defaultBuiltinCostModelForTesting xTerm of
      Left err          -> error $ "Type error" ++ displayPlcCondensedErrorClassic err
      Right (Left err)  -> error $ "Evaluation error: " ++ show err
      Right (Right res) -> res

builtinRoundtrip
    :: ( MakeKnown (TPLC.Term TyName Name DefaultUni DefaultFun ()) a
       , ReadKnown (UPLC.Term Name DefaultUni DefaultFun ()) a
       , Show a, Eq a
       )
    => Gen a -> Property
builtinRoundtrip genX = property $ do
    x <- forAll genX
    case makeRead x of
        EvaluationFailure    -> fail "EvaluationFailure"
        EvaluationSuccess x' -> x === x'
>>>>>>> 51a9f163

-- test_textRoundtrip :: TestTree
-- test_textRoundtrip =
--     testPropertyNamed "textRoundtrip" "textRoundtrip" . builtinRoundtrip $
--         Gen.text (Range.linear 0 20) Gen.unicode

<<<<<<< HEAD
-- -- | Generate a bunch of 'text's, put each of them into a 'Term', apply a builtin over
-- -- each of these terms such that being evaluated it calls a Haskell function that appends a char to
-- -- the contents of an external 'IORef' and assemble all the resulting terms together in a single
-- -- term where all characters are passed to lambdas and ignored, so that only 'unitval' is returned
-- -- in the end.
-- -- After evaluation of the CEK machine finishes, read the 'IORef' and check that you got the exact
-- -- same sequence of 'text's that was originally generated.
-- -- Calls 'unsafePerformIO' internally while evaluating the term, because the CEK machine can only
-- -- handle pure things and 'unsafePerformIO' is the way to pretend an effectful thing is pure.
-- test_collectText :: TestTree
-- test_collectText = testPropertyNamed "collectText" "collectText" . property $ do
--     strs <- forAll . Gen.list (Range.linear 0 10) $ Gen.text (Range.linear 0 20) Gen.unicode
--     let step arg rest = mkIterApp () (tyInst () (builtin () Trace) unit)
--             [ mkConstant @Text @DefaultUni () arg
--             , rest
--             ]
--         term = foldr step unitval (reverse strs)
--     strs' <- case typecheckEvaluateCek def TPLC.defaultBuiltinCostModel term of
--         Left _                             -> failure
--         Right (EvaluationFailure, _)       -> failure
--         Right (EvaluationSuccess _, strs') -> return strs'
--     strs === strs'

-- test_noticeEvaluationFailure :: TestTree
-- test_noticeEvaluationFailure =
--     testCase "noticeEvaluationFailure" . assertBool "'EvaluationFailure' ignored" $
--         isEvaluationFailure $ do
--             _ <- readMake True
--             _ <- readMakeHetero @(EvaluationResult ()) @() EvaluationFailure
--             readMake ("a"::Text)

-- test_makeRead :: TestTree
-- test_makeRead =
--     testGroup "makeRead"
--         [ test_textRoundtrip
--         , test_collectText
--         , test_noticeEvaluationFailure
--         ]
=======
-- | Generate a bunch of 'text's, put each of them into a 'Term' and apply the @Trace@ builtin over
-- each of these terms and assemble all the resulting terms together in a single term where all
-- characters are passed to lambdas and ignored, so that only 'unitval' is returned in the end.
--
-- After evaluation of the CEK machine finishes, check that the logs contains the exact same
-- sequence of 'text's that was originally generated.
test_collectText :: BuiltinSemanticsVariant DefaultFun -> TestTree
test_collectText semVar = testPropertyNamed (show semVar) (fromString $ show semVar) . property $ do
    strs <- forAll . Gen.list (Range.linear 0 10) $ Gen.text (Range.linear 0 20) Gen.unicode
    let step arg rest = mkIterAppNoAnn (tyInst () (builtin () Trace) unit)
            [ mkConstant @Text @DefaultUni () arg
            , rest
            ]
        term = foldr step unitval (reverse strs)
    strs' <- case typecheckEvaluateCek semVar TPLC.defaultBuiltinCostModelForTesting term of
        Left _                             -> failure
        Right (EvaluationFailure, _)       -> failure
        Right (EvaluationSuccess _, strs') -> return strs'
    strs === strs'

test_makeRead :: TestTree
test_makeRead =
    testGroup "makeRead"
        [ test_textRoundtrip
        , testGroup "collectText" $ map test_collectText enumerate
        ]
>>>>>>> 51a9f163
<|MERGE_RESOLUTION|>--- conflicted
+++ resolved
@@ -3,65 +3,92 @@
 {-# LANGUAGE TypeApplications  #-}
 
 module Evaluation.Builtins.MakeRead where
---     ( test_makeRead
---     ) where
+-- --     ( test_makeRead
+-- --     ) where
 
--- import PlutusCore qualified as TPLC
--- import PlutusCore.Builtin
--- import PlutusCore.Default
--- import PlutusCore.Evaluation.Machine.ExBudgetingDefaults qualified as TPLC
--- import PlutusCore.Evaluation.Machine.Exception
--- import PlutusCore.Evaluation.Result
--- import PlutusCore.MkPlc hiding (error)
--- import PlutusCore.Pretty
--- import PlutusCore.StdLib.Data.Unit
--- import PlutusPrelude
+-- -- import PlutusCore qualified as TPLC
+-- -- import PlutusCore.Builtin
+-- -- import PlutusCore.Default
+-- -- import PlutusCore.Evaluation.Machine.ExBudgetingDefaults qualified as TPLC
+-- -- import PlutusCore.Evaluation.Machine.Exception
+-- -- import PlutusCore.Evaluation.Result
+-- -- import PlutusCore.MkPlc hiding (error)
+-- -- import PlutusCore.Pretty
+-- -- import PlutusCore.StdLib.Data.Unit
+-- -- import PlutusPrelude
 
--- import UntypedPlutusCore as UPLC (Name, Term, TyName)
+-- -- import UntypedPlutusCore as UPLC (Name, Term, TyName)
 
--- import Evaluation.Builtins.Common
+-- -- import Evaluation.Builtins.Common
 
-<<<<<<< HEAD
+-- <<<<<<< HEAD
+-- -- import Hedgehog hiding (Size, Var)
+-- -- import Hedgehog.Gen qualified as Gen
+-- -- import Hedgehog.Range qualified as Range
+-- -- import Test.Tasty
+-- -- import Test.Tasty.HUnit
+-- -- import Test.Tasty.Hedgehog
+-- =======
+-- import Data.String (fromString)
 -- import Hedgehog hiding (Size, Var)
 -- import Hedgehog.Gen qualified as Gen
 -- import Hedgehog.Range qualified as Range
 -- import Test.Tasty
--- import Test.Tasty.HUnit
 -- import Test.Tasty.Hedgehog
-=======
-import Data.String (fromString)
-import Hedgehog hiding (Size, Var)
-import Hedgehog.Gen qualified as Gen
-import Hedgehog.Range qualified as Range
-import Test.Tasty
-import Test.Tasty.Hedgehog
->>>>>>> 51a9f163
+-- >>>>>>> 51a9f163c981efdaf82b6dfcf1244b44ccf581dc
 
--- import Data.Text (Text)
+-- -- import Data.Text (Text)
 
-<<<<<<< HEAD
--- -- | Convert a Haskell value to a PLC term and then convert back to a Haskell value
--- -- of a different type.
--- readMakeHetero
---     :: ( MakeKnown (TPLC.Term TyName Name DefaultUni DefaultFun ()) a
---        , ReadKnown (UPLC.Term Name DefaultUni DefaultFun ()) b
---        )
---     => a -> EvaluationResult b
--- readMakeHetero x = do
---     xTerm <- makeKnownOrFail @_ @(TPLC.Term TyName Name DefaultUni DefaultFun ()) x
---     case extractEvaluationResult <$> typecheckReadKnownCek def TPLC.defaultBuiltinCostModel xTerm of
---         Left err          -> error $ "Type error" ++ displayPlcCondensedErrorClassic err
---         Right (Left err)  -> error $ "Evaluation error: " ++ show err
---         Right (Right res) -> res
+-- <<<<<<< HEAD
+-- -- -- | Convert a Haskell value to a PLC term and then convert back to a Haskell value
+-- -- -- of a different type.
+-- -- readMakeHetero
+-- --     :: ( MakeKnown (TPLC.Term TyName Name DefaultUni DefaultFun ()) a
+-- --        , ReadKnown (UPLC.Term Name DefaultUni DefaultFun ()) b
+-- --        )
+-- --     => a -> EvaluationResult b
+-- -- readMakeHetero x = do
+-- --     xTerm <- makeKnownOrFail @_ @(TPLC.Term TyName Name DefaultUni DefaultFun ()) x
+-- --     case extractEvaluationResult <$> typecheckReadKnownCek def TPLC.defaultBuiltinCostModel xTerm of
+-- --         Left err          -> error $ "Type error" ++ displayPlcCondensedErrorClassic err
+-- --         Right (Left err)  -> error $ "Evaluation error: " ++ show err
+-- --         Right (Right res) -> res
 
--- -- | Convert a Haskell value to a PLC term and then convert back to a Haskell value
--- -- of the same type.
--- readMake
+-- -- -- | Convert a Haskell value to a PLC term and then convert back to a Haskell value
+-- -- -- of the same type.
+-- -- readMake
+-- --     :: ( MakeKnown (TPLC.Term TyName Name DefaultUni DefaultFun ()) a
+-- --        , ReadKnown (UPLC.Term Name DefaultUni DefaultFun ()) a
+-- --        )
+-- --     => a -> EvaluationResult a
+-- -- readMake = readMakeHetero
+
+-- -- builtinRoundtrip
+-- --     :: ( MakeKnown (TPLC.Term TyName Name DefaultUni DefaultFun ()) a
+-- --        , ReadKnown (UPLC.Term Name DefaultUni DefaultFun ()) a
+-- --        , Show a, Eq a
+-- --        )
+-- --     => Gen a -> Property
+-- -- builtinRoundtrip genX = property $ do
+-- --     x <- forAll genX
+-- --     case readMake x of
+-- --         EvaluationFailure    -> fail "EvaluationFailure"
+-- --         EvaluationSuccess x' -> x === x'
+-- =======
+-- -- | Lift a Haskell value into a PLC term, evaluate it and unlift the result back to the original
+-- -- Haskell value.
+-- makeRead
 --     :: ( MakeKnown (TPLC.Term TyName Name DefaultUni DefaultFun ()) a
 --        , ReadKnown (UPLC.Term Name DefaultUni DefaultFun ()) a
 --        )
 --     => a -> EvaluationResult a
--- readMake = readMakeHetero
+-- makeRead x = do
+--   xTerm <- makeKnownOrFail @_ @(TPLC.Term TyName Name DefaultUni DefaultFun ()) x
+--   case extractEvaluationResult <$> typecheckReadKnownCek def
+--     TPLC.defaultBuiltinCostModelForTesting xTerm of
+--       Left err          -> error $ "Type error" ++ displayPlcCondensedErrorClassic err
+--       Right (Left err)  -> error $ "Evaluation error: " ++ show err
+--       Right (Right res) -> res
 
 -- builtinRoundtrip
 --     :: ( MakeKnown (TPLC.Term TyName Name DefaultUni DefaultFun ()) a
@@ -71,107 +98,80 @@
 --     => Gen a -> Property
 -- builtinRoundtrip genX = property $ do
 --     x <- forAll genX
---     case readMake x of
+--     case makeRead x of
 --         EvaluationFailure    -> fail "EvaluationFailure"
 --         EvaluationSuccess x' -> x === x'
-=======
--- | Lift a Haskell value into a PLC term, evaluate it and unlift the result back to the original
--- Haskell value.
-makeRead
-    :: ( MakeKnown (TPLC.Term TyName Name DefaultUni DefaultFun ()) a
-       , ReadKnown (UPLC.Term Name DefaultUni DefaultFun ()) a
-       )
-    => a -> EvaluationResult a
-makeRead x = do
-  xTerm <- makeKnownOrFail @_ @(TPLC.Term TyName Name DefaultUni DefaultFun ()) x
-  case extractEvaluationResult <$> typecheckReadKnownCek def
-    TPLC.defaultBuiltinCostModelForTesting xTerm of
-      Left err          -> error $ "Type error" ++ displayPlcCondensedErrorClassic err
-      Right (Left err)  -> error $ "Evaluation error: " ++ show err
-      Right (Right res) -> res
+-- >>>>>>> 51a9f163c981efdaf82b6dfcf1244b44ccf581dc
 
-builtinRoundtrip
-    :: ( MakeKnown (TPLC.Term TyName Name DefaultUni DefaultFun ()) a
-       , ReadKnown (UPLC.Term Name DefaultUni DefaultFun ()) a
-       , Show a, Eq a
-       )
-    => Gen a -> Property
-builtinRoundtrip genX = property $ do
-    x <- forAll genX
-    case makeRead x of
-        EvaluationFailure    -> fail "EvaluationFailure"
-        EvaluationSuccess x' -> x === x'
->>>>>>> 51a9f163
+-- -- test_textRoundtrip :: TestTree
+-- -- test_textRoundtrip =
+-- --     testPropertyNamed "textRoundtrip" "textRoundtrip" . builtinRoundtrip $
+-- --         Gen.text (Range.linear 0 20) Gen.unicode
 
--- test_textRoundtrip :: TestTree
--- test_textRoundtrip =
---     testPropertyNamed "textRoundtrip" "textRoundtrip" . builtinRoundtrip $
---         Gen.text (Range.linear 0 20) Gen.unicode
+-- <<<<<<< HEAD
+-- -- -- | Generate a bunch of 'text's, put each of them into a 'Term', apply a builtin over
+-- -- -- each of these terms such that being evaluated it calls a Haskell function that appends a char to
+-- -- -- the contents of an external 'IORef' and assemble all the resulting terms together in a single
+-- -- -- term where all characters are passed to lambdas and ignored, so that only 'unitval' is returned
+-- -- -- in the end.
+-- -- -- After evaluation of the CEK machine finishes, read the 'IORef' and check that you got the exact
+-- -- -- same sequence of 'text's that was originally generated.
+-- -- -- Calls 'unsafePerformIO' internally while evaluating the term, because the CEK machine can only
+-- -- -- handle pure things and 'unsafePerformIO' is the way to pretend an effectful thing is pure.
+-- -- test_collectText :: TestTree
+-- -- test_collectText = testPropertyNamed "collectText" "collectText" . property $ do
+-- --     strs <- forAll . Gen.list (Range.linear 0 10) $ Gen.text (Range.linear 0 20) Gen.unicode
+-- --     let step arg rest = mkIterApp () (tyInst () (builtin () Trace) unit)
+-- --             [ mkConstant @Text @DefaultUni () arg
+-- --             , rest
+-- --             ]
+-- --         term = foldr step unitval (reverse strs)
+-- --     strs' <- case typecheckEvaluateCek def TPLC.defaultBuiltinCostModel term of
+-- --         Left _                             -> failure
+-- --         Right (EvaluationFailure, _)       -> failure
+-- --         Right (EvaluationSuccess _, strs') -> return strs'
+-- --     strs === strs'
 
-<<<<<<< HEAD
--- -- | Generate a bunch of 'text's, put each of them into a 'Term', apply a builtin over
--- -- each of these terms such that being evaluated it calls a Haskell function that appends a char to
--- -- the contents of an external 'IORef' and assemble all the resulting terms together in a single
--- -- term where all characters are passed to lambdas and ignored, so that only 'unitval' is returned
--- -- in the end.
--- -- After evaluation of the CEK machine finishes, read the 'IORef' and check that you got the exact
--- -- same sequence of 'text's that was originally generated.
--- -- Calls 'unsafePerformIO' internally while evaluating the term, because the CEK machine can only
--- -- handle pure things and 'unsafePerformIO' is the way to pretend an effectful thing is pure.
--- test_collectText :: TestTree
--- test_collectText = testPropertyNamed "collectText" "collectText" . property $ do
+-- -- test_noticeEvaluationFailure :: TestTree
+-- -- test_noticeEvaluationFailure =
+-- --     testCase "noticeEvaluationFailure" . assertBool "'EvaluationFailure' ignored" $
+-- --         isEvaluationFailure $ do
+-- --             _ <- readMake True
+-- --             _ <- readMakeHetero @(EvaluationResult ()) @() EvaluationFailure
+-- --             readMake ("a"::Text)
+
+-- -- test_makeRead :: TestTree
+-- -- test_makeRead =
+-- --     testGroup "makeRead"
+-- --         [ test_textRoundtrip
+-- --         , test_collectText
+-- --         , test_noticeEvaluationFailure
+-- --         ]
+-- =======
+-- -- | Generate a bunch of 'text's, put each of them into a 'Term' and apply the @Trace@ builtin over
+-- -- each of these terms and assemble all the resulting terms together in a single term where all
+-- -- characters are passed to lambdas and ignored, so that only 'unitval' is returned in the end.
+-- --
+-- -- After evaluation of the CEK machine finishes, check that the logs contains the exact same
+-- -- sequence of 'text's that was originally generated.
+-- test_collectText :: BuiltinSemanticsVariant DefaultFun -> TestTree
+-- test_collectText semVar = testPropertyNamed (show semVar) (fromString $ show semVar) . property $ do
 --     strs <- forAll . Gen.list (Range.linear 0 10) $ Gen.text (Range.linear 0 20) Gen.unicode
---     let step arg rest = mkIterApp () (tyInst () (builtin () Trace) unit)
+--     let step arg rest = mkIterAppNoAnn (tyInst () (builtin () Trace) unit)
 --             [ mkConstant @Text @DefaultUni () arg
 --             , rest
 --             ]
 --         term = foldr step unitval (reverse strs)
---     strs' <- case typecheckEvaluateCek def TPLC.defaultBuiltinCostModel term of
+--     strs' <- case typecheckEvaluateCek semVar TPLC.defaultBuiltinCostModelForTesting term of
 --         Left _                             -> failure
 --         Right (EvaluationFailure, _)       -> failure
 --         Right (EvaluationSuccess _, strs') -> return strs'
 --     strs === strs'
 
--- test_noticeEvaluationFailure :: TestTree
--- test_noticeEvaluationFailure =
---     testCase "noticeEvaluationFailure" . assertBool "'EvaluationFailure' ignored" $
---         isEvaluationFailure $ do
---             _ <- readMake True
---             _ <- readMakeHetero @(EvaluationResult ()) @() EvaluationFailure
---             readMake ("a"::Text)
-
 -- test_makeRead :: TestTree
 -- test_makeRead =
 --     testGroup "makeRead"
 --         [ test_textRoundtrip
---         , test_collectText
---         , test_noticeEvaluationFailure
+--         , testGroup "collectText" $ map test_collectText enumerate
 --         ]
-=======
--- | Generate a bunch of 'text's, put each of them into a 'Term' and apply the @Trace@ builtin over
--- each of these terms and assemble all the resulting terms together in a single term where all
--- characters are passed to lambdas and ignored, so that only 'unitval' is returned in the end.
---
--- After evaluation of the CEK machine finishes, check that the logs contains the exact same
--- sequence of 'text's that was originally generated.
-test_collectText :: BuiltinSemanticsVariant DefaultFun -> TestTree
-test_collectText semVar = testPropertyNamed (show semVar) (fromString $ show semVar) . property $ do
-    strs <- forAll . Gen.list (Range.linear 0 10) $ Gen.text (Range.linear 0 20) Gen.unicode
-    let step arg rest = mkIterAppNoAnn (tyInst () (builtin () Trace) unit)
-            [ mkConstant @Text @DefaultUni () arg
-            , rest
-            ]
-        term = foldr step unitval (reverse strs)
-    strs' <- case typecheckEvaluateCek semVar TPLC.defaultBuiltinCostModelForTesting term of
-        Left _                             -> failure
-        Right (EvaluationFailure, _)       -> failure
-        Right (EvaluationSuccess _, strs') -> return strs'
-    strs === strs'
-
-test_makeRead :: TestTree
-test_makeRead =
-    testGroup "makeRead"
-        [ test_textRoundtrip
-        , testGroup "collectText" $ map test_collectText enumerate
-        ]
->>>>>>> 51a9f163
+-- >>>>>>> 51a9f163c981efdaf82b6dfcf1244b44ccf581dc