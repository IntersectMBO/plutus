--- conflicted
+++ resolved
@@ -45,15 +45,11 @@
     -- builtins can change their type according to their 'BuiltinSemanticsVariant'.
     tcConfig <- TypeCheckConfig defKindCheckConfig <$> builtinMeaningsToTypes semvar ()
     _ <- TPLC.inferType tcConfig term
-    let runtime = mkMachineParameters semvar $ CostModel defaultCekMachineCosts costingPart
     return . action runtime $ TPLC.eraseTerm term
-<<<<<<< HEAD
     where
       runtime = mkMachineParameters semvar $
                 -- FIXME: make sure we have the the correct cost model for the semantics variant.
                    CostModel defaultCekMachineCostsForTesting costingPart
-=======
->>>>>>> 85cf1edc
 
 -- | Type check and evaluate a term, logging enabled.
 typecheckEvaluateCek
