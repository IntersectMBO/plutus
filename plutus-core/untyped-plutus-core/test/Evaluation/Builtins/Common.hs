--- conflicted
+++ resolved
@@ -13,11 +13,8 @@
 import PlutusCore.Builtin
 import PlutusCore.Compiler.Erase qualified as TPLC
 import PlutusCore.Default
-<<<<<<< HEAD
-=======
 import PlutusCore.Evaluation.Machine.ExBudgetingDefaults
 import PlutusCore.Evaluation.Machine.ExMemory
->>>>>>> bc9cdcd4
 import PlutusCore.Evaluation.Machine.MachineParameters
 import PlutusCore.Name
 import PlutusCore.TypeCheck
@@ -30,7 +27,9 @@
 
 -- | Type check and evaluate a term.
 typecheckAnd
-    :: (MonadError (TPLC.Error uni fun ()) m, TPLC.Typecheckable uni fun, GEq uni)
+    :: ( MonadError (TPLC.Error uni fun ()) m, TPLC.Typecheckable uni fun, GEq uni
+       , Closed uni, uni `Everywhere` ExMemoryUsage
+       )
     => BuiltinVersion fun
     -> (MachineParameters CekMachineCosts CekValue uni fun -> UPLC.Term Name uni fun () -> a)
     -> CostingPart uni fun -> TPLC.Term TyName Name uni fun () -> m a
@@ -47,7 +46,7 @@
 -- | Type check and evaluate a term, logging enabled.
 typecheckEvaluateCek
     :: ( MonadError (TPLC.Error uni fun ()) m, TPLC.Typecheckable uni fun, GEq uni
-       , PrettyUni uni fun
+       , PrettyUni uni fun, uni `Everywhere` ExMemoryUsage
        )
     => BuiltinVersion fun
     -> CostingPart uni fun
@@ -58,7 +57,7 @@
 -- | Type check and evaluate a term, logging disabled.
 typecheckEvaluateCekNoEmit
     :: ( MonadError (TPLC.Error uni fun ()) m, TPLC.Typecheckable uni fun, GEq uni
-       , PrettyUni uni fun
+       , PrettyUni uni fun, uni `Everywhere` ExMemoryUsage
        )
     => BuiltinVersion fun
     -> CostingPart uni fun
@@ -69,7 +68,7 @@
 -- | Type check and convert a Plutus Core term to a Haskell value.
 typecheckReadKnownCek
     :: ( MonadError (TPLC.Error uni fun ()) m, TPLC.Typecheckable uni fun, GEq uni
-       , PrettyUni uni fun
+       , PrettyUni uni fun, uni `Everywhere` ExMemoryUsage
        , ReadKnown (UPLC.Term Name uni fun ()) a
        )
     => BuiltinVersion fun
