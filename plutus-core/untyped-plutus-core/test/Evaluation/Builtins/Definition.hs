-- editorconfig-checker-disable-file
-- | Tests for all kinds of built-in functions.

{-# LANGUAGE OverloadedStrings     #-}
{-# LANGUAGE PartialTypeSignatures #-}
{-# LANGUAGE TypeApplications      #-}


-- Sure GHC, I'm enabling the extension just so that you can warn me about its usages.
{-# OPTIONS_GHC -fno-warn-partial-type-signatures #-}

module Evaluation.Builtins.Definition
    ( test_definition
    ) where

<<<<<<< HEAD
import Control.Exception (evaluate, try)
=======
import PlutusCore
import PlutusCore.Builtin
import PlutusCore.Data
import PlutusCore.Default
import PlutusCore.Evaluation.Machine.ExBudgetingDefaults
import PlutusCore.Generators.Interesting
import PlutusCore.MkPlc hiding (error)
import PlutusPrelude

import PlutusCore.Examples.Builtins
import PlutusCore.Examples.Data.Data
import PlutusCore.StdLib.Data.Bool
import PlutusCore.StdLib.Data.Data
import PlutusCore.StdLib.Data.Function qualified as Plc
import PlutusCore.StdLib.Data.Integer
import PlutusCore.StdLib.Data.List qualified as Builtin
import PlutusCore.StdLib.Data.Pair
import PlutusCore.StdLib.Data.ScottList qualified as Scott
import PlutusCore.StdLib.Data.Unit

import Evaluation.Builtins.Common
import Evaluation.Builtins.SignatureVerification (ecdsaSecp256k1Prop, ed25519_V1Prop, ed25519_V2Prop,
                                                  schnorrSecp256k1Prop)

import Control.Exception
>>>>>>> c4442041
import Data.ByteString (ByteString)
import Data.Proxy (Proxy (Proxy))
import Data.Text (Text)
import Evaluation.Builtins.Bitwise (bitwiseAndAbsorbing, bitwiseAndAssociates, bitwiseAndCommutes, bitwiseAndDeMorgan,
                                    bitwiseAndIdentity, bitwiseAndSelf, bitwiseComplementSelfInverts,
                                    bitwiseIorAbsorbing, bitwiseIorAssociates, bitwiseIorCommutes, bitwiseIorDeMorgan,
                                    bitwiseIorIdentity, bitwiseIorSelf, bitwiseXorAssociates, bitwiseXorCommutes,
                                    bitwiseXorComplement, bitwiseXorIdentity, bitwiseXorSelf, bsToIHomogenous,
                                    bsToITrailing, ffsAppend, ffsSingleByte, iToBsRoundtrip, popCountAppend,
                                    popCountSingleByte, rotateHomogenous, rotateIdentity, rotateIndexMotion, rotateSum,
                                    shiftHomogenous, shiftIdentity, shiftIndexMotion, shiftSum, testBitAppend,
                                    testBitEmpty, testBitSingleByte, writeBitAgreement, writeBitDouble, writeBitRead)
import Evaluation.Builtins.Common (typecheckEvaluateCek, typecheckEvaluateCekNoEmit, typecheckReadKnownCek)
import Evaluation.Builtins.SignatureVerification (ecdsaSecp256k1Prop, ed25519Prop, schnorrSecp256k1Prop)
import Hedgehog hiding (Opaque, Size, Var)
import Hedgehog.Gen qualified as Gen
import Hedgehog.Range qualified as Range
import PlutusCore (Contains,
                   DefaultFun (AddInteger, AppendByteString, AppendString, BData, Blake2b_256, ChooseUnit, ConsByteString, ConstrData, DecodeUtf8, DivideInteger, EncodeUtf8, EqualsByteString, EqualsData, EqualsInteger, EqualsString, FindFirstSetByteString, FstPair, HeadList, IData, IfThenElse, IndexByteString, LengthOfByteString, LessThanByteString, LessThanEqualsInteger, LessThanInteger, ListData, MapData, MkCons, MkNilData, MkNilPairData, ModInteger, MultiplyInteger, NullList, PopCountByteString, QuotientInteger, RemainderInteger, SerialiseData, Sha2_256, Sha3_256, SliceByteString, SndPair, SubtractInteger, TailList, Trace, UnBData, UnConstrData, UnIData, UnListData, UnMapData, VerifyEd25519Signature),
                   DefaultUni, EvaluationResult (EvaluationFailure, EvaluationSuccess), Kind (Type), Name (Name),
                   Term (Builtin, LamAbs, Var), TyName (TyName), Type (TyApp, TyForall, TyFun, TyVar), Unique (Unique),
                   freshName, mapFun, runQuote)
import PlutusCore.Builtin (CostingPart, toTypeAst, typeOfBuiltinFunction)
import PlutusCore.Data (Data (B, Constr, I, List, Map))
import PlutusCore.Default (BuiltinVersion (DefaultFunV1, DefaultFunV2))
import PlutusCore.Evaluation.Machine.ExBudgetingDefaults (defaultBuiltinCostModel)
import PlutusCore.Examples.Builtins (BuiltinErrorCall (BuiltinErrorCall), BuiltinVersion (ExtensionFunV0, PairV),
                                     ExtensionFun (Const, ExpensivePlus, ExpensiveSucc, ExtensionVersion, Factorial, FailingPlus, FailingSucc, Id, IdFInteger, IdList, IdRank2, Swap))
import PlutusCore.Examples.Data.Data (ofoldrData)
import PlutusCore.Generators.Interesting (factorial)
import PlutusCore.MkPlc hiding (error)
import PlutusCore.StdLib.Data.Bool (bool, false, true)
import PlutusCore.StdLib.Data.Data (caseData, dataTy)
import PlutusCore.StdLib.Data.Function qualified as Plc
import PlutusCore.StdLib.Data.Integer (integer)
import PlutusCore.StdLib.Data.List qualified as Builtin
import PlutusCore.StdLib.Data.Pair (pair)
import PlutusCore.StdLib.Data.ScottList qualified as Scott
import PlutusCore.StdLib.Data.Unit (unitval)
import PlutusPrelude (Word8, def, isRight)
import Test.Tasty (TestTree, adjustOption, testGroup)
import Test.Tasty.HUnit (Assertion, assertBool, testCase, (@=?), (@?=))
import Test.Tasty.Hedgehog (HedgehogTestLimit (HedgehogTestLimit), testPropertyNamed)

type DefaultFunExt = Either DefaultFun ExtensionFun

defaultBuiltinCostModelExt :: CostingPart DefaultUni DefaultFunExt
defaultBuiltinCostModelExt = (defaultBuiltinCostModel, ())

-- | Check that 'Factorial' from the above computes to the same thing as
-- a factorial defined in PLC itself.
test_Factorial :: TestTree
test_Factorial =
    testCase "Factorial" $ do
        let ten = mkConstant @Integer @DefaultUni () 10
            lhs = typecheckEvaluateCek def defaultBuiltinCostModelExt $
                    apply () (builtin () $ Right Factorial) ten
            rhs = typecheckEvaluateCek def defaultBuiltinCostModelExt $
                    apply () (mapFun Left factorial) ten
        assertBool "type checks" $ isRight lhs
        lhs @?= rhs

-- | Check that 'Const' from the above computes to the same thing as
-- a const defined in PLC itself.
test_Const :: TestTree
test_Const =
    testPropertyNamed "Const" "Const" . property $ do
        c <- forAll $ Gen.text (Range.linear 0 100) Gen.unicode
        b <- forAll Gen.bool
        let tC = mkConstant () c
            tB = mkConstant () b
            text = toTypeAst @_ @DefaultUni @Text Proxy
            runConst con = mkIterApp () (mkIterInst () con [text, bool]) [tC, tB]
            lhs = typecheckReadKnownCek def defaultBuiltinCostModelExt $ runConst $ builtin () (Right Const)
            rhs = typecheckReadKnownCek def defaultBuiltinCostModelExt $ runConst $ mapFun @DefaultFun Left Plc.const
        lhs === Right (Right c)
        lhs === rhs

-- | Test that a polymorphic built-in function doesn't subvert the CEK machine.
-- See https://github.com/input-output-hk/plutus/issues/1882
test_Id :: TestTree
test_Id =
    testCase "Id" $ do
        let zer = mkConstant @Integer @DefaultUni @DefaultFunExt () 0
            oneT = mkConstant @Integer @DefaultUni () 1
            oneU = mkConstant @Integer @DefaultUni () 1
            -- id {integer -> integer} ((\(i : integer) (j : integer) -> i) 1) 0
            term =
                mkIterApp () (tyInst () (builtin () $ Right Id) (TyFun () integer integer))
                    [ apply () constIntegerInteger oneT
                    , zer
                    ] where
                          constIntegerInteger = runQuote $ do
                              i <- freshName "i"
                              j <- freshName "j"
                              return
                                  . LamAbs () i integer
                                  . LamAbs () j integer
                                  $ Var () i
        typecheckEvaluateCekNoEmit def defaultBuiltinCostModelExt term @?= Right (EvaluationSuccess oneU)

-- | Test that a polymorphic built-in function can have a higher-kinded type variable in its
-- signature.
test_IdFInteger :: TestTree
test_IdFInteger =
    testCase "IdFInteger" $ do
        let one = mkConstant @Integer @DefaultUni () 1
            ten = mkConstant @Integer @DefaultUni () 10
            res = mkConstant @Integer @DefaultUni () 55
            -- sum (idFInteger {list} (enumFromTo 1 10))
            term
                = apply () (mapFun Left Scott.sum)
                . apply () (tyInst () (builtin () $ Right IdFInteger) Scott.listTy)
                $ mkIterApp () (mapFun Left Scott.enumFromTo) [one, ten]
        typecheckEvaluateCekNoEmit def defaultBuiltinCostModelExt term @?= Right (EvaluationSuccess res)

test_IdList :: TestTree
test_IdList =
    testCase "IdList" $ do
        let tyAct = typeOfBuiltinFunction @DefaultUni def IdList
            tyExp = let a = TyName . Name "a" $ Unique 0
                        listA = TyApp () Scott.listTy (TyVar () a)
                    in TyForall () a (Type ()) $ TyFun () listA listA
            one = mkConstant @Integer @DefaultUni () 1
            ten = mkConstant @Integer @DefaultUni () 10
            res = mkConstant @Integer @DefaultUni () 55
            -- sum (idList {integer} (enumFromTo 1 10))
            term
                = apply () (mapFun Left Scott.sum)
                . apply () (tyInst () (builtin () $ Right IdList) integer)
                $ mkIterApp () (mapFun Left Scott.enumFromTo) [one, ten]
        tyAct @?= tyExp
        typecheckEvaluateCekNoEmit def defaultBuiltinCostModelExt term @?= Right (EvaluationSuccess res)

{- Note [Higher-rank built-in functions]
We can't unlift a monomorphic function passed to a built-in function, let alone unlift a polymorphic
one, however we can define a built-in function that accepts an 'Opaque' term of a polymorphic type.
However, as is always the case with an 'Opaque' term, we can't inspect it or use it in any
non-opaque way, so a function of type

    all (f :: * -> *). (all (a :: *). f a) -> all (a :: *). f a

can be assigned the following meaning on the Haskell side:

    \x -> x

but we have no way of providing a meaning for a built-in function with the following signature:

    all (f :: * -> *). all (a :: *). (all (a :: *). f a) -> f a

That's because the meaning function would have to instantiate the @all (a :: *). f a@ argument
somehow to get an @f a@, but that is exactly "using a term in a non-opaque way".

Basically, since we are either generic over @term@ or, like in the example below, use 'CekValue',
there's is no sensible way of instantiating a passed polymorphic argument (or applying a passed
argument when it's a function, for another example).
-}

-- | Test that opaque terms with higher-rank types are allowed.
test_IdRank2 :: TestTree
test_IdRank2 =
    testCase "IdRank2" $ do
        let res = mkConstant @Integer @DefaultUni () 0
            -- sum (idRank2 {list} nil {integer})
            term
                = apply () (mapFun Left Scott.sum)
                . tyInst () (apply () (tyInst () (builtin () $ Right IdRank2) Scott.listTy) Scott.nil)
                $ integer
        typecheckEvaluateCekNoEmit def defaultBuiltinCostModelExt term @?= Right (EvaluationSuccess res)

-- | Test that an exception thrown in the builtin application code does not get caught in the CEK
-- machine and blows in the caller face instead. Uses a one-argument built-in function.
test_FailingSucc :: TestTree
test_FailingSucc =
    testCase "FailingSucc" $ do
        let term =
                apply () (builtin () $ Right FailingSucc) $
                    mkConstant @Integer @DefaultUni @DefaultFunExt () 0
        typeErrOrEvalExcOrRes :: Either _ (Either BuiltinErrorCall _) <-
            -- Here we rely on 'typecheckAnd' lazily running the action after type checking the term.
            traverse (try . evaluate) $ typecheckEvaluateCek def defaultBuiltinCostModelExt term
        typeErrOrEvalExcOrRes @?= Right (Left BuiltinErrorCall)

-- | Test that evaluating a PLC builtin application that is expensive enough to exceed the budget
-- does not result in actual evaluation of the application on the Haskell side and instead we get an
-- 'EvaluationFailure'. Uses a one-argument built-in function.
test_ExpensiveSucc :: TestTree
test_ExpensiveSucc =
    testCase "ExpensiveSucc" $ do
        let term =
                apply () (builtin () $ Right ExpensiveSucc) $
                    mkConstant @Integer @DefaultUni @DefaultFunExt () 0
        typeErrOrEvalExcOrRes :: Either _ (Either BuiltinErrorCall _) <-
            traverse (try . evaluate) $ typecheckEvaluateCekNoEmit def defaultBuiltinCostModelExt term
        typeErrOrEvalExcOrRes @?= Right (Right EvaluationFailure)

-- | Test that an exception thrown in the builtin application code does not get caught in the CEK
-- machine and blows in the caller face instead. Uses a two-arguments built-in function.
test_FailingPlus :: TestTree
test_FailingPlus =
    testCase "FailingPlus" $ do
        let term =
                mkIterApp () (builtin () $ Right FailingPlus)
                    [ mkConstant @Integer @DefaultUni @DefaultFunExt () 0
                    , mkConstant @Integer @DefaultUni () 1
                    ]
        typeErrOrEvalExcOrRes :: Either _ (Either BuiltinErrorCall _) <-
            -- Here we rely on 'typecheckAnd' lazily running the action after type checking the term.
            traverse (try . evaluate) $ typecheckEvaluateCek def defaultBuiltinCostModelExt term
        typeErrOrEvalExcOrRes @?= Right (Left BuiltinErrorCall)

-- | Test that evaluating a PLC builtin application that is expensive enough to exceed the budget
-- does not result in actual evaluation of the application on the Haskell side and instead we get an
-- 'EvaluationFailure'. Uses a two-arguments built-in function.
test_ExpensivePlus :: TestTree
test_ExpensivePlus =
    testCase "ExpensivePlus" $ do
        let term =
                mkIterApp () (builtin () $ Right ExpensivePlus)
                    [ mkConstant @Integer @DefaultUni @DefaultFunExt () 0
                    , mkConstant @Integer @DefaultUni () 1
                    ]
        typeErrOrEvalExcOrRes :: Either _ (Either BuiltinErrorCall _) <-
            traverse (try . evaluate) $ typecheckEvaluateCekNoEmit def defaultBuiltinCostModelExt term
        typeErrOrEvalExcOrRes @?= Right (Right EvaluationFailure)

-- | Test that @Null@, @Head@ and @Tail@ are enough to get pattern matching on built-in lists.
test_BuiltinList :: TestTree
test_BuiltinList =
    testCase "BuiltinList" $ do
        let xs  = [1..10]
            res = mkConstant @Integer @DefaultUni () $ foldr (-) 0 xs
            term
                = mkIterApp () (mkIterInst () Builtin.foldrList [integer, integer])
                    [ Builtin () SubtractInteger
                    , mkConstant @Integer () 0
                    , mkConstant @[Integer] () xs
                    ]
        typecheckEvaluateCekNoEmit def defaultBuiltinCostModel term @?= Right (EvaluationSuccess res)

-- | Test that right-folding a built-in list with built-in 'Cons' recreates that list.
test_IdBuiltinList :: TestTree
test_IdBuiltinList =
    testCase "IdBuiltinList" $ do
        let xsTerm :: TermLike term tyname name DefaultUni DefaultFunExt => term ()
            xsTerm = mkConstant @[Integer] () [1..10]
            listOfInteger = mkTyBuiltin @_ @[Integer] ()
            term
                = mkIterApp () (mkIterInst () (mapFun Left Builtin.foldrList) [integer, listOfInteger])
                    [ tyInst () (builtin () $ Left MkCons) integer
                    , mkConstant @[Integer] () []
                    , xsTerm
                    ]
        typecheckEvaluateCekNoEmit def defaultBuiltinCostModelExt term @?= Right (EvaluationSuccess xsTerm)

test_BuiltinPair :: TestTree
test_BuiltinPair =
    testCase "BuiltinPair" $ do
        let arg = mkConstant @(Integer, Bool) @DefaultUni () (1, False)
            inst efun = mkIterInst () (builtin () efun) [integer, bool]
            swapped = apply () (inst $ Right Swap) arg
            fsted   = apply () (inst $ Left FstPair) arg
            snded   = apply () (inst $ Left SndPair) arg
        -- Swap {integer} {bool} (1, False) ~> (False, 1)
        typecheckEvaluateCekNoEmit def defaultBuiltinCostModelExt swapped @?=
            Right (EvaluationSuccess $ mkConstant @(Bool, Integer) () (False, 1))
        -- Fst {integer} {bool} (1, False) ~> 1
        typecheckEvaluateCekNoEmit def defaultBuiltinCostModelExt fsted @?=
            Right (EvaluationSuccess $ mkConstant @Integer () 1)
        -- Snd {integer} {bool} (1, False) ~> False
        typecheckEvaluateCekNoEmit def defaultBuiltinCostModelExt snded @?=
            Right (EvaluationSuccess $ mkConstant @Bool () False)

test_SwapEls :: TestTree
test_SwapEls =
    testCase "SwapEls" $ do
        let xs = zip [1..10] $ cycle [False, True]
            res = mkConstant @Integer @DefaultUni () $
                    foldr (\p r -> r + (if snd p then -1 else 1) * fst p) 0 xs
            el = mkTyBuiltin @_ @(Integer, Bool) ()
            instProj proj = mkIterInst () (builtin () proj) [integer, bool]
            fun = runQuote $ do
                    p <- freshName "p"
                    r <- freshName "r"
                    return
                        . lamAbs () p el
                        . lamAbs () r integer
                        $ mkIterApp () (builtin () AddInteger)
                            [ Var () r
                            , mkIterApp () (builtin () MultiplyInteger)
                                [ mkIterApp () (tyInst () (builtin () IfThenElse) integer)
                                    [ apply () (instProj SndPair) $ Var () p
                                    , mkConstant @Integer () (-1)
                                    , mkConstant @Integer () 1
                                    ]
                                , apply () (instProj FstPair) $ Var () p
                                ]
                            ]
            term
                = mkIterApp () (mkIterInst () Builtin.foldrList [el, integer])
                    [ fun
                    , mkConstant @Integer () 0
                    , mkConstant () xs
                    ]
        typecheckEvaluateCekNoEmit def defaultBuiltinCostModel term @?= Right (EvaluationSuccess res)

-- | Test that right-folding a built-in 'Data' with the constructors of 'Data' recreates the
-- original value.
test_IdBuiltinData :: TestTree
test_IdBuiltinData =
    testCase "IdBuiltinData" $ do
        let dTerm :: TermLike term tyname name DefaultUni fun => term ()
            dTerm = mkConstant @Data () $ Map [(I 42, Constr 4 [List [B "abc", Constr 2 []], I 0])]
            emb = builtin () . Left
            term = mkIterApp () ofoldrData
                [ emb ConstrData
                , emb MapData
                , emb ListData
                , emb IData
                , emb BData
                , dTerm
                ]
        typecheckEvaluateCekNoEmit def defaultBuiltinCostModelExt term @?= Right (EvaluationSuccess dTerm)

-- | Test all integer related builtins
test_Integer :: TestTree
test_Integer = testCase "Integer" $ do
    evals @Integer 3 AddInteger [cons @Integer 2, cons @Integer 1]
    evals @Integer 2 SubtractInteger [cons @Integer 100, cons @Integer 98]
    evals @Integer (-2) SubtractInteger [cons @Integer 98, cons @Integer 100]
    evals @Integer 9702 MultiplyInteger [cons @Integer 99, cons @Integer 98]
    evals @Integer (-3) DivideInteger [cons @Integer 99, cons @Integer (-34)]
    evals @Integer (-2) QuotientInteger [cons @Integer 99, cons @Integer (-34)]
    evals @Integer 31 RemainderInteger [cons @Integer 99, cons @Integer (-34)]
    evals @Integer (-3) ModInteger [cons @Integer 99, cons @Integer (-34)]
    evals True LessThanInteger [cons @Integer 30, cons @Integer 4000]
    evals False LessThanInteger [cons @Integer 40, cons @Integer 40]
    evals True LessThanEqualsInteger [cons @Integer 30, cons @Integer 4000]
    evals True LessThanEqualsInteger [cons @Integer 4000, cons @Integer 4000]
    evals False LessThanEqualsInteger [cons @Integer 4001, cons @Integer 4000]
    evals True EqualsInteger [cons @Integer (-101), cons @Integer (-101)]
    evals False EqualsInteger [cons @Integer 0, cons @Integer 1]

-- | Test all string-like builtins
test_String :: TestTree
test_String = testCase "String" $ do
    -- bytestrings
    evals @ByteString "hello world" AppendByteString [cons @ByteString "hello", cons @ByteString " world"]
    evals @ByteString "mpla" AppendByteString [cons @ByteString "", cons @ByteString "mpla"]
    evals False EqualsByteString [cons @ByteString "" , cons @ByteString "mpla"]
    evals True EqualsByteString [cons @ByteString "mpla" , cons @ByteString "mpla"]
    evals True LessThanByteString  [cons @ByteString "" , cons @ByteString "mpla"]

    -- strings
    evals @Text "mpla" AppendString [cons @Text "", cons @Text "mpla"]
    evals False EqualsString [cons @Text "" , cons @Text "mpla"]
    evals True EqualsString [cons @Text "mpla" , cons @Text "mpla"]
    evals @Text "hello world" AppendString [cons @Text "hello", cons @Text " world"]

    -- id for subset char8 of utf8
    evals @ByteString "hello world" EncodeUtf8 [cons @Text "hello world"]
    evals @Text "hello world" DecodeUtf8 [cons @ByteString "hello world"]

    -- the 'o's replaced with greek o's, so they are kind of "invisible"
    evals @ByteString "hell\206\191 w\206\191rld" EncodeUtf8 [cons @Text "hellο wοrld"]
    -- cannot decode back, because bytestring only works on Char8 subset of utf8
    evals @Text "hellο wοrld" DecodeUtf8 [cons @ByteString "hell\206\191 w\206\191rld"]

    evals @ByteString "\NULhello world" ConsByteString [cons @Integer 0, cons @ByteString "hello world"]
    -- cannot overflow back to 0
    fails ConsByteString [cons @Integer 256, cons @ByteString "hello world"]
    evals @ByteString "\240hello world" ConsByteString [cons @Integer 240, cons @ByteString "hello world"]
    -- 65 is ASCII A
    evals @ByteString "Ahello world" ConsByteString [cons @Integer 65, cons @ByteString "hello world"]

    evals @ByteString "h" SliceByteString [cons @Integer 0, cons @Integer 1, cons @ByteString "hello world"]
    evals @ByteString "he" SliceByteString [cons @Integer 0, cons @Integer 2, cons @ByteString "hello world"]
    evals @ByteString "el" SliceByteString [cons @Integer 1, cons @Integer 2, cons @ByteString "hello world"]
    evals @ByteString "world" SliceByteString [cons @Integer 6, cons @Integer 5, cons @ByteString "hello world"]

    evals @Integer 11 LengthOfByteString [cons @ByteString "hello world"]
    evals @Integer 0 LengthOfByteString [cons @ByteString ""]
    evals @Integer 1 LengthOfByteString [cons @ByteString "\NUL"]

    -- 65 is ASCII A
    evals @Integer 65 IndexByteString [cons @ByteString "Ahello world", cons @Integer 0]
    fails IndexByteString [cons @ByteString "hello world", cons @Integer 12]
    fails IndexByteString [cons @ByteString "", cons @Integer 0]
    fails IndexByteString [cons @ByteString "hello world", cons @Integer 12]

-- | Test all list-related builtins
test_List :: TestTree
test_List = testCase "List" $ do
    evalsL False NullList integer [cons @[Integer] [1,2]]
    evalsL False NullList integer [cons @[Integer] [1]]
    evalsL True NullList integer [cons @[Integer] []]

    evalsL @Integer 1 HeadList integer [cons @[Integer] [1,3]]
    evalsL @[Integer] [3,4,5] TailList integer [cons @[Integer] [1,3,4,5]]

    failsL HeadList integer [cons @[Integer] []]
    failsL TailList integer [cons @[Integer] []]

    evalsL @[Integer] [1] MkCons integer [cons @Integer 1, cons @[Integer] []]
    evalsL @[Integer] [1,2] MkCons integer [cons @Integer 1, cons @[Integer] [2]]

    Right (EvaluationSuccess true)  @=?  typecheckEvaluateCekNoEmit def defaultBuiltinCostModel (nullViaChooseList [])
    Right (EvaluationSuccess false)  @=?  typecheckEvaluateCekNoEmit def defaultBuiltinCostModel (nullViaChooseList [1])
    Right (EvaluationSuccess false)  @=?  typecheckEvaluateCekNoEmit def defaultBuiltinCostModel (nullViaChooseList [1..10])

 where
   evalsL :: Contains DefaultUni a => a -> DefaultFun -> Type TyName DefaultUni () -> [Term TyName Name DefaultUni DefaultFun ()]  -> Assertion
   evalsL expectedVal b tyArg args =
    let actualExp = mkIterApp () (tyInst () (builtin () b) tyArg) args
    in  Right (EvaluationSuccess $ cons expectedVal)
        @=?
        typecheckEvaluateCekNoEmit def defaultBuiltinCostModel actualExp

   failsL :: DefaultFun -> Type TyName DefaultUni () -> [Term TyName Name DefaultUni DefaultFun ()]  -> Assertion
   failsL b tyArg args =
    let actualExp = mkIterApp () (tyInst () (builtin () b) tyArg) args
    in  Right EvaluationFailure
        @=?
        typecheckEvaluateCekNoEmit def defaultBuiltinCostModel actualExp

   -- the null function that utilizes the ChooseList builtin (through the caseList helper function)
   nullViaChooseList :: [Integer] -> Term TyName Name DefaultUni DefaultFun ()
   nullViaChooseList l = mkIterApp ()
                      (tyInst () (apply () (tyInst () Builtin.caseList integer) $ cons l) bool)
                      [ -- zero
                        true
                        -- cons
                      , runQuote $ do
                              a1 <- freshName "a1"
                              a2 <- freshName "a2"
                              pure $ lamAbs () a1 integer $ lamAbs () a2 (TyApp () Builtin.list integer) false
                      ]


-- | Test all PlutusData builtins
test_Data :: TestTree
test_Data = testCase "Data" $ do
    -- construction
    evals (Constr 2 [I 3]) ConstrData [cons @Integer 2, cons @[Data] [I 3]]
    evals (Constr 2 [I 3, B ""]) ConstrData [cons @Integer 2, cons @[Data] [I 3, B ""]]
    evals (List []) ListData [cons @[Data] []]
    evals (List [I 3, B ""]) ListData [cons @[Data] [I 3, B ""]]
    evals (Map []) MapData [cons @[(Data,Data)] []]
    evals (Map [(I 3, B "")]) MapData [cons @[(Data,Data)] [(I 3, B "")]]
    evals (B "hello world") BData [cons @ByteString "hello world"]
    evals (I 3) IData [cons @Integer 3]
    evals (B "hello world") BData [cons @ByteString "hello world"]
    evals @[Data] [] MkNilData [cons ()]
    evals @[(Data,Data)] [] MkNilPairData [cons ()]

    -- equality
    evals True EqualsData [cons $ B "hello world", cons $ B "hello world"]
    evals True EqualsData [cons $ I 4, cons $ I 4]
    evals False EqualsData [cons $ B "hello world", cons $ I 4]
    evals True EqualsData [cons $ Constr 3 [I 4], cons $ Constr 3 [I 4]]
    evals False EqualsData [cons $ Constr 3 [I 3, B ""], cons $ Constr 3 [I 3]]
    evals False EqualsData [cons $ Constr 2 [I 4], cons $ Constr 3 [I 4]]
    evals True EqualsData [cons $ Map [(I 3, B "")], cons $ Map [(I 3, B "")]]
    evals False EqualsData [cons $ Map [(I 3, B "")], cons $ Map []]
    evals False EqualsData [cons $ Map [(I 3, B "")], cons $ Map [(I 3, B ""), (I 4, I 4)]]

    -- destruction
    evals @Integer 3 UnIData [cons $ I 3]
    evals @ByteString "hello world" UnBData [cons $ B "hello world"]
    evals @Integer 3 UnIData [cons $ I 3]
    evals @(Integer, [Data]) (1, []) UnConstrData [cons $ Constr 1 []]
    evals @(Integer, [Data]) (1, [I 3]) UnConstrData [cons $ Constr 1 [I 3]]
    evals @[(Data, Data)] [] UnMapData [cons $ Map []]
    evals @[(Data, Data)] [(B "", I 3)] UnMapData [cons $ Map [(B "", I 3)]]
    evals @[Data] [] UnListData [cons $ List []]
    evals @[Data] [I 3, I 4, B ""] UnListData [cons $ List [I 3, I 4, B ""]]
    evals @ByteString "\162\ETX@Ehello8c" SerialiseData [cons $ Map [(I 3, B ""), (B "hello", I $ -100)]]

    -- ChooseData
    let actualExp = mkIterApp ()
                      (tyInst () (apply () caseData $ cons $ I 3) bool)
                      [ -- constr
                        runQuote $ do
                              a1 <- freshName "a1"
                              a2 <- freshName "a2"
                              pure $ lamAbs () a1 integer $ lamAbs () a2 (TyApp () Builtin.list dataTy) false
                        -- map
                      , runQuote $ do
                              a1 <- freshName "a1"
                              pure $ lamAbs () a1 (TyApp () Builtin.list $ mkIterTyApp () pair [dataTy,dataTy]) false
                       -- list
                      , runQuote $ do
                              a1 <- freshName "a1"
                              pure $ lamAbs () a1 (TyApp () Builtin.list dataTy) false
                       -- I
                      , runQuote $ do
                              a1 <- freshName "a1"
                              pure $ lamAbs () a1 integer true
                        -- B
                      , runQuote $ do
                              a1 <- freshName "a1"
                              pure $ lamAbs () a1 (mkTyBuiltin @_ @ByteString ()) false
                      ]

    Right (EvaluationSuccess true)  @=?  typecheckEvaluateCekNoEmit def defaultBuiltinCostModel actualExp

-- | Test all cryptography-related builtins
test_Crypto :: TestTree
test_Crypto = testCase "Crypto" $ do
    evals True VerifyEd25519Signature
        [ -- pubkey
          cons @ByteString "Y\218\215\204>\STX\233\152\251\243\158'm\130\&0\197\DEL\STXd\214`\147\243y(\234\167=kTj\164"
          -- message
        , cons @ByteString "hello world"
          -- signature
        , cons @ByteString "\a'\198\r\226\SYN;\bX\254\228\129n\131\177\193\DC3-k\249RriY\221wIL\240\144\r\145\195\191\196]\227\169U(\ETX\171\SI\199\163\138\160\128R\DC4\246n\142[g\SI\169\SUB\178\245\166\&0\243\b"
        ]

    evals False VerifyEd25519Signature
        [ -- pubkey
          cons @ByteString "Y\218\215\204>\STX\233\152\251\243\158'm\130\&0\197\DEL\STXd\214`\147\243y(\234\167=kTj\164"
          -- message
        , cons @ByteString "HELLO WORLD"
          -- signature
        , cons @ByteString "\a'\198\r\226\SYN;\bX\254\228\129n\131\177\193\DC3-k\249RriY\221wIL\240\144\r\145\195\191\196]\227\169U(\ETX\171\SI\199\163\138\160\128R\DC4\246n\142[g\SI\169\SUB\178\245\166\&0\243\b"
        ]
    -- independently verified by `/usr/bin/sha256sum` with the hex output converted to ascii text
    -- sha256sum hex output: b94d27b9934d3e08a52e52d7da7dabfac484efe37a5380ee9088f7ace2efcde9
    evals @ByteString "\185M'\185\147M>\b\165.R\215\218}\171\250\196\132\239\227zS\128\238\144\136\247\172\226\239\205\233"
        Sha2_256 [cons @ByteString "hello world"]
    -- independently verified by `/usr/bin/sha3-256sum` with the hex output converted to ascii text
    -- sha3-256sum hex output: 644bcc7e564373040999aac89e7622f3ca71fba1d972fd94a31c3bfbf24e3938
    evals @ByteString "dK\204~VCs\EOT\t\153\170\200\158v\"\243\202q\251\161\217r\253\148\163\FS;\251\242N98"
        Sha3_256 [cons @ByteString "hello world"]
    -- independently verified by `/usr/bin/b2sum -l 256` with the hex output converted to ascii text
    -- b2sum -l 256 hex output: 256c83b297114d201b30179f3f0ef0cace9783622da5974326b436178aeef610
    evals @ByteString "%l\131\178\151\DC1M \ESC0\ETB\159?\SO\240\202\206\151\131b-\165\151C&\180\&6\ETB\138\238\246\DLE"
        Blake2b_256 [cons @ByteString "hello world"]

-- Test all remaining builtins of the default universe
test_Other :: TestTree
test_Other = testCase "Other" $ do
    let expr1 = mkIterApp () (tyInst () (builtin () ChooseUnit) bool) [unitval, true]
    Right (EvaluationSuccess true) @=? typecheckEvaluateCekNoEmit def defaultBuiltinCostModel expr1

    let expr2 = mkIterApp () (tyInst () (builtin () IfThenElse) integer) [true, cons @Integer 1, cons @Integer 0]
    Right (EvaluationSuccess $ cons @Integer 1) @=? typecheckEvaluateCekNoEmit def defaultBuiltinCostModel expr2

    let expr3 = mkIterApp () (tyInst () (builtin () Trace) integer) [cons @Text "hello world", cons @Integer 1]
    Right (EvaluationSuccess $ cons @Integer 1) @=? typecheckEvaluateCekNoEmit def defaultBuiltinCostModel expr3

-- | Check that 'ExtensionVersion' evaluates correctly.
-- See Note [Versioned builtins]
test_Version :: TestTree
test_Version =
    testCase "Version" $ do
        let expr1 = apply () (builtin () $ Right ExtensionVersion) unitval
        Right (EvaluationSuccess $ cons @Integer 0) @=? typecheckEvaluateCekNoEmit (PairV @DefaultFun def ExtensionFunV0) defaultBuiltinCostModelExt expr1
        Right (EvaluationSuccess $ cons @Integer 1) @=? typecheckEvaluateCekNoEmit (PairV @DefaultFun def def) defaultBuiltinCostModelExt expr1

-- | Check that 'ConsByteString' wraps around for plutus' builtin-version == 1, and fails in plutus's builtin-versions >=2.
-- See Note [Versioned builtins]
test_ConsByteString :: TestTree
test_ConsByteString =
    testCase "ConsVersion" $ do
        let asciiBangWrapped = fromIntegral @Word8 @Integer maxBound
                             + 1 -- to make word8 wraparound
                             + 33 -- the index of '!' in ascii table
            expr1 = mkIterApp () (builtin () (Left ConsByteString :: DefaultFunExt)) [cons @Integer asciiBangWrapped, cons @ByteString "hello world"]
        Right (EvaluationSuccess $ cons @ByteString "!hello world")  @=? typecheckEvaluateCekNoEmit (PairV DefaultFunV1 def) defaultBuiltinCostModelExt expr1
        Right EvaluationFailure @=? typecheckEvaluateCekNoEmit (PairV DefaultFunV2 def) defaultBuiltinCostModelExt expr1
        Right EvaluationFailure @=? typecheckEvaluateCekNoEmit def defaultBuiltinCostModelExt expr1

-- shorthand
cons :: (Contains DefaultUni a, TermLike term tyname name DefaultUni fun) => a -> term ()
cons = mkConstant ()

-- shorthand
evals :: Contains DefaultUni a => a -> DefaultFun -> [Term TyName Name DefaultUni DefaultFun ()]  -> Assertion
evals expectedVal b args =
    let actualExp = mkIterApp () (builtin () b) args
    in  Right (EvaluationSuccess $ cons expectedVal)
        @=?
        typecheckEvaluateCekNoEmit def defaultBuiltinCostModel actualExp

-- shorthand
fails :: DefaultFun -> [Term TyName Name DefaultUni DefaultFun ()]  -> Assertion
fails b args =
    let actualExp = mkIterApp () (builtin () b) args
    in  Right EvaluationFailure
        @=?
        typecheckEvaluateCekNoEmit def defaultBuiltinCostModel actualExp

-- Test that the SECP256k1 builtins are behaving correctly
-- Test that the SECP256k1 builtins are behaving correctly
test_SignatureVerification :: TestTree
test_SignatureVerification =
  adjustOption (\x -> max x . HedgehogTestLimit . Just $ 8000) .
  testGroup "Signature verification" $ [
<<<<<<< HEAD
                 testGroup "Ed25519 signatures" [
                                testPropertyNamed "Ed25519 verification behaves correctly on all inputs" "ed25519_correct" . property $ ed25519Prop
=======
                 testGroup "Ed25519 signatures (V1)" $ [
                                testPropertyNamed "Ed25519_V1 verification behaves correctly on all inputs" "ed25519_V1_correct" . property $ ed25519_V1Prop
                               ],
                 testGroup "Ed25519 signatures (V2)" $ [
                                testPropertyNamed "Ed25519_V2 verification behaves correctly on all inputs" "ed25519_V2_correct" . property $ ed25519_V2Prop
>>>>>>> c4442041
                               ],
                 testGroup "Signatures on the SECP256k1 curve" [
                                testPropertyNamed "ECDSA verification behaves correctly on all inputs" "ecdsa_correct" . property $ ecdsaSecp256k1Prop,
                                testPropertyNamed "Schnorr verification behaves correctly on all inputs" "schnorr_correct" . property $ schnorrSecp256k1Prop
                               ]
                ]
-- Test the bitwise builtins are behaving correctly
testBitwise :: TestTree
testBitwise =
  adjustOption (\x -> max x . HedgehogTestLimit . Just $ 8000) .
  testGroup "Bitwise operations" $ [
    testAndByteString,
    testIorByteString,
    testXorByteString,
    testComplementByteString,
    testPopCountByteString,
    testTestBitByteString,
    testWriteBitByteString,
    testFindFirstSetByteString,
    testRotateByteString,
    testShiftByteString,
    testIntegerToByteString,
    testByteStringToInteger
  ]

-- Tests for bitwise AND on ByteStrings
testAndByteString :: TestTree
testAndByteString = testGroup "AndByteString" [
  testPropertyNamed "Commutativity" "and_commutes" . property $ bitwiseAndCommutes,
  testPropertyNamed "Associativity" "and_associates" . property $ bitwiseAndAssociates,
  testPropertyNamed "All-1s is an identity" "and_all_1_identity" . property $ bitwiseAndIdentity,
  testPropertyNamed "All-0s is absorbing" "and_all_0_absorb" . property $ bitwiseAndAbsorbing,
  testPropertyNamed "AND with yourself does nothing" "and_self_nothing" . property $ bitwiseAndSelf,
  testPropertyNamed "De Morgan's law" "and_demorgan" . property $ bitwiseAndDeMorgan
  ]

-- Tests for bitwise IOR on ByteStrings
testIorByteString :: TestTree
testIorByteString = testGroup "IorByteString" [
  testPropertyNamed "Commutativity" "ior_commutes" . property $ bitwiseIorCommutes,
  testPropertyNamed "Associativity" "ior_associates" . property $ bitwiseIorAssociates,
  testPropertyNamed "All-0s is an identity" "ior_all_0_identity" . property $ bitwiseIorIdentity,
  testPropertyNamed "All-1s is absorbing" "ior_all_1_absorb" . property $ bitwiseIorAbsorbing,
  testPropertyNamed "IOR with yourself does nothing" "ior_self_nothing" . property $ bitwiseIorSelf,
  testPropertyNamed "De Morgan's law" "ior_demorgan" . property $ bitwiseIorDeMorgan
  ]

-- Tests for bitwise XOR on ByteStrings
testXorByteString :: TestTree
testXorByteString = testGroup "XorByteString" [
  testPropertyNamed "Commutativity" "xor_commutes" . property $ bitwiseXorCommutes,
  testPropertyNamed "Associativity" "xor_associates" . property $ bitwiseXorAssociates,
  testPropertyNamed "All-0s is an identity" "xor_all_0_identity" . property $ bitwiseXorIdentity,
  testPropertyNamed "XOR with all 1s is complement" "xor_all_1_complement" . property $ bitwiseXorComplement,
  testPropertyNamed "XOR with yourself gives all-0" "xor_self_all_0" . property $ bitwiseXorSelf
  ]

-- Tests for bitwise complement on ByteStrings
testComplementByteString :: TestTree
testComplementByteString = testGroup "ComplementByteString" [
  testPropertyNamed "Self-inversion" "complement_self_inversion" . property $ bitwiseComplementSelfInverts
  ]

-- Tests for population count on ByteStrings
testPopCountByteString :: TestTree
testPopCountByteString = testGroup "PopCountByteString" [
  testCase "popcount of empty ByteString is 0" $ do
    let arg = mkConstant @ByteString () ""
    let comp = mkIterApp () (builtin () PopCountByteString) [ arg ]
    typecheckEvaluateCekNoEmit def defaultBuiltinCostModel comp @?= Right (EvaluationSuccess . mkConstant @Integer () $ 0),
  testPropertyNamed "popcount of singleton ByteString is correct" "popcount_singleton" . property $ popCountSingleByte,
  testPropertyNamed "popcount of append is sum of popcounts" "popcount_append_sum" . property $ popCountAppend
  ]

-- Tests for bit indexing into a ByteString
testTestBitByteString :: TestTree
testTestBitByteString = testGroup "TestBitByteString" [
  testPropertyNamed "any index on an empty ByteString fails" "test_bit_empty" . property $ testBitEmpty,
  testPropertyNamed "indexing on singletons works correctly" "test_bit_singleton" . property $ testBitSingleByte,
  testPropertyNamed "indexing appends agrees with components" "test_bit_agreement" . property $ testBitAppend
  ]

-- Tests for bit setting or clearing of a ByteString
testWriteBitByteString :: TestTree
testWriteBitByteString = testGroup "WriteBitByteString" [
  testPropertyNamed "writing then reading gives back what you wrote" "write_bit_read" . property $ writeBitRead,
  testPropertyNamed "second write wins" "write_bit_write" . property $ writeBitDouble,
  testPropertyNamed "single write to zeroes gives right reads" "write_bit_agreement" . property $ writeBitAgreement
  ]

-- Tests for finding first set bit of a ByteString
testFindFirstSetByteString :: TestTree
testFindFirstSetByteString = testGroup "FindFirstSetByteString" [
  testCase "find first set of empty Bytestring is -1" $ do
    let arg = mkConstant @ByteString () ""
    let comp = mkIterApp () (builtin () FindFirstSetByteString) [ arg ]
    typecheckEvaluateCekNoEmit def defaultBuiltinCostModel comp @?= Right (EvaluationSuccess . mkConstant @Integer () $ (-1)),
  testPropertyNamed "find first set on singletons works correctly" "ffs_singleton" . property $ ffsSingleByte,
  testPropertyNamed "find first set on appended ByteStrings works correctly" "ffs_append" . property $ ffsAppend
  ]

-- Tests for ByteString rotations
testRotateByteString :: TestTree
testRotateByteString = testGroup "RotateByteString" [
  testPropertyNamed "rotating by 0 does nothing" "rotate_0_nothing" . property $ rotateIdentity,
  testPropertyNamed "rotation adjusts indices correctly" "rotate_adjust" . property $ rotateIndexMotion,
  testPropertyNamed "rotating all-zero or all-one changes nothing" "rotate_homogenous" . property $ rotateHomogenous,
  testPropertyNamed "rotating by i, then by j is the same as rotating by i + j" "rotate_sum" . property $ rotateSum
  ]

-- Tests for ByteString shifts
testShiftByteString :: TestTree
testShiftByteString = testGroup "ShiftByteString" [
  testPropertyNamed "shifting by 0 does nothing" "shift_0_nothing" . property $ shiftIdentity,
  testPropertyNamed "shifting adjusts indices correctly" "shift_adjust" . property $ shiftIndexMotion,
  testPropertyNamed "shifting all-zeroes does nothing" "shift_homogenous" . property $ shiftHomogenous,
  testPropertyNamed "shifting in two steps is the same as shifting in one" "shift_sum" . property $ shiftSum
  ]

-- Tests for conversion into ByteString from Integer
testIntegerToByteString :: TestTree
testIntegerToByteString = testGroup "IntegerToByteString" [
  testPropertyNamed "Round trip" "i_to_bs_roundtrip" . property $ iToBsRoundtrip
  ]

-- Tests for conversion into Integer from ByteString
testByteStringToInteger :: TestTree
testByteStringToInteger = testGroup "ByteStringToInteger" [
  testPropertyNamed "all zeroes give 0, all ones give -1" "bs_to_i_homogenous" . property $ bsToIHomogenous,
  testPropertyNamed "trailing ones ignored for negative, trailing zeroes for positive" "bs_to_i_trailing" . property $ bsToITrailing
  ]

test_definition :: TestTree
test_definition =
    testGroup "definition"
        [ test_Factorial
        , test_Const
        , test_Id
        , test_IdFInteger
        , test_IdList
        , test_IdRank2
        , test_FailingSucc
        , test_ExpensiveSucc
        , test_FailingPlus
        , test_ExpensivePlus
        , test_BuiltinList
        , test_IdBuiltinList
        , test_BuiltinPair
        , test_SwapEls
        , test_IdBuiltinData
        , test_Integer
        , test_String
        , test_List
        , test_Data
        , test_Crypto
        , testBitwise
        , test_SignatureVerification
        , test_Other
        , test_Version
        , test_ConsByteString
        ]<|MERGE_RESOLUTION|>--- conflicted
+++ resolved
@@ -13,35 +13,7 @@
     ( test_definition
     ) where
 
-<<<<<<< HEAD
 import Control.Exception (evaluate, try)
-=======
-import PlutusCore
-import PlutusCore.Builtin
-import PlutusCore.Data
-import PlutusCore.Default
-import PlutusCore.Evaluation.Machine.ExBudgetingDefaults
-import PlutusCore.Generators.Interesting
-import PlutusCore.MkPlc hiding (error)
-import PlutusPrelude
-
-import PlutusCore.Examples.Builtins
-import PlutusCore.Examples.Data.Data
-import PlutusCore.StdLib.Data.Bool
-import PlutusCore.StdLib.Data.Data
-import PlutusCore.StdLib.Data.Function qualified as Plc
-import PlutusCore.StdLib.Data.Integer
-import PlutusCore.StdLib.Data.List qualified as Builtin
-import PlutusCore.StdLib.Data.Pair
-import PlutusCore.StdLib.Data.ScottList qualified as Scott
-import PlutusCore.StdLib.Data.Unit
-
-import Evaluation.Builtins.Common
-import Evaluation.Builtins.SignatureVerification (ecdsaSecp256k1Prop, ed25519_V1Prop, ed25519_V2Prop,
-                                                  schnorrSecp256k1Prop)
-
-import Control.Exception
->>>>>>> c4442041
 import Data.ByteString (ByteString)
 import Data.Proxy (Proxy (Proxy))
 import Data.Text (Text)
@@ -55,7 +27,8 @@
                                     shiftHomogenous, shiftIdentity, shiftIndexMotion, shiftSum, testBitAppend,
                                     testBitEmpty, testBitSingleByte, writeBitAgreement, writeBitDouble, writeBitRead)
 import Evaluation.Builtins.Common (typecheckEvaluateCek, typecheckEvaluateCekNoEmit, typecheckReadKnownCek)
-import Evaluation.Builtins.SignatureVerification (ecdsaSecp256k1Prop, ed25519Prop, schnorrSecp256k1Prop)
+import Evaluation.Builtins.SignatureVerification (ecdsaSecp256k1Prop, ed25519_V1Prop, ed25519_V2Prop,
+                                                  schnorrSecp256k1Prop)
 import Hedgehog hiding (Opaque, Size, Var)
 import Hedgehog.Gen qualified as Gen
 import Hedgehog.Range qualified as Range
@@ -641,16 +614,11 @@
 test_SignatureVerification =
   adjustOption (\x -> max x . HedgehogTestLimit . Just $ 8000) .
   testGroup "Signature verification" $ [
-<<<<<<< HEAD
-                 testGroup "Ed25519 signatures" [
-                                testPropertyNamed "Ed25519 verification behaves correctly on all inputs" "ed25519_correct" . property $ ed25519Prop
-=======
-                 testGroup "Ed25519 signatures (V1)" $ [
+                 testGroup "Ed25519 signatures (V1)" [
                                 testPropertyNamed "Ed25519_V1 verification behaves correctly on all inputs" "ed25519_V1_correct" . property $ ed25519_V1Prop
                                ],
-                 testGroup "Ed25519 signatures (V2)" $ [
+                 testGroup "Ed25519 signatures (V2)" [
                                 testPropertyNamed "Ed25519_V2 verification behaves correctly on all inputs" "ed25519_V2_correct" . property $ ed25519_V2Prop
->>>>>>> c4442041
                                ],
                  testGroup "Signatures on the SECP256k1 curve" [
                                 testPropertyNamed "ECDSA verification behaves correctly on all inputs" "ecdsa_correct" . property $ ecdsaSecp256k1Prop,
