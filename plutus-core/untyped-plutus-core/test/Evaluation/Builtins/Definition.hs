--- conflicted
+++ resolved
@@ -590,14 +590,15 @@
 test_SignatureVerification :: TestTree
 test_SignatureVerification =
   adjustOption (\x -> max x . HedgehogTestLimit . Just $ 8000) .
-<<<<<<< HEAD
-  testGroup "Signatures on the SECP256k1 curve" $ [
-    testProperty "ECDSA verification behaves correctly on all inputs" .
-      property $ ecdsaSecp256k1Prop,
-    testProperty "Schnorr verification behaves correctly on all inputs" .
-      property $ schnorrSecp256k1Prop
-    ]
-
+  testGroup "Signature verification" $ [
+                 testGroup "Ed25519 signatures" $ [
+                                testProperty "Ed25519 verification behaves correctly on all inputs" . property $ ed25519Prop
+                               ],
+                 testGroup "Signatures on the SECP256k1 curve" $ [
+                                testProperty "ECDSA verification behaves correctly on all inputs" . property $ ecdsaSecp256k1Prop,
+                                testProperty "Schnorr verification behaves correctly on all inputs" . property $ schnorrSecp256k1Prop
+                               ]
+                ]
 -- Test the bitwise builtins are behaving correctly
 testBitwise :: TestTree
 testBitwise =
@@ -724,17 +725,6 @@
   testProperty "trailing ones ignored for negative, trailing zeroes for positive" . property $ bsToITrailing
   ]
 
-=======
-  testGroup "Signature verification" $ [
-                 testGroup "Ed25519 signatures" $ [
-                                testProperty "Ed25519 verification behaves correctly on all inputs" . property $ ed25519Prop
-                               ],
-                 testGroup "Signatures on the SECP256k1 curve" $ [
-                                testProperty "ECDSA verification behaves correctly on all inputs" . property $ ecdsaSecp256k1Prop,
-                                testProperty "Schnorr verification behaves correctly on all inputs" . property $ schnorrSecp256k1Prop
-                               ]
-                ]
->>>>>>> cd6f0490
 test_definition :: TestTree
 test_definition =
     testGroup "definition"
@@ -758,11 +748,7 @@
         , test_List
         , test_Data
         , test_Crypto
-<<<<<<< HEAD
-        , testSECP256k1
         , testBitwise
-=======
         , test_SignatureVerification
->>>>>>> cd6f0490
         , test_Other
         ]