--- conflicted
+++ resolved
@@ -408,25 +408,12 @@
 i2bLimitTests ::[TestTree]
 i2bLimitTests =
     let maxAcceptableInput = 2 ^ (8*integerToByteStringMaximumOutputLength) - 1
-<<<<<<< HEAD
-=======
         maxAcceptableLength = integerToByteStringMaximumOutputLength -- Just for brevity
->>>>>>> e3de8270
         maxOutput = fromList (take (fromIntegral integerToByteStringMaximumOutputLength) $ repeat 0xFF)
         makeTests endianness =
             let prefix = if endianness
                          then "Big-endian, "
                          else "Little-endian, "
-<<<<<<< HEAD
-            in [
-             -- integerToByteString 0 maxInput = 0xFF...FF
-             testCase (prefix ++ "maximum acceptable input, no length specified") $
-                      let actualExp = mkIterAppNoAnn (builtin () PLC.IntegerToByteString) [
-                                       mkConstant @Bool () endianness,
-                                       mkConstant @Integer () 0,
-                                       mkConstant @Integer () maxAcceptableInput
-                                      ]
-=======
                 mkIntegerToByteStringApp width input =
                     mkIterAppNoAnn (builtin () PLC.IntegerToByteString) [
                                         mkConstant @Bool () endianness,
@@ -437,47 +424,15 @@
              -- integerToByteString 0 maxInput = 0xFF...FF
              testCase (prefix ++ "maximum acceptable input, no length specified") $
                       let actualExp = mkIntegerToByteStringApp 0 maxAcceptableInput
->>>>>>> e3de8270
                           expectedExp = mkConstant @ByteString () maxOutput
                       in evaluateAssertEqual expectedExp actualExp,
              -- integerToByteString maxLen maxInput = 0xFF...FF
              testCase (prefix ++ "maximum acceptable input, maximum acceptable length argument") $
-<<<<<<< HEAD
-                      let actualExp = mkIterAppNoAnn (builtin () PLC.IntegerToByteString) [
-                                       mkConstant @Bool () endianness,
-                                       mkConstant @Integer () integerToByteStringMaximumOutputLength,
-                                       mkConstant @Integer () maxAcceptableInput
-                                      ]
-=======
                       let actualExp = mkIntegerToByteStringApp maxAcceptableLength maxAcceptableInput
->>>>>>> e3de8270
                           expectedExp = mkConstant @ByteString () maxOutput
                       in evaluateAssertEqual expectedExp actualExp,
              -- integerToByteString 0 (maxInput+1) fails
              testCase (prefix ++ "input too big, no length specified") $
-<<<<<<< HEAD
-                      let actualExp = mkIterAppNoAnn (builtin () PLC.IntegerToByteString) [
-                                       mkConstant @Bool () endianness,
-                                       mkConstant @Integer () 0,
-                                       mkConstant @Integer () (maxAcceptableInput + 1)
-                                      ]
-                      in evaluateShouldFail actualExp,
-             -- integerToByteString maxLen (maxInput+1) fails
-             testCase (prefix ++ "input too big, maximum acceptable length argument") $
-                      let actualExp = mkIterAppNoAnn (builtin () PLC.IntegerToByteString) [
-                                       mkConstant @Bool () endianness,
-                                       mkConstant @Integer () integerToByteStringMaximumOutputLength,
-                                       mkConstant @Integer () (maxAcceptableInput + 1)
-                                      ]
-                      in evaluateShouldFail actualExp,
-             -- integerToByteString (maxLen-1) maxInput fails
-             testCase (prefix ++ "maximum acceptable input, length argument not big enough") $
-                      let actualExp = mkIterAppNoAnn (builtin () PLC.IntegerToByteString) [
-                                       mkConstant @Bool () endianness,
-                                       mkConstant @Integer () (integerToByteStringMaximumOutputLength - 1),
-                                       mkConstant @Integer () maxAcceptableInput
-                                      ]
-=======
                       let actualExp = mkIntegerToByteStringApp 0 (maxAcceptableInput + 1)
                       in evaluateShouldFail actualExp,
              -- integerToByteString maxLen (maxInput+1) fails
@@ -487,20 +442,11 @@
              -- integerToByteString (maxLen-1) maxInput fails
              testCase (prefix ++ "maximum acceptable input, length argument not big enough") $
                       let actualExp = mkIntegerToByteStringApp (maxAcceptableLength - 1) maxAcceptableInput
->>>>>>> e3de8270
                       in evaluateShouldFail actualExp,
              -- integerToByteString _ (maxLen+1) 0 fails, just to make sure that
              -- we can't go beyond the supposed limit
              testCase (prefix ++ "input zero, length argument over limit") $
-<<<<<<< HEAD
-                      let actualExp = mkIterAppNoAnn (builtin () PLC.IntegerToByteString) [
-                                       mkConstant @Bool () endianness,
-                                       mkConstant @Integer () (integerToByteStringMaximumOutputLength + 1),
-                                       mkConstant @Integer () 0
-                                      ]
-=======
                       let actualExp = mkIntegerToByteStringApp (maxAcceptableLength + 1) 0
->>>>>>> e3de8270
                       in evaluateShouldFail actualExp
             ]
         in makeTests True ++ makeTests False
