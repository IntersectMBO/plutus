-- | The CEK machine.
-- The CEK machine relies on variables having non-equal 'Unique's whenever they have non-equal
-- string names. I.e. 'Unique's are used instead of string names. This is for efficiency reasons.
-- The CEK machines handles name capture by design.

{-# LANGUAGE ConstraintKinds       #-}
{-# LANGUAGE DataKinds             #-}
{-# LANGUAGE DeriveAnyClass        #-}
{-# LANGUAGE FlexibleInstances     #-}
{-# LANGUAGE LambdaCase            #-}
{-# LANGUAGE MultiParamTypeClasses #-}
{-# LANGUAGE NPlusKPatterns        #-}
{-# LANGUAGE OverloadedStrings     #-}
{-# LANGUAGE RankNTypes            #-}
{-# LANGUAGE TemplateHaskell       #-}
{-# LANGUAGE TypeApplications      #-}
{-# LANGUAGE TypeFamilies          #-}
{-# LANGUAGE TypeOperators         #-}
{-# LANGUAGE UndecidableInstances  #-}

module Language.UntypedPlutusCore.Evaluation.Machine.Cek
    ( CekValue(..)
    , CekUserError(..)
    , CekEvaluationException
    , CekExBudgetState
    , CekExTally
    , EvaluationResult(..)
    , ErrorWithCause(..)
    , EvaluationError(..)
    , ExBudgetCategory(..)
    , exBudgetStateTally
    , extractEvaluationResult
    , runCek
    , runCekNoEmit
    , evaluateCek
<<<<<<< HEAD
    , evaluateCekNoEmit
=======
    , unsafeEvaluateCekWithBudget
>>>>>>> b9d3312a
    , unsafeEvaluateCek
    , unsafeEvaluateCekNoEmit
    , readKnownCek
    )
where

import           ErrorCode
import           PlutusPrelude

import           Language.UntypedPlutusCore.Core
import           Language.UntypedPlutusCore.Subst

import           Language.PlutusCore.Constant
import           Language.PlutusCore.Evaluation.Machine.ExBudgeting
import           Language.PlutusCore.Evaluation.Machine.ExMemory
import           Language.PlutusCore.Evaluation.Machine.Exception
import           Language.PlutusCore.Evaluation.Result
import           Language.PlutusCore.Name
import           Language.PlutusCore.Pretty
import           Language.PlutusCore.Universe

import           Control.Lens                                       (AReview)
import           Control.Lens.Operators
import           Control.Lens.Setter
import           Control.Monad.Except
import           Control.Monad.Morph
import           Control.Monad.Reader
import           Control.Monad.ST
import           Control.Monad.State.Strict
import           Data.Array
import           Data.DList                                         (DList)
import qualified Data.DList                                         as DList
import           Data.HashMap.Monoidal
import           Data.STRef
import           Data.Text.Prettyprint.Doc

{- Note [Scoping]
   The CEK machine does not rely on the global uniqueness condition, so the renamer pass is not a
   prerequisite. The CEK machine correctly handles name shadowing.
-}

type TermWithMem uni fun = Term Name uni fun ExMemory

{- Note [Arities in VBuiltin]
The VBuiltin value below contains two copies of the arity (list of
TypeArg/TermArg pairs) for the relevant builtin.  The second of these
is consumed as the builtin is instantiated and applied to arguments,
to check that type and term arguments are interleaved correctly.  The
first copy of the arity is left unaltered and only used by
dischargeCekValue if we have to convert the frame back into a term
(see mkBuiltinApplication).  An alternative would be to look up the
full arity in mkBuiltinApplication, but that would require a lot of
things to be monadic (including the PrettyBy instance for CekValue,
which is a problem.)
-}

-- 'Values' for the modified CEK machine.
data CekValue uni fun =
    VCon ExMemory (Some (ValueOf uni))
  | VDelay ExMemory (TermWithMem uni fun) (CekValEnv uni fun)
  | VLamAbs ExMemory Name (TermWithMem uni fun) (CekValEnv uni fun)
  | VBuiltin            -- A partial builtin application, accumulating arguments for eventual full application.
      ExMemory
      fun
      Arity             -- Sorts of arguments to be provided (both types and terms): *don't change this*.
      Arity             -- A copy of the arity used for checking applications/instantiatons: see Note [Arities in VBuiltin]
      Int               -- The number of @force@s to apply to the builtin.
                        -- We need it to construct a term if the machine is returning a stuck partial application.
      [CekValue uni fun]    -- Arguments we've computed so far.
    deriving (Show, Eq) -- Eq is just for tests.

type CekValEnv uni fun = UniqueMap TermUnique (CekValue uni fun)

-- | The environment the CEK machine runs in.
data CekEnv uni fun s = CekEnv
    { cekEnvRuntime    :: BuiltinsRuntime fun (CekValue uni fun)
    , cekEnvBudgetMode :: ExBudgetMode
    , cekEnvMayEmitRef :: Maybe (STRef s (DList String))
    }

data CekUserError
    = CekOutOfExError ExRestrictingBudget ExBudget
    | CekEvaluationFailure -- ^ Error has been called or a builtin application has failed
    deriving (Show, Eq)

instance HasErrorCode CekUserError where
    errorCode CekEvaluationFailure {} = ErrorCode 37
    errorCode CekOutOfExError {}      = ErrorCode 36

{- Note [Being generic over @term@ in 'CekM']
We have a @term@-generic version of 'CekM' called 'CekCarryingM', which itself requires a
@term@-generic version of 'CekEvaluationException' called 'CekEvaluationExceptionCarrying'.
The point is that in many different cases we can annotate an evaluation failure with a 'Term' that
caused it. Originally we were using 'CekValue' instead of 'Term', however that meant that we had to
ignore some important cases where we just can't produce a 'CekValue', for example if we encounter
a free variable, we can't turn it into a 'CekValue' and report the result as the cause of the
failure, which is bad. 'Term' is strictly more general than 'CekValue' and so we can always
1. report things like free variables
2. report a 'CekValue' turned into a 'Term' via 'dischargeCekValue'
We need the latter, because the constant application machinery, in the context of the CEK machine,
expects a list of 'CekValue's and so in the event of failure it has to report one of those
arguments, so we have no option but to call the constant application machinery with 'CekValue'
being the cause of a potential failure. But as mentioned, turning a 'CekValue' into a 'Term' is
no problem and we need that elsewhere anyway, so we don't need any extra machinery for calling the
constant application machinery over a list of 'CekValue's and turning the cause of a possible
failure into a 'Term', apart from the straightforward generalization of 'CekM'.
-}

-- | The CEK machine-specific 'EvaluationException', parameterized over @term@.
type CekEvaluationExceptionCarrying term fun =
    EvaluationException CekUserError (MachineError fun term) term

-- See Note [Being generic over @term@ in 'CekM'].
-- | A generalized version of 'CekM' carrying a @term@.
-- 'State' is inside the 'ExceptT', so we can get it back in case of error.
type CekCarryingM term uni fun s =
    ReaderT (CekEnv uni fun s)
        (ExceptT (CekEvaluationExceptionCarrying term fun)
            (StateT (CekExBudgetState fun)
                (ST s)))

-- | The CEK machine-specific 'EvaluationException'.
type CekEvaluationException uni fun = CekEvaluationExceptionCarrying (Term Name uni fun ()) fun

-- | The monad the CEK machine runs in.
type CekM uni fun s = CekCarryingM (Term Name uni fun ()) uni fun s

data ExBudgetCategory fun
    = BConst
    | BVar
    | BLamAbs
    | BApply
    | BDelay
    | BForce
    | BError
    | BBuiltin         -- Cost of evaluating a Builtin AST node
    | BBuiltinApp fun  -- Cost of evaluating a fully applied builtin function
    | BAST
    deriving stock (Show, Eq, Generic)
    deriving anyclass (NFData, Hashable)
instance Show fun => PrettyBy config (ExBudgetCategory fun) where
    prettyBy _ = viaShow

type CekExBudgetState fun = ExBudgetState (ExBudgetCategory fun)
type CekExTally fun       = ExTally       (ExBudgetCategory fun)

instance AsEvaluationFailure CekUserError where
    _EvaluationFailure = _EvaluationFailureVia CekEvaluationFailure

instance Pretty CekUserError where
    pretty (CekOutOfExError (ExRestrictingBudget res) b) =
        group $ "The limit" <+> prettyClassicDef res <+> "was reached by the execution environment. Final state:" <+> prettyClassicDef b
    pretty CekEvaluationFailure = "The provided Plutus code called 'error'."

{- | Given a possibly partially applied/instantiated builtin, reconstruct the
   original application from the type and term arguments we've got so far, using
   the supplied arity.  This also attempts to handle the case of bad
   interleavings for use in error messages.  The caller has to add the extra
   type or term argument that caused the error, then mkBuiltinApp works its way
   along the arity reconstructing the term.  When it can't find an argument of
   the appropriate kind it looks for one of the other kind (which should be the
   one supplied by the user): if it finds one it adds an extra application or
   instantiation as appropriate to what it's constructed so far and returns the
   result.  If there are no arguments of either kind left it just returns what
   it has at that point.  The only circumstances where this is currently called
   is if (a) the machine is returning a partially applied builtin, or (b) a
   wrongly interleaved builtin application is being reported in an error.  Note
   that we don't call this function if a builtin fails for some reason like
   division by zero; the term is discarded in that case anyway (see
   Note [Ignoring context in UserEvaluationError] in Exception.hs)
-}
mkBuiltinApplication :: ExMemory -> fun -> Arity -> Int -> [TermWithMem uni fun] -> TermWithMem uni fun
mkBuiltinApplication ex bn arity0 forces0 args0 =
  go arity0 forces0 args0 (Builtin ex bn)
    where go arity forces args term =
              case (arity, args, forces) of
                -- We've got to the end and successfully constructed the entire application
                ([], [], 0)                    -> term
                -- got an expected term argument
                (TermArg:arity', arg:args', _) -> go arity' forces args' (Apply ex term arg)
                -- term expected, type found
                (TermArg:_, [], _forces'+1)    -> Force ex term
                -- got an expected type argument
                (TypeArg:arity', _, forces'+1) -> go arity' forces' args (Force ex term)
                -- type expected, term found
                (TypeArg:_, arg:_, 0)          -> Apply ex term arg
                -- something else, including partial application
                _                              -> term

-- see Note [Scoping].
-- | Instantiate all the free variables of a term by looking them up in an environment.
-- Mutually recursive with dischargeCekVal.
dischargeCekValEnv
    :: (Closed uni, uni `Everywhere` ExMemoryUsage)
    => CekValEnv uni fun -> TermWithMem uni fun -> TermWithMem uni fun
dischargeCekValEnv valEnv =
    -- We recursively discharge the environments of Cek values, but we will gradually end up doing
    -- this to terms which have no free variables remaining, at which point we won't call this
    -- substitution function any more and so we will terminate.
    termSubstFreeNames $ \name -> do
        val <- lookupName name valEnv
        Just $ dischargeCekValue val

-- Convert a CekValue into a term by replacing all bound variables with the terms
-- they're bound to (which themselves have to be obtain by recursively discharging values).
dischargeCekValue
    :: (Closed uni, uni `Everywhere` ExMemoryUsage)
    => CekValue uni fun -> TermWithMem uni fun
dischargeCekValue = \case
    VCon     ex val                     -> Constant ex val
    VDelay   ex body env                -> Delay ex (dischargeCekValEnv env body)
    VLamAbs  ex name body env           -> LamAbs ex name (dischargeCekValEnv env body)
    VBuiltin ex bn arity0 _ forces args -> mkBuiltinApplication ex bn arity0 forces (fmap dischargeCekValue args)
    {- We only discharge a value when (a) it's being returned by the machine,
       or (b) it's needed for an error message.  When we're discharging VBuiltin
       we use arity0 to get the type and term arguments into the right sequence. -}

instance (Closed uni, GShow uni, uni `EverywhereAll` '[PrettyConst, ExMemoryUsage], Pretty fun) =>
            PrettyBy PrettyConfigPlc (CekValue uni fun) where
    prettyBy cfg = prettyBy cfg . dischargeCekValue

type instance UniOf (CekValue uni fun) = uni

instance (Closed uni, uni `Everywhere` ExMemoryUsage) => FromConstant (CekValue uni fun) where
    fromConstant val = VCon (memoryUsage val) val

instance AsConstant (CekValue uni fun) where
    asConstant (VCon _ val) = Just val
    asConstant _            = Nothing

instance ToExMemory (CekValue uni fun) where
    toExMemory = \case
        VCon     ex _         -> ex
        VDelay   ex _ _       -> ex
        VLamAbs  ex _ _ _     -> ex
        VBuiltin ex _ _ _ _ _ -> ex

instance ExBudgetBuiltin fun (ExBudgetCategory fun) where
    exBudgetBuiltin = BBuiltinApp

instance MonadEmitter (CekCarryingM term uni fun s) where
    emit str = do
        mayLogsRef <- asks cekEnvMayEmitRef
        case mayLogsRef of
            Nothing      -> pure ()
            Just logsRef -> lift . lift . lift $ modifySTRef logsRef (`DList.snoc` str)

-- We only need the @Eq fun@ constraint here and not anywhere else, because in other places we have
-- @Ix fun@ which implies @Ord fun@ which implies @Eq fun@.
instance (Eq fun, Hashable fun, ToExMemory term) =>
            SpendBudget (CekCarryingM term uni fun s) fun (ExBudgetCategory fun) term where
    spendBudget key budget = do
        modifying exBudgetStateTally
                (<> (ExTally (singleton key budget)))
        newBudget <- exBudgetStateBudget <%= (<> budget)
        mode <- asks cekEnvBudgetMode
        case mode of
            Counting -> pure ()
            Restricting resb ->
                when (exceedsBudget resb newBudget) $
                    throwingWithCause _EvaluationError
                        (UserEvaluationError $ CekOutOfExError resb newBudget)
                        Nothing  -- No value available for error

data Frame uni fun
    = FrameApplyFun (CekValue uni fun)                         -- ^ @[V _]@
    | FrameApplyArg (CekValEnv uni fun) (TermWithMem uni fun)  -- ^ @[_ N]@
    | FrameForce                                               -- ^ @(force _)@
    deriving (Show)

type Context uni fun = [Frame uni fun]

runCekM
    :: forall a uni fun
     . BuiltinsRuntime fun (CekValue uni fun)
    -> ExBudgetMode
    -> Bool
    -> CekExBudgetState fun
    -> (forall s. CekM uni fun s a)
    -> (Either (CekEvaluationException uni fun) a, CekExBudgetState fun, [String])
runCekM runtime mode emitting s a = runST $ do
    mayLogsRef <- if emitting then Just <$> newSTRef DList.empty else pure Nothing
    (errOrRes, s') <- runStateT (runExceptT . runReaderT a $ CekEnv runtime mode mayLogsRef) s
    logs <- case mayLogsRef of
        Nothing      -> pure []
        Just logsRef -> DList.toList <$> readSTRef logsRef
    pure (errOrRes, s', logs)

-- | Extend an environment with a variable name, the value the variable stands for
-- and the environment the value is defined in.
extendEnv :: Name -> CekValue uni fun -> CekValEnv uni fun -> CekValEnv uni fun
extendEnv = insertByName

-- | Look up a variable name in the environment.
lookupVarName :: Name -> CekValEnv uni fun -> CekM uni fun s (CekValue uni fun)
lookupVarName varName varEnv = do
    case lookupName varName varEnv of
        Nothing  -> throwingWithCause _MachineError OpenTermEvaluatedMachineError $ Just var where
            var = Var () varName
        Just val -> pure val


-- We provisionally charge a unit CPU cost for AST nodes: this is just to allow
-- us to count the number of times each node type is evaluated.  We may wish to
-- change this later if it turns out that different node types have
-- significantly different costs.
astNodeCost :: ExBudget
astNodeCost = ExBudget 1 0

-- | The computing part of the CEK machine.
-- Either
-- 1. adds a frame to the context and calls 'computeCek' ('Force', 'Apply')
-- 2. calls 'returnCek' on values ('Delay', 'LamAbs', 'Constant', 'Builtin')
-- 3. returns 'EvaluationFailure' ('Error')
-- 4. looks up a variable in the environment and calls 'returnCek' ('Var')

computeCek
    :: ( GShow uni, GEq uni, Closed uni, uni `Everywhere` ExMemoryUsage
       , Hashable fun, Ix fun
       )
    => Context uni fun -> CekValEnv uni fun -> TermWithMem uni fun -> CekM uni fun s (Term Name uni fun ())
-- s ; ρ ▻ {L A}  ↦ s , {_ A} ; ρ ▻ L
computeCek ctx env (Var _ varName) = do
    spendBudget BVar astNodeCost
    val <- lookupVarName varName env
    returnCek ctx val
computeCek ctx _ (Constant ex val) = do
    spendBudget BConst astNodeCost
    returnCek ctx (VCon ex val)
computeCek ctx env (LamAbs ex name body) = do
    spendBudget BLamAbs astNodeCost
    returnCek ctx (VLamAbs ex name body env)
computeCek ctx env (Delay ex body) = do
    spendBudget BDelay astNodeCost
    returnCek ctx (VDelay ex body env)
-- s ; ρ ▻ lam x L  ↦  s ◅ lam x (L , ρ)
computeCek ctx env (Force _ body) = do
    spendBudget BForce astNodeCost
    computeCek (FrameForce : ctx) env body
-- s ; ρ ▻ [L M]  ↦  s , [_ (M,ρ)]  ; ρ ▻ L
computeCek ctx env (Apply _ fun arg) = do
    spendBudget BApply astNodeCost
    computeCek (FrameApplyArg env arg : ctx) env fun
-- s ; ρ ▻ abs α L  ↦  s ◅ abs α (L , ρ)
-- s ; ρ ▻ con c  ↦  s ◅ con c
-- s ; ρ ▻ builtin bn  ↦  s ◅ builtin bn arity arity [] [] ρ
computeCek ctx _ (Builtin ex bn) = do
    spendBudget BBuiltin astNodeCost
    BuiltinRuntime _ arity _ _ <- asksM $ lookupBuiltin bn . cekEnvRuntime
    returnCek ctx (VBuiltin ex bn arity arity 0 [])
-- s ; ρ ▻ error A  ↦  <> A
computeCek _ _ (Error _) = do
    spendBudget BError astNodeCost
    throwing_ _EvaluationFailure
-- s ; ρ ▻ x  ↦  s ◅ ρ[ x ]
-- | Call 'dischargeCekValue' over the received 'CekVal' and feed the resulting 'Term' to
-- 'throwingWithCause' as the cause of the failure.
throwingDischarged
    :: ( MonadError (ErrorWithCause e (Term Name uni fun ())) m
       , Closed uni, uni `Everywhere` ExMemoryUsage
       )
    => AReview e t -> t -> CekValue uni fun -> m x
throwingDischarged l t = throwingWithCause l t . Just . void . dischargeCekValue

{- | The returning phase of the CEK machine.
Returns 'EvaluationSuccess' in case the context is empty, otherwise pops up one frame
from the context and uses it to decide how to proceed with the current value v.

  * 'FrameForce': call forceEvaluate
  * 'FrameApplyArg': call 'computeCek' over the context extended with 'FrameApplyFun'
  * 'FrameApplyFun': call applyEvaluate to attempt to apply the function
      stored in the frame to an argument.  If the function is a lambda 'lam x ty body'
      then extend the environment with a binding of v to x and call computeCek on the body.
      If the is a builtin application then check that it's expecting a term argument,
      and if it's the final argument then apply the builtin to its arguments
      return the result, or extend the value with the new argument and call
      returnCek.  If v is anything else, fail.
-}
returnCek
    :: ( GShow uni, GEq uni, Closed uni, uni `Everywhere` ExMemoryUsage
       , Hashable fun, Ix fun
       )
    => Context uni fun -> CekValue uni fun -> CekM uni fun s (Term Name uni fun ())
--- Instantiate all the free variable of the resulting term in case there are any.
-- . ◅ V           ↦  [] V
returnCek [] val = pure $ void $ dischargeCekValue val
-- s , {_ A} ◅ abs α M  ↦  s ; ρ ▻ M [ α / A ]*
returnCek (FrameForce : ctx) fun = forceEvaluate ctx fun
-- s , [_ (M,ρ)] ◅ V  ↦  s , [V _] ; ρ ▻ M
returnCek (FrameApplyArg argVarEnv arg : ctx) fun = do
    computeCek (FrameApplyFun fun : ctx) argVarEnv arg
-- s , [(lam x (M,ρ)) _] ◅ V  ↦  s ; ρ [ x  ↦  V ] ▻ M
-- FIXME: add rule for VBuiltin once it's in the specification.
returnCek (FrameApplyFun fun : ctx) arg = do
    applyEvaluate ctx fun arg

{- Note [Accumulating arguments].  The VBuiltin value contains lists of type and
term arguments which grow as new arguments are encountered.  In the code below
We just add new entries by appending to the end of the list: l -> l++[x].  This
doesn't look terrbily good, but we don't expect the lists to ever contain more
than three or four elements, so the cost is unlikely to be high.  We could
accumulate lists in the normal way and reverse them when required, but this is
error-prone and reversal adds an extra cost anyway.  We could also use something
like Data.Sequence, but again we incur an extra cost because we have to convert
to a normal list when passing the arguments to the constant application
machinery.  If we really care we might want to convert the CAM to use sequences
instead of lists.
-}

-- | @force@ a term and proceed.
-- If v is a delay then compute the body of v;
-- if v is a builtin application then check that it's expecting a type argument,
-- either apply the builtin to its arguments and return the result,
-- or extend the value with @force@ and call returnCek;
-- if v is anything else, fail.
forceEvaluate
    :: ( GShow uni, GEq uni, Closed uni, uni `Everywhere` ExMemoryUsage
       , Hashable fun, Ix fun
       )
    => Context uni fun -> CekValue uni fun -> CekM uni fun s (Term Name uni fun ())
forceEvaluate ctx (VDelay _ body env) = computeCek ctx env body
forceEvaluate ctx val@(VBuiltin ex bn arity0 arity forces args) =
    case arity of
      []             ->
          throwingDischarged _MachineError EmptyBuiltinArityMachineError val
      TermArg:_      ->
      {- This should be impossible if we don't have zero-arity builtins:
         we will have found this case in an earlier call to forceEvaluate
         or applyEvaluate and called applyBuiltin. -}
          throwingDischarged _MachineError BuiltinTermArgumentExpectedMachineError val'
                        where val' = VBuiltin ex bn arity0 arity (forces + 1) args -- reconstruct the bad application
      TypeArg:arity' ->
          case arity' of
            [] -> applyBuiltin ctx bn args  -- Final argument is a type argument
            _  -> returnCek ctx $ VBuiltin ex bn arity0 arity' (forces + 1) args -- More arguments expected
forceEvaluate _ val =
        throwingDischarged _MachineError NonPolymorphicInstantiationMachineError val

-- | Apply a function to an argument and proceed.
-- If the function is a lambda 'lam x ty body' then extend the environment with a binding of @v@
-- to x@ and call 'computeCek' on the body.
-- If the function is a builtin application then check that it's expecting a term argument, and if
-- it's the final argument then apply the builtin to its arguments, return the result, or extend
-- the value with the new argument and call 'returnCek'. If v is anything else, fail.
applyEvaluate
    :: ( GShow uni, GEq uni, Closed uni, uni `Everywhere` ExMemoryUsage
       , Hashable fun, Ix fun
       )
    => Context uni fun
    -> CekValue uni fun   -- lhs of application
    -> CekValue uni fun   -- rhs of application
    -> CekM uni fun s (Term Name uni fun ())
applyEvaluate ctx (VLamAbs _ name body env) arg =
    computeCek ctx (extendEnv name arg env) body
applyEvaluate ctx val@(VBuiltin ex bn arity0 arity forces args) arg = do
    case arity of
      []        -> throwingDischarged _MachineError EmptyBuiltinArityMachineError val
                -- Should be impossible: see forceEvaluate.
      TypeArg:_ -> throwingDischarged _MachineError UnexpectedBuiltinTermArgumentMachineError val'
                   where val' = VBuiltin ex bn arity0 arity forces (args++[arg]) -- reconstruct the bad application
      TermArg:arity' -> do
          let args' = args ++ [arg]
          case arity' of
            [] -> applyBuiltin ctx bn args' -- 'arg' was the final argument
            _  -> returnCek ctx $ VBuiltin ex bn arity0 arity' forces args'  -- More arguments expected
applyEvaluate _ val _ = throwingDischarged _MachineError NonFunctionalApplicationMachineError val

-- | Apply a builtin to a list of CekValue arguments
applyBuiltin
    :: ( GShow uni, GEq uni, Closed uni, uni `Everywhere` ExMemoryUsage
       , Hashable fun, Ix fun
       )
    => Context uni fun
    -> fun
    -> [CekValue uni fun]
    -> CekM uni fun s (Term Name uni fun ())
applyBuiltin ctx bn args = do
  -- Turn the cause of a possible failure, being a 'CekValue', into a 'Term'.
  -- See Note [Being generic over @term@ in 'CekM'].
  let dischargeError = hoist $ withExceptT $ mapCauseInMachineException $ void . dischargeCekValue
  BuiltinRuntime sch _ f exF <- asksM $ lookupBuiltin bn . cekEnvRuntime
  result <- dischargeError $ applyTypeSchemed bn sch f exF args
  returnCek ctx result

-- | Evaluate a term using the CEK machine and keep track of costing.
runCek
    :: ( GShow uni, GEq uni, Closed uni, uni `Everywhere` ExMemoryUsage
       , Hashable fun, Ix fun, ExMemoryUsage fun
       )
    => BuiltinsRuntime fun (CekValue uni fun)
    -> ExBudgetMode
    -> Bool
    -> Term Name uni fun ()
    -> (Either (CekEvaluationException uni fun) (Term Name uni fun ()), CekExBudgetState fun, [String])
runCek runtime mode emitting term =
    runCekM runtime mode emitting (ExBudgetState mempty mempty) $ do
        spendBudget BAST (ExBudget 0 (termAnn memTerm))
        computeCek [] mempty memTerm
  where
    memTerm = withMemory term

runCekNoEmit
    :: ( GShow uni, GEq uni, Closed uni, uni `Everywhere` ExMemoryUsage
       , Hashable fun, Ix fun, ExMemoryUsage fun
       )
    => BuiltinsRuntime fun (CekValue uni fun)
    -> ExBudgetMode
    -> Term Name uni fun ()
    -> (Either (CekEvaluationException uni fun) (Term Name uni fun ()), CekExBudgetState fun)
<<<<<<< HEAD
runCekNoEmit runtime mode term =
    case runCek runtime mode False term of
        (errOrRes, s', _) -> (errOrRes, s')
=======
runCekCounting runtime = runCek runtime Counting
>>>>>>> b9d3312a

-- | Evaluate a term using the CEK machine with logging enabled.
evaluateCek
    :: ( GShow uni, GEq uni, Closed uni, uni `Everywhere` ExMemoryUsage
       , Hashable fun, Ix fun, ExMemoryUsage fun
       )
    => BuiltinsRuntime fun (CekValue uni fun)
    -> Term Name uni fun ()
    -> (Either (CekEvaluationException uni fun) (Term Name uni fun ()), [String])
evaluateCek runtime term =
    -- TODO: Oftentimes we want neither 'Restricting' nor 'Counting'. Should we have a third mode
    -- 'JustEvaluateTheProgram'?
    case runCek runtime Counting True term of
        (errOrRes, _, logs) -> (errOrRes, logs)

-- | Evaluate a term using the CEK machine with logging disabled.
evaluateCekNoEmit
    :: ( GShow uni, GEq uni, Closed uni, uni `Everywhere` ExMemoryUsage
       , Hashable fun, Ix fun, ExMemoryUsage fun
       )
    => BuiltinsRuntime fun (CekValue uni fun)
    -> Term Name uni fun ()
    -> Either (CekEvaluationException uni fun) (Term Name uni fun ())
evaluateCekNoEmit runtime = fst . runCekNoEmit runtime Counting

-- | Evaluate a term using the CEK machine with logging enabled. May throw a 'CekMachineException'.
unsafeEvaluateCek
    :: ( GShow uni, GEq uni, Typeable uni
       , Closed uni, uni `EverywhereAll` '[ExMemoryUsage, PrettyConst]
       , Hashable fun, Ix fun, Pretty fun, Typeable fun, ExMemoryUsage fun
       )
    => BuiltinsRuntime fun (CekValue uni fun)
    -> Term Name uni fun ()
    -> (EvaluationResult (Term Name uni fun ()), [String])
unsafeEvaluateCek runtime = first (either throw id . extractEvaluationResult) . evaluateCek runtime

-- | Evaluate a term using the CEK machine with logging disabled. May throw a 'CekMachineException'.
unsafeEvaluateCekNoEmit
    :: ( GShow uni, GEq uni, Typeable uni
       , Closed uni, uni `EverywhereAll` '[ExMemoryUsage, PrettyConst]
       , Hashable fun, Ix fun, Pretty fun, Typeable fun, ExMemoryUsage fun
       )
    => BuiltinsRuntime fun (CekValue uni fun)
    -> Term Name uni fun ()
    -> EvaluationResult (Term Name uni fun ())
unsafeEvaluateCekNoEmit runtime = either throw id . extractEvaluationResult . evaluateCekNoEmit runtime

-- | This is like unsafeEvaluateCek, but it takes an initial budget and returns the final budget
unsafeEvaluateCekWithBudget
    :: ( GShow uni, GEq uni, Typeable uni
       , Closed uni, uni `EverywhereAll` '[ExMemoryUsage, PrettyConst]
       , Hashable fun, Ix fun, Pretty fun, Typeable fun, ExMemoryUsage fun
        )
    => BuiltinsRuntime fun (CekValue uni fun)
    -> ExBudgetMode
    -> Term Name uni fun ()
    -> (EvaluationResult (Term Name uni fun ()), CekExBudgetState fun)
unsafeEvaluateCekWithBudget runtime budget =
    first (either throw id . extractEvaluationResult) . runCek runtime budget

-- | Unlift a value using the CEK machine.
readKnownCek
    :: ( GShow uni, GEq uni, Closed uni, uni `Everywhere` ExMemoryUsage
       , KnownType (Term Name uni fun ()) a
       , Hashable fun, Ix fun, ExMemoryUsage fun
       )
    => BuiltinsRuntime fun (CekValue uni fun)
    -> Term Name uni fun ()
    -> Either (CekEvaluationException uni fun) a
readKnownCek runtime = evaluateCekNoEmit runtime >=> readKnown<|MERGE_RESOLUTION|>--- conflicted
+++ resolved
@@ -32,12 +32,9 @@
     , extractEvaluationResult
     , runCek
     , runCekNoEmit
+    , unsafeRunCekNoEmit
     , evaluateCek
-<<<<<<< HEAD
     , evaluateCekNoEmit
-=======
-    , unsafeEvaluateCekWithBudget
->>>>>>> b9d3312a
     , unsafeEvaluateCek
     , unsafeEvaluateCekNoEmit
     , readKnownCek
@@ -522,7 +519,7 @@
   result <- dischargeError $ applyTypeSchemed bn sch f exF args
   returnCek ctx result
 
--- | Evaluate a term using the CEK machine and keep track of costing.
+-- | Evaluate a term using the CEK machine and keep track of costing, logging is optional.
 runCek
     :: ( GShow uni, GEq uni, Closed uni, uni `Everywhere` ExMemoryUsage
        , Hashable fun, Ix fun, ExMemoryUsage fun
@@ -539,6 +536,7 @@
   where
     memTerm = withMemory term
 
+-- | Evaluate a term using the CEK machine with logging disabled and keep track of costing.
 runCekNoEmit
     :: ( GShow uni, GEq uni, Closed uni, uni `Everywhere` ExMemoryUsage
        , Hashable fun, Ix fun, ExMemoryUsage fun
@@ -547,13 +545,22 @@
     -> ExBudgetMode
     -> Term Name uni fun ()
     -> (Either (CekEvaluationException uni fun) (Term Name uni fun ()), CekExBudgetState fun)
-<<<<<<< HEAD
 runCekNoEmit runtime mode term =
     case runCek runtime mode False term of
         (errOrRes, s', _) -> (errOrRes, s')
-=======
-runCekCounting runtime = runCek runtime Counting
->>>>>>> b9d3312a
+
+-- | Unsafely evaluate a term using the CEK machine with logging disabled and keep track of costing.
+-- May throw a 'CekMachineException'.
+unsafeRunCekNoEmit
+    :: ( GShow uni, GEq uni, Typeable uni
+       , Closed uni, uni `EverywhereAll` '[ExMemoryUsage, PrettyConst]
+       , Hashable fun, Ix fun, Pretty fun, Typeable fun, ExMemoryUsage fun
+       )
+    => BuiltinsRuntime fun (CekValue uni fun)
+    -> ExBudgetMode
+    -> Term Name uni fun ()
+    -> (EvaluationResult (Term Name uni fun ()), CekExBudgetState fun)
+unsafeRunCekNoEmit runtime mode = first unsafeExtractEvaluationResult . runCekNoEmit runtime mode
 
 -- | Evaluate a term using the CEK machine with logging enabled.
 evaluateCek
@@ -588,7 +595,7 @@
     => BuiltinsRuntime fun (CekValue uni fun)
     -> Term Name uni fun ()
     -> (EvaluationResult (Term Name uni fun ()), [String])
-unsafeEvaluateCek runtime = first (either throw id . extractEvaluationResult) . evaluateCek runtime
+unsafeEvaluateCek runtime = first unsafeExtractEvaluationResult . evaluateCek runtime
 
 -- | Evaluate a term using the CEK machine with logging disabled. May throw a 'CekMachineException'.
 unsafeEvaluateCekNoEmit
@@ -599,20 +606,7 @@
     => BuiltinsRuntime fun (CekValue uni fun)
     -> Term Name uni fun ()
     -> EvaluationResult (Term Name uni fun ())
-unsafeEvaluateCekNoEmit runtime = either throw id . extractEvaluationResult . evaluateCekNoEmit runtime
-
--- | This is like unsafeEvaluateCek, but it takes an initial budget and returns the final budget
-unsafeEvaluateCekWithBudget
-    :: ( GShow uni, GEq uni, Typeable uni
-       , Closed uni, uni `EverywhereAll` '[ExMemoryUsage, PrettyConst]
-       , Hashable fun, Ix fun, Pretty fun, Typeable fun, ExMemoryUsage fun
-        )
-    => BuiltinsRuntime fun (CekValue uni fun)
-    -> ExBudgetMode
-    -> Term Name uni fun ()
-    -> (EvaluationResult (Term Name uni fun ()), CekExBudgetState fun)
-unsafeEvaluateCekWithBudget runtime budget =
-    first (either throw id . extractEvaluationResult) . runCek runtime budget
+unsafeEvaluateCekNoEmit runtime = unsafeExtractEvaluationResult . evaluateCekNoEmit runtime
 
 -- | Unlift a value using the CEK machine.
 readKnownCek
