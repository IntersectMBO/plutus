{-# LANGUAGE LambdaCase #-}

module UntypedPlutusCore.Core (
  module Export,
<<<<<<< HEAD
  Arg (..),
  splitApplication,
  mkApplication,
=======
  splitParams,
  splitApplication,
>>>>>>> 014286d2
) where

import UntypedPlutusCore.Core.Instance as Export
import UntypedPlutusCore.Core.Plated as Export
import UntypedPlutusCore.Core.Type as Export

<<<<<<< HEAD
import Data.List (foldl')

-- | An argument consists of an annotation and a `Term`. The annotation should be
-- used when constructing an `Apply` node.
data Arg name uni fun a = Arg a (Term name uni fun a)

-- | Strip off arguments
splitApplication :: Term name uni fun a -> (Term name uni fun a, [Arg name uni fun a])
splitApplication = go []
  where
    go acc = \case
      Apply ann fun arg -> go (Arg ann arg : acc) fun
      t                 -> (t, acc)

-- | Make an Apply node from the given function and arguments.
mkApplication :: Term name uni fun a -> [Arg name uni fun a] -> Term name uni fun a
mkApplication = foldl' $ \acc (Arg ann arg) -> Apply ann acc arg
=======
import Data.Bifunctor

-- | Strips off lambda binders.
splitParams :: Term name uni fun a -> ([name], Term name uni fun a)
splitParams = \case
  LamAbs _ n t -> first (n :) (splitParams t)
  t            -> ([], t)

-- | Strip off arguments
splitApplication :: Term name uni fun a -> (Term name uni fun a, [(a, Term name uni fun a)])
splitApplication = go []
  where
    go acc = \case
      Apply ann fun arg -> go ((ann, arg) : acc) fun
      t                 -> (t, acc)
>>>>>>> 014286d2
<|MERGE_RESOLUTION|>--- conflicted
+++ resolved
@@ -2,39 +2,14 @@
 
 module UntypedPlutusCore.Core (
   module Export,
-<<<<<<< HEAD
-  Arg (..),
-  splitApplication,
-  mkApplication,
-=======
   splitParams,
   splitApplication,
->>>>>>> 014286d2
 ) where
 
 import UntypedPlutusCore.Core.Instance as Export
 import UntypedPlutusCore.Core.Plated as Export
 import UntypedPlutusCore.Core.Type as Export
 
-<<<<<<< HEAD
-import Data.List (foldl')
-
--- | An argument consists of an annotation and a `Term`. The annotation should be
--- used when constructing an `Apply` node.
-data Arg name uni fun a = Arg a (Term name uni fun a)
-
--- | Strip off arguments
-splitApplication :: Term name uni fun a -> (Term name uni fun a, [Arg name uni fun a])
-splitApplication = go []
-  where
-    go acc = \case
-      Apply ann fun arg -> go (Arg ann arg : acc) fun
-      t                 -> (t, acc)
-
--- | Make an Apply node from the given function and arguments.
-mkApplication :: Term name uni fun a -> [Arg name uni fun a] -> Term name uni fun a
-mkApplication = foldl' $ \acc (Arg ann arg) -> Apply ann acc arg
-=======
 import Data.Bifunctor
 
 -- | Strips off lambda binders.
@@ -49,5 +24,4 @@
   where
     go acc = \case
       Apply ann fun arg -> go ((ann, arg) : acc) fun
-      t                 -> (t, acc)
->>>>>>> 014286d2
+      t                 -> (t, acc)