-- editorconfig-checker-disable-file
-- | The CEK machine.
-- The CEK machine relies on variables having non-equal 'Unique's whenever they have non-equal
-- string names. I.e. 'Unique's are used instead of string names. This is for efficiency reasons.
-- The CEK machines handles name capture by design.
{-# LANGUAGE BangPatterns          #-}
{-# LANGUAGE ConstraintKinds       #-}
{-# LANGUAGE DataKinds             #-}
{-# LANGUAGE FlexibleInstances     #-}
{-# LANGUAGE ImplicitParams        #-}
{-# LANGUAGE LambdaCase            #-}
{-# LANGUAGE MultiParamTypeClasses #-}
{-# LANGUAGE NPlusKPatterns        #-}
{-# LANGUAGE NamedFieldPuns        #-}
{-# LANGUAGE OverloadedStrings     #-}
{-# LANGUAGE RankNTypes            #-}
{-# LANGUAGE ScopedTypeVariables   #-}
{-# LANGUAGE TypeApplications      #-}
{-# LANGUAGE TypeFamilies          #-}
{-# LANGUAGE TypeOperators         #-}
{-# LANGUAGE UndecidableInstances  #-}

module UntypedPlutusCore.Evaluation.Machine.SteppableCek.Internal
    ( CekState (..)
    , Context (..)
    , contextAnn
    , liftCek
    , PrimMonad (..)
    , lenContext
    , cekStateContext
    , cekStateAnn
    , runCekDeBruijn
    , computeCek
    , returnCek
    , mkCekTrans
    , CekTrans
    , nilSlippage
    , module UntypedPlutusCore.Evaluation.Machine.Cek.Internal
    )
where

import PlutusCore.Builtin
import PlutusCore.DeBruijn
import PlutusCore.Evaluation.Machine.ExBudget
import PlutusCore.Evaluation.Machine.ExBudgetStream
import PlutusCore.Evaluation.Machine.Exception
import PlutusCore.Evaluation.Machine.MachineParameters
import PlutusCore.Evaluation.Result
import PlutusPrelude
import UntypedPlutusCore.Core
import UntypedPlutusCore.Evaluation.Machine.Cek.CekMachineCosts (CekMachineCosts,
                                                                 CekMachineCostsBase (..))
import UntypedPlutusCore.Evaluation.Machine.Cek.Internal hiding (Context (..), runCekDeBruijn)
import UntypedPlutusCore.Evaluation.Machine.Cek.StepCounter

import Control.Lens hiding (Context)
import Control.Monad
import Control.Monad.Primitive
import Data.Proxy
import Data.RandomAccessList.Class qualified as Env
import Data.RandomAccessList.SkewBinary qualified as Env
import Data.Semigroup (stimes)
import Data.Vector qualified as V
import Data.Word (Word64)
import GHC.TypeNats
import Universe

{- Note [Debuggable vs Original versions of CEK]

The debuggable version of CEK was created from copying over the original CEK/Internal.hs module
and modifying the `computeCek`, `returnCek` functions.
These functions were modified so as to execute a single step (Compute or Return resp.) and immediately
return with the CEK's machine new state (`CekState`), whereas previously these two functions would iteratively run to completion.

The interface otherwise remains the same. Moreover, the `Original.runCekDeBruijn` and `Debug.runCekDeBruijn` must behave equivalently.
-}

data CekState uni fun ann =
    -- loaded a term but not fired the cek yet
    Starting (NTerm uni fun ann)
    -- the next state is computing
    | Computing (Context uni fun ann) (CekValEnv uni fun ann) (NTerm uni fun ann)
    -- the next state is returning
    | Returning (Context uni fun ann) (CekValue uni fun ann)
    -- evaluation finished
    | Terminating (DischargeResult uni fun)

instance Pretty (CekState uni fun ann) where
    pretty = \case
        Starting{}    -> "Starting"
        Computing{}   -> "Computing"
        Returning{}   -> "Returning"
        Terminating{} -> "Terminating"

-- | Similar to 'Cek.Internal.Context', but augmented with an 'ann'
data Context uni fun ann
    = FrameAwaitArg ann !(CekValue uni fun ann) !(Context uni fun ann)                         -- ^ @[V _]@
    | FrameAwaitFunTerm ann !(CekValEnv uni fun ann) !(NTerm uni fun ann) !(Context uni fun ann) -- ^ @[_ N]@
<<<<<<< HEAD
    | FrameAwaitFunConN ann !(Spine (Some (ValueOf uni))) !(Context uni fun ann)
    | FrameAwaitFunValueN ann !(ArgStack uni fun ann) !(Context uni fun ann)
=======
    | FrameAwaitFunValue ann !(CekValue uni fun ann) !(Context uni fun ann)
    | FrameAwaitFunValueN ann !(ArgStackNonEmpty uni fun ann) !(Context uni fun ann)
>>>>>>> b7bfb7da
    | FrameForce ann !(Context uni fun ann)                                               -- ^ @(force _)@
    | FrameConstr ann !(CekValEnv uni fun ann) {-# UNPACK #-} !Word64 ![NTerm uni fun ann] !(ArgStack uni fun ann) !(Context uni fun ann)
    | FrameCases ann !(CekValEnv uni fun ann) !(V.Vector (NTerm uni fun ann)) !(Context uni fun ann)
    | NoFrame

deriving stock instance (GShow uni, Everywhere uni Show, Show fun, Show ann, Closed uni)
    => Show (Context uni fun ann)

computeCek
    :: forall uni fun ann s
    . (ThrowableBuiltins uni fun, GivenCekReqs uni fun ann s)
    => Context uni fun ann
    -> CekValEnv uni fun ann
    -> NTerm uni fun ann
    -> CekM uni fun s (CekState uni fun ann)
-- s ; ρ ▻ {L A}  ↦ s , {_ A} ; ρ ▻ L
computeCek !ctx !env (Var _ varName) = do
    stepAndMaybeSpend BVar
    val <- lookupVarName varName env
    pure $ Returning ctx val
computeCek !ctx !_ (Constant _ val) = do
    stepAndMaybeSpend BConst
    pure $ Returning ctx (VCon val)
computeCek !ctx !env (LamAbs _ name body) = do
    stepAndMaybeSpend BLamAbs
    pure $ Returning ctx (VLamAbs name body env)
computeCek !ctx !env (Delay _ body) = do
    stepAndMaybeSpend BDelay
    pure $ Returning ctx (VDelay body env)
-- s ; ρ ▻ lam x L  ↦  s ◅ lam x (L , ρ)
computeCek !ctx !env (Force _ body) = do
    stepAndMaybeSpend BForce
    pure $ Computing (FrameForce (termAnn body) ctx) env body
-- s ; ρ ▻ [L M]  ↦  s , [_ (M,ρ)]  ; ρ ▻ L
computeCek !ctx !env (Apply _ fun arg) = do
    stepAndMaybeSpend BApply
    pure $ Computing (FrameAwaitFunTerm (termAnn fun) env arg ctx) env fun
-- s ; ρ ▻ abs α L  ↦  s ◅ abs α (L , ρ)
-- s ; ρ ▻ con c  ↦  s ◅ con c
-- s ; ρ ▻ builtin bn  ↦  s ◅ builtin bn arity arity [] [] ρ
computeCek !ctx !_ (Builtin _ bn) = do
    stepAndMaybeSpend BBuiltin
    let meaning = lookupBuiltin bn ?cekRuntime
    -- 'Builtin' is fully discharged.
    pure $ Returning ctx (VBuiltin bn (Builtin () bn) meaning)
-- s ; ρ ▻ constr I T0 .. Tn  ↦  s , constr I _ (T1 ... Tn, ρ) ; ρ ▻ T0
computeCek !ctx !env (Constr ann i es) = do
    stepAndMaybeSpend BConstr
    pure $ case es of
        (t : rest) -> Computing (FrameConstr ann env i rest NilStack ctx) env t
        []         -> Returning ctx $ VConstr i EmptyStack
-- s ; ρ ▻ case S C0 ... Cn  ↦  s , case _ (C0 ... Cn, ρ) ; ρ ▻ S
computeCek !ctx !env (Case ann scrut cs) = do
    stepAndMaybeSpend BCase
    pure $ Computing (FrameCases ann env cs ctx) env scrut
-- s ; ρ ▻ error A  ↦  <> A
computeCek !_ !_ (Error _) =
    throwErrorWithCause (OperationalError CekEvaluationFailure) (Error ())

returnCek
    :: forall uni fun ann s
    . (ThrowableBuiltins uni fun, GivenCekReqs uni fun ann s)
    => Context uni fun ann
    -> CekValue uni fun ann
    -> CekM uni fun s (CekState uni fun ann)
--- Instantiate all the free variable of the resulting term in case there are any.
-- . ◅ V           ↦  [] V
returnCek NoFrame val = do
    spendAccumulatedBudget
    pure $ Terminating (dischargeCekValue val)
-- s , {_ A} ◅ abs α M  ↦  s ; ρ ▻ M [ α / A ]*
returnCek (FrameForce _ ctx) fun = forceEvaluate ctx fun
-- s , [_ (M,ρ)] ◅ V  ↦  s , [V _] ; ρ ▻ M
returnCek (FrameAwaitFunTerm _funAnn argVarEnv arg ctx) fun =
    -- MAYBE: perhaps it is worth here to merge the _funAnn with argAnn
    pure $ Computing (FrameAwaitArg (termAnn arg) fun ctx) argVarEnv arg
-- s , [(lam x (M,ρ)) _] ◅ V  ↦  s ; ρ [ x  ↦  V ] ▻ M
-- FIXME: add rule for VBuiltin once it's in the specification.
returnCek (FrameAwaitArg _ fun ctx) arg =
    applyEvaluate ctx fun arg
-- s , [_ V1 .. Vn] ◅ lam x (M,ρ)  ↦  s , [_ V2 .. Vn]; ρ [ x  ↦  V1 ] ▻ M
returnCek (FrameAwaitFunConN ann args ctx) fun =
  case args of
    SpineLast arg      -> applyEvaluate ctx fun (VCon arg)
    SpineCons arg rest -> applyEvaluate (FrameAwaitFunConN ann rest ctx) fun (VCon arg)
-- s , [_ V1 .. Vn] ◅ lam x (M,ρ)  ↦  s , [_ V2 .. Vn]; ρ [ x  ↦  V1 ] ▻ M
returnCek (FrameAwaitFunValueN ann args ctx) fun =
    case args of
      LastStackNonEmpty arg ->
        applyEvaluate ctx fun arg
      ConsStackNonEmpty arg rest ->
        applyEvaluate (FrameAwaitFunValueN ann rest ctx) fun arg
-- s , constr I V0 ... Vj-1 _ (Tj+1 ... Tn, ρ) ◅ Vj  ↦  s , constr i V0 ... Vj _ (Tj+2... Tn, ρ)  ; ρ ▻ Tj+1
returnCek (FrameConstr ann env i todo done ctx) e = do
    case todo of
        (next : todo') ->
          pure $ Computing (FrameConstr ann env i todo' (ConsStack e done) ctx) env next
        []             ->
          let go acc NilStack         = acc
              go acc (ConsStack x xs) = go (ConsStackNonEmpty x acc) xs
          in pure $ Returning ctx $ VConstr i (MultiStack $ go (LastStackNonEmpty e) done)
-- s , case _ (C0 ... CN, ρ) ◅ constr i V1 .. Vm  ↦  s , [_ V1 ... Vm] ; ρ ▻ Ci
returnCek (FrameCases ann env cs ctx) e = case e of
    -- If the index is larger than the max bound of an Int, or negative, then it's a bad index
    -- As it happens, this will currently never trigger, since i is a Word64, and the largest
    -- Word64 value wraps to -1 as an Int64. So you can't wrap around enough to get an
    -- "apparently good" value.
    (VConstr i _) | fromIntegral @_ @Integer i > fromIntegral @Int @Integer maxBound ->
                    throwErrorDischarged (StructuralError $ MissingCaseBranchMachineError i) e
    (VConstr i args) -> case (V.!?) cs (fromIntegral i) of
        Just t  ->
          case args of
            EmptyStack      -> computeCek ctx env t
            MultiStack rest -> computeCek (FrameAwaitFunValueN ann rest ctx) env t
        Nothing -> throwErrorDischarged (StructuralError $ MissingCaseBranchMachineError i) e
    VCon val -> case unCaserBuiltin ?cekCaserBuiltin val cs of
        Left err  -> throwErrorDischarged (OperationalError $ CekCaseBuiltinError err) e
        Right (HeadOnly fX) -> pure $ Computing ctx env fX
        Right (HeadSpine f xs) -> pure $ Computing (FrameAwaitFunConN ann xs ctx) env f
    _ -> throwErrorDischarged (StructuralError NonConstrScrutinizedMachineError) e

-- | @force@ a term and proceed.
-- If v is a delay then compute the body of v;
-- if v is a builtin application then check that it's expecting a type argument,
-- and either calculate the builtin application or stick a 'Force' on top of its 'Term'
-- representation depending on whether the application is saturated or not,
-- if v is anything else, fail.
forceEvaluate
    :: forall uni fun ann s
    . (ThrowableBuiltins uni fun, GivenCekReqs uni fun ann s)
    => Context uni fun ann
    -> CekValue uni fun ann
    -> CekM uni fun s (CekState uni fun ann)
forceEvaluate !ctx (VDelay body env) =
    pure $ Computing ctx env body
forceEvaluate !ctx (VBuiltin fun term runtime) = do
    -- @term@ is fully discharged, and so @term'@ is, hence we can put it in a 'VBuiltin'.
    let term' = Force () term
    case runtime of
        -- It's only possible to force a builtin application if the builtin expects a type
        -- argument next.
        BuiltinExpectForce runtime' -> do
            -- We allow a type argument to appear last in the type of a built-in function,
            -- otherwise we could just assemble a 'VBuiltin' without trying to evaluate the
            -- application.
            evalBuiltinApp ctx fun term' runtime'
        _ ->
          throwErrorWithCause (StructuralError BuiltinTermArgumentExpectedMachineError) term'
forceEvaluate !_ val =
    throwErrorDischarged (StructuralError NonPolymorphicInstantiationMachineError) val

-- | Apply a function to an argument and proceed.
-- If the function is a lambda 'lam x ty body' then extend the environment with a binding of @v@
-- to x@ and call 'computeCek' on the body.
-- If the function is a builtin application then check that it's expecting a term argument,
-- and either calculate the builtin application or stick a 'Apply' on top of its 'Term'
-- representation depending on whether the application is saturated or not.
-- If v is anything else, fail.
applyEvaluate
    :: forall uni fun ann s
    . (ThrowableBuiltins uni fun, GivenCekReqs uni fun ann s)
    => Context uni fun ann
    -> CekValue uni fun ann   -- lhs of application
    -> CekValue uni fun ann   -- rhs of application
    -> CekM uni fun s (CekState uni fun ann)
applyEvaluate !ctx (VLamAbs _ body env) arg =
    pure $ Computing ctx (Env.cons arg env) body
-- Annotating @f@ and @exF@ with bangs gave us some speed-up, but only until we added a bang to
-- 'VCon'. After that the bangs here were making things a tiny bit slower and so we removed them.
applyEvaluate !ctx (VBuiltin fun term runtime) arg = do
    let argTerm = dischargeResultToTerm $ dischargeCekValue arg
        -- @term@ and @argTerm@ are fully discharged, and so @term'@ is, hence we can put it
        -- in a 'VBuiltin'.
        term' = Apply () term argTerm
    case runtime of
        -- It's only possible to apply a builtin application if the builtin expects a term
        -- argument next.
        BuiltinExpectArgument f -> evalBuiltinApp ctx fun term' $ f arg
        _ ->
          throwErrorWithCause (StructuralError UnexpectedBuiltinTermArgumentMachineError) term'
applyEvaluate !_ val _ =
    throwErrorDischarged (StructuralError NonFunctionalApplicationMachineError) val

-- MAYBE: runCekDeBruijn can be shared between original&debug ceks by passing a `enterComputeCek` func.
runCekDeBruijn
    :: ThrowableBuiltins uni fun
    => MachineParameters CekMachineCosts fun (CekValue uni fun ann)
    -> ExBudgetMode cost uni fun
    -> EmitterMode uni fun
    -> NTerm uni fun ann
    -> CekReport cost NamedDeBruijn uni fun
runCekDeBruijn params mode emitMode term =
    runCekM params mode emitMode $ do
        spendBudget BStartup $ runIdentity $ cekStartupCost ?cekCosts
        enterComputeCek NoFrame Env.empty term

-- See Note [Compilation peculiarities].
-- | The entering point to the CEK machine's engine.
enterComputeCek
    :: forall uni fun ann s
    . (ThrowableBuiltins uni fun, GivenCekReqs uni fun ann s)
    => Context uni fun ann
    -> CekValEnv uni fun ann
    -> NTerm uni fun ann
    -> CekM uni fun s (DischargeResult uni fun)
enterComputeCek ctx env term = iterToFinalState $ Computing ctx env term
 where
   iterToFinalState :: CekState uni fun ann -> CekM uni fun s (DischargeResult uni fun)
   iterToFinalState = cekTrans
                      >=>
                      \case
                          Terminating t -> pure t
                          x             -> iterToFinalState x

-- | A CEK parameter that turns the slippage optimization *off*.
--
-- This is needed in the case of the debugger, where the accounting/budgeting costs
-- must be *live* updated.
nilSlippage :: Slippage
-- Setting the slippage to 1 would also work and turn off slippage optimization.
nilSlippage = 0

-- the type of our state transition function, `s -> m s` , aka `Kleisli m a a`
type Trans m state = state -> m state
type CekTrans uni fun ann s = Trans (CekM uni fun s) (CekState uni fun ann)

-- | The state transition function of the machine.
cekTrans :: forall uni fun ann s
           . (ThrowableBuiltins uni fun, GivenCekReqs uni fun ann s)
           => CekTrans uni fun ann s
cekTrans = \case
    Starting term          -> pure $ Computing NoFrame Env.empty term
    Computing ctx env term -> computeCek ctx env term
    Returning ctx val      -> returnCek ctx val
    self@Terminating{}     -> pure self -- FINAL STATE, idempotent

-- | Based on the supplied arguments, initialize the CEK environment and
-- construct a state transition function.
-- Returns the constructed transition function paired with the methods to live access the running budget.
mkCekTrans
    :: forall cost uni fun ann m s
    . ( ThrowableBuiltins uni fun
      , PrimMonad m, s ~ PrimState m) -- the outer monad that initializes the transition function
    => MachineParameters CekMachineCosts fun (CekValue uni fun ann)
    -> ExBudgetMode cost uni fun
    -> EmitterMode uni fun
    -> Slippage
    -> m (CekTrans uni fun ann s, ExBudgetInfo cost uni fun s)
mkCekTrans
        (MachineParameters caser (MachineVariantParameters costs runtime))
        (ExBudgetMode getExBudgetInfo)
        (EmitterMode getEmitterMode)
        slippage = do
    exBudgetInfo@ExBudgetInfo{_exBudgetModeSpender, _exBudgetModeGetCumulative} <- liftPrim getExBudgetInfo
    CekEmitterInfo{_cekEmitterInfoEmit} <- liftPrim $ getEmitterMode _exBudgetModeGetCumulative
    ctr <- newCounter (Proxy @CounterSize)
    let ?cekRuntime = runtime
        ?cekCaserBuiltin = caser
        ?cekEmitter = _cekEmitterInfoEmit
        ?cekBudgetSpender = _exBudgetModeSpender
        ?cekCosts = costs
        ?cekSlippage = slippage
        ?cekStepCounter = ctr
      in pure (cekTrans, exBudgetInfo)
         -- note that we do not call the final budget&emit getters like in `runCekM`,
         -- since we do not need it for our usecase.

-- * Helpers
------------

-- | Lift a CEK computation to a primitive.PrimMonad m
liftCek :: (PrimMonad m, PrimState m ~ s)  => CekM uni fun s a -> m a
liftCek= liftPrim . unCekM

cekStateContext :: Traversal' (CekState uni fun ann) (Context uni fun ann)
cekStateContext f = \case
    Computing k e t -> Computing <$> f k <*> pure e <*> pure t
    Returning k v   -> Returning <$> f k <*> pure v
    x               -> pure x

cekStateAnn :: CekState uni fun ann -> Maybe ann
cekStateAnn = \case
    Computing _ _ t -> pure $ termAnn t
    Returning ctx _ -> contextAnn ctx
    _               -> empty

contextAnn :: Context uni fun ann -> Maybe ann
contextAnn = \case
    FrameAwaitArg ann _ _       -> pure ann
    FrameAwaitFunTerm ann _ _ _ -> pure ann
    FrameAwaitFunConN ann _ _  -> pure ann
    FrameAwaitFunValueN ann _ _  -> pure ann
    FrameForce ann _            -> pure ann
    FrameConstr ann _ _ _ _ _   -> pure ann
    FrameCases ann _ _ _        -> pure ann
    NoFrame                     -> empty

lenContext :: Context uni fun ann -> Word
lenContext = go 0
    where
      go :: Word -> Context uni fun ann -> Word
      go !n = \case
              FrameAwaitArg _ _ k       -> go (n+1) k
              FrameAwaitFunTerm _ _ _ k -> go (n+1) k
              FrameAwaitFunConN _ _ k  -> go (n+1) k
              FrameAwaitFunValueN _ _ k  -> go (n+1) k
              FrameForce _ k            -> go (n+1) k
              FrameConstr _ _ _ _ _ k   -> go (n+1) k
              FrameCases _ _ _ k        -> go (n+1) k
              NoFrame                   -> 0


-- * Duplicated functions from Cek.Internal module
-- FIXME: share these functions with Cek.Internal
-- preliminary testing shows that sharing slows down original cek

cekStepCost :: CekMachineCosts -> StepKind -> ExBudget
cekStepCost costs = runIdentity . \case
    BConst   -> cekConstCost costs
    BVar     -> cekVarCost costs
    BLamAbs  -> cekLamCost costs
    BApply   -> cekApplyCost costs
    BDelay   -> cekDelayCost costs
    BForce   -> cekForceCost costs
    BBuiltin -> cekBuiltinCost costs
    BConstr  -> cekConstrCost costs
    BCase    -> cekCaseCost costs

-- | Call 'dischargeCekValue' over the received 'CekVal' and feed the resulting 'Term' to
-- 'throwErrorWithCause' as the cause of the failure.
throwErrorDischarged
  :: ThrowableBuiltins uni fun
  => EvaluationError (MachineError fun) CekUserError
  -> CekValue uni fun ann
  -> CekM uni fun s x
throwErrorDischarged err = throwErrorWithCause err . dischargeResultToTerm . dischargeCekValue

-- | Look up a variable name in the environment.
lookupVarName
    :: forall uni fun ann s .
       ThrowableBuiltins uni fun
    => NamedDeBruijn -> CekValEnv uni fun ann -> CekM uni fun s (CekValue uni fun ann)
lookupVarName varName@(NamedDeBruijn _ varIx) varEnv =
    Env.contIndexOne
        (throwErrorWithCause (StructuralError OpenTermEvaluatedMachineError) $ Var () varName)
        pure
        varEnv
        (coerce varIx)

-- | Take a possibly partial builtin application and
--
-- - either create a 'CekValue' by evaluating the application if it's saturated (emitting logs, if
--    any, along the way), potentially failing evaluation
-- - or create a partial builtin application otherwise
--
-- and proceed with the returning phase of the CEK machine.
evalBuiltinApp
    :: (ThrowableBuiltins uni fun, GivenCekReqs uni fun ann s)
    => Context uni fun ann
    -> fun
    -> NTerm uni fun ()
    -> BuiltinRuntime (CekValue uni fun ann)
    -> CekM uni fun s (CekState uni fun ann)
evalBuiltinApp ctx fun term runtime = case runtime of
    BuiltinCostedResult budgets0 getFXs -> do
        let exCat = BBuiltinApp fun
            spendBudgets (ExBudgetLast budget) = spendBudget exCat budget
            spendBudgets (ExBudgetCons budget budgets) =
                spendBudget exCat budget *> spendBudgets budgets
        spendBudgets budgets0
        case getFXs of
            BuiltinSuccess y ->
                returnCek ctx y
            BuiltinSuccessWithLogs logs y -> do
                ?cekEmitter logs
                returnCek ctx y
            BuiltinFailure logs err -> do
                ?cekEmitter logs
                throwBuiltinErrorWithCause term err
    _ -> returnCek ctx $ VBuiltin fun term runtime
{-# INLINE evalBuiltinApp #-}

spendBudget :: GivenCekSpender uni fun s => ExBudgetCategory fun -> ExBudget -> CekM uni fun s ()
spendBudget = unCekBudgetSpender ?cekBudgetSpender

-- | Spend the budget that has been accumulated for a number of machine steps.
spendAccumulatedBudget :: (GivenCekReqs uni fun ann s) => CekM uni fun s ()
spendAccumulatedBudget = do
    let ctr = ?cekStepCounter
    iforCounter_ ctr spend
    resetCounter ctr
  where
    -- Making this a definition of its own causes it to inline better than actually writing it inline, for
    -- some reason.
    -- Skip index 7, that's the total counter!
    -- See Note [Structure of the step counter]
    {-# INLINE spend #-}
    spend !i !w = unless (i == (fromIntegral $ natVal $ Proxy @TotalCountIndex)) $
      let kind = toEnum i in spendBudget (BStep kind) (stimes w (cekStepCost ?cekCosts kind))

-- | Accumulate a step, and maybe spend the budget that has accumulated for a number of machine steps, but only if we've exceeded our slippage.
stepAndMaybeSpend :: (GivenCekReqs uni fun ann s) => StepKind -> CekM uni fun s ()
stepAndMaybeSpend !kind = do
    -- See Note [Structure of the step counter]
    -- This generates let-expressions in GHC Core, however all of them bind unboxed things and
    -- so they don't survive further compilation, see https://stackoverflow.com/a/14090277
    let !counterIndex = fromEnum kind
        ctr = ?cekStepCounter
        !totalStepIndex = fromIntegral $ natVal (Proxy @TotalCountIndex)
    !unbudgetedStepsTotal <-  modifyCounter totalStepIndex (+1) ctr
    _ <- modifyCounter counterIndex (+1) ctr
    -- There's no risk of overflow here, since we only ever increment the total
    -- steps by 1 and then check this condition.
    when (unbudgetedStepsTotal >= ?cekSlippage) spendAccumulatedBudget<|MERGE_RESOLUTION|>--- conflicted
+++ resolved
@@ -96,13 +96,8 @@
 data Context uni fun ann
     = FrameAwaitArg ann !(CekValue uni fun ann) !(Context uni fun ann)                         -- ^ @[V _]@
     | FrameAwaitFunTerm ann !(CekValEnv uni fun ann) !(NTerm uni fun ann) !(Context uni fun ann) -- ^ @[_ N]@
-<<<<<<< HEAD
     | FrameAwaitFunConN ann !(Spine (Some (ValueOf uni))) !(Context uni fun ann)
-    | FrameAwaitFunValueN ann !(ArgStack uni fun ann) !(Context uni fun ann)
-=======
-    | FrameAwaitFunValue ann !(CekValue uni fun ann) !(Context uni fun ann)
     | FrameAwaitFunValueN ann !(ArgStackNonEmpty uni fun ann) !(Context uni fun ann)
->>>>>>> b7bfb7da
     | FrameForce ann !(Context uni fun ann)                                               -- ^ @(force _)@
     | FrameConstr ann !(CekValEnv uni fun ann) {-# UNPACK #-} !Word64 ![NTerm uni fun ann] !(ArgStack uni fun ann) !(Context uni fun ann)
     | FrameCases ann !(CekValEnv uni fun ann) !(V.Vector (NTerm uni fun ann)) !(Context uni fun ann)
