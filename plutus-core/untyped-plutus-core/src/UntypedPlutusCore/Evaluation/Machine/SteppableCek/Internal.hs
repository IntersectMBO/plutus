--- conflicted
+++ resolved
@@ -449,18 +449,12 @@
             spendBudgets (ExBudgetCons budget budgets) =
                 spendBudget exCat budget *> spendBudgets budgets
         spendBudgets budgets0
-        case getX of
-            BuiltinSuccess x              -> pure x
-            BuiltinSuccessWithLogs logs x -> ?cekEmitter logs $> x
-            BuiltinFailure logs err       -> do
+        case getFxs of
+            MakeKnownSuccess fXs              -> pure undefined
+            MakeKnownSuccessWithLogs logs fXs -> ?cekEmitter logs $> undefined
+            BuiltinFailure logs err           -> do
                 ?cekEmitter logs
-<<<<<<< HEAD
-                throwKnownTypeErrorWithCause term err
-            MakeKnownSuccess x              -> pure undefined
-            MakeKnownSuccessWithLogs logs x -> ?cekEmitter logs $> undefined
-=======
                 throwBuiltinErrorWithCause term err
->>>>>>> 51a9f163
     _ -> pure $ VBuiltin fun term runtime
 {-# INLINE evalBuiltinApp #-}
 
