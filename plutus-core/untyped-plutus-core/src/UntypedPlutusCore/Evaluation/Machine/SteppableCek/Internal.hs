--- conflicted
+++ resolved
@@ -210,16 +210,11 @@
         Just t  ->
               let ctx' = transferArgStack ann args ctx
               in computeCek ctx' env t
-<<<<<<< HEAD
-        Nothing -> throwingDischarged _StructuralError (MissingCaseBranchMachineError i) e
+        Nothing -> throwErrorDischarged (StructuralError $ MissingCaseBranchMachineError i) e
     VCon val -> case caseBuiltin val cs of
-        Left err  -> throwingDischarged _OperationalError (CaseBuiltinError err) e
+        Left err  -> throwErrorDischarged (OperationalError $ CaseBuiltinError err) e
         Right res -> pure $ Computing ctx env res
-    _ -> throwingDischarged _StructuralError NonConstrScrutinizedMachineError e
-=======
-        Nothing -> throwErrorDischarged (StructuralError $ MissingCaseBranchMachineError i) e
     _ -> throwErrorDischarged (StructuralError NonConstrScrutinizedMachineError) e
->>>>>>> 40b3e8c4
 
 -- | @force@ a term and proceed.
 -- If v is a delay then compute the body of v;
