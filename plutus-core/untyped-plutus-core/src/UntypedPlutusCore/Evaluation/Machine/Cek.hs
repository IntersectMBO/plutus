--- conflicted
+++ resolved
@@ -43,8 +43,8 @@
 import           UntypedPlutusCore.Evaluation.Machine.Cek.Internal
 
 import           PlutusCore.Constant
+import           PlutusCore.Evaluation.Machine.Exception
 import           PlutusCore.Evaluation.Machine.ExMemory
-import           PlutusCore.Evaluation.Machine.Exception
 import           PlutusCore.Name
 import           PlutusCore.Pretty
 import           PlutusCore.Universe
@@ -64,13 +64,7 @@
 
 -- | Evaluate a term using the CEK machine with logging disabled and keep track of costing.
 runCekNoEmit
-<<<<<<< HEAD
-    :: ( Closed uni, uni `Everywhere` ExMemoryUsage, Ix fun)
-=======
-    :: ( uni `Everywhere` ExMemoryUsage
-       , Ix fun, ExMemoryUsage fun, PrettyUni uni fun
-       )
->>>>>>> 3aa86304
+    :: ( uni `Everywhere` ExMemoryUsage, Ix fun, PrettyUni uni fun)
     => BuiltinsRuntime fun (CekValue uni fun)
     -> ExBudgetMode cost uni fun
     -> Term Name uni fun ()
@@ -95,13 +89,7 @@
 
 -- | Evaluate a term using the CEK machine with logging enabled.
 evaluateCek
-<<<<<<< HEAD
-    :: ( Closed uni, uni `Everywhere` ExMemoryUsage, Ix fun)
-=======
-    :: ( uni `Everywhere` ExMemoryUsage
-       , Ix fun, ExMemoryUsage fun, PrettyUni uni fun
-       )
->>>>>>> 3aa86304
+    :: ( uni `Everywhere` ExMemoryUsage, Ix fun, PrettyUni uni fun)
     => BuiltinsRuntime fun (CekValue uni fun)
     -> Term Name uni fun ()
     -> (Either (CekEvaluationException uni fun) (Term Name uni fun ()), [String])
@@ -111,13 +99,7 @@
 
 -- | Evaluate a term using the CEK machine with logging disabled.
 evaluateCekNoEmit
-<<<<<<< HEAD
-    :: ( Closed uni, uni `Everywhere` ExMemoryUsage, Ix fun)
-=======
-    :: ( uni `Everywhere` ExMemoryUsage
-       , Ix fun, ExMemoryUsage fun, PrettyUni uni fun
-       )
->>>>>>> 3aa86304
+    :: ( uni `Everywhere` ExMemoryUsage, Ix fun, PrettyUni uni fun)
     => BuiltinsRuntime fun (CekValue uni fun)
     -> Term Name uni fun ()
     -> Either (CekEvaluationException uni fun) (Term Name uni fun ())
@@ -149,11 +131,7 @@
 readKnownCek
     :: ( uni `Everywhere` ExMemoryUsage
        , KnownType (Term Name uni fun ()) a
-<<<<<<< HEAD
-       , Ix fun
-=======
-       , Ix fun, ExMemoryUsage fun, PrettyUni uni fun
->>>>>>> 3aa86304
+       , Ix fun, PrettyUni uni fun
        )
     => BuiltinsRuntime fun (CekValue uni fun)
     -> Term Name uni fun ()
