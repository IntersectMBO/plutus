-- | The CEK machine.
-- The CEK machine relies on variables having non-equal 'Unique's whenever they have non-equal
-- string names. I.e. 'Unique's are used instead of string names. This is for efficiency reasons.
-- The CEK machines handles name capture by design.

{-# LANGUAGE BangPatterns             #-}
{-# LANGUAGE ConstraintKinds          #-}
{-# LANGUAGE DataKinds                #-}
{-# LANGUAGE DeriveAnyClass           #-}
{-# LANGUAGE FlexibleInstances        #-}
{-# LANGUAGE ImplicitParams           #-}
{-# LANGUAGE LambdaCase               #-}
{-# LANGUAGE MultiParamTypeClasses    #-}
{-# LANGUAGE NPlusKPatterns           #-}
{-# LANGUAGE OverloadedStrings        #-}
{-# LANGUAGE RankNTypes               #-}
{-# LANGUAGE ScopedTypeVariables      #-}
{-# LANGUAGE StandaloneKindSignatures #-}
{-# LANGUAGE TypeApplications         #-}
{-# LANGUAGE TypeFamilies             #-}
{-# LANGUAGE TypeOperators            #-}
{-# LANGUAGE UndecidableInstances     #-}

module UntypedPlutusCore.Evaluation.Machine.Cek.Internal
    -- See Note [Compilation peculiarities].
    ( EvaluationResult(..)
    , CekValue(..)
    , CekUserError(..)
    , CekEvaluationException
    , CekBudgetSpender(..)
    , ExBudgetInfo(..)
    , ExBudgetMode(..)
    , CekCarryingM (..)
    , CekM
    , ErrorWithCause(..)
    , EvaluationError(..)
    , ExBudgetCategory(..)
    , StepKind(..)
    , PrettyUni
    , extractEvaluationResult
    , runCek
    )
where

import           ErrorCode
import           PlutusPrelude

import           UntypedPlutusCore.Core
import           UntypedPlutusCore.Subst

import           PlutusCore.Constant
import           PlutusCore.Evaluation.Machine.ExBudget
import           PlutusCore.Evaluation.Machine.ExMemory
import           PlutusCore.Evaluation.Machine.Exception
import           PlutusCore.Evaluation.Machine.MachineParameters
import           PlutusCore.Evaluation.Result
import           PlutusCore.Name
import           PlutusCore.Pretty

import           UntypedPlutusCore.Evaluation.Machine.Cek.CekMachineCosts (CekMachineCosts (..))

import           Control.Lens.Review
import           Control.Monad.Catch
import           Control.Monad.Except
import           Control.Monad.ST
import           Control.Monad.ST.Unsafe
import           Data.Array
import           Data.DList                                               (DList)
import qualified Data.DList                                               as DList
import           Data.Hashable                                            (Hashable)
import qualified Data.Kind                                                as GHC
import           Data.Proxy
import           Data.STRef
import           Data.Semigroup                                           (stimes)
import           Data.Text.Prettyprint.Doc
<<<<<<< HEAD
import           Universe
=======
import           Data.Word64Array.Word8
>>>>>>> c432a48a

{- Note [Compilation peculiarities]
READ THIS BEFORE TOUCHING ANYTHING IN THIS FILE

Don't use @StrictData@, it makes the machine slower by several percent.

Exporting the 'computeCek' function from this module causes the CEK machine to become slower by
up to 25%. I repeat: just adding 'computeCek' to the export list makes the evaluator substantially
slower. The reason for this is that with 'computeCek' exported the generated GHC Core is much worse:
it contains more lambdas, allocates more stuff etc. While perhaps surprising, this is not an
unusual behavior of the compiler as https://wiki.haskell.org/Performance/GHC explains:

> Indeed, generally speaking GHC will inline across modules just as much as it does within modules,
> with a single large exception. If GHC sees that a function 'f' is called just once, it inlines it
> regardless of how big 'f' is. But once 'f' is exported, GHC can never see that it's called exactly
> once, even if that later turns out to be the case. This inline-once optimisation is pretty
> important in practice.
>
> So: if you care about performance, do not export functions that are not used outside the module
> (i.e. use an explicit export list, and keep it as small as possible).

Now clearly 'computeCek' cannot be inlined in 'runCek' whether it's exported or not, since
'computeCek' is recursive. However:

1. GHC is _usually_ smart enough to perform the worker/wrapper transformation and inline the wrapper
   (however experiments have shown that sticking the internals of the CEK machine, budgeting modes
   and the API into the same file prevents GHC from performing the worker/wrapper transformation for
   some reason likely related to "we've been compiling this for too long, let's leave it at that"
2. GHC seems to be able to massage the definition of 'computeCek' into something more performant
   making use of knowing exactly how 'computeCek' is used, essentially tailoring the definition of
   'computeCek' for a particular invocation in 'runCek'

Hence we don't export 'computeCek' and instead define 'runCek' in this file and export it, even
though the rest of the user-facing API (which 'runCek' is a part of) is defined downstream.

Another problem is handling mutual recursion in the 'computeCek'/'returnCek'/'forceEvaluate'/etc
family. If we keep these functions at the top level, GHC won't be able to pull the constraints out of
the family (confirmed by inspecting Core: GHC thinks that since the superclass constraints
populating the dictionary representing the @Ix fun@ constraint are redundant, they can be replaced
with calls to 'error' in a recursive call, but that changes the dictionary and so it can no longer
be pulled out of recursion). But that entails passing a redundant argument around, which slows down
the machine a tiny little bit.

Hence we define a number of the functions as local functions making use of a
shared context from their parent function. This also allows GHC to inline almost
all of the machine into a single definition (with a bunch of recursive join
points in it).

In general, it's advised to run benchmarks (and look at Core output if the results are suspicious)
on any changes in this file.

Finally, it's important to put bang patterns on any Int arguments to ensure that GHC unboxes them:
this can make a surprisingly large difference.
-}

{- Note [Scoping]
The CEK machine does not rely on the global uniqueness condition, so the renamer pass is not a
prerequisite. The CEK machine correctly handles name shadowing.
-}

data StepKind
    = BConst
    | BVar
    | BLamAbs
    | BApply
    | BDelay
    | BForce
    | BBuiltin -- Cost of evaluating a Builtin AST node, not the function itself
    deriving stock (Show, Eq, Ord, Generic, Enum, Bounded)
    deriving anyclass (NFData, Hashable)

cekStepCost :: CekMachineCosts -> StepKind -> ExBudget
cekStepCost costs = \case
    BConst   -> cekConstCost costs
    BVar     -> cekVarCost costs
    BLamAbs  -> cekLamCost costs
    BApply   -> cekApplyCost costs
    BDelay   -> cekDelayCost costs
    BForce   -> cekForceCost costs
    BBuiltin -> cekBuiltinCost costs

data ExBudgetCategory fun
    = BStep StepKind
    | BBuiltinApp fun  -- Cost of evaluating a fully applied builtin function
    | BStartup
    deriving stock (Show, Eq, Ord, Generic)
    deriving anyclass (NFData, Hashable)
instance Show fun => Pretty (ExBudgetCategory fun) where
    pretty = viaShow

instance ExBudgetBuiltin fun (ExBudgetCategory fun) where
    exBudgetBuiltin = BBuiltinApp

{- Note [Show instance for BuiltinRuntime]
We need to be able to print 'CekValue's and for that we need a 'Show' instance for 'BuiltinRuntime',
but functions are not printable and hence we provide a dummy instance.
-}

-- See Note [Show instance for BuiltinRuntime].
instance Show (BuiltinRuntime (CekValue uni fun)) where
    show _ = "<builtin_runtime>"

-- 'Values' for the modified CEK machine.
data CekValue uni fun =
    VCon (Some (ValueOf uni))
  | VDelay (Term Name uni fun ()) (CekValEnv uni fun)
  | VLamAbs Name (Term Name uni fun ()) (CekValEnv uni fun)
  | VBuiltin            -- A partial builtin application, accumulating arguments for eventual full application.
      !fun                   -- So that we know, for what builtin we're calculating the cost.
                             -- TODO: any chance we could sneak this into 'BuiltinRuntime'
                             -- where we have a partially instantiated costing function anyway?
      (Term Name uni fun ()) -- This must be lazy. It represents the partial application of the
                             -- builtin function that we're going to run when it's fully saturated.
                             -- We need the 'Term' to be able to return it in case full saturation
                             -- is never achieved and a partial application needs to be returned
                             -- in the result. The laziness is important, because the arguments are
                             -- discharged values and discharging is expensive, so we don't want to
                             -- do it unless we really have to.
      (CekValEnv uni fun)    -- For discharging.
      !(BuiltinRuntime (CekValue uni fun))  -- The partial application and its costing function.
                                            -- Check the docs of 'BuiltinRuntime' for details.
    deriving (Show)

type CekValEnv uni fun = UniqueMap TermUnique (CekValue uni fun)

-- | The CEK machine is parameterized over a @spendBudget@ function that has (roughly) the same type
-- as the one from the 'SpendBudget' class (and so the @SpendBudget@ instance for 'CekM'
-- defers to the function stored in the environment). This makes the budgeting machinery extensible
-- and allows us to separate budgeting logic from evaluation logic and avoid branching on the union
-- of all possible budgeting state types during evaluation.
newtype CekBudgetSpender uni fun s = CekBudgetSpender
    { unCekBudgetSpender :: ExBudgetCategory fun -> ExBudget -> CekM uni fun s ()
    }

-- General enough to be able to handle a spender having one, two or any number of 'STRef's
-- under the hood.
-- | Runtime budgeting info.
data ExBudgetInfo cost uni fun s = ExBudgetInfo
    { _exBudgetModeSpender  :: !(CekBudgetSpender uni fun s)  -- ^ A spending function.
    , _exBudgetModeGetFinal :: !(ST s cost)                   -- ^ For accessing the final state.
    }

-- We make a separate data type here just to save the caller of the CEK machine from those pesky
-- 'ST'-related details.
-- | A budgeting mode to execute the CEK machine in.
newtype ExBudgetMode cost uni fun = ExBudgetMode
    { unExBudgetMode :: forall s. ST s (ExBudgetInfo cost uni fun s)
    }

{- Note [Cost slippage]
Tracking the budget usage for every step in the machine adds a lot of overhead. To reduce this,
we adopt a technique which allows some overshoot of the budget ("slippage"), but only a bounded
amount.

To do this we:
- Track all the machine steps of all kinds in an optimized way in a 'WordArray'.
- Actually "spend" the budget when we've done more than some fixed number of steps, or at the end.

This saves a *lot* of time, at the cost of potentially overshooting the budget by slippage*step_cost,
which is okay so long as we bound the slippage appropriately.

Note that we're only proposing to do this for machine steps, since it's plausible that we can track
them in an optimized way. Builtins are more complicated (and infrequent), so we can just budget them
properly when we hit them.

There are two options for how to bound the slippage:
1. As a fixed number of steps
2. As a proportion of the overall budget

Option 2 initially seems much better as a bound: if we run N scripts with an overall budget of B, then
the potential overrun from 1 is N*slippage, whereas the overrun from 2 is B*slippage. That is, 2
says we always overrun by a fraction of the total amount of time you were expecting, whereas 1 says
it depends how many scripts you run... so if I send you a lot of small scripts, I could cause a lot
of overrun.

However, it turns out (empirically) that we can pick a number for 1 that gives us most of the speedup, but such
that the maximum overrun is negligible (e.g. much smaller than the "startup cost"). So in the end
we opted for option 1, which also happens to be simpler to implement.
-}

{- Note [Structure of the step counter]
The step counter is kept in a 'WordArray', which is 8 'Word8's packed into a single 'Word64'.
This happens to suit our purposes exactly, as we want to keep a counter for each kind of step
that we know about (of which there are 7) and one for the total number.

We keep the counters for each step in the first 7 indices, so we can index them simply by using
the 'Enum' instance of 'StepKind', and the total counter in the last index.

Why use a 'WordArray'? It optimizes well, since GHC can often do quite a lot of constant-folding
on the bitwise operations that get emitted. We are restricted to counters of size 'Word8', but this
is fine since we will reset when we get to 200 steps.

The sharp-eyed reader might notice that the benchmarks in 'word-array' show that 'PrimArray'
seems to be faster! However, we tried that and it was slower overall, we don't know why.
-}

type Slippage = Word8
-- See Note [Cost slippage]
-- | The default number of slippage (in machine steps) to allow.
defaultSlippage :: Slippage
defaultSlippage = 200

{- Note [Implicit parameters in the machine]
The traditional way to pass context into a function is to use 'ReaderT'. However, 'ReaderT' has some
disadvantages.
- It requires threading through the context even where you don't need it (every monadic bind)
- It *can* often be optimized away, but this requires GHC to be somewhat clever and do a lot of
  case-of-case to lift all the arguments out.

Moreover, if your context is global (i.e. constant across the lifetime of the monad, i.e. you don't
need 'local'), then you're buying some extra power (the ability to pass in a different context somewhere
deep inside the computation) which you don't need.

There are three main alternatives:
- Explicit function parameters. Simple, doesn't get tied up in the Monad operations, *does* still
present the appearance of letting you do 'local'. But a bit cluttered.
- Implicit parameters. A bit esoteric, can be bundled up into a constraint synonym and just piped to
where they're needed, essentially the same as explicit parameters in terms of runtime.
- Constraints via 'reflection'. Quite esoteric, *does* get you global parameters (within their scope),
bit of a hassle threading around all the extra type parameters.

We're using implicit parameters for now, which seems to strike a good balance of speed and convenience.
I haven't tried 'reflection' in detail, but I believe the main thing it would do is to make the parameters
global - but we already have this for most of the hot functions by making them all local definitions, so
they don't actually take the context as an argument even at the source level.
-}

-- | Implicit parameter for the builtin runtime.
type GivenCekRuntime uni fun = (?cekRuntime :: (BuiltinsRuntime fun (CekValue uni fun)))
-- | Implicit parameter for the log emitter reference.
type GivenCekEmitter s = (?cekEmitter :: (Maybe (STRef s (DList String))))
-- | Implicit parameter for budget spender.
type GivenCekSpender uni fun s = (?cekBudgetSpender :: (CekBudgetSpender uni fun s))
type GivenCekSlippage = (?cekSlippage :: Slippage)
type GivenCekCosts = (?cekCosts :: CekMachineCosts)

-- | Constraint requiring all of the machine's implicit parameters.
type GivenCekReqs uni fun s = (GivenCekRuntime uni fun, GivenCekEmitter s, GivenCekSpender uni fun s, GivenCekSlippage, GivenCekCosts)

data CekUserError
    = CekOutOfExError ExRestrictingBudget -- ^ The final overspent (i.e. negative) budget.
    | CekEvaluationFailure -- ^ Error has been called or a builtin application has failed
    deriving (Show, Eq, Generic, NFData)

instance HasErrorCode CekUserError where
    errorCode CekEvaluationFailure {} = ErrorCode 37
    errorCode CekOutOfExError {}      = ErrorCode 36

{- Note [Being generic over 'term' in errors]
Our error for the CEK machine carries a term with it as a possible 'cause'. This is defined in
terms of an underlying type that is generic over this 'term' type.

The point is that in many different cases we can annotate an evaluation failure with a 'Term' that
caused it. Originally we were using 'CekValue' instead of 'Term', however that meant that we had to
ignore some important cases where we just can't produce a 'CekValue', for example if we encounter
a free variable, we can't turn it into a 'CekValue' and report the result as the cause of the
failure, which is bad. 'Term' is strictly more general than 'CekValue' and so we can always
1. report things like free variables
2. report a 'CekValue' turned into a 'Term' via 'dischargeCekValue'
We need the latter, because the constant application machinery, in the context of the CEK machine,
expects a list of 'CekValue's and so in the event of failure it has to report one of those
arguments, so we have no option but to call the constant application machinery with 'CekValue'
being the cause of a potential failure. But as mentioned, turning a 'CekValue' into a 'Term' is
no problem and we need that elsewhere anyway, so we don't need any extra machinery for calling the
constant application machinery over a list of 'CekValue's and turning the cause of a possible
failure into a 'Term', apart from the straightforward generalization of the error type.

Error handling is arranged as follows: we allow the CEK machine to throw terms and the builtin
appliation machinery to throw values and in 'runCekM' we catch both kinds of errors and turn
the latter into the former, so that to the outside it looks like the CEK machine is pure and
can only return errors with terms in them, not values.
-}

{- Note [Being generic over @term@ in 'CekM']
We have a @term@-generic version of 'CekM' called 'CekCarryingM', which itself requires a
@term@-generic version of 'CekEvaluationException' called 'CekEvaluationExceptionCarrying'.
This enables us to implement a 'MonadError' instance that allow for throwing errors in both the CEK
machine and the builtin application machinery (as Note [Being generic over 'term' in errors]
explains, those are different kinds of errors) and otherwise we'd have to have more plumbing between
these two and turning the builtin application machinery's 'MonadError' constraint into an explicit
'Either' just to dispatch on it in the CEK machine and rethrow the error non-purely  (we used to
have that) has to cost some. Plus, being @term@-generic also enables us to throw actual exceptions
using the normal 'throwError', 'throwing_', 'throwingWithCause' etc business instead of duplicating
all that API for exceptions (we used to have @lookupBuiltinExc@, @throwingWithCauseExc@ etc).
-}

-- See Note [Being generic over @term@ in 'CekM'].
type CekCarryingM :: GHC.Type -> (GHC.Type -> GHC.Type) -> GHC.Type -> GHC.Type -> GHC.Type -> GHC.Type
-- | The monad the CEK machine runs in.
newtype CekCarryingM term uni fun s a = CekCarryingM
    { unCekCarryingM :: ST s a
    } deriving newtype (Functor, Applicative, Monad)

type CekM uni fun = CekCarryingM (Term Name uni fun ()) uni fun

-- | The CEK machine-specific 'EvaluationException'.
type CekEvaluationExceptionCarrying term fun =
    EvaluationException CekUserError (MachineError fun) term

type CekEvaluationException uni fun = CekEvaluationExceptionCarrying (Term Name uni fun ()) fun

-- | The set of constraints we need to be able to print things in universes, which we need in order to throw exceptions.
type PrettyUni uni fun = (GShow uni, Closed uni, Pretty fun, Typeable uni, Typeable fun, Everywhere uni PrettyConst)

{- Note [Throwing exceptions in ST]
This note represents MPJ's best understanding right now, might be wrong.

We use a moderately evil trick to throw exceptions in ST, but unlike the evil trick for catching them, it's hidden.

The evil is that the 'MonadThrow' instance for 'ST' uses 'unsafeIOToST . throwIO'! Sneaky! The author has marked it
"Trustworthy", no less. However, I believe this to be safe for basically the same reasons as our trick to catch
exceptions is safe, see Note [Catching exceptions in ST]
-}

{- Note [Catching exceptions in ST]
This note represents MPJ's best understanding right now, might be wrong.

We use a moderately evil trick to catch exceptions in ST. This uses the unsafe ST <-> IO conversion functions to go into IO,
catch the exception, and then go back into ST.

Why is this okay? Recall that IO ~= ST RealWorld, i.e. it is just ST with a special thread token. The unsafe conversion functions
just coerce from one to the other. So the thread token remains the same, it's just that we'll potentially leak it from ST, and we don't
get ordering guarantees with other IO actions.

But in our case this is okay, because:

1. We do not leak the original ST thread token, since we only pass it into IO and then immediately back again.
2. We don't have ordering guarantees with other IO actions, but we don't care because we don't do any side effects, we only catch a single kind of exception.
3. We *do* have ordering guarantees between the throws inside the ST action and the catch, since they are ultimately using the same thread token.
-}

-- | Call 'dischargeCekValue' over the received 'CekVal' and feed the resulting 'Term' to
-- 'throwingWithCause' as the cause of the failure.
throwingDischarged
    :: (PrettyUni uni fun)
    => AReview (EvaluationError CekUserError (MachineError fun)) t
    -> t
    -> CekValue uni fun
    -> CekM uni fun s x
throwingDischarged l t = throwingWithCause l t . Just . dischargeCekValue

-- | Enable throwing/catching 'CekValue's within the received action and
-- catching 'Term's outside of it.
withCekValueErrors
    :: CekCarryingM (CekValue uni fun) uni fun s a
    -> CekCarryingM (Term Name uni fun ()) uni fun s a
withCekValueErrors = coerce

-- | Enable throwing/catching 'Term's within the received action and
-- catching 'CekValue's outside of it.
withTermErrors
    :: CekCarryingM (Term Name uni fun ()) uni fun s a
    -> CekCarryingM (CekValue uni fun) uni fun s a
withTermErrors = coerce

instance (PrettyUni uni fun, PrettyPlc term, Typeable term) =>
            MonadError (CekEvaluationExceptionCarrying term fun) (CekCarryingM term uni fun s) where
    -- See Note [Throwing exceptions in ST].
    throwError = CekCarryingM . throwM

    -- See Note [Catching exceptions in ST].
    a `catchError` h = CekCarryingM . unsafeIOToST $ aIO `catch` hIO where
        aIO = unsafeRunCekCarryingM a
        hIO = unsafeRunCekCarryingM . h

        -- | Unsafely run a 'CekCarryingM' computation in the 'IO' monad by converting the
        -- underlying 'ST' to it.
        unsafeRunCekCarryingM :: CekCarryingM term uni fun s a -> IO a
        unsafeRunCekCarryingM = unsafeSTToIO . unCekCarryingM

-- It would be really nice to define this instance, so that we can use 'makeKnown' directly in
-- the 'CekM' monad without the 'WithEmitterT' nonsense. Unfortunately, GHC doesn't like
-- implicit params in instance contexts. As GHC's docs explain:
--
-- > Reason: exactly which implicit parameter you pick up depends on exactly where you invoke a
-- > function. But the "invocation" of instance declarations is done behind the scenes by the
-- > compiler, so it's hard to figure out exactly where it is done. The easiest thing is to outlaw
-- > the offending types.
-- instance GivenCekEmitter s => MonadEmitter (CekM uni fun s) where
--     emit = emitCek

instance AsEvaluationFailure CekUserError where
    _EvaluationFailure = _EvaluationFailureVia CekEvaluationFailure

instance Pretty CekUserError where
    pretty (CekOutOfExError (ExRestrictingBudget res)) =
        group $ "The budget was overspent. Final negative state:" <+> pretty res
    pretty CekEvaluationFailure = "The provided Plutus code called 'error'."

spendBudgetCek :: GivenCekSpender uni fun s => ExBudgetCategory fun -> ExBudget -> CekM uni fun s ()
spendBudgetCek = let (CekBudgetSpender spend) = ?cekBudgetSpender in spend

emitCek :: GivenCekEmitter s => String -> CekM uni fun s ()
emitCek str =
    let mayLogsRef = ?cekEmitter
    in case mayLogsRef of
        Nothing      -> pure ()
        Just logsRef -> CekCarryingM $ modifySTRef logsRef (`DList.snoc` str)

-- see Note [Scoping].
-- | Instantiate all the free variables of a term by looking them up in an environment.
-- Mutually recursive with dischargeCekVal.
dischargeCekValEnv :: CekValEnv uni fun -> Term Name uni fun () -> Term Name uni fun ()
dischargeCekValEnv valEnv =
    -- We recursively discharge the environments of Cek values, but we will gradually end up doing
    -- this to terms which have no free variables remaining, at which point we won't call this
    -- substitution function any more and so we will terminate.
    termSubstFreeNames $ \name -> do
        val <- lookupName name valEnv
        Just $ dischargeCekValue val

-- | Convert a 'CekValue' into a 'Term' by replacing all bound variables with the terms
-- they're bound to (which themselves have to be obtain by recursively discharging values).
dischargeCekValue :: CekValue uni fun -> Term Name uni fun ()
dischargeCekValue = \case
    VCon     val           -> Constant () val
    VDelay   body env      -> dischargeCekValEnv env $ Delay () body
    -- 'computeCek' turns @LamAbs _ name body@ into @VLamAbs name body env@ where @env@ is an
    -- argument of 'computeCek' and hence we need to start discharging outside of the reassembled
    -- lambda, otherwise @name@ could clash with the names that we have in @env@.
    VLamAbs  name body env -> dischargeCekValEnv env $ LamAbs () name body
    -- We only discharge a value when (a) it's being returned by the machine,
    -- or (b) it's needed for an error message.
    VBuiltin _ term env _  -> dischargeCekValEnv env term

instance (Closed uni, GShow uni, uni `Everywhere` PrettyConst, Pretty fun) =>
            PrettyBy PrettyConfigPlc (CekValue uni fun) where
    prettyBy cfg = prettyBy cfg . dischargeCekValue

type instance UniOf (CekValue uni fun) = uni

instance FromConstant (CekValue uni fun) where
    fromConstant val = VCon val

instance AsConstant (CekValue uni fun) where
    asConstant (VCon val) = Just val
    asConstant _          = Nothing

instance (Closed uni, uni `Everywhere` ExMemoryUsage) => ToExMemory (CekValue uni fun) where
    toExMemory = \case
        VCon c      -> memoryUsage c
        VDelay {}   -> 1
        VLamAbs {}  -> 1
        VBuiltin {} -> 1

data Frame uni fun
    = FrameApplyFun (CekValue uni fun)                         -- ^ @[V _]@
    | FrameApplyArg (CekValEnv uni fun) (Term Name uni fun ()) -- ^ @[_ N]@
    | FrameForce                                               -- ^ @(force _)@
    deriving (Show)

type Context uni fun = [Frame uni fun]

-- | A 'MonadError' version of 'try'.
tryError :: MonadError e m => m a -> m (Either e a)
tryError a = (Right <$> a) `catchError` (pure . Left)

runCekM
    :: forall a cost uni fun.
    (PrettyUni uni fun)
    => MachineParameters CekMachineCosts CekValue uni fun
    -> ExBudgetMode cost uni fun
    -> Bool
    -> (forall s. GivenCekReqs uni fun s => CekM uni fun s a)
    -> (Either (CekEvaluationException uni fun) a, cost, [String])
runCekM (MachineParameters costs runtime) (ExBudgetMode getExBudgetInfo) emitting a = runST $ do
    exBudgetMode <- getExBudgetInfo
    mayLogsRef <- if emitting then Just <$> newSTRef DList.empty else pure Nothing
    let ?cekRuntime = runtime
        ?cekEmitter = mayLogsRef
        ?cekBudgetSpender = _exBudgetModeSpender exBudgetMode
        ?cekCosts = costs
        ?cekSlippage = defaultSlippage
    -- See Note Note [Being generic over 'term' in errors].
    errValOrErrTermOrRes <- unCekCarryingM . tryError . withTermErrors $ tryError a
    let errOrRes = join $ first (mapCauseInMachineException dischargeCekValue) errValOrErrTermOrRes
    st' <- _exBudgetModeGetFinal exBudgetMode
    logs <- case mayLogsRef of
        Nothing      -> pure []
        Just logsRef -> DList.toList <$> readSTRef logsRef
    pure (errOrRes, st', logs)

-- | Extend an environment with a variable name, the value the variable stands for
-- and the environment the value is defined in.
extendEnv :: Name -> CekValue uni fun -> CekValEnv uni fun -> CekValEnv uni fun
extendEnv = insertByName

-- | Look up a variable name in the environment.
lookupVarName :: forall uni fun s . (PrettyUni uni fun) => Name -> CekValEnv uni fun -> CekM uni fun s (CekValue uni fun)
lookupVarName varName varEnv =
    case lookupName varName varEnv of
        Nothing  -> throwingWithCause _MachineError OpenTermEvaluatedMachineError $ Just var where
            var = Var () varName
        Just val -> pure val

-- | Take pieces of a possibly partial builtin application and either create a 'CekValue' using
-- 'makeKnown' or a partial builtin application depending on whether the built-in function is
-- fully saturated or not.
evalBuiltinApp
    :: (GivenCekReqs uni fun s, PrettyUni uni fun)
    => fun
    -> Term Name uni fun ()
    -> CekValEnv uni fun
    -> BuiltinRuntime (CekValue uni fun)
    -> CekM uni fun s (CekValue uni fun)
evalBuiltinApp fun term env runtime@(BuiltinRuntime sch x cost) = case sch of
    TypeSchemeResult _ -> do
        spendBudgetCek (BBuiltinApp fun) cost
        flip unWithEmitterT emitCek $ makeKnown x
    _ -> pure $ VBuiltin fun term env runtime
{-# INLINE evalBuiltinApp #-}

-- See Note [Compilation peculiarities].
-- | The entering point to the CEK machine's engine.
enterComputeCek
    :: forall uni fun s
    . (Ix fun, PrettyUni uni fun, GivenCekReqs uni fun s, uni `Everywhere` ExMemoryUsage)
    => Context uni fun
    -> CekValEnv uni fun
    -> Term Name uni fun ()
    -> CekM uni fun s (Term Name uni fun ())
enterComputeCek = computeCek (toWordArray 0) where
    -- | The computing part of the CEK machine.
    -- Either
    -- 1. adds a frame to the context and calls 'computeCek' ('Force', 'Apply')
    -- 2. calls 'returnCek' on values ('Delay', 'LamAbs', 'Constant', 'Builtin')
    -- 3. throws 'EvaluationFailure' ('Error')
    -- 4. looks up a variable in the environment and calls 'returnCek' ('Var')
    computeCek
        :: WordArray
        -> Context uni fun
        -> CekValEnv uni fun
        -> Term Name uni fun ()
        -> CekM uni fun s (Term Name uni fun ())
    -- s ; ρ ▻ {L A}  ↦ s , {_ A} ; ρ ▻ L
    computeCek !unbudgetedSteps ctx env (Var _ varName) = do
        !unbudgetedSteps' <- stepAndMaybeSpend BVar unbudgetedSteps
        val <- lookupVarName varName env
        returnCek unbudgetedSteps' ctx val
    computeCek !unbudgetedSteps ctx _ (Constant _ val) = do
        !unbudgetedSteps' <- stepAndMaybeSpend BConst unbudgetedSteps
        returnCek unbudgetedSteps' ctx (VCon val)
    computeCek !unbudgetedSteps ctx env (LamAbs _ name body) = do
        !unbudgetedSteps' <- stepAndMaybeSpend BLamAbs unbudgetedSteps
        returnCek unbudgetedSteps' ctx (VLamAbs name body env)
    computeCek !unbudgetedSteps ctx env (Delay _ body) = do
        !unbudgetedSteps' <- stepAndMaybeSpend BDelay unbudgetedSteps
        returnCek unbudgetedSteps' ctx (VDelay body env)
    -- s ; ρ ▻ lam x L  ↦  s ◅ lam x (L , ρ)
    computeCek !unbudgetedSteps ctx env (Force _ body) = do
        !unbudgetedSteps' <- stepAndMaybeSpend BForce unbudgetedSteps
        computeCek unbudgetedSteps' (FrameForce : ctx) env body
    -- s ; ρ ▻ [L M]  ↦  s , [_ (M,ρ)]  ; ρ ▻ L
    computeCek !unbudgetedSteps ctx env (Apply _ fun arg) = do
        !unbudgetedSteps' <- stepAndMaybeSpend BApply unbudgetedSteps
        computeCek unbudgetedSteps' (FrameApplyArg env arg : ctx) env fun
    -- s ; ρ ▻ abs α L  ↦  s ◅ abs α (L , ρ)
    -- s ; ρ ▻ con c  ↦  s ◅ con c
    -- s ; ρ ▻ builtin bn  ↦  s ◅ builtin bn arity arity [] [] ρ
    computeCek !unbudgetedSteps ctx env term@(Builtin _ bn) = do
        !unbudgetedSteps' <- stepAndMaybeSpend BBuiltin unbudgetedSteps
        meaning <- lookupBuiltin bn ?cekRuntime
        returnCek unbudgetedSteps' ctx (VBuiltin bn term env meaning)
    -- s ; ρ ▻ error A  ↦  <> A
    computeCek !_ _ _ (Error _) =
        throwing_ _EvaluationFailure

    {- | The returning phase of the CEK machine.
    Returns 'EvaluationSuccess' in case the context is empty, otherwise pops up one frame
    from the context and uses it to decide how to proceed with the current value v.

      * 'FrameForce': call forceEvaluate
      * 'FrameApplyArg': call 'computeCek' over the context extended with 'FrameApplyFun'
      * 'FrameApplyFun': call 'applyEvaluate' to attempt to apply the function
          stored in the frame to an argument.
    -}
    returnCek :: WordArray -> Context uni fun -> CekValue uni fun -> CekM uni fun s (Term Name uni fun ())
    --- Instantiate all the free variable of the resulting term in case there are any.
    -- . ◅ V           ↦  [] V
    returnCek !unbudgetedSteps [] val = do
        spendAccumulatedBudget unbudgetedSteps
        pure $ dischargeCekValue val
    -- s , {_ A} ◅ abs α M  ↦  s ; ρ ▻ M [ α / A ]*
    returnCek !unbudgetedSteps (FrameForce : ctx) fun = forceEvaluate unbudgetedSteps ctx fun
    -- s , [_ (M,ρ)] ◅ V  ↦  s , [V _] ; ρ ▻ M
    returnCek !unbudgetedSteps (FrameApplyArg argVarEnv arg : ctx) fun =
        computeCek unbudgetedSteps (FrameApplyFun fun : ctx) argVarEnv arg
    -- s , [(lam x (M,ρ)) _] ◅ V  ↦  s ; ρ [ x  ↦  V ] ▻ M
    -- FIXME: add rule for VBuiltin once it's in the specification.
    returnCek !unbudgetedSteps (FrameApplyFun fun : ctx) arg =
        applyEvaluate unbudgetedSteps ctx fun arg

    -- | @force@ a term and proceed.
    -- If v is a delay then compute the body of v;
    -- if v is a builtin application then check that it's expecting a type argument,
    -- and either calculate the builtin application or stick a 'Force' on top of its 'Term'
    -- representation depending on whether the application is saturated or not,
    -- if v is anything else, fail.
    forceEvaluate
        :: WordArray
        -> Context uni fun
        -> CekValue uni fun
        -> CekM uni fun s (Term Name uni fun ())
    forceEvaluate !unbudgetedSteps ctx (VDelay body env) = computeCek unbudgetedSteps ctx env body
    forceEvaluate !unbudgetedSteps ctx (VBuiltin fun term env (BuiltinRuntime sch f exF)) = do
        let term' = Force () term
        case sch of
            -- It's only possible to force a builtin application if the builtin expects a type
            -- argument next.
            TypeSchemeAll  _ schK -> do
                let runtime' = BuiltinRuntime (schK Proxy) f exF
                -- We allow a type argument to appear last in the type of a built-in function,
                -- otherwise we could just assemble a 'VBuiltin' without trying to evaluate the
                -- application.
                res <- evalBuiltinApp fun term' env runtime'
                returnCek unbudgetedSteps ctx res
            _ ->
                throwingWithCause _MachineError BuiltinTermArgumentExpectedMachineError (Just term')
    forceEvaluate !_ _ val =
        throwingDischarged _MachineError NonPolymorphicInstantiationMachineError val

    -- | Apply a function to an argument and proceed.
    -- If the function is a lambda 'lam x ty body' then extend the environment with a binding of @v@
    -- to x@ and call 'computeCek' on the body.
    -- If the function is a builtin application then check that it's expecting a term argument,
    -- and either calculate the builtin application or stick a 'Apply' on top of its 'Term'
    -- representation depending on whether the application is saturated or not.
    -- If v is anything else, fail.
    applyEvaluate
        :: WordArray
        -> Context uni fun
        -> CekValue uni fun   -- lhs of application
        -> CekValue uni fun   -- rhs of application
        -> CekM uni fun s (Term Name uni fun ())
    applyEvaluate !unbudgetedSteps ctx (VLamAbs name body env) arg = computeCek unbudgetedSteps ctx (extendEnv name arg env) body
    -- TODO: check if annotating @f@ and @exF@ with bangs speeds anything up.
    applyEvaluate !unbudgetedSteps ctx (VBuiltin fun term env (BuiltinRuntime sch f exF)) arg = do
        let term' = Apply () term $ dischargeCekValue arg
        case sch of
            -- It's only possible to apply a builtin application if the builtin expects a term
            -- argument next.
            TypeSchemeArrow _ schB -> do
                -- The builtin application machinery wants to be able to throw a 'CekValue' rather
                -- than a 'Term', hence 'withCekValueErrors'.
                x <- withCekValueErrors $ readKnown arg
                -- TODO: should we bother computing that 'ExMemory' eagerly? We may not need it.
                let runtime' = BuiltinRuntime schB (f x) . exF $ toExMemory arg
                res <- evalBuiltinApp fun term' env runtime'
                returnCek unbudgetedSteps ctx res
            _ ->
                throwingWithCause _MachineError UnexpectedBuiltinTermArgumentMachineError (Just term')
    applyEvaluate !_ _ val _ =
        throwingDischarged _MachineError NonFunctionalApplicationMachineError val

    -- | Spend the budget that has been accumulated for a number of machine steps.
    spendAccumulatedBudget :: WordArray -> CekM uni fun s ()
    spendAccumulatedBudget !unbudgetedSteps = iforWordArray unbudgetedSteps spend

    -- Making this a definition of its own causes it to inline better than actually writing it inline, for
    -- some reason.
    -- Skip index 7, that's the total counter!
    -- See Note [Structure of the step counter]
    {-# INLINE spend #-}
    spend !i !w = unless (i == 7) $ let kind = toEnum i in spendBudgetCek (BStep kind) (stimes w (cekStepCost ?cekCosts kind))

    -- | Accumulate a step, and maybe spend the budget that has accumulated for a number of machine steps, but only if we've exceeded our slippage.
    stepAndMaybeSpend :: StepKind -> WordArray -> CekM uni fun s WordArray
    stepAndMaybeSpend !kind !unbudgetedSteps = do
        -- See Note [Structure of the step counter]
        let !ix = fromIntegral $ fromEnum kind
            !unbudgetedSteps' = overIndex 7 (+1) $ overIndex ix (+1) unbudgetedSteps
            !unbudgetedStepsTotal = readArray unbudgetedSteps' 7
        -- There's no risk of overflow here, since we only ever increment the total
        -- steps by 1 and then check this condition.
        if unbudgetedStepsTotal >= ?cekSlippage
        then spendAccumulatedBudget unbudgetedSteps' >> pure (toWordArray 0)
        else pure unbudgetedSteps'

-- See Note [Compilation peculiarities].
-- | Evaluate a term using the CEK machine and keep track of costing, logging is optional.
runCek
    :: ( uni `Everywhere` ExMemoryUsage, Ix fun, PrettyUni uni fun)
    => MachineParameters CekMachineCosts CekValue uni fun
    -> ExBudgetMode cost uni fun
    -> Bool
    -> Term Name uni fun ()
    -> (Either (CekEvaluationException uni fun) (Term Name uni fun ()), cost, [String])
runCek params mode emitting term =
    runCekM params mode emitting $ do
        spendBudgetCek BStartup (cekStartupCost ?cekCosts)
        enterComputeCek [] mempty term<|MERGE_RESOLUTION|>--- conflicted
+++ resolved
@@ -73,11 +73,8 @@
 import           Data.STRef
 import           Data.Semigroup                                           (stimes)
 import           Data.Text.Prettyprint.Doc
-<<<<<<< HEAD
+import           Data.Word64Array.Word8
 import           Universe
-=======
-import           Data.Word64Array.Word8
->>>>>>> c432a48a
 
 {- Note [Compilation peculiarities]
 READ THIS BEFORE TOUCHING ANYTHING IN THIS FILE
