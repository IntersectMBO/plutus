-- editorconfig-checker-disable-file
-- | The CEK machine.

{-# LANGUAGE AllowAmbiguousTypes      #-}
{-# LANGUAGE BangPatterns             #-}
{-# LANGUAGE ConstraintKinds          #-}
{-# LANGUAGE DataKinds                #-}
{-# LANGUAGE DeriveAnyClass           #-}
{-# LANGUAGE FlexibleInstances        #-}
{-# LANGUAGE ImplicitParams           #-}
{-# LANGUAGE InstanceSigs             #-}
{-# LANGUAGE LambdaCase               #-}
{-# LANGUAGE MultiParamTypeClasses    #-}
{-# LANGUAGE NPlusKPatterns           #-}
{-# LANGUAGE NamedFieldPuns           #-}
{-# LANGUAGE OverloadedStrings        #-}
{-# LANGUAGE RankNTypes               #-}
{-# LANGUAGE ScopedTypeVariables      #-}
{-# LANGUAGE StandaloneKindSignatures #-}
{-# LANGUAGE TypeApplications         #-}
{-# LANGUAGE TypeFamilies             #-}
{-# LANGUAGE TypeOperators            #-}
{-# LANGUAGE UnboxedTuples            #-}
{-# LANGUAGE UndecidableInstances     #-}

{-# OPTIONS_GHC -fno-warn-orphans #-}

module UntypedPlutusCore.Evaluation.Machine.Cek.Internal
    -- See Note [Compilation peculiarities].
    ( EvaluationResult(..)
    , CekValue(..)
    , ArgStack(..)
    , transferArgStack
    , CekUserError(..)
    , CekEvaluationException
    , CekBudgetSpender(..)
    , ExBudgetInfo(..)
    , ExBudgetMode(..)
    , CekEmitter
    , CekEmitterInfo(..)
    , EmitterMode(..)
    , CekM (..)
    , ErrorWithCause(..)
    , EvaluationError(..)
    , ExBudgetCategory(..)
    , StepKind(..)
    , ThrowableBuiltins
    , splitStructuralOperational
    , unsafeSplitStructuralOperational
    , runCekDeBruijn
    , dischargeCekValue
    , Context (..)
    , CekValEnv
    , GivenCekReqs
    , GivenCekSpender
    , StepCounter
    , NumberOfStepCounters
    , CounterSize
    , TotalCountIndex
    , Slippage
    , defaultSlippage
    , NTerm
    , runCekM
    )
where

import PlutusPrelude

import UntypedPlutusCore.Core

import Data.RandomAccessList.Class qualified as Env
import Data.RandomAccessList.SkewBinary qualified as Env
import PlutusCore.Builtin
import PlutusCore.DeBruijn
import PlutusCore.Evaluation.Machine.ExBudget
import PlutusCore.Evaluation.Machine.ExBudgetStream
import PlutusCore.Evaluation.Machine.Exception
import PlutusCore.Evaluation.Machine.ExMemoryUsage
import PlutusCore.Evaluation.Machine.MachineParameters
import PlutusCore.Evaluation.Result
import PlutusCore.Pretty

import UntypedPlutusCore.Evaluation.Machine.Cek.CekMachineCosts (CekMachineCosts,
                                                                 CekMachineCostsBase (..))
import UntypedPlutusCore.Evaluation.Machine.Cek.StepCounter

import Control.Exception qualified as Exception
import Control.Monad (unless, when)
import Control.Monad.Catch
import Control.Monad.Except (MonadError, catchError, throwError, tryError)
import Control.Monad.Primitive (PrimMonad (..))
import Control.Monad.ST
import Control.Monad.ST.Unsafe
import Data.Bifunctor
import Data.DList qualified as DList
import Data.Functor.Identity
import Data.Hashable (Hashable)
import Data.Kind qualified as GHC
import Data.Proxy
import Data.Semigroup (stimes)
import Data.Text (Text)
import Data.Vector qualified as V
import Data.Word
import GHC.Generics
import GHC.TypeLits
import Prettyprinter
import Universe

{- Note [Compilation peculiarities]
READ THIS BEFORE TOUCHING ANYTHING IN THIS FILE

Don't use @StrictData@, it makes the machine slower by several percent.

Exporting the 'computeCek' function from this module causes the CEK machine to become slower by
up to 25%. I repeat: just adding 'computeCek' to the export list makes the evaluator substantially
slower. The reason for this is that with 'computeCek' exported the generated GHC Core is much worse:
it contains more lambdas, allocates more stuff etc. While perhaps surprising, this is not an
unusual behavior of the compiler as https://wiki.haskell.org/Performance/GHC explains:

> Indeed, generally speaking GHC will inline across modules just as much as it does within modules,
> with a single large exception. If GHC sees that a function 'f' is called just once, it inlines it
> regardless of how big 'f' is. But once 'f' is exported, GHC can never see that it's called exactly
> once, even if that later turns out to be the case. This inline-once optimisation is pretty
> important in practice.
>
> So: if you care about performance, do not export functions that are not used outside the module
> (i.e. use an explicit export list, and keep it as small as possible).

Now clearly 'computeCek' cannot be inlined in 'runCek' whether it's exported or not, since
'computeCek' is recursive. However:

1. GHC is _usually_ smart enough to perform the worker/wrapper transformation and inline the wrapper
   (however experiments have shown that sticking the internals of the CEK machine, budgeting modes
   and the API into the same file prevents GHC from performing the worker/wrapper transformation for
   some reason likely related to "we've been compiling this for too long, let's leave it at that"
2. GHC seems to be able to massage the definition of 'computeCek' into something more performant
   making use of knowing exactly how 'computeCek' is used, essentially tailoring the definition of
   'computeCek' for a particular invocation in 'runCek'

Hence we don't export 'computeCek' and instead define 'runCek' in this file and export it, even
though the rest of the user-facing API (which 'runCek' is a part of) is defined downstream.

Another problem is handling mutual recursion in the 'computeCek'/'returnCek'/'forceEvaluate'/etc
family. If we keep these functions at the top level, GHC won't be able to pull the constraints out
of the family (confirmed by inspecting Core: GHC thinks that since the superclass constraints
populating the dictionary representing the @Ix fun@ constraint are redundant, they can be replaced
with calls to 'error' in a recursive call, but that changes the dictionary and so it can no longer
be pulled out of recursion). But that entails passing a redundant argument around, which slows down
the machine a tiny little bit.

Hence we define a all happy-path functions having CEK-machine-specific constraints as local
functions making use of a shared context from their parent function. This also allows GHC to inline
almost all of the machine into a single definition (with a bunch of recursive join points in it).

In general, it's advised to run benchmarks (and look at Core output if the results are suspicious)
on any changes in this file.

Finally, it's important to put bang patterns on any 'Int' arguments to ensure that GHC unboxes them:
this can make a surprisingly large difference.
-}

-- | The 'Term's that CEK can execute must have DeBruijn binders
-- 'Name' is not necessary but we leave it here for simplicity and debuggability.
type NTerm uni fun = Term NamedDeBruijn uni fun

data StepKind
    = BConst
    | BVar
    | BLamAbs
    | BApply
    | BDelay
    | BForce
    | BBuiltin -- Cost of evaluating a Builtin AST node, not the function itself
    | BConstr
    | BCase
    deriving stock (Show, Eq, Ord, Generic, Enum, Bounded)
    deriving anyclass (NFData, Hashable)

cekStepCost :: CekMachineCosts -> StepKind -> ExBudget
cekStepCost costs = runIdentity . \case
    BConst   -> cekConstCost costs
    BVar     -> cekVarCost costs
    BLamAbs  -> cekLamCost costs
    BApply   -> cekApplyCost costs
    BDelay   -> cekDelayCost costs
    BForce   -> cekForceCost costs
    BBuiltin -> cekBuiltinCost costs
    BConstr  -> cekConstrCost costs
    BCase    -> cekCaseCost costs

data ExBudgetCategory fun
    = BStep StepKind
    | BBuiltinApp fun  -- Cost of evaluating a fully applied builtin function
    | BStartup
    deriving stock (Show, Eq, Ord, Generic)
    deriving anyclass (NFData, Hashable)
instance Show fun => Pretty (ExBudgetCategory fun) where
    pretty = viaShow

instance ExBudgetBuiltin fun (ExBudgetCategory fun) where
    exBudgetBuiltin = BBuiltinApp

{- Note [Show instance for BuiltinRuntime]
We need to be able to print 'CekValue's and for that we need a 'Show' instance for 'BuiltinRuntime',
but functions are not printable and hence we provide a dummy instance.
-}

-- See Note [Show instance for BuiltinRuntime].
instance Show (BuiltinRuntime (CekValue uni fun ann)) where
    show _ = "<builtin_runtime>"

-- | A LIFO stack of 'CekValue's, useful for recording multiple arguments which will need to
-- be pushed onto the context in reverse order.
data ArgStack uni fun ann =
  EmptyStack
  | ConsStack !(CekValue uni fun ann) !(ArgStack uni fun ann)

deriving stock instance (GShow uni, Everywhere uni Show, Show fun, Show ann, Closed uni)
    => Show (ArgStack uni fun ann)

-- 'Values' for the modified CEK machine.
data CekValue uni fun ann =
    -- This bang gave us a 1-2% speed-up at the time of writing.
    VCon !(Some (ValueOf uni))
  | VDelay !(NTerm uni fun ann) !(CekValEnv uni fun ann)
  | VLamAbs !NamedDeBruijn !(NTerm uni fun ann) !(CekValEnv uni fun ann)
    -- | A partial builtin application, accumulating arguments for eventual full application.
    -- We don't need a 'CekValEnv' here unlike in the other constructors, because 'VBuiltin'
    -- values always store their corresponding 'Term's fully discharged, see the comments at
    -- the call sites (search for 'VBuiltin').
  | VBuiltin
      !fun
      -- ^ So that we know, for what builtin we're calculating the cost. We can sneak this into
      -- 'BuiltinRuntime', so that we don't need to store it here, but somehow doing so was
      -- consistently slowing evaluation down by half a percent. Might be noise, might be not, but
      -- at least we know that removing this @fun@ is not helpful anyway. See this commit reversing
      -- the change: https://github.com/IntersectMBO/plutus/pull/4778/commits/86a3e24ca3c671cc27c6f4344da2bcd14f961706
      (NTerm uni fun ())
      -- ^ This must be lazy. It represents the fully discharged partial application of the builtin
      -- function that we're going to run when it's fully saturated.  We need the 'Term' to be able
      -- to return it in case full saturation is never achieved and a partial application needs to
      -- be returned in the result. The laziness is important, because the arguments are discharged
      -- values and discharging is expensive, so we don't want to do it unless we really have
      -- to. Making this field strict resulted in a 3-4.5% slowdown at the time of writing.
      !(BuiltinRuntime (CekValue uni fun ann))
      -- ^ The partial application and its costing function.
      -- Check the docs of 'BuiltinRuntime' for details.
    -- | A constructor value, including fully computed arguments and the tag.
  | VConstr {-# UNPACK #-} !Word64 !(ArgStack uni fun ann)

deriving stock instance (GShow uni, Everywhere uni Show, Show fun, Show ann, Closed uni)
    => Show (CekValue uni fun ann)

type CekValEnv uni fun ann = Env.RAList (CekValue uni fun ann)

-- | The CEK machine is parameterized over a @spendBudget@ function. This makes the budgeting machinery extensible
-- and allows us to separate budgeting logic from evaluation logic and avoid branching on the union
-- of all possible budgeting state types during evaluation.
newtype CekBudgetSpender uni fun s = CekBudgetSpender
    { unCekBudgetSpender :: ExBudgetCategory fun -> ExBudget -> CekM uni fun s ()
    }

-- General enough to be able to handle a spender having one, two or any number of 'STRef's
-- under the hood.
-- | Runtime budgeting info.
data ExBudgetInfo cost uni fun s = ExBudgetInfo
    { _exBudgetModeSpender       :: !(CekBudgetSpender uni fun s)  -- ^ A spending function.
    , _exBudgetModeGetFinal      :: !(ST s cost) -- ^ For accessing the final state.
    , _exBudgetModeGetCumulative :: !(ST s ExBudget) -- ^ For accessing the cumulative budget.
    }

-- We make a separate data type here just to save the caller of the CEK machine from those pesky
-- 'ST'-related details.
-- | A budgeting mode to execute the CEK machine in.
newtype ExBudgetMode cost uni fun = ExBudgetMode
    { unExBudgetMode :: forall s. ST s (ExBudgetInfo cost uni fun s)
    }

{- Note [Cost slippage]
Tracking the budget usage for every step in the machine adds a lot of overhead. To reduce this,
we adopt a technique which allows some overshoot of the budget ("slippage"), but only a bounded
amount.

To do this we:
- Track all the machine steps of all kinds in an set of counters in a 'StepCounter'
- Actually "spend" the budget when we've done more than some fixed number of steps, or at the end.

This saves a *lot* of time, at the cost of potentially overshooting the budget by slippage*step_cost,
which is okay so long as we bound the slippage appropriately.

Note that we're only proposing to do this for machine steps, since it's plausible that we can track
them in an optimized way. Builtins are more complicated (and infrequent), so we can just budget them
properly when we hit them.

There are two options for how to bound the slippage:
1. As a fixed number of steps
2. As a proportion of the overall budget

Option 2 initially seems much better as a bound: if we run N scripts with an overall budget of B, then
the potential overrun from 1 is N*slippage, whereas the overrun from 2 is B*slippage. That is, 2
says we always overrun by a fraction of the total amount of time you were expecting, whereas 1 says
it depends how many scripts you run... so if I send you a lot of small scripts, I could cause a lot
of overrun.

However, it turns out (empirically) that we can pick a number for 1 that gives us most of the speedup, but such
that the maximum overrun is negligible (e.g. much smaller than the "startup cost"). So in the end
we opted for option 1, which also happens to be simpler to implement.
-}

{- Note [Structure of the step counter]
The step counter is kept in a 'MutablePrimArray', which is a fast way of storing a bunch of
mutable 'Word8's.
This suits our purposes, as we need one counter for every step type, and one for the total number.

We keep the counters for each step in the first indices, so we can index them simply by using
the 'Enum' instance of 'StepKind', and the total counter in the last index.
-}

-- So that we don't need to update 'NumberOfStepCounters' manually, which would be extremely
-- error-prone and has caused a bug in the past.
type CountConstructorsEnum :: (GHC.Type -> GHC.Type) -> Nat
type family CountConstructorsEnum rep where
    CountConstructorsEnum U1         = 1
    CountConstructorsEnum (M1 _ _ f) = CountConstructorsEnum f
    CountConstructorsEnum (f :+: g)  = CountConstructorsEnum f + CountConstructorsEnum g
    CountConstructorsEnum V1         = TypeError ('Text "Cannot be empty")
    CountConstructorsEnum (f :*: g)  = TypeError ('Text "Cannot be a non-enumeration type")
    CountConstructorsEnum (K1 _ _)   = TypeError ('Text "Cannot be a non-enumeration type")
    CountConstructorsEnum (Rec1 _)   = TypeError ('Text "Cannot be a non-enumeration type")
    CountConstructorsEnum Par1       =
        TypeError ('Text "If you really want a parameterized type, handle this clause")

-- | The number of step counters that we need, should be the same as the number of constructors
-- of 'StepKind'.
type NumberOfStepCounters = CountConstructorsEnum (Rep StepKind)
-- | The total number of counters that we need, one extra for the total counter.
-- See Note [Structure of the step counter]
type CounterSize = NumberOfStepCounters + 1
-- | The index at which the total step counter is kept.
-- See Note [Structure of the step counter]
type TotalCountIndex = NumberOfStepCounters

type Slippage = Word8
-- See Note [Cost slippage]
-- | The default number of slippage (in machine steps) to allow.
defaultSlippage :: Slippage
defaultSlippage = 200

{- Note [DList-based emitting]
Instead of emitting log lines one by one, we have a 'DList' of them in the type of emitters
(see 'CekEmitter'). That 'DList' comes from 'Emitter' and allows the latter to be an efficient
monad for logging. We leak this implementation detail in the type of emitters, because it's the
most efficient way of doing emitting, see
https://github.com/IntersectMBO/plutus/pull/4421#issuecomment-1059186586
-}

-- See Note [DList-based emitting].
-- | The CEK machine is parameterized over an emitter function, similar to 'CekBudgetSpender'.
type CekEmitter uni fun s = DList.DList Text -> CekM uni fun s ()

-- | Runtime emitter info, similar to 'ExBudgetInfo'.
data CekEmitterInfo uni fun s = CekEmitterInfo {
    _cekEmitterInfoEmit       :: !(CekEmitter uni fun s)
    , _cekEmitterInfoGetFinal :: !(ST s [Text])
    }

-- | An emitting mode to execute the CEK machine in, similar to 'ExBudgetMode'.
newtype EmitterMode uni fun = EmitterMode
    { unEmitterMode :: forall s. ST s ExBudget -> ST s (CekEmitterInfo uni fun s)
    }

{- Note [Implicit parameters in the machine]
The traditional way to pass context into a function is to use 'ReaderT'. However, 'ReaderT' has some
disadvantages.
- It requires threading through the context even where you don't need it (every monadic bind)
- It *can* often be optimized away, but this requires GHC to be somewhat clever and do a lot of
  case-of-case to lift all the arguments out.

Moreover, if your context is global (i.e. constant across the lifetime of the monad, i.e. you don't
need 'local'), then you're buying some extra power (the ability to pass in a different context somewhere
deep inside the computation) which you don't need.

There are three main alternatives:
- Explicit function parameters. Simple, doesn't get tied up in the Monad operations, *does* still
present the appearance of letting you do 'local'. But a bit cluttered.
- Implicit parameters. A bit esoteric, can be bundled up into a constraint synonym and just piped to
where they're needed, essentially the same as explicit parameters in terms of runtime.
- Constraints via 'reflection'. Quite esoteric, *does* get you global parameters (within their scope),
bit of a hassle threading around all the extra type parameters.

We're using implicit parameters for now, which seems to strike a good balance of speed and convenience.
I haven't tried 'reflection' in detail, but I believe the main thing it would do is to make the parameters
global - but we already have this for most of the hot functions by making them all local definitions, so
they don't actually take the context as an argument even at the source level.
-}

-- | Implicit parameter for the builtin runtime.
type GivenCekRuntime uni fun ann = (?cekRuntime :: (BuiltinsRuntime fun (CekValue uni fun ann)))
-- | Implicit parameter for the log emitter reference.
type GivenCekEmitter uni fun s = (?cekEmitter :: CekEmitter uni fun s)
-- | Implicit parameter for budget spender.
type GivenCekSpender uni fun s = (?cekBudgetSpender :: (CekBudgetSpender uni fun s))
type GivenCekSlippage = (?cekSlippage :: Slippage)
type GivenCekStepCounter s = (?cekStepCounter :: StepCounter CounterSize s)
type GivenCekCosts = (?cekCosts :: CekMachineCosts)

-- | Constraint requiring all of the machine's implicit parameters.
type GivenCekReqs uni fun ann s = (GivenCekRuntime uni fun ann, GivenCekEmitter uni fun s, GivenCekSpender uni fun s, GivenCekSlippage, GivenCekStepCounter s, GivenCekCosts)

data CekUserError
    = CaseBuiltinError Text -- ^ 'Case' over a value of a built-in type failed.
    | CekOutOfExError !ExRestrictingBudget -- ^ The final overspent (i.e. negative) budget.
    | CekEvaluationFailure -- ^ Error has been called or a builtin application has failed
    deriving stock (Show, Eq, Generic)
    deriving anyclass (NFData)

type CekM :: (GHC.Type -> GHC.Type) -> GHC.Type -> GHC.Type -> GHC.Type -> GHC.Type
-- | The monad the CEK machine runs in.
newtype CekM uni fun s a = CekM
    { unCekM :: ST s a
    } deriving newtype (Functor, Applicative, Monad, PrimMonad)

-- | The CEK machine-specific 'EvaluationException'.
type CekEvaluationException name uni fun =
    EvaluationException (MachineError fun) CekUserError (Term name uni fun ())

instance BuiltinErrorToEvaluationError (MachineError fun) CekUserError where
  builtinErrorToEvaluationError (BuiltinUnliftingEvaluationError err) =
    bimap UnliftingMachineError (const CekEvaluationFailure) $ unUnliftingEvaluationError err
  builtinErrorToEvaluationError BuiltinEvaluationFailure =
    OperationalError CekEvaluationFailure
  {-# INLINE builtinErrorToEvaluationError #-}

{- Note [Throwing exceptions in ST]
This note represents MPJ's best understanding right now, might be wrong.

We use a moderately evil trick to throw exceptions in ST, but unlike the evil trick for catching them, it's hidden.

The evil is that the 'MonadThrow' instance for 'ST' uses 'unsafeIOToST . throwIO'! Sneaky! The author has marked it
"Trustworthy", no less. However, I believe this to be safe for basically the same reasons as our trick to catch
exceptions is safe, see Note [Catching exceptions in ST]
-}

{- Note [Catching exceptions in ST]
This note represents MPJ's best understanding right now, might be wrong.

We use a moderately evil trick to catch exceptions in ST. This uses the unsafe ST <-> IO conversion functions to go into IO,
catch the exception, and then go back into ST.

Why is this okay? Recall that IO ~= ST RealWorld, i.e. it is just ST with a special thread token. The unsafe conversion functions
just coerce from one to the other. So the thread token remains the same, it's just that we'll potentially leak it from ST, and we don't
get ordering guarantees with other IO actions.

But in our case this is okay, because:

1. We do not leak the original ST thread token, since we only pass it into IO and then immediately back again.
2. We don't have ordering guarantees with other IO actions, but we don't care because we don't do any side effects, we only catch a single kind of exception.
3. We *do* have ordering guarantees between the throws inside the ST action and the catch, since they are ultimately using the same thread token.
-}

-- | Call 'dischargeCekValue' over the received 'CekVal' and feed the resulting 'Term' to
-- 'throwErrorWithCause' as the cause of the failure.
throwErrorDischarged
  :: ThrowableBuiltins uni fun
  => EvaluationError (MachineError fun) CekUserError
  -> CekValue uni fun ann
  -> CekM uni fun s x
throwErrorDischarged err = throwErrorWithCause err . dischargeCekValue

instance ThrowableBuiltins uni fun =>
        MonadError (CekEvaluationException NamedDeBruijn uni fun) (CekM uni fun s) where
    -- See Note [Throwing exceptions in ST].
    throwError = CekM . throwM

    -- See Note [Catching exceptions in ST].
    catchError
        :: forall a.
           CekM uni fun s a
        -> (CekEvaluationException NamedDeBruijn uni fun -> CekM uni fun s a)
        -> CekM uni fun s a
    a `catchError` h =
        -- Here in addition to catching 'CekEvaluationException' we also catch common GHC exceptions
        -- in case one of them somehow gets triggered during script execution (which would be a bug
        -- on our side). We could probably use @enclosed-exceptions@, but spawning a thread per
        -- script is expensive. We could also use type-based disambiguation like @unliftio@ does,
        -- but it fails if an exception whose type indicates that it's a sync one gets thrown in an
        -- async way.
        -- Alexey Kuleshevich told us that the node catches exceptions anyway, so what we're doing
        -- here is for easing debugging and error reporting, it's not a proper safety measure. Hence
        -- catching several common exception types is enough.
        CekM . unsafeIOToST $ aIO `catches`
            [ Handler hIO
            , panicHandler @IOError
            , panicHandler @Exception.ErrorCall
            , panicHandler @Exception.ArithException
            , panicHandler @Exception.ArrayException
            ]
      where
        aIO = unsafeRunCekM a
        hIO = unsafeRunCekM . h

        -- Unsafely run a 'CekM' computation in the 'IO' monad by converting the underlying 'ST' to
        -- it.
        unsafeRunCekM :: CekM uni fun s a -> IO a
        unsafeRunCekM = unsafeSTToIO . unCekM

        panicHandler :: forall e. Exception e => Handler IO a
        panicHandler =
            Handler $ \(err :: e) -> hIO $
                ErrorWithCause
                    (StructuralError . PanicMachineError $ displayException err)
                    Nothing

instance Pretty CekUserError where
    pretty (CaseBuiltinError err) = vcat
        [ "'case' over a value of a built-in type failed with"
        , pretty err
        ]
    pretty (CekOutOfExError (ExRestrictingBudget res)) =
        cat
          [ "The machine terminated part way through evaluation due to overspending the budget."
          , "The budget when the machine terminated was:"
          , pretty res
          , "Negative numbers indicate the overspent budget; note that this only indicates the budget that was needed for the next step, not to run the program to completion."
          ]
    pretty CekEvaluationFailure = "The machine terminated because of an error, either from a built-in function or from an explicit use of 'error'."

-- | Instantiate all the free variables of a term by looking them up in an environment.
-- Mutually recursive with dischargeCekVal.
dischargeCekValEnv :: forall uni fun ann. CekValEnv uni fun ann -> NTerm uni fun () -> NTerm uni fun ()
dischargeCekValEnv valEnv = go 0
 where
  -- The lamCnt is just a counter that measures how many lambda-abstractions
  -- we have descended in the `go` loop.
  go :: Word64 -> NTerm uni fun () -> NTerm uni fun ()
  go !lamCnt =  \case
    LamAbs ann name body -> LamAbs ann name $ go (lamCnt+1) body
    var@(Var _ (NamedDeBruijn _ ndbnIx)) -> let idx = coerce ndbnIx :: Word64  in
        if lamCnt >= idx
        -- the index n is less-than-or-equal than the number of lambdas we have descended
        -- this means that n points to a bound variable, so we don't discharge it.
        then var
        else maybe
               -- var is free, leave it alone
               var
               -- var is in the env, discharge its value
               dischargeCekValue
               -- index relative to (as seen from the point of view of) the environment
               (Env.indexOne valEnv $ idx - lamCnt)
    Apply ann fun arg    -> Apply ann (go lamCnt fun) $ go lamCnt arg
    Delay ann term       -> Delay ann $ go lamCnt term
    Force ann term       -> Force ann $ go lamCnt term
    t -> t

-- | Convert a 'CekValue' into a 'Term' by replacing all bound variables with the terms
-- they're bound to (which themselves have to be obtain by recursively discharging values).
dischargeCekValue :: CekValue uni fun ann -> NTerm uni fun ()
dischargeCekValue = \case
    VCon     val                         -> Constant () val
    VDelay   body env                    -> dischargeCekValEnv env $ Delay () (void body)
    -- 'computeCek' turns @LamAbs _ name body@ into @VLamAbs name body env@ where @env@ is an
    -- argument of 'computeCek' and hence we need to start discharging outside of the reassembled
    -- lambda, otherwise @name@ could clash with the names that we have in @env@.
    VLamAbs (NamedDeBruijn n _ix) body env ->
        -- The index on the binder is meaningless, we put `0` by convention, see 'Binder'.
        dischargeCekValEnv env $ LamAbs () (NamedDeBruijn n deBruijnInitIndex) (void body)
    -- We only return a discharged builtin application when (a) it's being returned by the machine,
    -- or (b) it's needed for an error message.
    -- @term@ is fully discharged, so we can return it directly without any further discharging.
    VBuiltin _ term _                    -> term
    VConstr i es                         -> Constr () i (fmap dischargeCekValue $ stack2list es)
      where
        stack2list = go []
        go acc EmptyStack           = acc
        go acc (ConsStack arg rest) = go (arg : acc) rest

instance (PrettyUni uni, Pretty fun) => PrettyBy PrettyConfigPlc (CekValue uni fun ann) where
    prettyBy cfg = prettyBy cfg . dischargeCekValue

type instance UniOf (CekValue uni fun ann) = uni

instance HasConstant (CekValue uni fun ann) where
    asConstant (VCon val) = pure val
    asConstant _          = throwError notAConstant
    {-# INLINE asConstant #-}

    fromConstant = VCon
    {-# INLINE fromConstant #-}

{-|
The context in which the machine operates.

Morally, this is a stack of frames, but we use the "intrusive list" representation so that
we can match on context and the top frame in a single, strict pattern match.
-}
data Context uni fun ann
    = FrameAwaitArg !(CekValue uni fun ann) !(Context uni fun ann)
    -- ^ @[V _]@
    | FrameAwaitFunTerm !(CekValEnv uni fun ann) !(NTerm uni fun ann) !(Context uni fun ann)
    -- ^ @[_ N]@
    | FrameAwaitFunValue !(CekValue uni fun ann) !(Context uni fun ann)
    -- ^ @[_ V]@
    | FrameForce !(Context uni fun ann)
    -- ^ @(force _)@
    -- See Note [Accumulators for terms]
    | FrameConstr !(CekValEnv uni fun ann) {-# UNPACK #-} !Word64 ![NTerm uni fun ann] !(ArgStack uni fun ann) !(Context uni fun ann)
    -- ^ @(constr i V0 ... Vj-1 _ Nj ... Nn)@
    | FrameCases !(CekValEnv uni fun ann) !(V.Vector (NTerm uni fun ann)) !(Context uni fun ann)
    -- ^ @(case _ C0 .. Cn)@
    | NoFrame

deriving stock instance (GShow uni, Everywhere uni Show, Show fun, Show ann, Closed uni)
    => Show (Context uni fun ann)

-- See Note [ExMemoryUsage instances for non-constants].
instance (Closed uni, uni `Everywhere` ExMemoryUsage) => ExMemoryUsage (CekValue uni fun ann) where
    memoryUsage = \case
        VCon c      -> memoryUsage c
        VDelay {}   -> singletonRose 1
        VLamAbs {}  -> singletonRose 1
        VBuiltin {} -> singletonRose 1
        VConstr {}  -> singletonRose 1
    {-# INLINE memoryUsage #-}

{- Note [ArgStack vs Spine]
We use 'ArgStack' for collecting the arguments of a constructor to later pass it to the function in
the appropriate branch. Originally, all arguments of a constructor are terms and hence before we can
pass them to a function they need to be evaluated to values, which means that in case of the CEK
machine the evaluated arguments are going to be reversed: you evaluate the first argument and put
the result into a 'FrameConstr', then the second one and put it in a 'FrameConstr' again, this time
prepending it to the one that is already there etc -- in the end you get the arguments in reversed
order. Which is why 'transferArgStack' is a left fold (just like 'reverse').

But in case of 'Spine' the builtins machinery directly produces values, not terms. Meaning, a
'Spine' that we get from the builtins machinery isn't reversed, hence we can pass its contents
directly to the head of the application. Which is why 'transferSpine' is a right fold.
-}

-- See Note [ArgStack vs Spine].
-- | Transfers an 'ArgStack' to a series of 'Context' frames.
transferArgStack :: ArgStack uni fun ann -> Context uni fun ann -> Context uni fun ann
transferArgStack EmptyStack c           = c
transferArgStack (ConsStack arg rest) c = transferArgStack rest (FrameAwaitFunValue arg c)

-- See Note [ArgStack vs Spine].
-- | Transfers a 'Spine' onto the stack. The first argument will be at the top of the stack.
transferSpine
    :: Spine (CekValue uni fun ann)
    -> Context uni fun ann
    -> Context uni fun ann
transferSpine args ctx = foldr FrameAwaitFunValue ctx args
{-# INLINE transferSpine #-}

runCekM
    :: forall a cost uni fun ann
    . ThrowableBuiltins uni fun
    => MachineParameters CekMachineCosts fun (CekValue uni fun ann)
    -> ExBudgetMode cost uni fun
    -> EmitterMode uni fun
    -> (forall s. GivenCekReqs uni fun ann s => CekM uni fun s a)
    -> (Either (CekEvaluationException NamedDeBruijn uni fun) a, cost, [Text])
runCekM (MachineParameters costs runtime) (ExBudgetMode getExBudgetInfo) (EmitterMode getEmitterMode) a = runST $ do
    ExBudgetInfo{_exBudgetModeSpender, _exBudgetModeGetFinal, _exBudgetModeGetCumulative} <- getExBudgetInfo
    CekEmitterInfo{_cekEmitterInfoEmit, _cekEmitterInfoGetFinal} <- getEmitterMode _exBudgetModeGetCumulative
    ctr <- newCounter (Proxy @CounterSize)
    let ?cekRuntime = runtime
        ?cekEmitter = _cekEmitterInfoEmit
        ?cekBudgetSpender = _exBudgetModeSpender
        ?cekCosts = costs
        ?cekSlippage = defaultSlippage
        ?cekStepCounter = ctr
    errOrRes <- unCekM $ tryError a
    st <- _exBudgetModeGetFinal
    logs <- _cekEmitterInfoGetFinal
    pure (errOrRes, st, logs)
{-# INLINE runCekM #-}

-- See Note [Compilation peculiarities].
-- | The entering point to the CEK machine's engine.
enterComputeCek
    :: forall uni fun ann s
    . (ThrowableBuiltins uni fun, CaseBuiltin uni, GivenCekReqs uni fun ann s)
    => Context uni fun ann
    -> CekValEnv uni fun ann
    -> NTerm uni fun ann
    -> CekM uni fun s (NTerm uni fun ())
enterComputeCek = computeCek
  where
    -- | The computing part of the CEK machine.
    -- Either
    -- 1. adds a frame to the context and calls 'computeCek' ('Force', 'Apply')
    -- 2. calls 'returnCek' on values ('Delay', 'LamAbs', 'Constant', 'Builtin')
    -- 3. throws 'EvaluationFailure' ('Error')
    -- 4. looks up a variable in the environment and calls 'returnCek' ('Var')
    computeCek
        :: Context uni fun ann
        -> CekValEnv uni fun ann
        -> NTerm uni fun ann
        -> CekM uni fun s (NTerm uni fun ())
    -- s ; ρ ▻ {L A}  ↦ s , {_ A} ; ρ ▻ L
    computeCek !ctx !env (Var _ varName) = do
        stepAndMaybeSpend BVar
        val <- lookupVarName varName env
        returnCek ctx val
    -- s ; ρ ▻ con c  ↦  s ◅ con c
    computeCek !ctx !_ (Constant _ val) = do
        stepAndMaybeSpend BConst
        returnCek ctx (VCon val)
    -- s ; ρ ▻ lam x L  ↦  s ◅ lam x (L , ρ)
    computeCek !ctx !env (LamAbs _ name body) = do
        stepAndMaybeSpend BLamAbs
        returnCek ctx (VLamAbs name body env)
    -- s ; ρ ▻ delay L  ↦  s ◅ delay (L , ρ)
    computeCek !ctx !env (Delay _ body) = do
        stepAndMaybeSpend BDelay
        returnCek ctx (VDelay body env)
    -- s ; ρ ▻ force T  ↦  s , force _ ; ρ ▻ L
    computeCek !ctx !env (Force _ body) = do
        stepAndMaybeSpend BForce
        computeCek (FrameForce ctx) env body
    -- s ; ρ ▻ [L M]  ↦  s , [_ (M,ρ)]  ; ρ ▻ L
    computeCek !ctx !env (Apply _ fun arg) = do
        stepAndMaybeSpend BApply
        computeCek (FrameAwaitFunTerm env arg ctx) env fun
    -- s ; ρ ▻ builtin bn  ↦  s ◅ builtin bn arity arity [] [] ρ
    computeCek !ctx !_ (Builtin _ bn) = do
        stepAndMaybeSpend BBuiltin
        let meaning = lookupBuiltin bn ?cekRuntime
        -- 'Builtin' is fully discharged.
        returnCek ctx (VBuiltin bn (Builtin () bn) meaning)
    -- s ; ρ ▻ constr I T0 .. Tn  ↦  s , constr I _ (T1 ... Tn, ρ) ; ρ ▻ T0
    computeCek !ctx !env (Constr _ i es) = do
        stepAndMaybeSpend BConstr
        case es of
          (t : rest) -> computeCek (FrameConstr env i rest EmptyStack ctx) env t
          []         -> returnCek ctx $ VConstr i EmptyStack
    -- s ; ρ ▻ case S C0 ... Cn  ↦  s , case _ (C0 ... Cn, ρ) ; ρ ▻ S
    computeCek !ctx !env (Case _ scrut cs) = do
        stepAndMaybeSpend BCase
        computeCek (FrameCases env cs ctx) env scrut
    -- s ; ρ ▻ error  ↦  <> A
    computeCek !_ !_ (Error _) =
        throwErrorWithCause (OperationalError CekEvaluationFailure) (Error ())

    {- | The returning phase of the CEK machine.
    Returns 'EvaluationSuccess' in case the context is empty, otherwise pops up one frame
    from the context and uses it to decide how to proceed with the current value v.

      * 'FrameForce': call forceEvaluate
      * 'FrameApplyArg': call 'computeCek' over the context extended with 'FrameApplyFun'
      * 'FrameApplyFun': call 'applyEvaluate' to attempt to apply the function
          stored in the frame to an argument.
    -}
    returnCek
        :: Context uni fun ann
        -> CekValue uni fun ann
        -> CekM uni fun s (NTerm uni fun ())
    --- Instantiate all the free variable of the resulting term in case there are any.
    -- . ◅ V           ↦  [] V
    returnCek NoFrame val = do
        spendAccumulatedBudget
        pure $ dischargeCekValue val
    -- s , {_ A} ◅ abs α M  ↦  s ; ρ ▻ M [ α / A ]*
    returnCek (FrameForce ctx) fun = forceEvaluate ctx fun
    -- s , [_ (M,ρ)] ◅ V  ↦  s , [V _] ; ρ ▻ M
    returnCek (FrameAwaitFunTerm argVarEnv arg ctx) fun =
        computeCek (FrameAwaitArg fun ctx) argVarEnv arg
    -- s , [(lam x (M,ρ)) _] ◅ V  ↦  s ; ρ [ x  ↦  V ] ▻ M
    -- FIXME: add rule for VBuiltin once it's in the specification.
    returnCek (FrameAwaitArg fun ctx) arg =
        applyEvaluate ctx fun arg
    -- s , [_ V] ◅ lam x (M,ρ)  ↦  s ; ρ [ x  ↦  V ] ▻ M
    returnCek (FrameAwaitFunValue arg ctx) fun =
        applyEvaluate ctx fun arg
    -- s , constr I V0 ... Vj-1 _ (Tj+1 ... Tn, ρ) ◅ Vj  ↦  s , constr i V0 ... Vj _ (Tj+2... Tn, ρ)  ; ρ ▻ Tj+1
    returnCek (FrameConstr env i todo done ctx) e = do
        let done' = ConsStack e done
        case todo of
          (next : todo') -> computeCek (FrameConstr env i todo' done' ctx) env next
          []             -> returnCek ctx $ VConstr i done'
    -- s , case _ (C0 ... CN, ρ) ◅ constr i V1 .. Vm  ↦  s , [_ V1 ... Vm] ; ρ ▻ Ci
    returnCek (FrameCases env cs ctx) e = case e of
        -- If the index is larger than the max bound of an Int, or negative, then it's a bad index
        -- As it happens, this will currently never trigger, since i is a Word64, and the largest
        -- Word64 value wraps to -1 as an Int64. So you can't wrap around enough to get an
        -- "apparently good" value.
        (VConstr i _) | fromIntegral @_ @Integer i > fromIntegral @Int @Integer maxBound ->
                        throwErrorDischarged (StructuralError (MissingCaseBranchMachineError i)) e
        -- Otherwise, we can safely convert the index to an Int and use it
        (VConstr i args) -> case (V.!?) cs (fromIntegral i) of
            Just t  -> computeCek (transferArgStack args ctx) env t
<<<<<<< HEAD
            Nothing -> throwingDischarged _StructuralError (MissingCaseBranchMachineError i) e
        VCon val -> case caseBuiltin val cs of
            Left err  -> throwingDischarged _OperationalError (CaseBuiltinError err) e
            Right res -> computeCek ctx env res
        _ -> throwingDischarged _StructuralError NonConstrScrutinizedMachineError e
=======
            Nothing -> throwErrorDischarged (StructuralError (MissingCaseBranchMachineError i)) e
        _ -> throwErrorDischarged (StructuralError NonConstrScrutinizedMachineError) e
>>>>>>> 40b3e8c4

    -- | Evaluate a 'HeadSpine' by pushing the arguments (if any) onto the stack and proceeding with
    -- the returning phase of the CEK machine.
    returnCekHeadSpine
        :: Context uni fun ann
        -> HeadSpine (CekValue uni fun ann)
        -> CekM uni fun s (Term NamedDeBruijn uni fun ())
    returnCekHeadSpine ctx (HeadOnly  x)    = returnCek ctx x
    returnCekHeadSpine ctx (HeadSpine f xs) = returnCek (transferSpine xs ctx) f

    -- | @force@ a term and proceed.
    -- If v is a delay then compute the body of v;
    -- if v is a builtin application then check that it's expecting a type argument,
    -- and either calculate the builtin application or stick a 'Force' on top of its 'Term'
    -- representation depending on whether the application is saturated or not,
    -- if v is anything else, fail.
    forceEvaluate
        :: Context uni fun ann
        -> CekValue uni fun ann
        -> CekM uni fun s (NTerm uni fun ())
    forceEvaluate !ctx (VDelay body env) = computeCek ctx env body
    forceEvaluate !ctx (VBuiltin fun term runtime) = do
        -- @term@ is fully discharged, and so @term'@ is, hence we can put it in a 'VBuiltin'.
        let term' = Force () term
        case runtime of
            -- It's only possible to force a builtin application if the builtin expects a type
            -- argument next.
            BuiltinExpectForce runtime' ->
                -- We allow a type argument to appear last in the type of a built-in function,
                -- otherwise we could just assemble a 'VBuiltin' without trying to evaluate the
                -- application.
                evalBuiltinApp ctx fun term' runtime'
            _ ->
                throwErrorWithCause (StructuralError BuiltinTermArgumentExpectedMachineError) term'
    forceEvaluate !_ val =
        throwErrorDischarged (StructuralError NonPolymorphicInstantiationMachineError) val

    -- | Apply a function to an argument and proceed.
    -- If the function is a lambda 'lam x ty body' then extend the environment with a binding of @v@
    -- to x@ and call 'computeCek' on the body.
    -- If the function is a builtin application then check that it's expecting a term argument,
    -- and either calculate the builtin application or stick a 'Apply' on top of its 'Term'
    -- representation depending on whether the application is saturated or not.
    -- If v is anything else, fail.
    applyEvaluate
        :: Context uni fun ann
        -> CekValue uni fun ann   -- lhs of application
        -> CekValue uni fun ann   -- rhs of application
        -> CekM uni fun s (NTerm uni fun ())
    applyEvaluate !ctx (VLamAbs _ body env) arg =
        computeCek ctx (Env.cons arg env) body
    -- Annotating @f@ and @exF@ with bangs gave us some speed-up, but only until we added a bang to
    -- 'VCon'. After that the bangs here were making things a tiny bit slower and so we removed them.
    applyEvaluate !ctx (VBuiltin fun term runtime) arg = do
        let argTerm = dischargeCekValue arg
            -- @term@ and @argTerm@ are fully discharged, and so @term'@ is, hence we can put it
            -- in a 'VBuiltin'.
            term' = Apply () term argTerm
        case runtime of
            -- It's only possible to apply a builtin application if the builtin expects a term
            -- argument next.
            BuiltinExpectArgument f ->
                evalBuiltinApp ctx fun term' $ f arg
            _ ->
                throwErrorWithCause (StructuralError UnexpectedBuiltinTermArgumentMachineError) term'
    applyEvaluate !_ val _ =
        throwErrorDischarged (StructuralError NonFunctionalApplicationMachineError) val

    -- | Spend the budget that has been accumulated for a number of machine steps.
    spendAccumulatedBudget :: CekM uni fun s ()
    spendAccumulatedBudget = do
        let ctr = ?cekStepCounter
        iforCounter_ ctr spend
        resetCounter ctr
    -- It's very important for this definition not to get inlined. Inlining it caused performance to
    -- degrade by 16+%: https://github.com/IntersectMBO/plutus/pull/5931
    {-# OPAQUE spendAccumulatedBudget #-}

    -- Making this a definition of its own causes it to inline better than actually writing it inline, for
    -- some reason.
    -- Skip index 7, that's the total counter!
    -- See Note [Structure of the step counter]
    spend !i !w = unless (i == (fromIntegral $ natVal $ Proxy @TotalCountIndex)) $
      let kind = toEnum i in spendBudget (BStep kind) (stimes w (cekStepCost ?cekCosts kind))
    {-# INLINE spend #-}

    -- | Accumulate a step, and maybe spend the budget that has accumulated for a number of machine steps, but only if we've exceeded our slippage.
    stepAndMaybeSpend :: StepKind -> CekM uni fun s ()
    stepAndMaybeSpend !kind = do
        -- See Note [Structure of the step counter]
        -- This generates let-expressions in GHC Core, however all of them bind unboxed things and
        -- so they don't survive further compilation, see https://stackoverflow.com/a/14090277
        let !counterIndex = fromEnum kind
            ctr = ?cekStepCounter
            !totalStepIndex = fromIntegral $ natVal (Proxy @TotalCountIndex)
        !unbudgetedStepsTotal <-  modifyCounter totalStepIndex (+1) ctr
        _ <- modifyCounter counterIndex (+1) ctr
        -- There's no risk of overflow here, since we only ever increment the total
        -- steps by 1 and then check this condition.
        when (unbudgetedStepsTotal >= ?cekSlippage) spendAccumulatedBudget
    {-# INLINE stepAndMaybeSpend #-}

    -- | Take a possibly partial builtin application and
    --
    -- - either create a 'CekValue' by evaluating the application if it's saturated (emitting logs,
    --    if any, along the way), potentially failing evaluation
    -- - or create a partial builtin application otherwise
    --
    -- and proceed with the returning phase of the CEK machine.
    evalBuiltinApp
        :: Context uni fun ann
        -> fun
        -> NTerm uni fun ()
        -> BuiltinRuntime (CekValue uni fun ann)
        -> CekM uni fun s (Term NamedDeBruijn uni fun ())
    evalBuiltinApp ctx fun term runtime = case runtime of
        BuiltinCostedResult budgets0 getFXs -> do
            let exCat = BBuiltinApp fun
                spendBudgets (ExBudgetLast budget) = spendBudget exCat budget
                spendBudgets (ExBudgetCons budget budgets) =
                    spendBudget exCat budget *> spendBudgets budgets
            spendBudgets budgets0
            case getFXs of
                BuiltinSuccess fXs ->
                    returnCekHeadSpine ctx fXs
                BuiltinSuccessWithLogs logs fXs -> do
                    ?cekEmitter logs
                    returnCekHeadSpine ctx fXs
                BuiltinFailure logs err -> do
                    ?cekEmitter logs
                    throwBuiltinErrorWithCause term err
        _ -> returnCek ctx $ VBuiltin fun term runtime
    {-# INLINE evalBuiltinApp #-}

    spendBudget :: ExBudgetCategory fun -> ExBudget -> CekM uni fun s ()
    spendBudget = unCekBudgetSpender ?cekBudgetSpender
    {-# INLINE spendBudget #-}

    -- | Look up a variable name in the environment.
    lookupVarName :: NamedDeBruijn -> CekValEnv uni fun ann -> CekM uni fun s (CekValue uni fun ann)
    lookupVarName varName@(NamedDeBruijn _ varIx) varEnv =
        Env.contIndexOne
            (throwErrorWithCause (StructuralError OpenTermEvaluatedMachineError) $ Var () varName)
            pure
            varEnv
            (coerce varIx)
    {-# INLINE lookupVarName #-}

-- See Note [Compilation peculiarities].
-- | Evaluate a term using the CEK machine and keep track of costing, logging is optional.
runCekDeBruijn
    :: (ThrowableBuiltins uni fun, CaseBuiltin uni)
    => MachineParameters CekMachineCosts fun (CekValue uni fun ann)
    -> ExBudgetMode cost uni fun
    -> EmitterMode uni fun
    -> NTerm uni fun ann
    -> (Either (CekEvaluationException NamedDeBruijn uni fun) (NTerm uni fun ()), cost, [Text])
runCekDeBruijn params mode emitMode term =
    runCekM params mode emitMode $ do
        unCekBudgetSpender ?cekBudgetSpender BStartup $ runIdentity $ cekStartupCost ?cekCosts
        enterComputeCek NoFrame Env.empty term

{- Note [Accumulators for terms]
At a couple of points in the CEK machine (notably building the arguments to a constructor value)
we need to compute a list of terms into values.

Our usual strategy is to make a frame which has an (implicit) "hole" for the value we are computing,
and which stores the other sub-parts of the term as terms or values depending on whether we've computed
them yet or not (see e.g. how applications work).

We want to do the same sort of strategy here, but it's a bit more complicated. We need a hole
"in the middle" of the list, with computed values on one side and yet-to-be-computed terms on the other.
We also very much want to avoid allocating as much as possible.

The basic structure that we end up with has three parts:
1. Use the list of sub-terms from the original term as our "todo" queue, a list is a good structure for this.
2. Use an accumulator type with fast snoc to accumulate the values as we compute them.
3. Convert the accumulator quickly into a final type that is fast to process/lookup in later.

(this process was at one point made explicit with an interface, but in the end we just inlined it all away)

We tried at least three variants of this:
1. List/MutableVector/Vector
2. List/Seq/Seq
3. List/DList/List

Suprisingly, option 3 was just as performant as the others, so we opted to go with it for simplicity.
But there may well be a faster version.
-}<|MERGE_RESOLUTION|>--- conflicted
+++ resolved
@@ -789,16 +789,11 @@
         -- Otherwise, we can safely convert the index to an Int and use it
         (VConstr i args) -> case (V.!?) cs (fromIntegral i) of
             Just t  -> computeCek (transferArgStack args ctx) env t
-<<<<<<< HEAD
-            Nothing -> throwingDischarged _StructuralError (MissingCaseBranchMachineError i) e
+            Nothing -> throwErrorDischarged (StructuralError $ MissingCaseBranchMachineError i) e
         VCon val -> case caseBuiltin val cs of
-            Left err  -> throwingDischarged _OperationalError (CaseBuiltinError err) e
+            Left err  -> throwErrorDischarged (OperationalError $ CaseBuiltinError err) e
             Right res -> computeCek ctx env res
-        _ -> throwingDischarged _StructuralError NonConstrScrutinizedMachineError e
-=======
-            Nothing -> throwErrorDischarged (StructuralError (MissingCaseBranchMachineError i)) e
         _ -> throwErrorDischarged (StructuralError NonConstrScrutinizedMachineError) e
->>>>>>> 40b3e8c4
 
     -- | Evaluate a 'HeadSpine' by pushing the arguments (if any) onto the stack and proceeding with
     -- the returning phase of the CEK machine.
