-- | The CEK machine.
-- The CEK machine relies on variables having non-equal 'Unique's whenever they have non-equal
-- string names. I.e. 'Unique's are used instead of string names. This is for efficiency reasons.
-- The CEK machines handles name capture by design.


{-# LANGUAGE BangPatterns             #-}
{-# LANGUAGE ConstraintKinds          #-}
{-# LANGUAGE DataKinds                #-}
{-# LANGUAGE DeriveAnyClass           #-}
{-# LANGUAGE FlexibleInstances        #-}
{-# LANGUAGE ImplicitParams           #-}
{-# LANGUAGE LambdaCase               #-}
{-# LANGUAGE MultiParamTypeClasses    #-}
{-# LANGUAGE NPlusKPatterns           #-}
{-# LANGUAGE NamedFieldPuns           #-}
{-# LANGUAGE OverloadedStrings        #-}
{-# LANGUAGE RankNTypes               #-}
{-# LANGUAGE ScopedTypeVariables      #-}
{-# LANGUAGE StandaloneKindSignatures #-}
{-# LANGUAGE TypeFamilies             #-}
{-# LANGUAGE TypeOperators            #-}
{-# LANGUAGE UndecidableInstances     #-}

{-# OPTIONS_GHC -fno-warn-orphans #-}

module UntypedPlutusCore.Evaluation.Machine.Cek.Internal
    -- See Note [Compilation peculiarities].
    ( EvaluationResult(..)
    , CekValue(..)
    , CekUserError(..)
    , CekEvaluationException
    , CekBudgetSpender(..)
    , ExBudgetInfo(..)
    , ExBudgetMode(..)
    , CekEmitter
    , CekEmitterInfo(..)
    , EmitterMode(..)
    , CekM (..)
    , ErrorWithCause(..)
    , EvaluationError(..)
    , ExBudgetCategory(..)
    , StepKind(..)
    , PrettyUni
    , extractEvaluationResult
    , runCekDeBruijn
    , dischargeCekValue
    )
where

import ErrorCode
import PlutusPrelude

import UntypedPlutusCore.Core


import Data.RandomAccessList.Class qualified as Env
import Data.RandomAccessList.SkewBinary qualified as Env
import PlutusCore.Builtin
import PlutusCore.DeBruijn
import PlutusCore.Evaluation.Machine.ExBudget
import PlutusCore.Evaluation.Machine.ExMemory
import PlutusCore.Evaluation.Machine.Exception
import PlutusCore.Evaluation.Machine.MachineParameters
import PlutusCore.Evaluation.Result
import PlutusCore.Pretty

import UntypedPlutusCore.Evaluation.Machine.Cek.CekMachineCosts (CekMachineCosts (..))

import Control.Lens.Review
import Control.Monad.Catch
import Control.Monad.Except
import Control.Monad.ST
import Control.Monad.ST.Unsafe
import Data.Array hiding (index)
import Data.DList (DList)
import Data.Hashable (Hashable)
import Data.Kind qualified as GHC
import Data.Semigroup (stimes)
import Data.Text (Text)
import Data.Word
import Data.Word64Array.Word8 hiding (Index)
import Prettyprinter
import Universe

{- Note [Compilation peculiarities]
READ THIS BEFORE TOUCHING ANYTHING IN THIS FILE

Don't use @StrictData@, it makes the machine slower by several percent.

Exporting the 'computeCek' function from this module causes the CEK machine to become slower by
up to 25%. I repeat: just adding 'computeCek' to the export list makes the evaluator substantially
slower. The reason for this is that with 'computeCek' exported the generated GHC Core is much worse:
it contains more lambdas, allocates more stuff etc. While perhaps surprising, this is not an
unusual behavior of the compiler as https://wiki.haskell.org/Performance/GHC explains:

> Indeed, generally speaking GHC will inline across modules just as much as it does within modules,
> with a single large exception. If GHC sees that a function 'f' is called just once, it inlines it
> regardless of how big 'f' is. But once 'f' is exported, GHC can never see that it's called exactly
> once, even if that later turns out to be the case. This inline-once optimisation is pretty
> important in practice.
>
> So: if you care about performance, do not export functions that are not used outside the module
> (i.e. use an explicit export list, and keep it as small as possible).

Now clearly 'computeCek' cannot be inlined in 'runCek' whether it's exported or not, since
'computeCek' is recursive. However:

1. GHC is _usually_ smart enough to perform the worker/wrapper transformation and inline the wrapper
   (however experiments have shown that sticking the internals of the CEK machine, budgeting modes
   and the API into the same file prevents GHC from performing the worker/wrapper transformation for
   some reason likely related to "we've been compiling this for too long, let's leave it at that"
2. GHC seems to be able to massage the definition of 'computeCek' into something more performant
   making use of knowing exactly how 'computeCek' is used, essentially tailoring the definition of
   'computeCek' for a particular invocation in 'runCek'

Hence we don't export 'computeCek' and instead define 'runCek' in this file and export it, even
though the rest of the user-facing API (which 'runCek' is a part of) is defined downstream.

Another problem is handling mutual recursion in the 'computeCek'/'returnCek'/'forceEvaluate'/etc
family. If we keep these functions at the top level, GHC won't be able to pull the constraints out of
the family (confirmed by inspecting Core: GHC thinks that since the superclass constraints
populating the dictionary representing the @Ix fun@ constraint are redundant, they can be replaced
with calls to 'error' in a recursive call, but that changes the dictionary and so it can no longer
be pulled out of recursion). But that entails passing a redundant argument around, which slows down
the machine a tiny little bit.

Hence we define a number of the functions as local functions making use of a
shared context from their parent function. This also allows GHC to inline almost
all of the machine into a single definition (with a bunch of recursive join
points in it).

In general, it's advised to run benchmarks (and look at Core output if the results are suspicious)
on any changes in this file.

Finally, it's important to put bang patterns on any Int arguments to ensure that GHC unboxes them:
this can make a surprisingly large difference.
-}

{- Note [Scoping]
The CEK machine does not rely on the global uniqueness condition, so the renamer pass is not a
prerequisite. The CEK machine correctly handles name shadowing.
-}

data StepKind
    = BConst
    | BVar
    | BLamAbs
    | BApply
    | BDelay
    | BForce
    | BBuiltin -- Cost of evaluating a Builtin AST node, not the function itself
    deriving stock (Show, Eq, Ord, Generic, Enum, Bounded)
    deriving anyclass (NFData, Hashable)

cekStepCost :: CekMachineCosts -> StepKind -> ExBudget
cekStepCost costs = \case
    BConst   -> cekConstCost costs
    BVar     -> cekVarCost costs
    BLamAbs  -> cekLamCost costs
    BApply   -> cekApplyCost costs
    BDelay   -> cekDelayCost costs
    BForce   -> cekForceCost costs
    BBuiltin -> cekBuiltinCost costs

data ExBudgetCategory fun
    = BStep StepKind
    | BBuiltinApp fun  -- Cost of evaluating a fully applied builtin function
    | BStartup
    deriving stock (Show, Eq, Ord, Generic)
    deriving anyclass (NFData, Hashable)
instance Show fun => Pretty (ExBudgetCategory fun) where
    pretty = viaShow

instance ExBudgetBuiltin fun (ExBudgetCategory fun) where
    exBudgetBuiltin = BBuiltinApp

{- Note [Show instance for BuiltinRuntime]
We need to be able to print 'CekValue's and for that we need a 'Show' instance for 'BuiltinRuntime',
but functions are not printable and hence we provide a dummy instance.
-}

-- See Note [Show instance for BuiltinRuntime].
instance Show (BuiltinRuntime (CekValue uni fun)) where
    show _ = "<builtin_runtime>"

-- 'Values' for the modified CEK machine.
data CekValue uni fun =
    -- This bang gave us a 1-2% speed-up at the time of writing.
    VCon !(Some (ValueOf uni))
  | VDelay (Term NamedDeBruijn uni fun ()) !(CekValEnv uni fun)
  | VLamAbs NamedDeBruijn (Term NamedDeBruijn uni fun ()) !(CekValEnv uni fun)
  | VBuiltin            -- A partial builtin application, accumulating arguments for eventual full application.
      !fun                   -- So that we know, for what builtin we're calculating the cost.
                             -- TODO: any chance we could sneak this into 'BuiltinRuntime'
                             -- where we have a partially instantiated costing function anyway?
      (Term NamedDeBruijn uni fun ()) -- This must be lazy. It represents the partial application of the
                             -- builtin function that we're going to run when it's fully saturated.
                             -- We need the 'Term' to be able to return it in case full saturation
                             -- is never achieved and a partial application needs to be returned
                             -- in the result. The laziness is important, because the arguments are
                             -- discharged values and discharging is expensive, so we don't want to
                             -- do it unless we really have to. Making this field strict resulted
                             -- in a 3-4.5% slowdown at the time of writing.
      (CekValEnv uni fun)    -- For discharging.
      !(BuiltinRuntime (CekValue uni fun))  -- The partial application and its costing function.
                                            -- Check the docs of 'BuiltinRuntime' for details.
    deriving stock (Show)

type CekValEnv uni fun = Env.RAList (CekValue uni fun)

-- | The CEK machine is parameterized over a @spendBudget@ function. This makes the budgeting machinery extensible
-- and allows us to separate budgeting logic from evaluation logic and avoid branching on the union
-- of all possible budgeting state types during evaluation.
newtype CekBudgetSpender uni fun s = CekBudgetSpender
    { unCekBudgetSpender :: ExBudgetCategory fun -> ExBudget -> CekM uni fun s ()
    }

-- General enough to be able to handle a spender having one, two or any number of 'STRef's
-- under the hood.
-- | Runtime budgeting info.
data ExBudgetInfo cost uni fun s = ExBudgetInfo
    { _exBudgetModeSpender       :: !(CekBudgetSpender uni fun s)  -- ^ A spending function.
    , _exBudgetModeGetFinal      :: !(ST s cost) -- ^ For accessing the final state.
    , _exBudgetModeGetCumulative :: !(ST s ExBudget) -- ^ For accessing the cumulative budget.
    }

-- We make a separate data type here just to save the caller of the CEK machine from those pesky
-- 'ST'-related details.
-- | A budgeting mode to execute the CEK machine in.
newtype ExBudgetMode cost uni fun = ExBudgetMode
    { unExBudgetMode :: forall s. ST s (ExBudgetInfo cost uni fun s)
    }

{- Note [Cost slippage]
Tracking the budget usage for every step in the machine adds a lot of overhead. To reduce this,
we adopt a technique which allows some overshoot of the budget ("slippage"), but only a bounded
amount.

To do this we:
- Track all the machine steps of all kinds in an optimized way in a 'WordArray'.
- Actually "spend" the budget when we've done more than some fixed number of steps, or at the end.

This saves a *lot* of time, at the cost of potentially overshooting the budget by slippage*step_cost,
which is okay so long as we bound the slippage appropriately.

Note that we're only proposing to do this for machine steps, since it's plausible that we can track
them in an optimized way. Builtins are more complicated (and infrequent), so we can just budget them
properly when we hit them.

There are two options for how to bound the slippage:
1. As a fixed number of steps
2. As a proportion of the overall budget

Option 2 initially seems much better as a bound: if we run N scripts with an overall budget of B, then
the potential overrun from 1 is N*slippage, whereas the overrun from 2 is B*slippage. That is, 2
says we always overrun by a fraction of the total amount of time you were expecting, whereas 1 says
it depends how many scripts you run... so if I send you a lot of small scripts, I could cause a lot
of overrun.

However, it turns out (empirically) that we can pick a number for 1 that gives us most of the speedup, but such
that the maximum overrun is negligible (e.g. much smaller than the "startup cost"). So in the end
we opted for option 1, which also happens to be simpler to implement.
-}

{- Note [Structure of the step counter]
The step counter is kept in a 'WordArray', which is 8 'Word8's packed into a single 'Word64'.
This happens to suit our purposes exactly, as we want to keep a counter for each kind of step
that we know about (of which there are 7) and one for the total number.

We keep the counters for each step in the first 7 indices, so we can index them simply by using
the 'Enum' instance of 'StepKind', and the total counter in the last index.

Why use a 'WordArray'? It optimizes well, since GHC can often do quite a lot of constant-folding
on the bitwise operations that get emitted. We are restricted to counters of size 'Word8', but this
is fine since we will reset when we get to 200 steps.

The sharp-eyed reader might notice that the benchmarks in 'word-array' show that 'PrimArray'
seems to be faster! However, we tried that and it was slower overall, we don't know why.
-}

type Slippage = Word8
-- See Note [Cost slippage]
-- | The default number of slippage (in machine steps) to allow.
defaultSlippage :: Slippage
defaultSlippage = 200

{- Note [DList-based emitting]
Instead of emitting log lines one by one, we have a 'DList' of them in the type of emitters
(see 'CekEmitter'). That 'DList' comes from 'Emitter' and allows the latter to be an efficient
monad for logging. We leak this implementation detail in the type of emitters, because it's the
most efficient way of doing emitting, see
https://github.com/input-output-hk/plutus/pull/4421#issuecomment-1059186586
-}

-- See Note [DList-based emitting].
-- | The CEK machine is parameterized over an emitter function, similar to 'CekBudgetSpender'.
type CekEmitter uni fun s = DList Text -> CekM uni fun s ()

-- | Runtime emitter info, similar to 'ExBudgetInfo'.
data CekEmitterInfo uni fun s = CekEmitterInfo {
    _cekEmitterInfoEmit       :: CekEmitter uni fun  s
    , _cekEmitterInfoGetFinal :: ST s [Text]
    }

-- | An emitting mode to execute the CEK machine in, similar to 'ExBudgetMode'.
newtype EmitterMode uni fun = EmitterMode
    { unEmitterMode :: forall s. ST s ExBudget -> ST s (CekEmitterInfo uni fun s)
    }

{- Note [Implicit parameters in the machine]
The traditional way to pass context into a function is to use 'ReaderT'. However, 'ReaderT' has some
disadvantages.
- It requires threading through the context even where you don't need it (every monadic bind)
- It *can* often be optimized away, but this requires GHC to be somewhat clever and do a lot of
  case-of-case to lift all the arguments out.

Moreover, if your context is global (i.e. constant across the lifetime of the monad, i.e. you don't
need 'local'), then you're buying some extra power (the ability to pass in a different context somewhere
deep inside the computation) which you don't need.

There are three main alternatives:
- Explicit function parameters. Simple, doesn't get tied up in the Monad operations, *does* still
present the appearance of letting you do 'local'. But a bit cluttered.
- Implicit parameters. A bit esoteric, can be bundled up into a constraint synonym and just piped to
where they're needed, essentially the same as explicit parameters in terms of runtime.
- Constraints via 'reflection'. Quite esoteric, *does* get you global parameters (within their scope),
bit of a hassle threading around all the extra type parameters.

We're using implicit parameters for now, which seems to strike a good balance of speed and convenience.
I haven't tried 'reflection' in detail, but I believe the main thing it would do is to make the parameters
global - but we already have this for most of the hot functions by making them all local definitions, so
they don't actually take the context as an argument even at the source level.
-}

-- | Implicit parameter for the builtin runtime.
type GivenCekRuntime uni fun = (?cekRuntime :: (BuiltinsRuntime fun (CekValue uni fun)))
-- | Implicit parameter for the log emitter reference.
type GivenCekEmitter uni fun s = (?cekEmitter :: CekEmitter uni fun s)
-- | Implicit parameter for budget spender.
type GivenCekSpender uni fun s = (?cekBudgetSpender :: (CekBudgetSpender uni fun s))
type GivenCekSlippage = (?cekSlippage :: Slippage)
type GivenCekCosts = (?cekCosts :: CekMachineCosts)

-- | Constraint requiring all of the machine's implicit parameters.
type GivenCekReqs uni fun s = (GivenCekRuntime uni fun, GivenCekEmitter uni fun s, GivenCekSpender uni fun s, GivenCekSlippage, GivenCekCosts)

data CekUserError
    = CekOutOfExError ExRestrictingBudget -- ^ The final overspent (i.e. negative) budget.
    | CekEvaluationFailure -- ^ Error has been called or a builtin application has failed
    deriving stock (Show, Eq, Generic)
    deriving anyclass (NFData)

instance HasErrorCode CekUserError where
    errorCode CekEvaluationFailure {} = ErrorCode 37
    errorCode CekOutOfExError {}      = ErrorCode 36

type CekM :: (GHC.Type -> GHC.Type) -> GHC.Type -> GHC.Type -> GHC.Type -> GHC.Type
-- | The monad the CEK machine runs in.
newtype CekM uni fun s a = CekM
    { unCekM :: ST s a
    } deriving newtype (Functor, Applicative, Monad)

-- | The CEK machine-specific 'EvaluationException'.
type CekEvaluationException name uni fun =
    EvaluationException CekUserError (MachineError fun) (Term name uni fun ())

-- | The set of constraints we need to be able to print things in universes, which we need in order to throw exceptions.
type PrettyUni uni fun = (GShow uni, Closed uni, Pretty fun, Typeable uni, Typeable fun, Everywhere uni PrettyConst)

{- Note [Throwing exceptions in ST]
This note represents MPJ's best understanding right now, might be wrong.

We use a moderately evil trick to throw exceptions in ST, but unlike the evil trick for catching them, it's hidden.

The evil is that the 'MonadThrow' instance for 'ST' uses 'unsafeIOToST . throwIO'! Sneaky! The author has marked it
"Trustworthy", no less. However, I believe this to be safe for basically the same reasons as our trick to catch
exceptions is safe, see Note [Catching exceptions in ST]
-}

{- Note [Catching exceptions in ST]
This note represents MPJ's best understanding right now, might be wrong.

We use a moderately evil trick to catch exceptions in ST. This uses the unsafe ST <-> IO conversion functions to go into IO,
catch the exception, and then go back into ST.

Why is this okay? Recall that IO ~= ST RealWorld, i.e. it is just ST with a special thread token. The unsafe conversion functions
just coerce from one to the other. So the thread token remains the same, it's just that we'll potentially leak it from ST, and we don't
get ordering guarantees with other IO actions.

But in our case this is okay, because:

1. We do not leak the original ST thread token, since we only pass it into IO and then immediately back again.
2. We don't have ordering guarantees with other IO actions, but we don't care because we don't do any side effects, we only catch a single kind of exception.
3. We *do* have ordering guarantees between the throws inside the ST action and the catch, since they are ultimately using the same thread token.
-}

-- | Call 'dischargeCekValue' over the received 'CekVal' and feed the resulting 'Term' to
-- 'throwingWithCause' as the cause of the failure.
throwingDischarged
    :: (PrettyUni uni fun)
    => AReview (EvaluationError CekUserError (MachineError fun)) t
    -> t
    -> CekValue uni fun
    -> CekM uni fun s x
throwingDischarged l t = throwingWithCause l t . Just . dischargeCekValue

instance PrettyUni uni fun => MonadError (CekEvaluationException NamedDeBruijn uni fun) (CekM uni fun s) where
    -- See Note [Throwing exceptions in ST].
    throwError = CekM . throwM

    -- See Note [Catching exceptions in ST].
    a `catchError` h = CekM . unsafeIOToST $ aIO `catch` hIO where
        aIO = unsafeRunCekM a
        hIO = unsafeRunCekM . h

        -- | Unsafely run a 'CekM' computation in the 'IO' monad by converting the
        -- underlying 'ST' to it.
        unsafeRunCekM :: CekM uni fun s a -> IO a
        unsafeRunCekM = unsafeSTToIO . unCekM

-- It would be really nice to define this instance, so that we can use 'makeKnown' directly in
-- the 'CekM' monad without the 'WithEmitterT' nonsense. Unfortunately, GHC doesn't like
-- implicit params in instance contexts. As GHC's docs explain:
--
-- > Reason: exactly which implicit parameter you pick up depends on exactly where you invoke a
-- > function. But the "invocation" of instance declarations is done behind the scenes by the
-- > compiler, so it's hard to figure out exactly where it is done. The easiest thing is to outlaw
-- > the offending types.
-- instance GivenCekEmitter s => MonadEmitter (CekM uni fun s) where
--     emit = emitCek

instance AsEvaluationFailure CekUserError where
    _EvaluationFailure = _EvaluationFailureVia CekEvaluationFailure

instance Pretty CekUserError where
    pretty (CekOutOfExError (ExRestrictingBudget res)) =
        group $ "The budget was overspent. Final negative state:" <+> pretty res
    pretty CekEvaluationFailure = "The provided Plutus code called 'error'."

spendBudgetCek :: GivenCekSpender uni fun s => ExBudgetCategory fun -> ExBudget -> CekM uni fun s ()
spendBudgetCek = let (CekBudgetSpender spend) = ?cekBudgetSpender in spend

-- see Note [Scoping].
-- | Instantiate all the free variables of a term by looking them up in an environment.
-- Mutually recursive with dischargeCekVal.
dischargeCekValEnv :: forall uni fun. CekValEnv uni fun -> Term NamedDeBruijn uni fun () -> Term NamedDeBruijn uni fun ()
dischargeCekValEnv valEnv = go 0
 where
  -- The lamCnt is just a counter that measures how many lambda-abstractions
  -- we have descended in the `go` loop.
  go :: Word64 -> Term NamedDeBruijn uni fun () -> Term NamedDeBruijn uni fun ()
  go !lamCnt =  \case
    LamAbs ann name body -> LamAbs ann name $ go (lamCnt+1) body
    var@(Var _ (NamedDeBruijn _ ndbnIx)) -> let ix = coerce ndbnIx :: Word64  in
        if lamCnt >= ix
        -- the index n is less-than-or-equal than the number of lambdas we have descended
        -- this means that n points to a bound variable, so we don't discharge it.
        then var
        else maybe
               -- var is free, leave it alone
               var
               -- var is in the env, discharge its value
               dischargeCekValue
               -- index relative to (as seen from the point of view of) the environment
               (Env.indexOne valEnv $ ix - lamCnt)
    Apply ann fun arg    -> Apply ann (go lamCnt fun) $ go lamCnt arg
    Delay ann term       -> Delay ann $ go lamCnt term
    Force ann term       -> Force ann $ go lamCnt term
    t -> t

-- | Convert a 'CekValue' into a 'Term' by replacing all bound variables with the terms
-- they're bound to (which themselves have to be obtain by recursively discharging values).
dischargeCekValue :: CekValue uni fun -> Term NamedDeBruijn uni fun ()
dischargeCekValue = \case
    VCon     val                         -> Constant () val
    VDelay   body env                    -> dischargeCekValEnv env $ Delay () body
    -- 'computeCek' turns @LamAbs _ name body@ into @VLamAbs name body env@ where @env@ is an
    -- argument of 'computeCek' and hence we need to start discharging outside of the reassembled
    -- lambda, otherwise @name@ could clash with the names that we have in @env@.
    VLamAbs (NamedDeBruijn n _ix) body env ->
        -- The index on the binder is meaningless, we put `0` by convention, see 'Binder'.
        dischargeCekValEnv env $ LamAbs () (NamedDeBruijn n deBruijnInitIndex) body
    -- We only discharge a value when (a) it's being returned by the machine,
    -- or (b) it's needed for an error message.
    VBuiltin _ term env _                -> dischargeCekValEnv env term

instance (Closed uni, GShow uni, uni `Everywhere` PrettyConst, Pretty fun) =>
            PrettyBy PrettyConfigPlc (CekValue uni fun) where
    prettyBy cfg = prettyBy cfg . dischargeCekValue

type instance UniOf (CekValue uni fun) = uni

instance HasConstantIn uni (CekValue uni fun) where
    asConstant _        (VCon val) = pure val
    asConstant mayCause _          = throwNotAConstant mayCause

    fromConstant = VCon

{-|
The context in which the machine operates.

Morally, this is a stack of frames, but we use the "intrusive list" representation so that
we can match on context and the top frame in a single, strict pattern match.
-}
data Context uni fun
    = FrameApplyFun !(CekValue uni fun) !(Context uni fun)                         -- ^ @[V _]@
    | FrameApplyArg !(CekValEnv uni fun) (Term NamedDeBruijn uni fun ()) !(Context uni fun) -- ^ @[_ N]@
    | FrameForce !(Context uni fun)                                               -- ^ @(force _)@
    | NoFrame
    deriving stock (Show)

toExMemory :: (Closed uni, uni `Everywhere` ExMemoryUsage) => CekValue uni fun -> ExMemory
toExMemory = \case
    VCon c      -> memoryUsage c
    VDelay {}   -> 1
    VLamAbs {}  -> 1
    VBuiltin {} -> 1
{-# INLINE toExMemory #-}  -- It probably gets inlined anyway, but an explicit pragma
                           -- shouldn't hurt.

-- | A 'MonadError' version of 'try'.
tryError :: MonadError e m => m a -> m (Either e a)
tryError a = (Right <$> a) `catchError` (pure . Left)

runCekM
    :: forall a cost uni fun.
    (PrettyUni uni fun)
    => MachineParameters CekMachineCosts CekValue uni fun
    -> ExBudgetMode cost uni fun
    -> EmitterMode uni fun
    -> (forall s. GivenCekReqs uni fun s => CekM uni fun s a)
    -> (Either (CekEvaluationException NamedDeBruijn uni fun) a, cost, [Text])
runCekM (MachineParameters costs runtime) (ExBudgetMode getExBudgetInfo) (EmitterMode getEmitterMode) a = runST $ do
    ExBudgetInfo{_exBudgetModeSpender, _exBudgetModeGetFinal, _exBudgetModeGetCumulative} <- getExBudgetInfo
    CekEmitterInfo{_cekEmitterInfoEmit, _cekEmitterInfoGetFinal} <- getEmitterMode _exBudgetModeGetCumulative
    let ?cekRuntime = runtime
        ?cekEmitter = _cekEmitterInfoEmit
        ?cekBudgetSpender = _exBudgetModeSpender
        ?cekCosts = costs
        ?cekSlippage = defaultSlippage
    errOrRes <- unCekM $ tryError a
    st <- _exBudgetModeGetFinal
    logs <- _cekEmitterInfoGetFinal
    pure (errOrRes, st, logs)

-- | Look up a variable name in the environment.
lookupVarName :: forall uni fun s . (PrettyUni uni fun) => NamedDeBruijn -> CekValEnv uni fun -> CekM uni fun s (CekValue uni fun)
lookupVarName varName@(NamedDeBruijn _ varIx) varEnv =
    case varEnv `Env.indexOne` coerce varIx of
        Nothing  -> throwingWithCause _MachineError OpenTermEvaluatedMachineError $ Just var where
            var = Var () varName
        Just val -> pure val

-- | Take pieces of a possibly partial builtin application and either create a 'CekValue' using
-- 'makeKnown' or a partial builtin application depending on whether the built-in function is
-- fully saturated or not.
evalBuiltinApp
    :: (GivenCekReqs uni fun s, PrettyUni uni fun)
    => fun
    -> Term NamedDeBruijn uni fun ()
    -> CekValEnv uni fun
    -> BuiltinRuntime (CekValue uni fun)
    -> CekM uni fun s (CekValue uni fun)
<<<<<<< HEAD
evalBuiltinApp fun term env runtime@(BuiltinRuntime sch x cost) = case sch of
    RuntimeSchemeResult mk -> do
        spendBudgetCek (BBuiltinApp fun) cost
        let !(errOrRes, logs) = runMakeKnown $ mk (Just term) x
=======
evalBuiltinApp fun term env runtime@(BuiltinRuntime sch getX cost) = case sch of
    RuntimeSchemeResult -> do
        spendBudgetCek (BBuiltinApp fun) cost
        let !(errOrRes, logs) = runEmitter $ runExceptT getX
>>>>>>> dbefda30
        ?cekEmitter logs
        case errOrRes of
            Left err  -> throwKnownTypeErrorWithCause $ term <$ err
            Right res -> pure res
    _ -> pure $ VBuiltin fun term env runtime
{-# INLINE evalBuiltinApp #-}

-- See Note [Compilation peculiarities].
-- | The entering point to the CEK machine's engine.
enterComputeCek
    :: forall uni fun s
    . (Ix fun, PrettyUni uni fun, GivenCekReqs uni fun s, uni `Everywhere` ExMemoryUsage)
    => Context uni fun
    -> CekValEnv uni fun
    -> Term NamedDeBruijn uni fun ()
    -> CekM uni fun s (Term NamedDeBruijn uni fun ())
enterComputeCek = computeCek (toWordArray 0) where
    -- | The computing part of the CEK machine.
    -- Either
    -- 1. adds a frame to the context and calls 'computeCek' ('Force', 'Apply')
    -- 2. calls 'returnCek' on values ('Delay', 'LamAbs', 'Constant', 'Builtin')
    -- 3. throws 'EvaluationFailure' ('Error')
    -- 4. looks up a variable in the environment and calls 'returnCek' ('Var')
    computeCek
        :: WordArray
        -> Context uni fun
        -> CekValEnv uni fun
        -> Term NamedDeBruijn uni fun ()
        -> CekM uni fun s (Term NamedDeBruijn uni fun ())
    -- s ; ρ ▻ {L A}  ↦ s , {_ A} ; ρ ▻ L
    computeCek !unbudgetedSteps !ctx !env (Var _ varName) = do
        !unbudgetedSteps' <- stepAndMaybeSpend BVar unbudgetedSteps
        val <- lookupVarName varName env
        returnCek unbudgetedSteps' ctx val
    computeCek !unbudgetedSteps !ctx !_ (Constant _ val) = do
        !unbudgetedSteps' <- stepAndMaybeSpend BConst unbudgetedSteps
        returnCek unbudgetedSteps' ctx (VCon val)
    computeCek !unbudgetedSteps !ctx !env (LamAbs _ name body) = do
        !unbudgetedSteps' <- stepAndMaybeSpend BLamAbs unbudgetedSteps
        returnCek unbudgetedSteps' ctx (VLamAbs name body env)
    computeCek !unbudgetedSteps !ctx !env (Delay _ body) = do
        !unbudgetedSteps' <- stepAndMaybeSpend BDelay unbudgetedSteps
        returnCek unbudgetedSteps' ctx (VDelay body env)
    -- s ; ρ ▻ lam x L  ↦  s ◅ lam x (L , ρ)
    computeCek !unbudgetedSteps !ctx !env (Force _ body) = do
        !unbudgetedSteps' <- stepAndMaybeSpend BForce unbudgetedSteps
        computeCek unbudgetedSteps' (FrameForce ctx) env body
    -- s ; ρ ▻ [L M]  ↦  s , [_ (M,ρ)]  ; ρ ▻ L
    computeCek !unbudgetedSteps !ctx !env (Apply _ fun arg) = do
        !unbudgetedSteps' <- stepAndMaybeSpend BApply unbudgetedSteps
        computeCek unbudgetedSteps' (FrameApplyArg env arg ctx) env fun
    -- s ; ρ ▻ abs α L  ↦  s ◅ abs α (L , ρ)
    -- s ; ρ ▻ con c  ↦  s ◅ con c
    -- s ; ρ ▻ builtin bn  ↦  s ◅ builtin bn arity arity [] [] ρ
    computeCek !unbudgetedSteps !ctx !env term@(Builtin _ bn) = do
        !unbudgetedSteps' <- stepAndMaybeSpend BBuiltin unbudgetedSteps
        meaning <- lookupBuiltin bn ?cekRuntime
        returnCek unbudgetedSteps' ctx (VBuiltin bn term env meaning)
    -- s ; ρ ▻ error A  ↦  <> A
    computeCek !_ !_ !_ (Error _) =
        throwing_ _EvaluationFailure

    {- | The returning phase of the CEK machine.
    Returns 'EvaluationSuccess' in case the context is empty, otherwise pops up one frame
    from the context and uses it to decide how to proceed with the current value v.

      * 'FrameForce': call forceEvaluate
      * 'FrameApplyArg': call 'computeCek' over the context extended with 'FrameApplyFun'
      * 'FrameApplyFun': call 'applyEvaluate' to attempt to apply the function
          stored in the frame to an argument.
    -}
    returnCek
        :: WordArray
        -> Context uni fun
        -> CekValue uni fun
        -> CekM uni fun s (Term NamedDeBruijn uni fun ())
    --- Instantiate all the free variable of the resulting term in case there are any.
    -- . ◅ V           ↦  [] V
    returnCek !unbudgetedSteps NoFrame val = do
        spendAccumulatedBudget unbudgetedSteps
        pure $ dischargeCekValue val
    -- s , {_ A} ◅ abs α M  ↦  s ; ρ ▻ M [ α / A ]*
    returnCek !unbudgetedSteps (FrameForce ctx) fun = forceEvaluate unbudgetedSteps ctx fun
    -- s , [_ (M,ρ)] ◅ V  ↦  s , [V _] ; ρ ▻ M
    returnCek !unbudgetedSteps (FrameApplyArg argVarEnv arg ctx) fun =
        computeCek unbudgetedSteps (FrameApplyFun fun ctx) argVarEnv arg
    -- s , [(lam x (M,ρ)) _] ◅ V  ↦  s ; ρ [ x  ↦  V ] ▻ M
    -- FIXME: add rule for VBuiltin once it's in the specification.
    returnCek !unbudgetedSteps (FrameApplyFun fun ctx) arg =
        applyEvaluate unbudgetedSteps ctx fun arg

    -- | @force@ a term and proceed.
    -- If v is a delay then compute the body of v;
    -- if v is a builtin application then check that it's expecting a type argument,
    -- and either calculate the builtin application or stick a 'Force' on top of its 'Term'
    -- representation depending on whether the application is saturated or not,
    -- if v is anything else, fail.
    forceEvaluate
        :: WordArray
        -> Context uni fun
        -> CekValue uni fun
        -> CekM uni fun s (Term NamedDeBruijn uni fun ())
    forceEvaluate !unbudgetedSteps !ctx (VDelay body env) = computeCek unbudgetedSteps ctx env body
    forceEvaluate !unbudgetedSteps !ctx (VBuiltin fun term env (BuiltinRuntime sch f exF)) = do
        let term' = Force () term
        case sch of
            -- It's only possible to force a builtin application if the builtin expects a type
            -- argument next.
            RuntimeSchemeAll schK -> do
                let runtime' = BuiltinRuntime schK f exF
                -- We allow a type argument to appear last in the type of a built-in function,
                -- otherwise we could just assemble a 'VBuiltin' without trying to evaluate the
                -- application.
                res <- evalBuiltinApp fun term' env runtime'
                returnCek unbudgetedSteps ctx res
            _ ->
                throwingWithCause _MachineError BuiltinTermArgumentExpectedMachineError (Just term')
    forceEvaluate !_ !_ val =
        throwingDischarged _MachineError NonPolymorphicInstantiationMachineError val

    -- | Apply a function to an argument and proceed.
    -- If the function is a lambda 'lam x ty body' then extend the environment with a binding of @v@
    -- to x@ and call 'computeCek' on the body.
    -- If the function is a builtin application then check that it's expecting a term argument,
    -- and either calculate the builtin application or stick a 'Apply' on top of its 'Term'
    -- representation depending on whether the application is saturated or not.
    -- If v is anything else, fail.
    applyEvaluate
        :: WordArray
        -> Context uni fun
        -> CekValue uni fun   -- lhs of application
        -> CekValue uni fun   -- rhs of application
        -> CekM uni fun s (Term NamedDeBruijn uni fun ())
    applyEvaluate !unbudgetedSteps !ctx (VLamAbs _ body env) arg =
        computeCek unbudgetedSteps ctx (Env.cons arg env) body
    -- Annotating @f@ and @exF@ with bangs gave us some speed-up, but only until we added a bang to
    -- 'VCon'. After that the bangs here were making things a tiny bit slower and so we removed them.
    applyEvaluate !unbudgetedSteps !ctx (VBuiltin fun term env (BuiltinRuntime sch f exF)) arg = do
        let argTerm = dischargeCekValue arg
            term' = Apply () term argTerm
        case sch of
            -- It's only possible to apply a builtin application if the builtin expects a term
            -- argument next.
<<<<<<< HEAD
            RuntimeSchemeArrow rk schB -> case rk (Just argTerm) arg of
                Left err -> throwReadKnownErrorWithCause err
                Right x  -> do
=======
            RuntimeSchemeArrow schB -> case f arg of
                Left err -> throwKnownTypeErrorWithCause $ argTerm <$ err
                Right y  -> do
>>>>>>> dbefda30
                    -- TODO: should we bother computing that 'ExMemory' eagerly? We may not need it.
                    -- We pattern match on @arg@ twice: in 'readKnown' and in 'toExMemory'.
                    -- Maybe we could fuse the two?
                    let runtime' = BuiltinRuntime schB y . exF $ toExMemory arg
                    res <- evalBuiltinApp fun term' env runtime'
                    returnCek unbudgetedSteps ctx res
            _ ->
                throwingWithCause _MachineError UnexpectedBuiltinTermArgumentMachineError (Just term')
    applyEvaluate !_ !_ val _ =
        throwingDischarged _MachineError NonFunctionalApplicationMachineError val

    -- | Spend the budget that has been accumulated for a number of machine steps.
    spendAccumulatedBudget :: WordArray -> CekM uni fun s ()
    spendAccumulatedBudget !unbudgetedSteps = iforWordArray unbudgetedSteps spend

    -- Making this a definition of its own causes it to inline better than actually writing it inline, for
    -- some reason.
    -- Skip index 7, that's the total counter!
    -- See Note [Structure of the step counter]
    {-# INLINE spend #-}
    spend !i !w = unless (i == 7) $ let kind = toEnum i in spendBudgetCek (BStep kind) (stimes w (cekStepCost ?cekCosts kind))

    -- | Accumulate a step, and maybe spend the budget that has accumulated for a number of machine steps, but only if we've exceeded our slippage.
    stepAndMaybeSpend :: StepKind -> WordArray -> CekM uni fun s WordArray
    stepAndMaybeSpend !kind !unbudgetedSteps = do
        -- See Note [Structure of the step counter]
        let !ix = fromIntegral $ fromEnum kind
            !unbudgetedSteps' = overIndex 7 (+1) $ overIndex ix (+1) unbudgetedSteps
            !unbudgetedStepsTotal = readArray unbudgetedSteps' 7
        -- There's no risk of overflow here, since we only ever increment the total
        -- steps by 1 and then check this condition.
        if unbudgetedStepsTotal >= ?cekSlippage
        then spendAccumulatedBudget unbudgetedSteps' >> pure (toWordArray 0)
        else pure unbudgetedSteps'

-- See Note [Compilation peculiarities].
-- | Evaluate a term using the CEK machine and keep track of costing, logging is optional.
runCekDeBruijn
    :: ( uni `Everywhere` ExMemoryUsage, Ix fun, PrettyUni uni fun)
    => MachineParameters CekMachineCosts CekValue uni fun
    -> ExBudgetMode cost uni fun
    -> EmitterMode uni fun
    -> Term NamedDeBruijn uni fun ()
    -> (Either (CekEvaluationException NamedDeBruijn uni fun) (Term NamedDeBruijn uni fun ()), cost, [Text])
runCekDeBruijn params mode emitMode term =
    runCekM params mode emitMode $ do
        spendBudgetCek BStartup (cekStartupCost ?cekCosts)
        enterComputeCek NoFrame Env.empty term<|MERGE_RESOLUTION|>--- conflicted
+++ resolved
@@ -562,17 +562,10 @@
     -> CekValEnv uni fun
     -> BuiltinRuntime (CekValue uni fun)
     -> CekM uni fun s (CekValue uni fun)
-<<<<<<< HEAD
-evalBuiltinApp fun term env runtime@(BuiltinRuntime sch x cost) = case sch of
-    RuntimeSchemeResult mk -> do
-        spendBudgetCek (BBuiltinApp fun) cost
-        let !(errOrRes, logs) = runMakeKnown $ mk (Just term) x
-=======
 evalBuiltinApp fun term env runtime@(BuiltinRuntime sch getX cost) = case sch of
     RuntimeSchemeResult -> do
         spendBudgetCek (BBuiltinApp fun) cost
         let !(errOrRes, logs) = runEmitter $ runExceptT getX
->>>>>>> dbefda30
         ?cekEmitter logs
         case errOrRes of
             Left err  -> throwKnownTypeErrorWithCause $ term <$ err
@@ -716,15 +709,9 @@
         case sch of
             -- It's only possible to apply a builtin application if the builtin expects a term
             -- argument next.
-<<<<<<< HEAD
-            RuntimeSchemeArrow rk schB -> case rk (Just argTerm) arg of
-                Left err -> throwReadKnownErrorWithCause err
-                Right x  -> do
-=======
             RuntimeSchemeArrow schB -> case f arg of
                 Left err -> throwKnownTypeErrorWithCause $ argTerm <$ err
                 Right y  -> do
->>>>>>> dbefda30
                     -- TODO: should we bother computing that 'ExMemory' eagerly? We may not need it.
                     -- We pattern match on @arg@ twice: in 'readKnown' and in 'toExMemory'.
                     -- Maybe we could fuse the two?
