-- | The CEK machine.
-- The CEK machine relies on variables having non-equal 'Unique's whenever they have non-equal
-- string names. I.e. 'Unique's are used instead of string names. This is for efficiency reasons.
-- The CEK machines handles name capture by design.

{-# LANGUAGE BangPatterns             #-}
{-# LANGUAGE ConstraintKinds          #-}
{-# LANGUAGE DataKinds                #-}
{-# LANGUAGE DeriveAnyClass           #-}
{-# LANGUAGE FlexibleInstances        #-}
{-# LANGUAGE ImplicitParams           #-}
{-# LANGUAGE LambdaCase               #-}
{-# LANGUAGE MultiParamTypeClasses    #-}
{-# LANGUAGE NPlusKPatterns           #-}
{-# LANGUAGE NamedFieldPuns           #-}
{-# LANGUAGE OverloadedStrings        #-}
{-# LANGUAGE RankNTypes               #-}
{-# LANGUAGE ScopedTypeVariables      #-}
{-# LANGUAGE StandaloneKindSignatures #-}
{-# LANGUAGE TypeApplications         #-}
{-# LANGUAGE TypeFamilies             #-}
{-# LANGUAGE TypeOperators            #-}
{-# LANGUAGE UndecidableInstances     #-}

{-# OPTIONS_GHC -fno-warn-orphans #-}
{-# OPTIONS_GHC -fno-warn-redundant-constraints #-}

module UntypedPlutusCore.Evaluation.Machine.Cek.Internal
    -- See Note [Compilation peculiarities].
    ( EvaluationResult(..)
    , CekValue(..)
    , CekUserError(..)
    , CekEvaluationException
    , CekBudgetSpender(..)
    , ExBudgetInfo(..)
    , ExBudgetMode(..)
    , CekEmitter
    , CekEmitterInfo(..)
    , EmitterMode(..)
    , CekM (..)
    , ErrorWithCause(..)
    , EvaluationError(..)
    , ExBudgetCategory(..)
    , StepKind(..)
    , PrettyUni
    , extractEvaluationResult
    , runCek
    )
where

import ErrorCode
import PlutusPrelude

import UntypedPlutusCore.Core
import UntypedPlutusCore.Subst

import PlutusCore.Constant
import PlutusCore.Evaluation.Machine.ExBudget
import PlutusCore.Evaluation.Machine.ExMemory
import PlutusCore.Evaluation.Machine.Exception
import PlutusCore.Evaluation.Machine.MachineParameters
import PlutusCore.Evaluation.Result
import PlutusCore.Name
import PlutusCore.Pretty

import UntypedPlutusCore.Evaluation.Machine.Cek.CekMachineCosts (CekMachineCosts (..))

import Control.Lens.Review
import Control.Monad.Catch
import Control.Monad.Except
import Control.Monad.ST
import Control.Monad.ST.Unsafe
import Data.Array
import Data.Hashable (Hashable)
import Data.Kind qualified as GHC
import Data.Semigroup (stimes)
import Data.Text (Text)
import Data.Word64Array.Word8
import Prettyprinter
import Universe

{- Note [Compilation peculiarities]
READ THIS BEFORE TOUCHING ANYTHING IN THIS FILE

Don't use @StrictData@, it makes the machine slower by several percent.

Exporting the 'computeCek' function from this module causes the CEK machine to become slower by
up to 25%. I repeat: just adding 'computeCek' to the export list makes the evaluator substantially
slower. The reason for this is that with 'computeCek' exported the generated GHC Core is much worse:
it contains more lambdas, allocates more stuff etc. While perhaps surprising, this is not an
unusual behavior of the compiler as https://wiki.haskell.org/Performance/GHC explains:

> Indeed, generally speaking GHC will inline across modules just as much as it does within modules,
> with a single large exception. If GHC sees that a function 'f' is called just once, it inlines it
> regardless of how big 'f' is. But once 'f' is exported, GHC can never see that it's called exactly
> once, even if that later turns out to be the case. This inline-once optimisation is pretty
> important in practice.
>
> So: if you care about performance, do not export functions that are not used outside the module
> (i.e. use an explicit export list, and keep it as small as possible).

Now clearly 'computeCek' cannot be inlined in 'runCek' whether it's exported or not, since
'computeCek' is recursive. However:

1. GHC is _usually_ smart enough to perform the worker/wrapper transformation and inline the wrapper
   (however experiments have shown that sticking the internals of the CEK machine, budgeting modes
   and the API into the same file prevents GHC from performing the worker/wrapper transformation for
   some reason likely related to "we've been compiling this for too long, let's leave it at that"
2. GHC seems to be able to massage the definition of 'computeCek' into something more performant
   making use of knowing exactly how 'computeCek' is used, essentially tailoring the definition of
   'computeCek' for a particular invocation in 'runCek'

Hence we don't export 'computeCek' and instead define 'runCek' in this file and export it, even
though the rest of the user-facing API (which 'runCek' is a part of) is defined downstream.

Another problem is handling mutual recursion in the 'computeCek'/'returnCek'/'forceEvaluate'/etc
family. If we keep these functions at the top level, GHC won't be able to pull the constraints out of
the family (confirmed by inspecting Core: GHC thinks that since the superclass constraints
populating the dictionary representing the @Ix fun@ constraint are redundant, they can be replaced
with calls to 'error' in a recursive call, but that changes the dictionary and so it can no longer
be pulled out of recursion). But that entails passing a redundant argument around, which slows down
the machine a tiny little bit.

Hence we define a number of the functions as local functions making use of a
shared context from their parent function. This also allows GHC to inline almost
all of the machine into a single definition (with a bunch of recursive join
points in it).

In general, it's advised to run benchmarks (and look at Core output if the results are suspicious)
on any changes in this file.

Finally, it's important to put bang patterns on any Int arguments to ensure that GHC unboxes them:
this can make a surprisingly large difference.
-}

{- Note [Scoping]
The CEK machine does not rely on the global uniqueness condition, so the renamer pass is not a
prerequisite. The CEK machine correctly handles name shadowing.
-}

data StepKind
    = BConst
    | BVar
    | BLamAbs
    | BApply
    | BDelay
    | BForce
    | BBuiltin -- Cost of evaluating a Builtin AST node, not the function itself
    deriving stock (Show, Eq, Ord, Generic, Enum, Bounded)
    deriving anyclass (NFData, Hashable)

cekStepCost :: CekMachineCosts -> StepKind -> ExBudget
cekStepCost costs = \case
    BConst   -> cekConstCost costs
    BVar     -> cekVarCost costs
    BLamAbs  -> cekLamCost costs
    BApply   -> cekApplyCost costs
    BDelay   -> cekDelayCost costs
    BForce   -> cekForceCost costs
    BBuiltin -> cekBuiltinCost costs

data ExBudgetCategory fun
    = BStep StepKind
    | BBuiltinApp fun  -- Cost of evaluating a fully applied builtin function
    | BStartup
    deriving stock (Show, Eq, Ord, Generic)
    deriving anyclass (NFData, Hashable)
instance Show fun => Pretty (ExBudgetCategory fun) where
    pretty = viaShow

instance ExBudgetBuiltin fun (ExBudgetCategory fun) where
    exBudgetBuiltin = BBuiltinApp

{- Note [Show instance for BuiltinRuntime]
We need to be able to print 'CekValue's and for that we need a 'Show' instance for 'BuiltinRuntime',
but functions are not printable and hence we provide a dummy instance.
-}

-- See Note [Show instance for BuiltinRuntime].
instance Show (BuiltinRuntime' (CekM uni fun s) (Term Name uni fun ()) (CekValue uni fun s)) where
    show _ = "<builtin_runtime>"

-- 'Values' for the modified CEK machine.
data CekValue uni fun s =
    -- This bang gave us a 1-2% speed-up at the time of writing.
    VCon !(Some (ValueOf uni))
  | VDelay (Term Name uni fun ()) !(CekValEnv uni fun s)
  | VLamAbs Name (Term Name uni fun ()) !(CekValEnv uni fun s)
  | VBuiltin            -- A partial builtin application, accumulating arguments for eventual full application.
      !fun                   -- So that we know, for what builtin we're calculating the cost.
                             -- TODO: any chance we could sneak this into 'BuiltinRuntime'
                             -- where we have a partially instantiated costing function anyway?
      (Term Name uni fun ()) -- This must be lazy. It represents the partial application of the
                             -- builtin function that we're going to run when it's fully saturated.
                             -- We need the 'Term' to be able to return it in case full saturation
                             -- is never achieved and a partial application needs to be returned
                             -- in the result. The laziness is important, because the arguments are
                             -- discharged values and discharging is expensive, so we don't want to
                             -- do it unless we really have to. Making this field strict resulted
                             -- in a 3-4.5% slowdown at the time of writing.
      (CekValEnv uni fun s)    -- For discharging.
      !(BuiltinRuntime' (CekM uni fun s) (Term Name uni fun ()) (CekValue uni fun s))  -- The partial application and its costing function.
                                            -- Check the docs of 'BuiltinRuntime' for details.
    deriving (Show)

type CekValEnv uni fun s = UniqueMap TermUnique (CekValue uni fun s)

-- | The CEK machine is parameterized over a @spendBudget@ function. This makes the budgeting machinery extensible
-- and allows us to separate budgeting logic from evaluation logic and avoid branching on the union
-- of all possible budgeting state types during evaluation.
newtype CekBudgetSpender uni fun s = CekBudgetSpender
    { unCekBudgetSpender :: ExBudgetCategory fun -> ExBudget -> CekM uni fun s ()
    }

-- General enough to be able to handle a spender having one, two or any number of 'STRef's
-- under the hood.
-- | Runtime budgeting info.
data ExBudgetInfo cost uni fun s = ExBudgetInfo
    { _exBudgetModeSpender       :: !(CekBudgetSpender uni fun s)  -- ^ A spending function.
    , _exBudgetModeGetFinal      :: !(ST s cost) -- ^ For accessing the final state.
    , _exBudgetModeGetCumulative :: !(ST s ExBudget) -- ^ For accessing the cumulative budget.
    }

-- We make a separate data type here just to save the caller of the CEK machine from those pesky
-- 'ST'-related details.
-- | A budgeting mode to execute the CEK machine in.
newtype ExBudgetMode cost uni fun = ExBudgetMode
    { unExBudgetMode :: forall s. ST s (ExBudgetInfo cost uni fun s)
    }

{- Note [Cost slippage]
Tracking the budget usage for every step in the machine adds a lot of overhead. To reduce this,
we adopt a technique which allows some overshoot of the budget ("slippage"), but only a bounded
amount.

To do this we:
- Track all the machine steps of all kinds in an optimized way in a 'WordArray'.
- Actually "spend" the budget when we've done more than some fixed number of steps, or at the end.

This saves a *lot* of time, at the cost of potentially overshooting the budget by slippage*step_cost,
which is okay so long as we bound the slippage appropriately.

Note that we're only proposing to do this for machine steps, since it's plausible that we can track
them in an optimized way. Builtins are more complicated (and infrequent), so we can just budget them
properly when we hit them.

There are two options for how to bound the slippage:
1. As a fixed number of steps
2. As a proportion of the overall budget

Option 2 initially seems much better as a bound: if we run N scripts with an overall budget of B, then
the potential overrun from 1 is N*slippage, whereas the overrun from 2 is B*slippage. That is, 2
says we always overrun by a fraction of the total amount of time you were expecting, whereas 1 says
it depends how many scripts you run... so if I send you a lot of small scripts, I could cause a lot
of overrun.

However, it turns out (empirically) that we can pick a number for 1 that gives us most of the speedup, but such
that the maximum overrun is negligible (e.g. much smaller than the "startup cost"). So in the end
we opted for option 1, which also happens to be simpler to implement.
-}

{- Note [Structure of the step counter]
The step counter is kept in a 'WordArray', which is 8 'Word8's packed into a single 'Word64'.
This happens to suit our purposes exactly, as we want to keep a counter for each kind of step
that we know about (of which there are 7) and one for the total number.

We keep the counters for each step in the first 7 indices, so we can index them simply by using
the 'Enum' instance of 'StepKind', and the total counter in the last index.

Why use a 'WordArray'? It optimizes well, since GHC can often do quite a lot of constant-folding
on the bitwise operations that get emitted. We are restricted to counters of size 'Word8', but this
is fine since we will reset when we get to 200 steps.

The sharp-eyed reader might notice that the benchmarks in 'word-array' show that 'PrimArray'
seems to be faster! However, we tried that and it was slower overall, we don't know why.
-}

type Slippage = Word8
-- See Note [Cost slippage]
-- | The default number of slippage (in machine steps) to allow.
defaultSlippage :: Slippage
defaultSlippage = 200

-- | The CEK machine is parameterized over an emitter function, similar to 'CekBudgetSpender'.
type CekEmitter uni fun s = Text -> CekM uni fun s ()

-- | Runtime emitter info, similar to 'ExBudgetInfo'.
data CekEmitterInfo uni fun s = CekEmitterInfo {
    _cekEmitterInfoEmit       :: CekEmitter uni fun  s
    , _cekEmitterInfoGetFinal :: ST s [Text]
    }

-- | An emitting mode to execute the CEK machine in, similar to 'ExBudgetMode'.
newtype EmitterMode uni fun = EmitterMode
    { unEmitterMode :: forall s. ST s ExBudget -> ST s (CekEmitterInfo uni fun s)
    }

{- Note [Implicit parameters in the machine]
The traditional way to pass context into a function is to use 'ReaderT'. However, 'ReaderT' has some
disadvantages.
- It requires threading through the context even where you don't need it (every monadic bind)
- It *can* often be optimized away, but this requires GHC to be somewhat clever and do a lot of
  case-of-case to lift all the arguments out.

Moreover, if your context is global (i.e. constant across the lifetime of the monad, i.e. you don't
need 'local'), then you're buying some extra power (the ability to pass in a different context somewhere
deep inside the computation) which you don't need.

There are three main alternatives:
- Explicit function parameters. Simple, doesn't get tied up in the Monad operations, *does* still
present the appearance of letting you do 'local'. But a bit cluttered.
- Implicit parameters. A bit esoteric, can be bundled up into a constraint synonym and just piped to
where they're needed, essentially the same as explicit parameters in terms of runtime.
- Constraints via 'reflection'. Quite esoteric, *does* get you global parameters (within their scope),
bit of a hassle threading around all the extra type parameters.

We're using implicit parameters for now, which seems to strike a good balance of speed and convenience.
I haven't tried 'reflection' in detail, but I believe the main thing it would do is to make the parameters
global - but we already have this for most of the hot functions by making them all local definitions, so
they don't actually take the context as an argument even at the source level.
-}

-- | Implicit parameter for the builtin runtime.
type GivenCekRuntime uni fun s = (?cekRuntime :: BuiltinsRuntime' fun (CekM uni fun s) (Term Name uni fun ()) (CekValue uni fun s))
-- | Implicit parameter for the log emitter reference.
type GivenCekEmitter uni fun s = (?cekEmitter :: CekEmitter uni fun s)
-- | Implicit parameter for budget spender.
type GivenCekSpender uni fun s = (?cekBudgetSpender :: (CekBudgetSpender uni fun s))
type GivenCekSlippage = (?cekSlippage :: Slippage)
type GivenCekCosts = (?cekCosts :: CekMachineCosts)

-- | Constraint requiring all of the machine's implicit parameters.
type GivenCekReqs uni fun s = (GivenCekRuntime uni fun s, GivenCekEmitter uni fun s, GivenCekSpender uni fun s, GivenCekSlippage, GivenCekCosts)

data CekUserError
    = CekOutOfExError ExRestrictingBudget -- ^ The final overspent (i.e. negative) budget.
    | CekEvaluationFailure -- ^ Error has been called or a builtin application has failed
    deriving (Show, Eq, Generic, NFData)

instance HasErrorCode CekUserError where
    errorCode CekEvaluationFailure {} = ErrorCode 37
    errorCode CekOutOfExError {}      = ErrorCode 36

-- See Note [Being generic over @term@ in 'CekM'].
type CekM :: (GHC.Type -> GHC.Type) -> GHC.Type -> GHC.Type -> GHC.Type -> GHC.Type
-- | The monad the CEK machine runs in.
newtype CekM uni fun s a = CekM
    { unCekM :: ST s a
    } deriving newtype (Functor, Applicative, Monad)

-- | The CEK machine-specific 'EvaluationException'.
type CekEvaluationException uni fun =
    EvaluationException CekUserError (MachineError fun) (Term Name uni fun ())

-- | The set of constraints we need to be able to print things in universes, which we need in order to throw exceptions.
type PrettyUni uni fun = (GShow uni, Closed uni, Pretty fun, Typeable uni, Typeable fun, Everywhere uni PrettyConst)

{- Note [Throwing exceptions in ST]
This note represents MPJ's best understanding right now, might be wrong.

We use a moderately evil trick to throw exceptions in ST, but unlike the evil trick for catching them, it's hidden.

The evil is that the 'MonadThrow' instance for 'ST' uses 'unsafeIOToST . throwIO'! Sneaky! The author has marked it
"Trustworthy", no less. However, I believe this to be safe for basically the same reasons as our trick to catch
exceptions is safe, see Note [Catching exceptions in ST]
-}

{- Note [Catching exceptions in ST]
This note represents MPJ's best understanding right now, might be wrong.

We use a moderately evil trick to catch exceptions in ST. This uses the unsafe ST <-> IO conversion functions to go into IO,
catch the exception, and then go back into ST.

Why is this okay? Recall that IO ~= ST RealWorld, i.e. it is just ST with a special thread token. The unsafe conversion functions
just coerce from one to the other. So the thread token remains the same, it's just that we'll potentially leak it from ST, and we don't
get ordering guarantees with other IO actions.

But in our case this is okay, because:

1. We do not leak the original ST thread token, since we only pass it into IO and then immediately back again.
2. We don't have ordering guarantees with other IO actions, but we don't care because we don't do any side effects, we only catch a single kind of exception.
3. We *do* have ordering guarantees between the throws inside the ST action and the catch, since they are ultimately using the same thread token.
-}

-- | Call 'dischargeCekValue' over the received 'CekVal' and feed the resulting 'Term' to
-- 'throwingWithCause' as the cause of the failure.
throwingDischarged
    :: (PrettyUni uni fun)
    => AReview (EvaluationError CekUserError (MachineError fun)) t
    -> t
    -> CekValue uni fun s
    -> CekM uni fun s x
throwingDischarged l t = throwingWithCause l t . Just . dischargeCekValue

instance PrettyUni uni fun => MonadError (CekEvaluationException uni fun) (CekM uni fun s) where
    -- See Note [Throwing exceptions in ST].
    throwError = CekM . throwM

    -- See Note [Catching exceptions in ST].
    a `catchError` h = CekM . unsafeIOToST $ aIO `catch` hIO where
        aIO = unsafeRunCekM a
        hIO = unsafeRunCekM . h

        -- | Unsafely run a 'CekM' computation in the 'IO' monad by converting the
        -- underlying 'ST' to it.
        unsafeRunCekM :: CekM uni fun s a -> IO a
        unsafeRunCekM = unsafeSTToIO . unCekM

-- It would be really nice to define this instance, so that we can use 'makeKnown' directly in
-- the 'CekM' monad without the 'WithEmitterT' nonsense. Unfortunately, GHC doesn't like
-- implicit params in instance contexts. As GHC's docs explain:
--
-- > Reason: exactly which implicit parameter you pick up depends on exactly where you invoke a
-- > function. But the "invocation" of instance declarations is done behind the scenes by the
-- > compiler, so it's hard to figure out exactly where it is done. The easiest thing is to outlaw
-- > the offending types.

-- TODO: screw it.
instance MonadEmitter (CekM uni fun s) where
    emit _ = pure ()

instance AsEvaluationFailure CekUserError where
    _EvaluationFailure = _EvaluationFailureVia CekEvaluationFailure

instance Pretty CekUserError where
    pretty (CekOutOfExError (ExRestrictingBudget res)) =
        group $ "The budget was overspent. Final negative state:" <+> pretty res
    pretty CekEvaluationFailure = "The provided Plutus code called 'error'."

spendBudgetCek :: GivenCekSpender uni fun s => ExBudgetCategory fun -> ExBudget -> CekM uni fun s ()
spendBudgetCek = let (CekBudgetSpender spend) = ?cekBudgetSpender in spend

-- see Note [Scoping].
-- | Instantiate all the free variables of a term by looking them up in an environment.
-- Mutually recursive with dischargeCekVal.
dischargeCekValEnv :: CekValEnv uni fun s -> Term Name uni fun () -> Term Name uni fun ()
dischargeCekValEnv !valEnv =
    -- We recursively discharge the environments of Cek values, but we will gradually end up doing
    -- this to terms which have no free variables remaining, at which point we won't call this
    -- substitution function any more and so we will terminate.
    termSubstFreeNames $ \name -> do
        val <- lookupName name valEnv
        Just $ dischargeCekValue val

-- | Convert a 'CekValue' into a 'Term' by replacing all bound variables with the terms
-- they're bound to (which themselves have to be obtain by recursively discharging values).
dischargeCekValue :: CekValue uni fun s -> Term Name uni fun ()
dischargeCekValue = \case
    VCon     val           -> Constant () val
    VDelay   body env      -> dischargeCekValEnv env $ Delay () body
    -- 'computeCek' turns @LamAbs _ name body@ into @VLamAbs name body env@ where @env@ is an
    -- argument of 'computeCek' and hence we need to start discharging outside of the reassembled
    -- lambda, otherwise @name@ could clash with the names that we have in @env@.
    VLamAbs  name body env -> dischargeCekValEnv env $ LamAbs () name body
    -- We only discharge a value when (a) it's being returned by the machine,
    -- or (b) it's needed for an error message.
    VBuiltin _ term env _  -> dischargeCekValEnv env term

instance (Closed uni, GShow uni, uni `Everywhere` PrettyConst, Pretty fun) =>
            PrettyBy PrettyConfigPlc (CekValue uni fun s) where
    prettyBy cfg = prettyBy cfg . dischargeCekValue

type instance UniOf (CekValue uni fun s) = uni

instance FromConstant (CekValue uni fun s) where
    fromConstant = VCon

instance AsConstant (CekValue uni fun s) where
    asConstant _        (VCon val) = pure val
    asConstant mayCause _          = throwNotAConstant mayCause

{-|
The context in which the machine operates.

Morally, this is a stack of frames, but we use the "intrusive list" representation so that
we can match on context and the top frame in a single, strict pattern match.
-}
data Context uni fun s
    = FrameApplyFun !(CekValue uni fun s) !(Context uni fun s)                         -- ^ @[V _]@
    | FrameApplyArg !(CekValEnv uni fun s) (Term Name uni fun ()) !(Context uni fun s) -- ^ @[_ N]@
    | FrameForce !(Context uni fun s)                                               -- ^ @(force _)@
    | NoFrame
    deriving (Show)

toExMemory :: (Closed uni, uni `Everywhere` ExMemoryUsage) => CekValue uni fun s -> ExMemory
toExMemory = \case
    VCon c      -> memoryUsage c
    VDelay {}   -> 1
    VLamAbs {}  -> 1
    VBuiltin {} -> 1
{-# INLINE toExMemory #-}  -- It probably gets inlined anyway, but an explicit pragma
                           -- shouldn't hurt.

-- | A 'MonadError' version of 'try'.
tryError :: MonadError e m => m a -> m (Either e a)
tryError a = (Right <$> a) `catchError` (pure . Left)

runCekM
    :: forall a cost uni fun.
    (PrettyUni uni fun)
    => (forall s. MachineParameters CekMachineCosts fun (CekM uni fun s) (Term Name uni fun ()) (CekValue uni fun s))
    -> ExBudgetMode cost uni fun
    -> EmitterMode uni fun
    -> (forall s. GivenCekReqs uni fun s => CekM uni fun s a)
    -> (Either (CekEvaluationException uni fun) a, cost, [Text])
runCekM machineParameters (ExBudgetMode getExBudgetInfo) (EmitterMode getEmitterMode) a = runST $ do
    let MachineParameters costs runtime = machineParameters
    ExBudgetInfo{_exBudgetModeSpender, _exBudgetModeGetFinal, _exBudgetModeGetCumulative} <- getExBudgetInfo
    CekEmitterInfo{_cekEmitterInfoEmit, _cekEmitterInfoGetFinal} <- getEmitterMode _exBudgetModeGetCumulative
    let ?cekRuntime = runtime
        ?cekEmitter = _cekEmitterInfoEmit
        ?cekBudgetSpender = _exBudgetModeSpender
        ?cekCosts = costs
        ?cekSlippage = defaultSlippage
    -- See Note Note [Being generic over 'term' in errors].
    errOrRes <- unCekM $ tryError a
    st <- _exBudgetModeGetFinal
    logs <- _cekEmitterInfoGetFinal
    pure (errOrRes, st, logs)

-- | Extend an environment with a variable name, the value the variable stands for
-- and the environment the value is defined in.
extendEnv :: Name -> CekValue uni fun s -> CekValEnv uni fun s -> CekValEnv uni fun s
extendEnv = insertByName

-- | Look up a variable name in the environment.
lookupVarName :: forall uni fun s . (PrettyUni uni fun) => Name -> CekValEnv uni fun s -> CekM uni fun s (CekValue uni fun s)
lookupVarName varName varEnv =
    case lookupName varName varEnv of
        Nothing  -> throwingWithCause _MachineError OpenTermEvaluatedMachineError $ Just var where
            var = Var () varName
        Just val -> pure val

-- | Take pieces of a possibly partial builtin application and either create a 'CekValue' using
-- 'makeKnown' or a partial builtin application depending on whether the built-in function is
-- fully saturated or not.
evalBuiltinApp
    :: (GivenCekReqs uni fun s, PrettyUni uni fun)
    => fun
    -> Term Name uni fun ()
    -> CekValEnv uni fun s
    -> BuiltinRuntime' (CekM uni fun s) (Term Name uni fun ()) (CekValue uni fun s)
    -> CekM uni fun s (CekValue uni fun s)
evalBuiltinApp fun term env runtime@(BuiltinRuntime' sch x cost) = case sch of
    TypeSchemeRuntimeResult mk -> do
        spendBudgetCek (BBuiltinApp fun) cost
<<<<<<< HEAD
        mk (Just term) x
=======
        makeKnown ?cekEmitter (Just term) x
>>>>>>> e995df9a
    _ -> pure $ VBuiltin fun term env runtime
{-# INLINE evalBuiltinApp #-}

-- See Note [Compilation peculiarities].
-- | The entering point to the CEK machine's engine.
enterComputeCek
    :: forall uni fun s
    . (Ix fun, PrettyUni uni fun, GivenCekReqs uni fun s, uni `Everywhere` ExMemoryUsage)
    => Context uni fun s
    -> CekValEnv uni fun s
    -> Term Name uni fun ()
    -> CekM uni fun s (Term Name uni fun ())
enterComputeCek = computeCek (toWordArray 0) where
    -- | The computing part of the CEK machine.
    -- Either
    -- 1. adds a frame to the context and calls 'computeCek' ('Force', 'Apply')
    -- 2. calls 'returnCek' on values ('Delay', 'LamAbs', 'Constant', 'Builtin')
    -- 3. throws 'EvaluationFailure' ('Error')
    -- 4. looks up a variable in the environment and calls 'returnCek' ('Var')
    computeCek
        :: WordArray
        -> Context uni fun s
        -> CekValEnv uni fun s
        -> Term Name uni fun ()
        -> CekM uni fun s (Term Name uni fun ())
    -- s ; ρ ▻ {L A}  ↦ s , {_ A} ; ρ ▻ L
    computeCek !unbudgetedSteps !ctx !env (Var _ varName) = do
        !unbudgetedSteps' <- stepAndMaybeSpend BVar unbudgetedSteps
        val <- lookupVarName varName env
        returnCek unbudgetedSteps' ctx val
    computeCek !unbudgetedSteps !ctx !_ (Constant _ val) = do
        !unbudgetedSteps' <- stepAndMaybeSpend BConst unbudgetedSteps
        returnCek unbudgetedSteps' ctx (VCon val)
    computeCek !unbudgetedSteps !ctx !env (LamAbs _ name body) = do
        !unbudgetedSteps' <- stepAndMaybeSpend BLamAbs unbudgetedSteps
        returnCek unbudgetedSteps' ctx (VLamAbs name body env)
    computeCek !unbudgetedSteps !ctx !env (Delay _ body) = do
        !unbudgetedSteps' <- stepAndMaybeSpend BDelay unbudgetedSteps
        returnCek unbudgetedSteps' ctx (VDelay body env)
    -- s ; ρ ▻ lam x L  ↦  s ◅ lam x (L , ρ)
    computeCek !unbudgetedSteps !ctx !env (Force _ body) = do
        !unbudgetedSteps' <- stepAndMaybeSpend BForce unbudgetedSteps
        computeCek unbudgetedSteps' (FrameForce ctx) env body
    -- s ; ρ ▻ [L M]  ↦  s , [_ (M,ρ)]  ; ρ ▻ L
    computeCek !unbudgetedSteps !ctx !env (Apply _ fun arg) = do
        !unbudgetedSteps' <- stepAndMaybeSpend BApply unbudgetedSteps
        computeCek unbudgetedSteps' (FrameApplyArg env arg ctx) env fun
    -- s ; ρ ▻ abs α L  ↦  s ◅ abs α (L , ρ)
    -- s ; ρ ▻ con c  ↦  s ◅ con c
    -- s ; ρ ▻ builtin bn  ↦  s ◅ builtin bn arity arity [] [] ρ
    computeCek !unbudgetedSteps !ctx !env term@(Builtin _ bn) = do
        !unbudgetedSteps' <- stepAndMaybeSpend BBuiltin unbudgetedSteps
        meaning <- lookupBuiltin' bn ?cekRuntime
        returnCek unbudgetedSteps' ctx (VBuiltin bn term env meaning)
    -- s ; ρ ▻ error A  ↦  <> A
    computeCek !_ !_ !_ (Error _) =
        throwing_ _EvaluationFailure

    {- | The returning phase of the CEK machine.
    Returns 'EvaluationSuccess' in case the context is empty, otherwise pops up one frame
    from the context and uses it to decide how to proceed with the current value v.

      * 'FrameForce': call forceEvaluate
      * 'FrameApplyArg': call 'computeCek' over the context extended with 'FrameApplyFun'
      * 'FrameApplyFun': call 'applyEvaluate' to attempt to apply the function
          stored in the frame to an argument.
    -}
    returnCek
        :: WordArray
        -> Context uni fun s
        -> CekValue uni fun s
        -> CekM uni fun s (Term Name uni fun ())
    --- Instantiate all the free variable of the resulting term in case there are any.
    -- . ◅ V           ↦  [] V
    returnCek !unbudgetedSteps NoFrame val = do
        spendAccumulatedBudget unbudgetedSteps
        pure $ dischargeCekValue val
    -- s , {_ A} ◅ abs α M  ↦  s ; ρ ▻ M [ α / A ]*
    returnCek !unbudgetedSteps (FrameForce ctx) fun = forceEvaluate unbudgetedSteps ctx fun
    -- s , [_ (M,ρ)] ◅ V  ↦  s , [V _] ; ρ ▻ M
    returnCek !unbudgetedSteps (FrameApplyArg argVarEnv arg ctx) fun =
        computeCek unbudgetedSteps (FrameApplyFun fun ctx) argVarEnv arg
    -- s , [(lam x (M,ρ)) _] ◅ V  ↦  s ; ρ [ x  ↦  V ] ▻ M
    -- FIXME: add rule for VBuiltin once it's in the specification.
    returnCek !unbudgetedSteps (FrameApplyFun fun ctx) arg =
        applyEvaluate unbudgetedSteps ctx fun arg

    -- | @force@ a term and proceed.
    -- If v is a delay then compute the body of v;
    -- if v is a builtin application then check that it's expecting a type argument,
    -- and either calculate the builtin application or stick a 'Force' on top of its 'Term'
    -- representation depending on whether the application is saturated or not,
    -- if v is anything else, fail.
    forceEvaluate
        :: WordArray
        -> Context uni fun s
        -> CekValue uni fun s
        -> CekM uni fun s (Term Name uni fun ())
    forceEvaluate !unbudgetedSteps !ctx (VDelay body env) = computeCek unbudgetedSteps ctx env body
    forceEvaluate !unbudgetedSteps !ctx (VBuiltin fun term env (BuiltinRuntime' sch f exF)) = do
        let term' = Force () term
        case sch of
            -- It's only possible to force a builtin application if the builtin expects a type
            -- argument next.
            TypeSchemeRuntimeAll schB -> do
                let runtime' = BuiltinRuntime' schB f exF
                -- We allow a type argument to appear last in the type of a built-in function,
                -- otherwise we could just assemble a 'VBuiltin' without trying to evaluate the
                -- application.
                res <- evalBuiltinApp fun term' env runtime'
                returnCek unbudgetedSteps ctx res
            _ ->
                throwingWithCause _MachineError BuiltinTermArgumentExpectedMachineError (Just term')
    forceEvaluate !_ !_ val =
        throwingDischarged _MachineError NonPolymorphicInstantiationMachineError val

    -- | Apply a function to an argument and proceed.
    -- If the function is a lambda 'lam x ty body' then extend the environment with a binding of @v@
    -- to x@ and call 'computeCek' on the body.
    -- If the function is a builtin application then check that it's expecting a term argument,
    -- and either calculate the builtin application or stick a 'Apply' on top of its 'Term'
    -- representation depending on whether the application is saturated or not.
    -- If v is anything else, fail.
    applyEvaluate
        :: WordArray
        -> Context uni fun s
        -> CekValue uni fun s   -- lhs of application
        -> CekValue uni fun s   -- rhs of application
        -> CekM uni fun s (Term Name uni fun ())
    applyEvaluate !unbudgetedSteps !ctx (VLamAbs name body env) arg =
        computeCek unbudgetedSteps ctx (extendEnv name arg env) body
    -- Annotating @f@ and @exF@ with bangs gave us some speed-up, but only until we added a bang to
    -- 'VCon'. After that the bangs here were making things a tiny bit slower and so we removed them.
    applyEvaluate !unbudgetedSteps !ctx (VBuiltin fun term env (BuiltinRuntime' sch f exF)) arg = do
        let argTerm = dischargeCekValue arg
            term' = Apply () term argTerm
        case sch of
            -- It's only possible to apply a builtin application if the builtin expects a term
            -- argument next.
            TypeSchemeRuntimeArrow rk schB -> do
                x <- rk (Just argTerm) arg
                -- TODO: should we bother computing that 'ExMemory' eagerly? We may not need it.
                -- We pattern match on @arg@ twice: in 'readKnown' and in 'toExMemory'.
                -- Maybe we could fuse the two?
                let runtime' = BuiltinRuntime' schB (f x) . exF $ toExMemory arg
                res <- evalBuiltinApp fun term' env runtime'
                returnCek unbudgetedSteps ctx res
            _ ->
                throwingWithCause _MachineError UnexpectedBuiltinTermArgumentMachineError (Just term')
    applyEvaluate !_ !_ val _ =
        throwingDischarged _MachineError NonFunctionalApplicationMachineError val

    -- | Spend the budget that has been accumulated for a number of machine steps.
    spendAccumulatedBudget :: WordArray -> CekM uni fun s ()
    spendAccumulatedBudget !unbudgetedSteps = iforWordArray unbudgetedSteps spend

    -- Making this a definition of its own causes it to inline better than actually writing it inline, for
    -- some reason.
    -- Skip index 7, that's the total counter!
    -- See Note [Structure of the step counter]
    {-# INLINE spend #-}
    spend !i !w = unless (i == 7) $ let kind = toEnum i in spendBudgetCek (BStep kind) (stimes w (cekStepCost ?cekCosts kind))

    -- | Accumulate a step, and maybe spend the budget that has accumulated for a number of machine steps, but only if we've exceeded our slippage.
    stepAndMaybeSpend :: StepKind -> WordArray -> CekM uni fun s WordArray
    stepAndMaybeSpend !kind !unbudgetedSteps = do
        -- See Note [Structure of the step counter]
        let !ix = fromIntegral $ fromEnum kind
            !unbudgetedSteps' = overIndex 7 (+1) $ overIndex ix (+1) unbudgetedSteps
            !unbudgetedStepsTotal = readArray unbudgetedSteps' 7
        -- There's no risk of overflow here, since we only ever increment the total
        -- steps by 1 and then check this condition.
        if unbudgetedStepsTotal >= ?cekSlippage
        then spendAccumulatedBudget unbudgetedSteps' >> pure (toWordArray 0)
        else pure unbudgetedSteps'

-- See Note [Compilation peculiarities].
-- | Evaluate a term using the CEK machine and keep track of costing, logging is optional.
runCek
    :: (uni `Everywhere` ExMemoryUsage, Ix fun, PrettyUni uni fun)
    => (forall s. MachineParameters CekMachineCosts fun (CekM uni fun s) (Term Name uni fun ()) (CekValue uni fun s))
    -> ExBudgetMode cost uni fun
    -> EmitterMode uni fun
    -> Term Name uni fun ()
    -> (Either (CekEvaluationException uni fun) (Term Name uni fun ()), cost, [Text])
runCek params mode emitMode term =
    runCekM params mode emitMode $ do
        spendBudgetCek BStartup (cekStartupCost ?cekCosts)
        enterComputeCek NoFrame mempty term<|MERGE_RESOLUTION|>--- conflicted
+++ resolved
@@ -406,19 +406,6 @@
         unsafeRunCekM :: CekM uni fun s a -> IO a
         unsafeRunCekM = unsafeSTToIO . unCekM
 
--- It would be really nice to define this instance, so that we can use 'makeKnown' directly in
--- the 'CekM' monad without the 'WithEmitterT' nonsense. Unfortunately, GHC doesn't like
--- implicit params in instance contexts. As GHC's docs explain:
---
--- > Reason: exactly which implicit parameter you pick up depends on exactly where you invoke a
--- > function. But the "invocation" of instance declarations is done behind the scenes by the
--- > compiler, so it's hard to figure out exactly where it is done. The easiest thing is to outlaw
--- > the offending types.
-
--- TODO: screw it.
-instance MonadEmitter (CekM uni fun s) where
-    emit _ = pure ()
-
 instance AsEvaluationFailure CekUserError where
     _EvaluationFailure = _EvaluationFailureVia CekEvaluationFailure
 
@@ -544,11 +531,7 @@
 evalBuiltinApp fun term env runtime@(BuiltinRuntime' sch x cost) = case sch of
     TypeSchemeRuntimeResult mk -> do
         spendBudgetCek (BBuiltinApp fun) cost
-<<<<<<< HEAD
-        mk (Just term) x
-=======
-        makeKnown ?cekEmitter (Just term) x
->>>>>>> e995df9a
+        mk ?cekEmitter (Just term) x
     _ -> pure $ VBuiltin fun term env runtime
 {-# INLINE evalBuiltinApp #-}
 
