--- conflicted
+++ resolved
@@ -71,12 +71,8 @@
 import Control.Monad.Except
 import Control.Monad.ST
 import Control.Monad.ST.Unsafe
-<<<<<<< HEAD
-import Data.Array
-import Data.Foldable
-=======
 import Data.Array hiding (index)
->>>>>>> 0397f83b
+import Data.DList (DList)
 import Data.Hashable (Hashable)
 import Data.Kind qualified as GHC
 import Data.Semigroup (stimes)
@@ -289,7 +285,7 @@
 defaultSlippage = 200
 
 -- | The CEK machine is parameterized over an emitter function, similar to 'CekBudgetSpender'.
-type CekEmitter uni fun s = Text -> CekM uni fun s ()
+type CekEmitter uni fun s = DList Text -> CekM uni fun s ()
 
 -- | Runtime emitter info, similar to 'ExBudgetInfo'.
 data CekEmitterInfo uni fun s = CekEmitterInfo {
@@ -561,10 +557,10 @@
 evalBuiltinApp fun term env runtime@(BuiltinRuntime sch x cost) = case sch of
     RuntimeSchemeResult -> do
         spendBudgetCek (BBuiltinApp fun) cost
-        let (errOrRes, logs) = makeKnownRun (Just term) x
-        traverse_ ?cekEmitter logs
+        let !(errOrRes, logs) = makeKnownRun (Just term) x
+        ?cekEmitter logs
         case errOrRes of
-            Left err  -> throwError err
+            Left err  -> throwMakeKnownErrorWithCause err
             Right res -> pure res
     _ -> pure $ VBuiltin fun term env runtime
 {-# INLINE evalBuiltinApp #-}
