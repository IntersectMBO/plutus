--- conflicted
+++ resolved
@@ -608,52 +608,6 @@
     pure (errOrRes, st, logs)
 {-# INLINE runCekM #-}
 
-<<<<<<< HEAD
-=======
--- | Look up a variable name in the environment.
-lookupVarName
-    :: forall uni fun ann s
-    . ThrowableBuiltins uni fun
-    => NamedDeBruijn -> CekValEnv uni fun ann -> CekM uni fun s (CekValue uni fun ann)
-lookupVarName varName@(NamedDeBruijn _ varIx) varEnv =
-    case varEnv `Env.indexOne` coerce varIx of
-        Nothing  -> throwingWithCause _MachineError OpenTermEvaluatedMachineError $ Just var where
-            var = Var () varName
-        Just val -> pure val
-
--- | Spend each budget from the given stream of budgets.
-spendBudgetStreamCek
-    :: GivenCekReqs uni fun ann s
-    => ExBudgetCategory fun
-    -> ExBudgetStream
-    -> CekM uni fun s ()
-spendBudgetStreamCek exCat = go where
-    go (ExBudgetLast budget)         = spendBudgetCek exCat budget
-    go (ExBudgetCons budget budgets) = spendBudgetCek exCat budget *> go budgets
-{-# INLINE spendBudgetStreamCek #-}
-
--- | Take pieces of a possibly partial builtin application and either create a 'CekValue' using
--- 'makeKnown' or a partial builtin application depending on whether the built-in function is
--- fully saturated or not.
-evalBuiltinApp
-    :: (GivenCekReqs uni fun ann s, ThrowableBuiltins uni fun)
-    => fun
-    -> NTerm uni fun ()
-    -> BuiltinRuntime (CekValue uni fun ann)
-    -> CekM uni fun s (CekValue uni fun ann)
-evalBuiltinApp fun term runtime = case runtime of
-    BuiltinCostedResult budgets getX -> do
-        spendBudgetStreamCek (BBuiltinApp fun) budgets
-        case getX of
-            BuiltinSuccess x              -> pure x
-            BuiltinSuccessWithLogs logs x -> ?cekEmitter logs $> x
-            BuiltinFailure logs err       -> do
-                ?cekEmitter logs
-                throwBuiltinErrorWithCause term err
-    _ -> pure $ VBuiltin fun term runtime
-{-# INLINE evalBuiltinApp #-}
-
->>>>>>> c8450b54
 -- See Note [Compilation peculiarities].
 -- | The entering point to the CEK machine's engine.
 enterComputeCek
