--- conflicted
+++ resolved
@@ -171,20 +171,10 @@
   | VDelay (Term Name uni fun ()) (CekValEnv uni fun)
   | VLamAbs Name (Term Name uni fun ()) (CekValEnv uni fun)
   | VBuiltin            -- A partial builtin application, accumulating arguments for eventual full application.
-<<<<<<< HEAD
-      ExMemory
       !fun                   -- For costing.
-      (TermWithMem uni fun)  -- Must be lazy!
+      (Term Name uni fun ()) -- Must be lazy!
       (CekValEnv uni fun)    -- For discharging.
       !(BuiltinRuntime (CekValue uni fun))
-=======
-      fun
-      Arity             -- Sorts of arguments to be provided (both types and terms): *don't change this*.
-      Arity             -- A copy of the arity used for checking applications/instantiatons: see Note [Arities in VBuiltin]
-      Int               -- The number of @force@s to apply to the builtin.
-                        -- We need it to construct a term if the machine is returning a stuck partial application.
-      [CekValue uni fun]    -- Arguments we've computed so far.
->>>>>>> f27989f5
     deriving (Show, Eq) -- Eq is just for tests.
 
 type CekValEnv uni fun = UniqueMap TermUnique (CekValue uni fun)
@@ -328,7 +318,7 @@
     -> t
     -> CekValue uni fun
     -> CekM uni fun s x
-throwingDischarged l t = throwingWithCause l t . Just . void . dischargeCekValue
+throwingDischarged l t = throwingWithCause l t . Just . dischargeCekValue
 
 withErrorDischarging
     :: CekCarryingM (CekValue uni fun) uni fun s a
@@ -354,7 +344,7 @@
             MonadError
                 (CekEvaluationExceptionCarrying (CekValue uni fun) fun)
                 (CekCarryingM (CekValue uni fun) uni fun s) where
-    throwError = CekCarryingM . throwM . mapCauseInMachineException (void . dischargeCekValue)
+    throwError = CekCarryingM . throwM . mapCauseInMachineException dischargeCekValue
     -- We don't need this function, but it doesn't hurt to define it anyway.
     a `catchError` h =
         a `catchErrorCekCarryingM` \(ErrorWithCause err _) -> h $ ErrorWithCause err Nothing
@@ -397,26 +387,6 @@
    division by zero; the term is discarded in that case anyway (see
    Note [Ignoring context in UserEvaluationError] in Exception.hs)
 -}
-<<<<<<< HEAD
-=======
-mkBuiltinApplication :: fun -> Arity -> Int -> [Term Name uni fun ()] -> Term Name uni fun ()
-mkBuiltinApplication bn arity0 forces0 args0 =
-  go arity0 forces0 args0 (Builtin () bn)
-    where go arity forces args term =
-              case (arity, args, forces) of
-                -- We've got to the end and successfully constructed the entire application
-                ([], [], 0)                    -> term
-                -- got an expected term argument
-                (TermArg:arity', arg:args', _) -> go arity' forces args' (Apply () term arg)
-                -- term expected, type found
-                (TermArg:_, [], _forces'+1)    -> Force () term
-                -- got an expected type argument
-                (TypeArg:arity', _, forces'+1) -> go arity' forces' args (Force () term)
-                -- type expected, term found
-                (TypeArg:_, arg:_, 0)          -> Apply () term arg
-                -- something else, including partial application
-                _                              -> term
->>>>>>> f27989f5
 
 -- see Note [Scoping].
 -- | Instantiate all the free variables of a term by looking them up in an environment.
@@ -435,17 +405,10 @@
 -- they're bound to (which themselves have to be obtain by recursively discharging values).
 dischargeCekValue :: CekValue uni fun -> Term Name uni fun ()
 dischargeCekValue = \case
-<<<<<<< HEAD
-    VCon     ex val           -> Constant ex val
-    VDelay   ex body env      -> dischargeCekValEnv env $ Delay ex body
-    VLamAbs  ex name body env -> dischargeCekValEnv env $ LamAbs ex name body
-    VBuiltin _ _ term env _   -> dischargeCekValEnv env term
-=======
-    VCon     val                     -> Constant () val
-    VDelay   body env                -> Delay () (dischargeCekValEnv env (void body))
-    VLamAbs  name body env           -> LamAbs () name (dischargeCekValEnv env (void body))
-    VBuiltin bn arity0 _ forces args -> mkBuiltinApplication bn arity0 forces (fmap dischargeCekValue args)
->>>>>>> f27989f5
+    VCon     val           -> Constant () val
+    VDelay   body env      -> dischargeCekValEnv env $ Delay () body
+    VLamAbs  name body env -> dischargeCekValEnv env $ LamAbs () name body
+    VBuiltin _ term env _  -> dischargeCekValEnv env term
     {- We only discharge a value when (a) it's being returned by the machine,
        or (b) it's needed for an error message.  When we're discharging VBuiltin
        we use arity0 to get the type and term arguments into the right sequence. -}
@@ -465,18 +428,10 @@
 
 instance (Closed uni, uni `Everywhere` ExMemoryUsage) => ToExMemory (CekValue uni fun) where
     toExMemory = \case
-<<<<<<< HEAD
-        VCon     ex _       -> ex
-        VDelay   ex _ _     -> ex
-        VLamAbs  ex _ _ _   -> ex
-        VBuiltin ex _ _ _ _ -> ex
-=======
         VCon c      -> memoryUsage c
         VDelay {}   -> 1
         VLamAbs {}  -> 1
         VBuiltin {} -> 1
-
->>>>>>> f27989f5
 
 data Frame uni fun
     = FrameApplyFun (CekValue uni fun)                         -- ^ @[V _]@
@@ -527,17 +482,16 @@
 -- builtin application depending on whether the built-in function is fully saturated or not.
 evalBuiltinApp
     :: (GivenCekReqs uni fun s, PrettyUni uni fun)
-    => ExMemory
-    -> fun
-    -> TermWithMem uni fun
+    => fun
+    -> Term Name uni fun ()
     -> CekValEnv uni fun
     -> BuiltinRuntime (CekValue uni fun)
     -> CekM uni fun s (CekValue uni fun)
-evalBuiltinApp mem fun term env runtime@(BuiltinRuntime sch x cost) = case sch of
+evalBuiltinApp fun term env runtime@(BuiltinRuntime sch x cost) = case sch of
     TypeSchemeResult _ -> do
         spendBudgetCek (BBuiltinApp fun) cost
         flip unWithEmitterT emitCek $ makeKnown x
-    _ -> pure $ VBuiltin mem fun term env runtime
+    _ -> pure $ VBuiltin fun term env runtime
 {-# INLINE evalBuiltinApp #-}
 
 -- See Note [Compilation peculiarities].
@@ -548,13 +502,8 @@
     => CekMachineCosts
     -> Context uni fun
     -> CekValEnv uni fun
-<<<<<<< HEAD
-    -> TermWithMem uni fun
+    -> Term Name uni fun ()
     -> CekM uni fun s (Term Name uni fun ())
-=======
-    -> Term Name uni fun ()
-    -> CekM s (Term Name uni fun ())
->>>>>>> f27989f5
 enterComputeCek costs = computeCek where
     -- | The computing part of the CEK machine.
     -- Either
@@ -565,13 +514,8 @@
     computeCek
         :: Context uni fun
         -> CekValEnv uni fun
-<<<<<<< HEAD
-        -> TermWithMem uni fun
+        -> Term Name uni fun ()
         -> CekM uni fun s (Term Name uni fun ())
-=======
-        -> Term Name uni fun ()
-        -> CekM s (Term Name uni fun ())
->>>>>>> f27989f5
     -- s ; ρ ▻ {L A}  ↦ s , {_ A} ; ρ ▻ L
     computeCek ctx env (Var _ varName) = do
         spendBudgetCek BVar (cekVarCost costs)
@@ -597,17 +541,10 @@
     -- s ; ρ ▻ abs α L  ↦  s ◅ abs α (L , ρ)
     -- s ; ρ ▻ con c  ↦  s ◅ con c
     -- s ; ρ ▻ builtin bn  ↦  s ◅ builtin bn arity arity [] [] ρ
-<<<<<<< HEAD
-    computeCek ctx env term@(Builtin ex bn) = do
+    computeCek ctx env term@(Builtin _ bn) = do
         spendBudgetCek BBuiltin (cekBuiltinCost costs)
         meaning <- lookupBuiltin bn ?cekRuntime
-        returnCek ctx (VBuiltin ex bn term env meaning)
-=======
-    computeCek ctx _ (Builtin _ bn) = do
-        spendBudgetCek BBuiltin (cekBuiltinCost costs)
-        BuiltinRuntime _ arity _ _ <- lookupBuiltinExc (Proxy @(CekEvaluationException uni fun)) bn ?cekRuntime
-        returnCek ctx (VBuiltin bn arity arity 0 [])
->>>>>>> f27989f5
+        returnCek ctx (VBuiltin bn term env meaning)
     -- s ; ρ ▻ error A  ↦  <> A
     computeCek _ _ (Error _) = do
         throwing_ _EvaluationFailure
@@ -629,7 +566,7 @@
     returnCek :: Context uni fun -> CekValue uni fun -> CekM uni fun s (Term Name uni fun ())
     --- Instantiate all the free variable of the resulting term in case there are any.
     -- . ◅ V           ↦  [] V
-    returnCek [] val = pure $ void $ dischargeCekValue val
+    returnCek [] val = pure $ dischargeCekValue val
     -- s , {_ A} ◅ abs α M  ↦  s ; ρ ▻ M [ α / A ]*
     returnCek (FrameForce : ctx) fun = forceEvaluate ctx fun
     -- s , [_ (M,ρ)] ◅ V  ↦  s , [V _] ; ρ ▻ M
@@ -660,39 +597,20 @@
     -- or extend the value with @force@ and call returnCek;
     -- if v is anything else, fail.
     forceEvaluate
-<<<<<<< HEAD
         :: Context uni fun -> CekValue uni fun -> CekM uni fun s (Term Name uni fun ())
-    forceEvaluate ctx (VDelay _ body env) = computeCek ctx env body
-    forceEvaluate ctx (VBuiltin ex fun term env (BuiltinRuntime sch f exF)) = do
-        let term' = Force ex term
+    forceEvaluate ctx (VDelay body env) = computeCek ctx env body
+    forceEvaluate ctx (VBuiltin fun term env (BuiltinRuntime sch f exF)) = do
+        let term' = Force () term
         case sch of
             TypeSchemeAll  _ schK -> do
                 let runtime' = BuiltinRuntime (schK Proxy) f exF
-                res <- evalBuiltinApp ex fun term' env runtime'
+                res <- evalBuiltinApp fun term' env runtime'
                 returnCek ctx res
             _ ->
                 throwingWithCause
                     _MachineError
                     BuiltinTermArgumentExpectedMachineError
-                    (Just $ void term')
-=======
-        :: Context uni fun -> CekValue uni fun -> CekM s (Term Name uni fun ())
-    forceEvaluate ctx (VDelay body env) = computeCek ctx env body
-    forceEvaluate ctx val@(VBuiltin bn arity0 arity forces args) =
-        case arity of
-          []             ->
-              throwingDischarged _MachineError EmptyBuiltinArityMachineError val
-          TermArg:_      ->
-          {- This should be impossible if we don't have zero-arity builtins:
-             we will have found this case in an earlier call to forceEvaluate
-             or applyEvaluate and called applyBuiltin. -}
-              throwingDischarged _MachineError BuiltinTermArgumentExpectedMachineError val'
-                            where val' = VBuiltin bn arity0 arity (forces + 1) args -- reconstruct the bad application
-          TypeArg:arity' ->
-              case arity' of
-                [] -> applyBuiltin ctx bn args  -- Final argument is a type argument
-                _  -> returnCek ctx $ VBuiltin bn arity0 arity' (forces + 1) args -- More arguments expected
->>>>>>> f27989f5
+                    (Just term')
     forceEvaluate _ val =
         throwingDischarged _MachineError NonPolymorphicInstantiationMachineError val
 
@@ -706,65 +624,23 @@
         :: Context uni fun
         -> CekValue uni fun   -- lhs of application
         -> CekValue uni fun   -- rhs of application
-<<<<<<< HEAD
         -> CekM uni fun s (Term Name uni fun ())
-    applyEvaluate ctx (VLamAbs _ name body env) arg = computeCek ctx (extendEnv name arg env) body
-    applyEvaluate ctx (VBuiltin ex fun term env (BuiltinRuntime sch f exF)) arg = do
-        let term' = Apply ex term $ dischargeCekValue arg
+    applyEvaluate ctx (VLamAbs name body env) arg = computeCek ctx (extendEnv name arg env) body
+    applyEvaluate ctx (VBuiltin fun term env (BuiltinRuntime sch f exF)) arg = do
+        let term' = Apply () term $ dischargeCekValue arg
         case sch of
             TypeSchemeArrow _ schB -> do
                 x <- withErrorDischarging $ readKnown arg
                 let runtime' = BuiltinRuntime schB (f x) . exF $ toExMemory arg
-                res <- evalBuiltinApp ex fun term' env runtime'
+                res <- evalBuiltinApp fun term' env runtime'
                 returnCek ctx res
             _ ->
                 throwingWithCause
                     _MachineError
                     UnexpectedBuiltinTermArgumentMachineError
-                    (Just $ void term')
+                    (Just term')
     applyEvaluate _ val _ =
         throwingDischarged _MachineError NonFunctionalApplicationMachineError val
-=======
-        -> CekM s (Term Name uni fun ())
-    applyEvaluate ctx (VLamAbs name body env) arg =
-        computeCek ctx (extendEnv name arg env) body
-    applyEvaluate ctx val@(VBuiltin bn arity0 arity forces args) arg = do
-        case arity of
-          []        -> throwingDischarged _MachineError EmptyBuiltinArityMachineError val
-                    -- Should be impossible: see forceEvaluate.
-          TypeArg:_ -> throwingDischarged _MachineError UnexpectedBuiltinTermArgumentMachineError val'
-                       where val' = VBuiltin bn arity0 arity forces (args++[arg]) -- reconstruct the bad application
-          TermArg:arity' -> do
-              let args' = args ++ [arg]
-              case arity' of
-                [] -> applyBuiltin ctx bn args' -- 'arg' was the final argument
-                _  -> returnCek ctx $ VBuiltin bn arity0 arity' forces args'  -- More arguments expected
-    applyEvaluate _ val _ = throwingDischarged _MachineError NonFunctionalApplicationMachineError val
-
-    -- | Apply a builtin to a list of CekValue arguments
-    applyBuiltin
-        :: Context uni fun
-        -> fun
-        -> [CekValue uni fun]
-        -> CekM s (Term Name uni fun ())
-    applyBuiltin ctx bn args = do
-      BuiltinRuntime sch _ f exF <- lookupBuiltinExc (Proxy @(CekEvaluationException uni fun)) bn ?cekRuntime
-
-      let
-          -- A spending function that works in the slightly different monad stack of 'applyTypeSchemed'
-          spender :: fun -> ExBudget -> ExceptT e (WithEmitterT (CekM s)) ()
-          spender key b = lift $ lift $ spendBudgetCek (exBudgetBuiltin key) b
-
-      -- ''applyTypeSchemed' doesn't throw exceptions so that we can easily catch them here and
-      -- post-process them.
-      -- See Note [Being generic over @term@ in 'CekM'].
-      resultOrErr <- flip unWithEmitterT emitCek $ runExceptT $ applyTypeSchemed spender bn sch f exF args
-
-      case resultOrErr of
-          -- Turn the cause of a possible failure, being a 'CekValue', into a 'Term'.
-          Left e       -> throwCek $ mapCauseInMachineException (void . dischargeCekValue) e
-          Right result -> returnCek ctx result
->>>>>>> f27989f5
 
 -- See Note [Compilation peculiarities].
 -- | Evaluate a term using the CEK machine and keep track of costing, logging is optional.
