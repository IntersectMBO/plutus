-- | The CEK machine.
-- The CEK machine relies on variables having non-equal 'Unique's whenever they have non-equal
-- string names. I.e. 'Unique's are used instead of string names. This is for efficiency reasons.
-- The CEK machines handles name capture by design.


{-# LANGUAGE BangPatterns             #-}
{-# LANGUAGE ConstraintKinds          #-}
{-# LANGUAGE DataKinds                #-}
{-# LANGUAGE DeriveAnyClass           #-}
{-# LANGUAGE FlexibleInstances        #-}
{-# LANGUAGE ImplicitParams           #-}
{-# LANGUAGE LambdaCase               #-}
{-# LANGUAGE MultiParamTypeClasses    #-}
{-# LANGUAGE NPlusKPatterns           #-}
{-# LANGUAGE NamedFieldPuns           #-}
{-# LANGUAGE OverloadedStrings        #-}
{-# LANGUAGE RankNTypes               #-}
{-# LANGUAGE ScopedTypeVariables      #-}
{-# LANGUAGE StandaloneKindSignatures #-}
{-# LANGUAGE TypeFamilies             #-}
{-# LANGUAGE TypeOperators            #-}
{-# LANGUAGE UndecidableInstances     #-}

{-# OPTIONS_GHC -fno-warn-orphans #-}

module UntypedPlutusCore.Evaluation.Machine.Cek.Internal
    -- See Note [Compilation peculiarities].
    ( EvaluationResult(..)
    , CekValue(..)
    , CekUserError(..)
    , CekEvaluationException
    , CekBudgetSpender(..)
    , ExBudgetInfo(..)
    , ExBudgetMode(..)
    , CekEmitter
    , CekEmitterInfo(..)
    , EmitterMode(..)
    , CekM (..)
    , ErrorWithCause(..)
    , EvaluationError(..)
    , ExBudgetCategory(..)
    , StepKind(..)
    , PrettyUni
    , extractEvaluationResult
    , runCekDeBruijn
    , dischargeCekValue
    )
where

import ErrorCode
import PlutusPrelude

import UntypedPlutusCore.Core


import Data.RandomAccessList.Class qualified as Env
import Data.RandomAccessList.SkewBinary qualified as Env
import PlutusCore.Builtin
import PlutusCore.DeBruijn
import PlutusCore.Evaluation.Machine.ExBudget
import PlutusCore.Evaluation.Machine.ExMemory
import PlutusCore.Evaluation.Machine.Exception
import PlutusCore.Evaluation.Machine.MachineParameters
import PlutusCore.Evaluation.Result
import PlutusCore.Pretty

import UntypedPlutusCore.Evaluation.Machine.Cek.CekMachineCosts (CekMachineCosts (..))

import Control.Lens.Review
import Control.Monad.Catch
import Control.Monad.Except
import Control.Monad.ST
import Control.Monad.ST.Unsafe
import Data.Array hiding (index)
import Data.DList (DList)
import Data.Hashable (Hashable)
import Data.Kind qualified as GHC
import Data.Semigroup (stimes)
import Data.Text (Text)
import Data.Word
import Data.Word64Array.Word8 hiding (Index)
import Prettyprinter
import Universe

{- Note [Compilation peculiarities]
READ THIS BEFORE TOUCHING ANYTHING IN THIS FILE

Don't use @StrictData@, it makes the machine slower by several percent.

Exporting the 'computeCek' function from this module causes the CEK machine to become slower by
up to 25%. I repeat: just adding 'computeCek' to the export list makes the evaluator substantially
slower. The reason for this is that with 'computeCek' exported the generated GHC Core is much worse:
it contains more lambdas, allocates more stuff etc. While perhaps surprising, this is not an
unusual behavior of the compiler as https://wiki.haskell.org/Performance/GHC explains:

> Indeed, generally speaking GHC will inline across modules just as much as it does within modules,
> with a single large exception. If GHC sees that a function 'f' is called just once, it inlines it
> regardless of how big 'f' is. But once 'f' is exported, GHC can never see that it's called exactly
> once, even if that later turns out to be the case. This inline-once optimisation is pretty
> important in practice.
>
> So: if you care about performance, do not export functions that are not used outside the module
> (i.e. use an explicit export list, and keep it as small as possible).

Now clearly 'computeCek' cannot be inlined in 'runCek' whether it's exported or not, since
'computeCek' is recursive. However:

1. GHC is _usually_ smart enough to perform the worker/wrapper transformation and inline the wrapper
   (however experiments have shown that sticking the internals of the CEK machine, budgeting modes
   and the API into the same file prevents GHC from performing the worker/wrapper transformation for
   some reason likely related to "we've been compiling this for too long, let's leave it at that"
2. GHC seems to be able to massage the definition of 'computeCek' into something more performant
   making use of knowing exactly how 'computeCek' is used, essentially tailoring the definition of
   'computeCek' for a particular invocation in 'runCek'

Hence we don't export 'computeCek' and instead define 'runCek' in this file and export it, even
though the rest of the user-facing API (which 'runCek' is a part of) is defined downstream.

Another problem is handling mutual recursion in the 'computeCek'/'returnCek'/'forceEvaluate'/etc
family. If we keep these functions at the top level, GHC won't be able to pull the constraints out of
the family (confirmed by inspecting Core: GHC thinks that since the superclass constraints
populating the dictionary representing the @Ix fun@ constraint are redundant, they can be replaced
with calls to 'error' in a recursive call, but that changes the dictionary and so it can no longer
be pulled out of recursion). But that entails passing a redundant argument around, which slows down
the machine a tiny little bit.

Hence we define a number of the functions as local functions making use of a
shared context from their parent function. This also allows GHC to inline almost
all of the machine into a single definition (with a bunch of recursive join
points in it).

In general, it's advised to run benchmarks (and look at Core output if the results are suspicious)
on any changes in this file.

Finally, it's important to put bang patterns on any Int arguments to ensure that GHC unboxes them:
this can make a surprisingly large difference.
-}

{- Note [Scoping]
The CEK machine does not rely on the global uniqueness condition, so the renamer pass is not a
prerequisite. The CEK machine correctly handles name shadowing.
-}

data StepKind
    = BConst
    | BVar
    | BLamAbs
    | BApply
    | BDelay
    | BForce
    | BBuiltin -- Cost of evaluating a Builtin AST node, not the function itself
    deriving stock (Show, Eq, Ord, Generic, Enum, Bounded)
    deriving anyclass (NFData, Hashable)

cekStepCost :: CekMachineCosts -> StepKind -> ExBudget
cekStepCost costs = \case
    BConst   -> cekConstCost costs
    BVar     -> cekVarCost costs
    BLamAbs  -> cekLamCost costs
    BApply   -> cekApplyCost costs
    BDelay   -> cekDelayCost costs
    BForce   -> cekForceCost costs
    BBuiltin -> cekBuiltinCost costs

data ExBudgetCategory fun
    = BStep StepKind
    | BBuiltinApp fun  -- Cost of evaluating a fully applied builtin function
    | BStartup
    deriving stock (Show, Eq, Ord, Generic)
    deriving anyclass (NFData, Hashable)
instance Show fun => Pretty (ExBudgetCategory fun) where
    pretty = viaShow

instance ExBudgetBuiltin fun (ExBudgetCategory fun) where
    exBudgetBuiltin = BBuiltinApp

{- Note [Show instance for BuiltinRuntime]
We need to be able to print 'CekValue's and for that we need a 'Show' instance for 'BuiltinRuntime',
but functions are not printable and hence we provide a dummy instance.
-}

-- See Note [Show instance for BuiltinRuntime].
instance Show (BuiltinRuntime (CekValue uni fun)) where
    show _ = "<builtin_runtime>"

-- 'Values' for the modified CEK machine.
data CekValue uni fun =
    -- This bang gave us a 1-2% speed-up at the time of writing.
    VCon !(Some (ValueOf uni))
  | VDelay !(Term NamedDeBruijn uni fun ()) !(CekValEnv uni fun)
  | VLamAbs !NamedDeBruijn !(Term NamedDeBruijn uni fun ()) !(CekValEnv uni fun)
    -- | A partial builtin application, accumulating arguments for eventual full application.
    -- We don't need a 'CekValEnv' here unlike in the other constructors, because 'VBuiltin'
    -- values always store their corresponding 'Term's fully discharged, see the comments at
    -- the call sites (search for 'VBuiltin').
  | VBuiltin
      !fun
      -- ^ So that we know, for what builtin we're calculating the cost.  TODO: any chance we could
      -- sneak this into 'BuiltinRuntime' where we have a partially instantiated costing function
      -- anyway?
      (Term NamedDeBruijn uni fun ())
      -- ^ This must be lazy. It represents the fully discharged partial application of the builtin
      -- function that we're going to run when it's fully saturated.  We need the 'Term' to be able
      -- to return it in case full saturation is never achieved and a partial application needs to
      -- be returned in the result. The laziness is important, because the arguments are discharged
      -- values and discharging is expensive, so we don't want to do it unless we really have
      -- to. Making this field strict resulted in a 3-4.5% slowdown at the time of writing.
      !(BuiltinRuntime (CekValue uni fun))
      -- ^ The partial application and its costing function.
      -- Check the docs of 'BuiltinRuntime' for details.
    deriving stock (Show)

type CekValEnv uni fun = Env.RAList (CekValue uni fun)

-- | The CEK machine is parameterized over a @spendBudget@ function. This makes the budgeting machinery extensible
-- and allows us to separate budgeting logic from evaluation logic and avoid branching on the union
-- of all possible budgeting state types during evaluation.
newtype CekBudgetSpender uni fun s = CekBudgetSpender
    { unCekBudgetSpender :: ExBudgetCategory fun -> ExBudget -> CekM uni fun s ()
    }

-- General enough to be able to handle a spender having one, two or any number of 'STRef's
-- under the hood.
-- | Runtime budgeting info.
data ExBudgetInfo cost uni fun s = ExBudgetInfo
    { _exBudgetModeSpender       :: !(CekBudgetSpender uni fun s)  -- ^ A spending function.
    , _exBudgetModeGetFinal      :: !(ST s cost) -- ^ For accessing the final state.
    , _exBudgetModeGetCumulative :: !(ST s ExBudget) -- ^ For accessing the cumulative budget.
    }

-- We make a separate data type here just to save the caller of the CEK machine from those pesky
-- 'ST'-related details.
-- | A budgeting mode to execute the CEK machine in.
newtype ExBudgetMode cost uni fun = ExBudgetMode
    { unExBudgetMode :: forall s. ST s (ExBudgetInfo cost uni fun s)
    }

{- Note [Cost slippage]
Tracking the budget usage for every step in the machine adds a lot of overhead. To reduce this,
we adopt a technique which allows some overshoot of the budget ("slippage"), but only a bounded
amount.

To do this we:
- Track all the machine steps of all kinds in an optimized way in a 'WordArray'.
- Actually "spend" the budget when we've done more than some fixed number of steps, or at the end.

This saves a *lot* of time, at the cost of potentially overshooting the budget by slippage*step_cost,
which is okay so long as we bound the slippage appropriately.

Note that we're only proposing to do this for machine steps, since it's plausible that we can track
them in an optimized way. Builtins are more complicated (and infrequent), so we can just budget them
properly when we hit them.

There are two options for how to bound the slippage:
1. As a fixed number of steps
2. As a proportion of the overall budget

Option 2 initially seems much better as a bound: if we run N scripts with an overall budget of B, then
the potential overrun from 1 is N*slippage, whereas the overrun from 2 is B*slippage. That is, 2
says we always overrun by a fraction of the total amount of time you were expecting, whereas 1 says
it depends how many scripts you run... so if I send you a lot of small scripts, I could cause a lot
of overrun.

However, it turns out (empirically) that we can pick a number for 1 that gives us most of the speedup, but such
that the maximum overrun is negligible (e.g. much smaller than the "startup cost"). So in the end
we opted for option 1, which also happens to be simpler to implement.
-}

{- Note [Structure of the step counter]
The step counter is kept in a 'WordArray', which is 8 'Word8's packed into a single 'Word64'.
This happens to suit our purposes exactly, as we want to keep a counter for each kind of step
that we know about (of which there are 7) and one for the total number.

We keep the counters for each step in the first 7 indices, so we can index them simply by using
the 'Enum' instance of 'StepKind', and the total counter in the last index.

Why use a 'WordArray'? It optimizes well, since GHC can often do quite a lot of constant-folding
on the bitwise operations that get emitted. We are restricted to counters of size 'Word8', but this
is fine since we will reset when we get to 200 steps.

The sharp-eyed reader might notice that the benchmarks in 'word-array' show that 'PrimArray'
seems to be faster! However, we tried that and it was slower overall, we don't know why.
-}

type Slippage = Word8
-- See Note [Cost slippage]
-- | The default number of slippage (in machine steps) to allow.
defaultSlippage :: Slippage
defaultSlippage = 200

{- Note [DList-based emitting]
Instead of emitting log lines one by one, we have a 'DList' of them in the type of emitters
(see 'CekEmitter'). That 'DList' comes from 'Emitter' and allows the latter to be an efficient
monad for logging. We leak this implementation detail in the type of emitters, because it's the
most efficient way of doing emitting, see
https://github.com/input-output-hk/plutus/pull/4421#issuecomment-1059186586
-}

-- See Note [DList-based emitting].
-- | The CEK machine is parameterized over an emitter function, similar to 'CekBudgetSpender'.
type CekEmitter uni fun s = DList Text -> CekM uni fun s ()

-- | Runtime emitter info, similar to 'ExBudgetInfo'.
data CekEmitterInfo uni fun s = CekEmitterInfo {
    _cekEmitterInfoEmit       :: CekEmitter uni fun  s
    , _cekEmitterInfoGetFinal :: ST s [Text]
    }

-- | An emitting mode to execute the CEK machine in, similar to 'ExBudgetMode'.
newtype EmitterMode uni fun = EmitterMode
    { unEmitterMode :: forall s. ST s ExBudget -> ST s (CekEmitterInfo uni fun s)
    }

{- Note [Implicit parameters in the machine]
The traditional way to pass context into a function is to use 'ReaderT'. However, 'ReaderT' has some
disadvantages.
- It requires threading through the context even where you don't need it (every monadic bind)
- It *can* often be optimized away, but this requires GHC to be somewhat clever and do a lot of
  case-of-case to lift all the arguments out.

Moreover, if your context is global (i.e. constant across the lifetime of the monad, i.e. you don't
need 'local'), then you're buying some extra power (the ability to pass in a different context somewhere
deep inside the computation) which you don't need.

There are three main alternatives:
- Explicit function parameters. Simple, doesn't get tied up in the Monad operations, *does* still
present the appearance of letting you do 'local'. But a bit cluttered.
- Implicit parameters. A bit esoteric, can be bundled up into a constraint synonym and just piped to
where they're needed, essentially the same as explicit parameters in terms of runtime.
- Constraints via 'reflection'. Quite esoteric, *does* get you global parameters (within their scope),
bit of a hassle threading around all the extra type parameters.

We're using implicit parameters for now, which seems to strike a good balance of speed and convenience.
I haven't tried 'reflection' in detail, but I believe the main thing it would do is to make the parameters
global - but we already have this for most of the hot functions by making them all local definitions, so
they don't actually take the context as an argument even at the source level.
-}

-- | Implicit parameter for the builtin runtime.
type GivenCekRuntime uni fun = (?cekRuntime :: (BuiltinsRuntime fun (CekValue uni fun)))
-- | Implicit parameter for the log emitter reference.
type GivenCekEmitter uni fun s = (?cekEmitter :: CekEmitter uni fun s)
-- | Implicit parameter for budget spender.
type GivenCekSpender uni fun s = (?cekBudgetSpender :: (CekBudgetSpender uni fun s))
type GivenCekSlippage = (?cekSlippage :: Slippage)
type GivenCekCosts = (?cekCosts :: CekMachineCosts)

-- | Constraint requiring all of the machine's implicit parameters.
type GivenCekReqs uni fun s = (GivenCekRuntime uni fun, GivenCekEmitter uni fun s, GivenCekSpender uni fun s, GivenCekSlippage, GivenCekCosts)

data CekUserError
    = CekOutOfExError ExRestrictingBudget -- ^ The final overspent (i.e. negative) budget.
    | CekEvaluationFailure -- ^ Error has been called or a builtin application has failed
    deriving stock (Show, Eq, Generic)
    deriving anyclass (NFData)

instance HasErrorCode CekUserError where
    errorCode CekEvaluationFailure {} = ErrorCode 37
    errorCode CekOutOfExError {}      = ErrorCode 36

type CekM :: (GHC.Type -> GHC.Type) -> GHC.Type -> GHC.Type -> GHC.Type -> GHC.Type
-- | The monad the CEK machine runs in.
newtype CekM uni fun s a = CekM
    { unCekM :: ST s a
    } deriving newtype (Functor, Applicative, Monad)

-- | The CEK machine-specific 'EvaluationException'.
type CekEvaluationException name uni fun =
    EvaluationException CekUserError (MachineError fun) (Term name uni fun ())

-- | The set of constraints we need to be able to print things in universes, which we need in order to throw exceptions.
type PrettyUni uni fun = (GShow uni, Closed uni, Pretty fun, Typeable uni, Typeable fun, Everywhere uni PrettyConst)

{- Note [Throwing exceptions in ST]
This note represents MPJ's best understanding right now, might be wrong.

We use a moderately evil trick to throw exceptions in ST, but unlike the evil trick for catching them, it's hidden.

The evil is that the 'MonadThrow' instance for 'ST' uses 'unsafeIOToST . throwIO'! Sneaky! The author has marked it
"Trustworthy", no less. However, I believe this to be safe for basically the same reasons as our trick to catch
exceptions is safe, see Note [Catching exceptions in ST]
-}

{- Note [Catching exceptions in ST]
This note represents MPJ's best understanding right now, might be wrong.

We use a moderately evil trick to catch exceptions in ST. This uses the unsafe ST <-> IO conversion functions to go into IO,
catch the exception, and then go back into ST.

Why is this okay? Recall that IO ~= ST RealWorld, i.e. it is just ST with a special thread token. The unsafe conversion functions
just coerce from one to the other. So the thread token remains the same, it's just that we'll potentially leak it from ST, and we don't
get ordering guarantees with other IO actions.

But in our case this is okay, because:

1. We do not leak the original ST thread token, since we only pass it into IO and then immediately back again.
2. We don't have ordering guarantees with other IO actions, but we don't care because we don't do any side effects, we only catch a single kind of exception.
3. We *do* have ordering guarantees between the throws inside the ST action and the catch, since they are ultimately using the same thread token.
-}

-- | Call 'dischargeCekValue' over the received 'CekVal' and feed the resulting 'Term' to
-- 'throwingWithCause' as the cause of the failure.
throwingDischarged
    :: (PrettyUni uni fun)
    => AReview (EvaluationError CekUserError (MachineError fun)) t
    -> t
    -> CekValue uni fun
    -> CekM uni fun s x
throwingDischarged l t = throwingWithCause l t . Just . dischargeCekValue

instance PrettyUni uni fun => MonadError (CekEvaluationException NamedDeBruijn uni fun) (CekM uni fun s) where
    -- See Note [Throwing exceptions in ST].
    throwError = CekM . throwM

    -- See Note [Catching exceptions in ST].
    a `catchError` h = CekM . unsafeIOToST $ aIO `catch` hIO where
        aIO = unsafeRunCekM a
        hIO = unsafeRunCekM . h

        -- | Unsafely run a 'CekM' computation in the 'IO' monad by converting the
        -- underlying 'ST' to it.
        unsafeRunCekM :: CekM uni fun s a -> IO a
        unsafeRunCekM = unsafeSTToIO . unCekM

-- It would be really nice to define this instance, so that we can use 'makeKnown' directly in
-- the 'CekM' monad without the 'WithEmitterT' nonsense. Unfortunately, GHC doesn't like
-- implicit params in instance contexts. As GHC's docs explain:
--
-- > Reason: exactly which implicit parameter you pick up depends on exactly where you invoke a
-- > function. But the "invocation" of instance declarations is done behind the scenes by the
-- > compiler, so it's hard to figure out exactly where it is done. The easiest thing is to outlaw
-- > the offending types.
-- instance GivenCekEmitter s => MonadEmitter (CekM uni fun s) where
--     emit = emitCek

instance AsEvaluationFailure CekUserError where
    _EvaluationFailure = _EvaluationFailureVia CekEvaluationFailure

instance Pretty CekUserError where
    pretty (CekOutOfExError (ExRestrictingBudget res)) =
        group $ "The budget was overspent. Final negative state:" <+> pretty res
    pretty CekEvaluationFailure = "The provided Plutus code called 'error'."

spendBudgetCek :: GivenCekSpender uni fun s => ExBudgetCategory fun -> ExBudget -> CekM uni fun s ()
spendBudgetCek = let (CekBudgetSpender spend) = ?cekBudgetSpender in spend

-- see Note [Scoping].
-- | Instantiate all the free variables of a term by looking them up in an environment.
-- Mutually recursive with dischargeCekVal.
dischargeCekValEnv :: forall uni fun. CekValEnv uni fun -> Term NamedDeBruijn uni fun () -> Term NamedDeBruijn uni fun ()
dischargeCekValEnv valEnv = go 0
 where
  -- The lamCnt is just a counter that measures how many lambda-abstractions
  -- we have descended in the `go` loop.
  go :: Word64 -> Term NamedDeBruijn uni fun () -> Term NamedDeBruijn uni fun ()
  go !lamCnt =  \case
    LamAbs ann name body -> LamAbs ann name $ go (lamCnt+1) body
    var@(Var _ (NamedDeBruijn _ ndbnIx)) -> let ix = coerce ndbnIx :: Word64  in
        if lamCnt >= ix
        -- the index n is less-than-or-equal than the number of lambdas we have descended
        -- this means that n points to a bound variable, so we don't discharge it.
        then var
        else maybe
               -- var is free, leave it alone
               var
               -- var is in the env, discharge its value
               dischargeCekValue
               -- index relative to (as seen from the point of view of) the environment
               (Env.indexOne valEnv $ ix - lamCnt)
    Apply ann fun arg    -> Apply ann (go lamCnt fun) $ go lamCnt arg
    Delay ann term       -> Delay ann $ go lamCnt term
    Force ann term       -> Force ann $ go lamCnt term
    t -> t

-- | Convert a 'CekValue' into a 'Term' by replacing all bound variables with the terms
-- they're bound to (which themselves have to be obtain by recursively discharging values).
dischargeCekValue :: CekValue uni fun -> Term NamedDeBruijn uni fun ()
dischargeCekValue = \case
    VCon     val                         -> Constant () val
    VDelay   body env                    -> dischargeCekValEnv env $ Delay () body
    -- 'computeCek' turns @LamAbs _ name body@ into @VLamAbs name body env@ where @env@ is an
    -- argument of 'computeCek' and hence we need to start discharging outside of the reassembled
    -- lambda, otherwise @name@ could clash with the names that we have in @env@.
    VLamAbs (NamedDeBruijn n _ix) body env ->
        -- The index on the binder is meaningless, we put `0` by convention, see 'Binder'.
        dischargeCekValEnv env $ LamAbs () (NamedDeBruijn n deBruijnInitIndex) body
    -- We only return a discharged builtin application when (a) it's being returned by the machine,
    -- or (b) it's needed for an error message.
    -- @term@ is fully discharged, so we can return it directly without any further discharging.
    VBuiltin _ term _                    -> term

instance (Closed uni, GShow uni, uni `Everywhere` PrettyConst, Pretty fun) =>
            PrettyBy PrettyConfigPlc (CekValue uni fun) where
    prettyBy cfg = prettyBy cfg . dischargeCekValue

type instance UniOf (CekValue uni fun) = uni

instance HasConstant (CekValue uni fun) where
    asConstant (VCon val) = pure val
    asConstant _          = throwNotAConstant

    fromConstant = VCon

{-|
The context in which the machine operates.

Morally, this is a stack of frames, but we use the "intrusive list" representation so that
we can match on context and the top frame in a single, strict pattern match.
-}
data Context uni fun
    = FrameApplyFun !(CekValue uni fun) !(Context uni fun)                         -- ^ @[V _]@
    | FrameApplyArg !(CekValEnv uni fun) !(Term NamedDeBruijn uni fun ()) !(Context uni fun) -- ^ @[_ N]@
    | FrameForce !(Context uni fun)                                               -- ^ @(force _)@
    | NoFrame
    deriving stock (Show)

toExMemory :: (Closed uni, uni `Everywhere` ExMemoryUsage) => CekValue uni fun -> ExMemory
toExMemory = \case
    VCon c      -> memoryUsage c
    VDelay {}   -> 1
    VLamAbs {}  -> 1
    VBuiltin {} -> 1
{-# INLINE toExMemory #-}  -- It probably gets inlined anyway, but an explicit pragma
                           -- shouldn't hurt.

-- | A 'MonadError' version of 'try'.
tryError :: MonadError e m => m a -> m (Either e a)
tryError a = (Right <$> a) `catchError` (pure . Left)

runCekM
    :: forall a cost uni fun.
    (PrettyUni uni fun)
    => MachineParameters CekMachineCosts CekValue uni fun
    -> ExBudgetMode cost uni fun
    -> EmitterMode uni fun
    -> (forall s. GivenCekReqs uni fun s => CekM uni fun s a)
    -> (Either (CekEvaluationException NamedDeBruijn uni fun) a, cost, [Text])
runCekM (MachineParameters costs runtime) (ExBudgetMode getExBudgetInfo) (EmitterMode getEmitterMode) a = runST $ do
    ExBudgetInfo{_exBudgetModeSpender, _exBudgetModeGetFinal, _exBudgetModeGetCumulative} <- getExBudgetInfo
    CekEmitterInfo{_cekEmitterInfoEmit, _cekEmitterInfoGetFinal} <- getEmitterMode _exBudgetModeGetCumulative
    let ?cekRuntime = runtime
        ?cekEmitter = _cekEmitterInfoEmit
        ?cekBudgetSpender = _exBudgetModeSpender
        ?cekCosts = costs
        ?cekSlippage = defaultSlippage
    errOrRes <- unCekM $ tryError a
    st <- _exBudgetModeGetFinal
    logs <- _cekEmitterInfoGetFinal
    pure (errOrRes, st, logs)

-- | Look up a variable name in the environment.
lookupVarName :: forall uni fun s . (PrettyUni uni fun) => NamedDeBruijn -> CekValEnv uni fun -> CekM uni fun s (CekValue uni fun)
lookupVarName varName@(NamedDeBruijn _ varIx) varEnv =
    case varEnv `Env.indexOne` coerce varIx of
        Nothing  -> throwingWithCause _MachineError OpenTermEvaluatedMachineError $ Just var where
            var = Var () varName
        Just val -> pure val

-- | Take pieces of a possibly partial builtin application and either create a 'CekValue' using
-- 'makeKnown' or a partial builtin application depending on whether the built-in function is
-- fully saturated or not.
evalBuiltinApp
    :: (GivenCekReqs uni fun s, PrettyUni uni fun)
    => fun
    -> Term NamedDeBruijn uni fun ()
    -> BuiltinRuntime (CekValue uni fun)
    -> CekM uni fun s (CekValue uni fun)
evalBuiltinApp fun term runtime@(BuiltinRuntime sch getX cost) = case sch of
    RuntimeSchemeResult -> do
        spendBudgetCek (BBuiltinApp fun) cost
<<<<<<< HEAD
        case getX of
            MakeKnownFailure logs err       -> do
                ?cekEmitter logs
                throwKnownTypeErrorWithCause term err
            MakeKnownSuccess x              -> pure x
            MakeKnownSuccessWithLogs logs x -> ?cekEmitter logs $> x
    _ -> pure $ VBuiltin fun term env runtime
=======
        let !(errOrRes, logs) = runEmitter $ runExceptT getX
        ?cekEmitter logs
        case errOrRes of
            Left err  -> throwKnownTypeErrorWithCause term err
            Right res -> pure res
    _ -> pure $ VBuiltin fun term runtime
>>>>>>> 20eadc68
{-# INLINE evalBuiltinApp #-}

-- See Note [Compilation peculiarities].
-- | The entering point to the CEK machine's engine.
enterComputeCek
    :: forall uni fun s
    . (Ix fun, PrettyUni uni fun, GivenCekReqs uni fun s, uni `Everywhere` ExMemoryUsage)
    => Context uni fun
    -> CekValEnv uni fun
    -> Term NamedDeBruijn uni fun ()
    -> CekM uni fun s (Term NamedDeBruijn uni fun ())
enterComputeCek = computeCek (toWordArray 0) where
    -- | The computing part of the CEK machine.
    -- Either
    -- 1. adds a frame to the context and calls 'computeCek' ('Force', 'Apply')
    -- 2. calls 'returnCek' on values ('Delay', 'LamAbs', 'Constant', 'Builtin')
    -- 3. throws 'EvaluationFailure' ('Error')
    -- 4. looks up a variable in the environment and calls 'returnCek' ('Var')
    computeCek
        :: WordArray
        -> Context uni fun
        -> CekValEnv uni fun
        -> Term NamedDeBruijn uni fun ()
        -> CekM uni fun s (Term NamedDeBruijn uni fun ())
    -- s ; ρ ▻ {L A}  ↦ s , {_ A} ; ρ ▻ L
    computeCek !unbudgetedSteps !ctx !env (Var _ varName) = do
        !unbudgetedSteps' <- stepAndMaybeSpend BVar unbudgetedSteps
        val <- lookupVarName varName env
        returnCek unbudgetedSteps' ctx val
    computeCek !unbudgetedSteps !ctx !_ (Constant _ val) = do
        !unbudgetedSteps' <- stepAndMaybeSpend BConst unbudgetedSteps
        returnCek unbudgetedSteps' ctx (VCon val)
    computeCek !unbudgetedSteps !ctx !env (LamAbs _ name body) = do
        !unbudgetedSteps' <- stepAndMaybeSpend BLamAbs unbudgetedSteps
        returnCek unbudgetedSteps' ctx (VLamAbs name body env)
    computeCek !unbudgetedSteps !ctx !env (Delay _ body) = do
        !unbudgetedSteps' <- stepAndMaybeSpend BDelay unbudgetedSteps
        returnCek unbudgetedSteps' ctx (VDelay body env)
    -- s ; ρ ▻ lam x L  ↦  s ◅ lam x (L , ρ)
    computeCek !unbudgetedSteps !ctx !env (Force _ body) = do
        !unbudgetedSteps' <- stepAndMaybeSpend BForce unbudgetedSteps
        computeCek unbudgetedSteps' (FrameForce ctx) env body
    -- s ; ρ ▻ [L M]  ↦  s , [_ (M,ρ)]  ; ρ ▻ L
    computeCek !unbudgetedSteps !ctx !env (Apply _ fun arg) = do
        !unbudgetedSteps' <- stepAndMaybeSpend BApply unbudgetedSteps
        computeCek unbudgetedSteps' (FrameApplyArg env arg ctx) env fun
    -- s ; ρ ▻ abs α L  ↦  s ◅ abs α (L , ρ)
    -- s ; ρ ▻ con c  ↦  s ◅ con c
    -- s ; ρ ▻ builtin bn  ↦  s ◅ builtin bn arity arity [] [] ρ
    computeCek !unbudgetedSteps !ctx !_ term@(Builtin _ bn) = do
        !unbudgetedSteps' <- stepAndMaybeSpend BBuiltin unbudgetedSteps
        meaning <- lookupBuiltin bn ?cekRuntime
        -- The @term@ is a 'Builtin', so it's fully discharged.
        returnCek unbudgetedSteps' ctx (VBuiltin bn term meaning)
    -- s ; ρ ▻ error A  ↦  <> A
    computeCek !_ !_ !_ (Error _) =
        throwing_ _EvaluationFailure

    {- | The returning phase of the CEK machine.
    Returns 'EvaluationSuccess' in case the context is empty, otherwise pops up one frame
    from the context and uses it to decide how to proceed with the current value v.

      * 'FrameForce': call forceEvaluate
      * 'FrameApplyArg': call 'computeCek' over the context extended with 'FrameApplyFun'
      * 'FrameApplyFun': call 'applyEvaluate' to attempt to apply the function
          stored in the frame to an argument.
    -}
    returnCek
        :: WordArray
        -> Context uni fun
        -> CekValue uni fun
        -> CekM uni fun s (Term NamedDeBruijn uni fun ())
    --- Instantiate all the free variable of the resulting term in case there are any.
    -- . ◅ V           ↦  [] V
    returnCek !unbudgetedSteps NoFrame val = do
        spendAccumulatedBudget unbudgetedSteps
        pure $ dischargeCekValue val
    -- s , {_ A} ◅ abs α M  ↦  s ; ρ ▻ M [ α / A ]*
    returnCek !unbudgetedSteps (FrameForce ctx) fun = forceEvaluate unbudgetedSteps ctx fun
    -- s , [_ (M,ρ)] ◅ V  ↦  s , [V _] ; ρ ▻ M
    returnCek !unbudgetedSteps (FrameApplyArg argVarEnv arg ctx) fun =
        computeCek unbudgetedSteps (FrameApplyFun fun ctx) argVarEnv arg
    -- s , [(lam x (M,ρ)) _] ◅ V  ↦  s ; ρ [ x  ↦  V ] ▻ M
    -- FIXME: add rule for VBuiltin once it's in the specification.
    returnCek !unbudgetedSteps (FrameApplyFun fun ctx) arg =
        applyEvaluate unbudgetedSteps ctx fun arg

    -- | @force@ a term and proceed.
    -- If v is a delay then compute the body of v;
    -- if v is a builtin application then check that it's expecting a type argument,
    -- and either calculate the builtin application or stick a 'Force' on top of its 'Term'
    -- representation depending on whether the application is saturated or not,
    -- if v is anything else, fail.
    forceEvaluate
        :: WordArray
        -> Context uni fun
        -> CekValue uni fun
        -> CekM uni fun s (Term NamedDeBruijn uni fun ())
    forceEvaluate !unbudgetedSteps !ctx (VDelay body env) = computeCek unbudgetedSteps ctx env body
    forceEvaluate !unbudgetedSteps !ctx (VBuiltin fun term (BuiltinRuntime sch f exF)) = do
        -- @term@ is fully discharged, and so @term'@ is, hence we can put it in a 'VBuiltin'.
        let term' = Force () term
        case sch of
            -- It's only possible to force a builtin application if the builtin expects a type
            -- argument next.
            RuntimeSchemeAll schK -> do
                let runtime' = BuiltinRuntime schK f exF
                -- We allow a type argument to appear last in the type of a built-in function,
                -- otherwise we could just assemble a 'VBuiltin' without trying to evaluate the
                -- application.
                res <- evalBuiltinApp fun term' runtime'
                returnCek unbudgetedSteps ctx res
            _ ->
                throwingWithCause _MachineError BuiltinTermArgumentExpectedMachineError (Just term')
    forceEvaluate !_ !_ val =
        throwingDischarged _MachineError NonPolymorphicInstantiationMachineError val

    -- | Apply a function to an argument and proceed.
    -- If the function is a lambda 'lam x ty body' then extend the environment with a binding of @v@
    -- to x@ and call 'computeCek' on the body.
    -- If the function is a builtin application then check that it's expecting a term argument,
    -- and either calculate the builtin application or stick a 'Apply' on top of its 'Term'
    -- representation depending on whether the application is saturated or not.
    -- If v is anything else, fail.
    applyEvaluate
        :: WordArray
        -> Context uni fun
        -> CekValue uni fun   -- lhs of application
        -> CekValue uni fun   -- rhs of application
        -> CekM uni fun s (Term NamedDeBruijn uni fun ())
    applyEvaluate !unbudgetedSteps !ctx (VLamAbs _ body env) arg =
        computeCek unbudgetedSteps ctx (Env.cons arg env) body
    -- Annotating @f@ and @exF@ with bangs gave us some speed-up, but only until we added a bang to
    -- 'VCon'. After that the bangs here were making things a tiny bit slower and so we removed them.
    applyEvaluate !unbudgetedSteps !ctx (VBuiltin fun term (BuiltinRuntime sch f exF)) arg = do
        let argTerm = dischargeCekValue arg
            -- @term@ and @argTerm@ are fully discharged, and so @term'@ is, hence we can put it
            -- in a 'VBuiltin'.
            term' = Apply () term argTerm
        case sch of
            -- It's only possible to apply a builtin application if the builtin expects a term
            -- argument next.
            RuntimeSchemeArrow schB -> case f arg of
                Left err -> throwKnownTypeErrorWithCause argTerm err
                Right y  -> do
                    -- TODO: should we bother computing that 'ExMemory' eagerly? We may not need it.
                    -- We pattern match on @arg@ twice: in 'readKnown' and in 'toExMemory'.
                    -- Maybe we could fuse the two?
                    let runtime' = BuiltinRuntime schB y . exF $ toExMemory arg
                    res <- evalBuiltinApp fun term' runtime'
                    returnCek unbudgetedSteps ctx res
            _ ->
                throwingWithCause _MachineError UnexpectedBuiltinTermArgumentMachineError (Just term')
    applyEvaluate !_ !_ val _ =
        throwingDischarged _MachineError NonFunctionalApplicationMachineError val

    -- | Spend the budget that has been accumulated for a number of machine steps.
    spendAccumulatedBudget :: WordArray -> CekM uni fun s ()
    spendAccumulatedBudget !unbudgetedSteps = iforWordArray unbudgetedSteps spend

    -- Making this a definition of its own causes it to inline better than actually writing it inline, for
    -- some reason.
    -- Skip index 7, that's the total counter!
    -- See Note [Structure of the step counter]
    {-# INLINE spend #-}
    spend !i !w = unless (i == 7) $ let kind = toEnum i in spendBudgetCek (BStep kind) (stimes w (cekStepCost ?cekCosts kind))

    -- | Accumulate a step, and maybe spend the budget that has accumulated for a number of machine steps, but only if we've exceeded our slippage.
    stepAndMaybeSpend :: StepKind -> WordArray -> CekM uni fun s WordArray
    stepAndMaybeSpend !kind !unbudgetedSteps = do
        -- See Note [Structure of the step counter]
        let !ix = fromIntegral $ fromEnum kind
            !unbudgetedSteps' = overIndex 7 (+1) $ overIndex ix (+1) unbudgetedSteps
            !unbudgetedStepsTotal = readArray unbudgetedSteps' 7
        -- There's no risk of overflow here, since we only ever increment the total
        -- steps by 1 and then check this condition.
        if unbudgetedStepsTotal >= ?cekSlippage
        then spendAccumulatedBudget unbudgetedSteps' >> pure (toWordArray 0)
        else pure unbudgetedSteps'

-- See Note [Compilation peculiarities].
-- | Evaluate a term using the CEK machine and keep track of costing, logging is optional.
runCekDeBruijn
    :: ( uni `Everywhere` ExMemoryUsage, Ix fun, PrettyUni uni fun)
    => MachineParameters CekMachineCosts CekValue uni fun
    -> ExBudgetMode cost uni fun
    -> EmitterMode uni fun
    -> Term NamedDeBruijn uni fun ()
    -> (Either (CekEvaluationException NamedDeBruijn uni fun) (Term NamedDeBruijn uni fun ()), cost, [Text])
runCekDeBruijn params mode emitMode term =
    runCekM params mode emitMode $ do
        spendBudgetCek BStartup (cekStartupCost ?cekCosts)
        enterComputeCek NoFrame Env.empty term<|MERGE_RESOLUTION|>--- conflicted
+++ resolved
@@ -569,22 +569,13 @@
 evalBuiltinApp fun term runtime@(BuiltinRuntime sch getX cost) = case sch of
     RuntimeSchemeResult -> do
         spendBudgetCek (BBuiltinApp fun) cost
-<<<<<<< HEAD
         case getX of
             MakeKnownFailure logs err       -> do
                 ?cekEmitter logs
                 throwKnownTypeErrorWithCause term err
             MakeKnownSuccess x              -> pure x
             MakeKnownSuccessWithLogs logs x -> ?cekEmitter logs $> x
-    _ -> pure $ VBuiltin fun term env runtime
-=======
-        let !(errOrRes, logs) = runEmitter $ runExceptT getX
-        ?cekEmitter logs
-        case errOrRes of
-            Left err  -> throwKnownTypeErrorWithCause term err
-            Right res -> pure res
     _ -> pure $ VBuiltin fun term runtime
->>>>>>> 20eadc68
 {-# INLINE evalBuiltinApp #-}
 
 -- See Note [Compilation peculiarities].
