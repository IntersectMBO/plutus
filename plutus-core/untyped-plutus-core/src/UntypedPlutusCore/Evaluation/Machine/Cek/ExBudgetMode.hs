{-# LANGUAGE DeriveAnyClass        #-}
{-# LANGUAGE FlexibleInstances     #-}
{-# LANGUAGE MultiParamTypeClasses #-}
{-# LANGUAGE OverloadedStrings     #-}
{-# LANGUAGE StrictData            #-}
{-# LANGUAGE TypeApplications      #-}
{-# LANGUAGE UndecidableInstances  #-}

module UntypedPlutusCore.Evaluation.Machine.Cek.ExBudgetMode
    ( ExBudgetMode (..)
    , CountingSt (..)
    , CekExTally (..)
    , TallyingSt (..)
    , RestrictingSt (..)
    , Hashable
    , counting
    , enormousBudget
    , tallying
    , restricting
    , restrictingEnormous
    )
where

import           PlutusPrelude

import           UntypedPlutusCore.Evaluation.Machine.Cek.Internal

import           PlutusCore.Evaluation.Machine.ExBudget
import           PlutusCore.Evaluation.Machine.ExMemory            (ExCPU (..), ExMemory (..))
import           PlutusCore.Evaluation.Machine.Exception

import           Control.Lens                                      (ifoldMap)
import           Control.Monad.Except
import           Data.HashMap.Monoidal                             as HashMap
import           Data.Hashable                                     (Hashable)
import           Data.List                                         (intersperse)
import qualified Data.Map.Strict                                   as Map
import           Data.Primitive.PrimArray
import           Data.STRef
import           Data.SatInt
import           Data.Semigroup.Generic
import           Data.Text.Prettyprint.Doc
import           Text.PrettyBy                                     (IgnorePrettyConfig (..))

-- | Construct an 'ExBudgetMode' out of a function returning a value of the budgeting state type.
-- The value then gets added to the current state via @(<>)@.
monoidalBudgeting
    :: Monoid cost => (ExBudgetCategory fun -> ExBudget -> cost) -> ExBudgetMode cost uni fun
monoidalBudgeting toCost = ExBudgetMode $ do
    costRef <- newSTRef mempty
    let spend key budgetToSpend = CekCarryingM $ modifySTRef' costRef (<> toCost key budgetToSpend)
    pure . ExBudgetInfo (CekBudgetSpender spend) $ readSTRef costRef

-- | For calculating the cost of execution by counting up using the 'Monoid' instance of 'ExBudget'.
newtype CountingSt = CountingSt ExBudget
    deriving stock (Eq, Show)
    deriving newtype (Semigroup, Monoid, PrettyBy config, NFData)

instance Pretty CountingSt where
    pretty (CountingSt budget) = parens $ "required budget:" <+> pretty budget <> line

-- | For calculating the cost of execution.
counting :: ExBudgetMode CountingSt uni fun
counting = monoidalBudgeting $ const CountingSt

-- | For a detailed report on what costs how much + the same overall budget that 'Counting' gives.
-- The (derived) 'Monoid' instance of 'CekExTally' is the main piece of the machinery.
newtype CekExTally fun = CekExTally (MonoidalHashMap (ExBudgetCategory fun) ExBudget)
    deriving stock (Eq, Generic, Show)
    deriving (Semigroup, Monoid) via (GenericSemigroupMonoid (CekExTally fun))
    deriving anyclass (NFData)
    deriving (PrettyBy config) via (IgnorePrettyConfig (CekExTally fun))

instance (Show fun, Ord fun) => Pretty (CekExTally fun) where
    pretty (CekExTally m) =
        let om = Map.fromList $ HashMap.toList m
        in parens $ fold (["{ "] <> (intersperse (line <> "| ") $ fmap group $
          ifoldMap (\k v -> [(pretty k <+> "causes" <+> pretty v)]) om) <> ["}"])

data TallyingSt fun = TallyingSt (CekExTally fun) ExBudget
    deriving stock (Eq, Show, Generic)
    deriving (Semigroup, Monoid) via (GenericSemigroupMonoid (TallyingSt fun))
    deriving anyclass (NFData)
    deriving (PrettyBy config) via (IgnorePrettyConfig (TallyingSt fun))

instance (Show fun, Ord fun) => Pretty (TallyingSt fun) where
    pretty (TallyingSt tally budget) = parens $ fold
        [ "{ tally: ", pretty tally, line
        , "| budget: ", pretty budget, line
        , "}"
        ]

-- | For a detailed report on what costs how much + the same overall budget that 'Counting' gives.
tallying :: (Eq fun, Hashable fun) => ExBudgetMode (TallyingSt fun) uni fun
tallying =
    monoidalBudgeting $ \key budgetToSpend ->
        TallyingSt (CekExTally $ singleton key budgetToSpend) budgetToSpend

newtype RestrictingSt = RestrictingSt ExRestrictingBudget
    deriving stock (Eq, Show)
    deriving newtype (NFData)
    deriving anyclass (PrettyBy config)

instance Pretty RestrictingSt where
    pretty (RestrictingSt budget) = parens $ "final budget:" <+> pretty budget <> line

-- | For execution, to avoid overruns.
restricting :: forall uni fun . (PrettyUni uni fun) => ExRestrictingBudget -> ExBudgetMode RestrictingSt uni fun
restricting (ExRestrictingBudget (ExBudget cpuInit memInit)) = ExBudgetMode $ do
<<<<<<< HEAD
    -- Using two separate 'STRef's instead of a single one for efficiency reasons.
    -- Gave us a ~1% speedup the time this idea was implemented.
    cpuRef <- newSTRef cpuInit
    memRef <- newSTRef memInit
    let spend _ (ExBudget cpuToSpend memToSpend) = do
            cpuLeft <- CekCarryingM $ readSTRef cpuRef
            memLeft <- CekCarryingM $ readSTRef memRef
            let cpuLeft' = cpuLeft `minusExCPU` cpuToSpend
                memLeft' = memLeft `minusExMemory` memToSpend
            -- Note that even if we throw an out-of-budget error, we still need to record
            -- what the final state was.
            CekCarryingM . writeSTRef cpuRef $! cpuLeft'
            CekCarryingM . writeSTRef memRef $! memLeft'
            when (cpuLeft' < 0 || memLeft' < 0) $ do
                let budgetLeft' = ExBudget cpuLeft' memLeft'
                throwingWithCause _EvaluationError
                    (UserEvaluationError . CekOutOfExError $ ExRestrictingBudget budgetLeft')
=======
    -- We keep the counters in a PrimArray. This is better than an STRef since it stores its contents unboxed.
    --
    -- If we don't specify the element type then GHC has difficulty inferring it, but it's
    -- annoying to specify the monad, since it refers to the 's' which is not in scope.
    ref <- newPrimArray @_ @SatInt 2
    let
        cpuIx = 0
        memIx = 1
        readCpu = coerce <$> readPrimArray ref cpuIx
        writeCpu cpu = writePrimArray ref cpuIx $ coerce cpu
        readMem = coerce <$> readPrimArray ref memIx
        writeMem mem = writePrimArray ref memIx $ coerce mem

    writeCpu cpuInit
    writeMem memInit
    let
        spend _ (ExBudget cpuToSpend memToSpend) = do
            cpuLeft <- readCpu
            memLeft <- readMem
            let cpuLeft' = cpuLeft - cpuToSpend
            let memLeft' = memLeft - memToSpend
            -- Note that even if we throw an out-of-budget error, we still need to record
            -- what the final state was.
            writeCpu cpuLeft'
            writeMem memLeft'
            when (cpuLeft' < 0 || memLeft' < 0) $
                throwingWithCauseExc @(CekEvaluationException uni fun) _EvaluationError
                    (UserEvaluationError $ CekOutOfExError $ ExRestrictingBudget $ ExBudget cpuLeft' memLeft')
>>>>>>> f27989f5
                    Nothing
    pure . ExBudgetInfo (CekBudgetSpender spend) $ do
        finalExBudget <- ExBudget <$> readCpu <*> readMem
        pure . RestrictingSt $ ExRestrictingBudget finalExBudget

-- | When we want to just evaluate the program we use the 'Restricting' mode with an enormous
-- budget, so that evaluation costs of on-chain budgeting are reflected accurately in benchmarks.
enormousBudget :: ExRestrictingBudget
enormousBudget = ExRestrictingBudget $ ExBudget (ExCPU maxInt) (ExMemory maxInt)
                 where maxInt = fromIntegral (maxBound::Int)

-- | 'restricting' instantiated at 'enormousBudget'.
restrictingEnormous :: (PrettyUni uni fun) => ExBudgetMode RestrictingSt uni fun
restrictingEnormous = restricting enormousBudget<|MERGE_RESOLUTION|>--- conflicted
+++ resolved
@@ -107,25 +107,6 @@
 -- | For execution, to avoid overruns.
 restricting :: forall uni fun . (PrettyUni uni fun) => ExRestrictingBudget -> ExBudgetMode RestrictingSt uni fun
 restricting (ExRestrictingBudget (ExBudget cpuInit memInit)) = ExBudgetMode $ do
-<<<<<<< HEAD
-    -- Using two separate 'STRef's instead of a single one for efficiency reasons.
-    -- Gave us a ~1% speedup the time this idea was implemented.
-    cpuRef <- newSTRef cpuInit
-    memRef <- newSTRef memInit
-    let spend _ (ExBudget cpuToSpend memToSpend) = do
-            cpuLeft <- CekCarryingM $ readSTRef cpuRef
-            memLeft <- CekCarryingM $ readSTRef memRef
-            let cpuLeft' = cpuLeft `minusExCPU` cpuToSpend
-                memLeft' = memLeft `minusExMemory` memToSpend
-            -- Note that even if we throw an out-of-budget error, we still need to record
-            -- what the final state was.
-            CekCarryingM . writeSTRef cpuRef $! cpuLeft'
-            CekCarryingM . writeSTRef memRef $! memLeft'
-            when (cpuLeft' < 0 || memLeft' < 0) $ do
-                let budgetLeft' = ExBudget cpuLeft' memLeft'
-                throwingWithCause _EvaluationError
-                    (UserEvaluationError . CekOutOfExError $ ExRestrictingBudget budgetLeft')
-=======
     -- We keep the counters in a PrimArray. This is better than an STRef since it stores its contents unboxed.
     --
     -- If we don't specify the element type then GHC has difficulty inferring it, but it's
@@ -143,18 +124,18 @@
     writeMem memInit
     let
         spend _ (ExBudget cpuToSpend memToSpend) = do
-            cpuLeft <- readCpu
-            memLeft <- readMem
+            cpuLeft <- CekCarryingM readCpu
+            memLeft <- CekCarryingM readMem
             let cpuLeft' = cpuLeft - cpuToSpend
             let memLeft' = memLeft - memToSpend
             -- Note that even if we throw an out-of-budget error, we still need to record
             -- what the final state was.
-            writeCpu cpuLeft'
-            writeMem memLeft'
-            when (cpuLeft' < 0 || memLeft' < 0) $
-                throwingWithCauseExc @(CekEvaluationException uni fun) _EvaluationError
-                    (UserEvaluationError $ CekOutOfExError $ ExRestrictingBudget $ ExBudget cpuLeft' memLeft')
->>>>>>> f27989f5
+            CekCarryingM $ writeCpu cpuLeft'
+            CekCarryingM $ writeMem memLeft'
+            when (cpuLeft' < 0 || memLeft' < 0) $ do
+                let budgetLeft' = ExBudget cpuLeft' memLeft'
+                throwingWithCause _EvaluationError
+                    (UserEvaluationError . CekOutOfExError $ ExRestrictingBudget budgetLeft')
                     Nothing
     pure . ExBudgetInfo (CekBudgetSpender spend) $ do
         finalExBudget <- ExBudget <$> readCpu <*> readMem
