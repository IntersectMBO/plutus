-- editorconfig-checker-disable-file
-- | Tests for all kinds of built-in functions.

{-# LANGUAGE BlockArguments        #-}
{-# LANGUAGE CPP                   #-}
{-# LANGUAGE LambdaCase            #-}
{-# LANGUAGE OverloadedStrings     #-}
{-# LANGUAGE PartialTypeSignatures #-}
{-# LANGUAGE TypeApplications      #-}
{-# LANGUAGE TypeOperators         #-}

-- Sure GHC, I'm enabling the extension just so that you can warn me about its usages.
{-# OPTIONS_GHC -fno-warn-partial-type-signatures #-}

module Evaluation.Builtins.Definition
    ( test_definition
    ) where

import PlutusPrelude

import Evaluation.Builtins.Bitwise.CIP0122 qualified as CIP0122
import Evaluation.Builtins.Bitwise.CIP0123 qualified as CIP0123
import Evaluation.Builtins.BLS12_381 (test_BLS12_381)
import Evaluation.Builtins.Common (typecheckAnd, typecheckEvaluateCek, typecheckEvaluateCekNoEmit,
                                   typecheckReadKnownCek)
import Evaluation.Builtins.Conversion qualified as Conversion
import Evaluation.Builtins.Integer.ExpModInteger (test_expModInteger_properties)
import Evaluation.Builtins.SignatureVerification (ecdsaSecp256k1Prop, ed25519_VariantAProp,
                                                  ed25519_VariantBProp, ed25519_VariantCProp,
                                                  schnorrSecp256k1Prop)

import PlutusCore hiding (Constr)
import PlutusCore qualified as PLC
import PlutusCore.Builtin
import PlutusCore.Compiler.Erase (eraseTerm)
import PlutusCore.Data
import PlutusCore.Default
import PlutusCore.Evaluation.Machine.ExBudgetingDefaults
import PlutusCore.Evaluation.Machine.MachineParameters
import PlutusCore.Examples.Builtins
import PlutusCore.Examples.Data.Data
import PlutusCore.Generators.Hedgehog.Interesting
import PlutusCore.Generators.QuickCheck.Builtin
import PlutusCore.MkPlc hiding (error)
import PlutusCore.Pretty
import PlutusCore.StdLib.Data.Bool
import PlutusCore.StdLib.Data.Data
import PlutusCore.StdLib.Data.Function qualified as Plc
import PlutusCore.StdLib.Data.Integer
import PlutusCore.StdLib.Data.List qualified as Builtin
import PlutusCore.StdLib.Data.MatchOption
import PlutusCore.StdLib.Data.Pair
import PlutusCore.StdLib.Data.ScottList qualified as Scott
import PlutusCore.StdLib.Data.ScottUnit qualified as Scott
import PlutusCore.StdLib.Data.Unit
import PlutusCore.Test
import UntypedPlutusCore.Evaluation.Machine.Cek

import Control.Exception (evaluate, try)
import Data.Bifunctor (bimap)
import Data.ByteString (ByteString, pack)
import Data.ByteString.Base16 qualified as Base16
import Data.DList qualified as DList
import Data.List (find)
import Data.Proxy (Proxy (..))
import Data.String (IsString (fromString))
import Data.Text (Text)
import Data.Text qualified as Text
import Data.Text.Encoding qualified as Text
import Data.Vector.Strict (Vector)
import Data.Vector.Strict qualified as Vector
import Hedgehog (forAll, property, withTests, (===))
import Hedgehog.Gen qualified as Gen
import Hedgehog.Range qualified as Range
import Prettyprinter (vsep)
import Test.Tasty (TestTree, testGroup)
import Test.Tasty.Hedgehog (testPropertyNamed)
import Test.Tasty.HUnit (Assertion, assertBool, assertFailure, testCase, (@=?), (@?=))
import Test.Tasty.QuickCheck qualified as QC

type DefaultFunExt = Either DefaultFun ExtensionFun

runTestNestedHere :: [TestNested] -> TestTree
runTestNestedHere = runTestNested
    ["untyped-plutus-core", "test", "Evaluation", "Builtins", "Golden"]

defaultBuiltinCostModelExt :: CostingPart DefaultUni DefaultFunExt
defaultBuiltinCostModelExt = (defaultBuiltinCostModelForTesting, ())

{- FIXME: in this module there are many occurrences of things like

     typecheckEvaluateCekNoEmit def defaultBuiltinCostModelForTesting

   Here `def` is the default semantics variant defined in
   PlutusCore.Default.Builtins.  Currently that is equal to
   `DefaultFunSemanticsVariantC`, and `defaultBuiltinCostModelForTesting` is the
   cost model for the same variant.  Can we couple these things together more
   tightly so that it's guaranteed that the two things refer to the same
   semantics variant?
-}

test_IntegerDistribution :: TestTree
test_IntegerDistribution =
    QC.testProperty "distribution of 'Integer' constants" . QC.withMaxSuccess 10000 $
        \(AsArbitraryBuiltin (i :: Integer)) ->
            let magnitudes = magnitudesPositive nextInterestingBound highInterestingBound
                (low, high) =
                    maybe (error "Panic: unknown integer") (bimap (* signum i) (* signum i)) $
                      find ((>= abs i) . snd) magnitudes
                bounds = map snd magnitudes
                isInteresting = i `elem` concat
                    [ map (pred . negate) bounds
                    , map negate bounds
                    , [-1, 0, 1]
                    , bounds
                    , map succ bounds
                    ]
            in (if i /= 0
                        then QC.label $ "(" ++ show low ++ ", " ++ show high ++ ")"
                        else QC.property)
                ((if isInteresting
                        then QC.label $ show i
                        else QC.property)
                    True)

-- | Check that the 'Factorial' builtin computes to the same thing as factorial defined in PLC
-- itself.
test_Factorial :: TestTree
test_Factorial =
    testCase "Factorial" $ do
        let ten = mkConstant @Integer @DefaultUni () 10
            lhs = typecheckEvaluateCek def defaultBuiltinCostModelExt $
                    apply () (builtin () $ Right Factorial) ten
            rhs = typecheckEvaluateCek def defaultBuiltinCostModelExt $
                    apply () (mapFun Left factorial) ten
        assertBool "type checks" $ isRight lhs
        lhs @?= rhs

-- | Check that 'Const' from the above computes to the same thing as
-- a const defined in PLC itself.
test_Const :: TestTree
test_Const =
    testPropertyNamed "Const" "Const" . withTests 10 . property $ do
        c <- forAll $ Gen.text (Range.linear 0 100) Gen.unicode
        b <- forAll Gen.bool
        let tC = mkConstant () c
            tB = mkConstant () b
            text = toTypeAst @_ @_ @DefaultUni @Text Proxy
            runConst con = mkIterAppNoAnn (mkIterInstNoAnn con [text, bool]) [tC, tB]
            lhs = typecheckReadKnownCek def defaultBuiltinCostModelExt $
                    runConst $ builtin () (Right Const)
            rhs = typecheckReadKnownCek def defaultBuiltinCostModelExt $
                    runConst $ mapFun @DefaultFun Left Plc.const
        lhs === Right (Right c)
        lhs === rhs

-- | Test that forcing a builtin accepting one type argument and no term arguments makes the
-- builtin compute properly.
test_ForallFortyTwo :: TestTree
test_ForallFortyTwo =
    testCase "ForallFortyTwo" $ do
        let term = tyInst () (builtin () ForallFortyTwo) $ mkTyBuiltin @_ @() ()
            lhs = typecheckEvaluateCekNoEmit def () term
            rhs = Right $ EvaluationSuccess $ mkConstant @Integer () 42
        lhs @?= rhs

-- | Test that a polymorphic built-in function doesn't subvert the CEK machine.
-- See https://github.com/IntersectMBO/plutus/issues/1882
test_Id :: TestTree
test_Id =
    testCase "Id" $ do
        let zer = mkConstant @Integer @DefaultUni @DefaultFunExt () 0
            oneT = mkConstant @Integer @DefaultUni () 1
            oneU = mkConstant @Integer @DefaultUni () 1
            -- > id {integer -> integer} ((\(i : integer) (j : integer) -> i) 1) 0
            term =
                mkIterAppNoAnn (tyInst () (builtin () $ Right Id) (TyFun () integer integer))
                    [ apply () constIntegerInteger oneT
                    , zer
                    ] where
                          constIntegerInteger = runQuote $ do
                              i <- freshName "i"
                              j <- freshName "j"
                              return
                                  . LamAbs () i integer
                                  . LamAbs () j integer
                                  $ Var () i
        typecheckEvaluateCekNoEmit def defaultBuiltinCostModelExt term @?=
            Right (EvaluationSuccess oneU)

-- | Test that a polymorphic built-in function can have a higher-kinded type variable in its
-- signature.
test_IdFInteger :: TestTree
test_IdFInteger =
    testCase "IdFInteger" $ do
        let one = mkConstant @Integer @DefaultUni () 1
            ten = mkConstant @Integer @DefaultUni () 10
            res = mkConstant @Integer @DefaultUni () 55
            -- > sum (idFInteger {list} (enumFromTo 1 10))
            term
                = apply () (mapFun Left Scott.sum)
                . apply () (tyInst () (builtin () $ Right IdFInteger) Scott.listTy)
                $ mkIterAppNoAnn (mapFun Left Scott.enumFromTo) [one, ten]
        typecheckEvaluateCekNoEmit def defaultBuiltinCostModelExt term @?=
            Right (EvaluationSuccess res)

test_IdList :: TestTree
test_IdList =
    testCase "IdList" $ do
        let tyAct = typeOfBuiltinFunction @DefaultUni def IdList
            tyExp = let a = TyName . Name "a" $ Unique 0
                        listA = TyApp () Scott.listTy (TyVar () a)
                    in TyForall () a (Type ()) $ TyFun () listA listA
            one = mkConstant @Integer @DefaultUni () 1
            ten = mkConstant @Integer @DefaultUni () 10
            res = mkConstant @Integer @DefaultUni () 55
            -- > sum (idList {integer} (enumFromTo 1 10))
            term
                = apply () (mapFun Left Scott.sum)
                . apply () (tyInst () (builtin () $ Right IdList) integer)
                $ mkIterAppNoAnn (mapFun Left Scott.enumFromTo) [one, ten]
        tyAct @?= tyExp
        typecheckEvaluateCekNoEmit def defaultBuiltinCostModelExt term @?=
            Right (EvaluationSuccess res)

{- Note [Higher-rank built-in functions]
We can't unlift a monomorphic function passed to a built-in function, let alone unlift a polymorphic
one, however we can define a built-in function that accepts an 'Opaque' term of a polymorphic type.
However, as is always the case with an 'Opaque' term, we can't inspect it or use it in any
non-opaque way, so a function of type

    all (f :: * -> *). (all (a :: *). f a) -> all (a :: *). f a

can be assigned the following meaning on the Haskell side:

    \x -> x

but we have no way of providing a meaning for a built-in function with the following signature:

    all (f :: * -> *). all (a :: *). (all (a :: *). f a) -> f a

That's because the meaning function would have to instantiate the @all (a :: *). f a@ argument
somehow to get an @f a@, but that is exactly "using a term in a non-opaque way".

Basically, since we are either generic over @term@ or, like in the example below, use 'CekValue',
there's is no sensible way of instantiating a passed polymorphic argument (or applying a passed
argument when it's a function, for another example).
-}

-- | Test that opaque terms with higher-rank types are allowed.
test_IdRank2 :: TestTree
test_IdRank2 =
    testCase "IdRank2" $ do
        let res = mkConstant @Integer @DefaultUni () 0
            -- > sum (idRank2 {list} nil {integer})
            term
                = apply () (mapFun Left Scott.sum)
                . tyInst () (apply () (tyInst () (builtin () $ Right IdRank2) Scott.listTy) Scott.nil)
                $ integer
        typecheckEvaluateCekNoEmit def defaultBuiltinCostModelExt term @?=
            Right (EvaluationSuccess res)

-- | Test that a builtin can be applied to a non-constant term.
test_ScottToMetaUnit :: TestTree
test_ScottToMetaUnit =
    testCase "ScottToMetaUnit" $ do
        let res = EvaluationSuccess $ mkConstant @() @DefaultUni () ()
            applyTerm = apply () (builtin () ScottToMetaUnit)
        -- @scottToMetaUnit Scott.unitval@ is well-typed and runs successfully.
        typecheckEvaluateCekNoEmit def () (applyTerm Scott.unitval) @?= Right res
        let runtime = mkMachineParameters def $ CostModel defaultCekMachineCostsForTesting ()
        -- @scottToMetaUnit Scott.map@ is ill-typed, but still runs successfully, since the builtin
        -- doesn't look at the argument.
        unsafeSplitStructuralOperational (evaluateCekNoEmit runtime (eraseTerm $ applyTerm Scott.map)) @?=
            res

-- | Test that an exception thrown in the builtin application code does not get caught in the CEK
-- machine and blows in the caller face instead. Uses a one-argument built-in function.
test_FailingSucc :: TestTree
test_FailingSucc =
    testCase "FailingSucc" $ do
        let term =
                apply () (builtin () $ Right FailingSucc) $
                    mkConstant @Integer @DefaultUni @DefaultFunExt () 0
        typeErrOrEvalExcOrRes :: Either _ (Either BuiltinErrorCall _) <-
            -- Here we rely on 'typecheckAnd' lazily running the action after type checking the
            -- term.
            traverse (try . evaluate) $
                typecheckEvaluateCekNoEmit def defaultBuiltinCostModelExt term
        typeErrOrEvalExcOrRes @?= Right (Left BuiltinErrorCall)

-- | Test that evaluating a PLC builtin application that is expensive enough to exceed the budget
-- does not result in actual evaluation of the application on the Haskell side and instead we get an
-- 'EvaluationFailure'. Uses a one-argument built-in function.
test_ExpensiveSucc :: TestTree
test_ExpensiveSucc =
    testCase "ExpensiveSucc" $ do
        let term =
                apply () (builtin () $ Right ExpensiveSucc) $
                    mkConstant @Integer @DefaultUni @DefaultFunExt () 0
        typeErrOrEvalExcOrRes :: Either _ (Either BuiltinErrorCall _) <-
            traverse (try . evaluate) $
                typecheckEvaluateCekNoEmit def defaultBuiltinCostModelExt term
        typeErrOrEvalExcOrRes @?= Right (Right EvaluationFailure)

-- | Test that an exception thrown in the builtin application code does not get caught in the CEK
-- machine and blows in the caller face instead. Uses a two-arguments built-in function.
test_FailingPlus :: TestTree
test_FailingPlus =
    testCase "FailingPlus" $ do
        let term =
                mkIterAppNoAnn (builtin () $ Right FailingPlus)
                    [ mkConstant @Integer @DefaultUni @DefaultFunExt () 0
                    , mkConstant @Integer @DefaultUni () 1
                    ]
        typeErrOrEvalExcOrRes :: Either _ (Either BuiltinErrorCall _) <-
            -- Here we rely on 'typecheckAnd' lazily running the action after type checking the
            -- term.
            traverse (try . evaluate) $
                typecheckEvaluateCekNoEmit def defaultBuiltinCostModelExt term
        typeErrOrEvalExcOrRes @?= Right (Left BuiltinErrorCall)

-- | Test that evaluating a PLC builtin application that is expensive enough to exceed the budget
-- does not result in actual evaluation of the application on the Haskell side and instead we get an
-- 'EvaluationFailure'. Uses a two-arguments built-in function.
test_ExpensivePlus :: TestTree
test_ExpensivePlus =
    testCase "ExpensivePlus" $ do
        let term =
                mkIterAppNoAnn (builtin () $ Right ExpensivePlus)
                    [ mkConstant @Integer @DefaultUni @DefaultFunExt () 0
                    , mkConstant @Integer @DefaultUni () 1
                    ]
        typeErrOrEvalExcOrRes :: Either _ (Either BuiltinErrorCall _) <-
            traverse (try . evaluate) $
                typecheckEvaluateCekNoEmit def defaultBuiltinCostModelExt term
        typeErrOrEvalExcOrRes @?= Right (Right EvaluationFailure)

-- | Test that @Null@, @Head@ and @Tail@ are enough to get pattern matching on built-in lists.
test_BuiltinList :: TestTree
test_BuiltinList =
    testGroup "BuiltinList" $ enumerate <&> \optMatch ->
        testCase (show optMatch) $ do
            let xs  = [1..10]
                res = mkConstant @Integer @DefaultUni () $ foldr (-) 0 xs
                term
                    = mkIterAppNoAnn
                        (mkIterInstNoAnn (Builtin.foldrList optMatch) [integer, integer])
                        [ Builtin () SubtractInteger
                        , mkConstant @Integer () 0
                        , mkConstant @[Integer] () xs
                        ]
            typecheckEvaluateCekNoEmit def defaultBuiltinCostModelForTesting term @?=
                Right (EvaluationSuccess res)

-- | Test that right-folding a built-in list with built-in 'Cons' recreates that list.
test_IdBuiltinList :: TestTree
test_IdBuiltinList =
    testGroup "IdBuiltinList" $ enumerate <&> \optMatch ->
        testCase (show optMatch) $ do
            let xsTerm :: TermLike term tyname name DefaultUni DefaultFunExt => term ()
                xsTerm = mkConstant @[Integer] () [1..10]
                listOfInteger = mkTyBuiltin @_ @[Integer] ()
                term
                    = mkIterAppNoAnn
                        (mkIterInstNoAnn (mapFun Left $ Builtin.foldrList optMatch)
                            [integer, listOfInteger])
                        [ tyInst () (builtin () $ Left MkCons) integer
                        , mkConstant @[Integer] () []
                        , xsTerm
                        ]
            typecheckEvaluateCekNoEmit def defaultBuiltinCostModelExt term @?=
                Right (EvaluationSuccess xsTerm)

test_BuiltinArray :: TestTree
test_BuiltinArray =
  testGroup "BuiltinArray" [
    testCase "listToArray" do
      let listOfInts = mkConstant @[Integer] @DefaultUni () [1..10]
      let arrayOfInts = mkConstant @(Vector Integer) @DefaultUni () (Vector.fromList [1..10])
      let term = apply () (tyInst () (builtin () ListToArray) integer) listOfInts
      typecheckEvaluateCekNoEmit def defaultBuiltinCostModelForTesting term @?=
          Right (EvaluationSuccess arrayOfInts)
    , testCase "lengthOfArray" do
      let arrayOfInts = mkConstant @(Vector Integer) @DefaultUni () (Vector.fromList [1..10])
      let expectedLength = mkConstant @Integer @DefaultUni () 10
          term = apply () (tyInst () (builtin () LengthOfArray) integer) arrayOfInts
      typecheckEvaluateCekNoEmit def defaultBuiltinCostModelForTesting term @?=
          Right (EvaluationSuccess expectedLength)
    , testCase "indexArray" do
      let arrayOfInts = mkConstant @(Vector Integer) @DefaultUni () (Vector.fromList [1..10])
      let index = mkConstant @Integer @DefaultUni () 5
          expectedValue = mkConstant @Integer @DefaultUni () 6
          term = mkIterAppNoAnn (tyInst () (builtin () IndexArray) integer) [arrayOfInts, index]
      typecheckEvaluateCekNoEmit def defaultBuiltinCostModelForTesting term @?=
          Right (EvaluationSuccess expectedValue)
  ]

test_BuiltinPair :: TestTree
test_BuiltinPair =
    testCase "BuiltinPair" $ do
        let arg = mkConstant @(Integer, Bool) @DefaultUni () (1, False)
            inst efun = mkIterInstNoAnn (builtin () efun) [integer, bool]
            swapped = apply () (inst $ Right Swap) arg
            fsted   = apply () (inst $ Left FstPair) arg
            snded   = apply () (inst $ Left SndPair) arg
        -- > swap {integer} {bool} (1, False) ~> (False, 1)
        typecheckEvaluateCekNoEmit def defaultBuiltinCostModelExt swapped @?=
            Right (EvaluationSuccess $ mkConstant @(Bool, Integer) () (False, 1))
        -- > fst {integer} {bool} (1, False) ~> 1
        typecheckEvaluateCekNoEmit def defaultBuiltinCostModelExt fsted @?=
            Right (EvaluationSuccess $ mkConstant @Integer () 1)
        -- > snd {integer} {bool} (1, False) ~> False
        typecheckEvaluateCekNoEmit def defaultBuiltinCostModelExt snded @?=
            Right (EvaluationSuccess $ mkConstant @Bool () False)

test_SwapEls :: TestTree
test_SwapEls =
    testGroup "SwapEls" $ enumerate <&> \optMatch ->
        testCase (show optMatch) $ do
            let xs = zip [1..10] $ cycle [False, True]
                res = mkConstant @Integer @DefaultUni () $
                        foldr (\p r -> r + (if snd p then -1 else 1) * fst p) 0 xs
                el = mkTyBuiltin @_ @(Integer, Bool) ()
                instProj p = mkIterInstNoAnn (builtin () p) [integer, bool]
                fun = runQuote $ do
                        p <- freshName "p"
                        r <- freshName "r"
                        return
                            . lamAbs () p el
                            . lamAbs () r integer
                            $ mkIterAppNoAnn (builtin () AddInteger)
                                [ Var () r
                                , mkIterAppNoAnn (builtin () MultiplyInteger)
                                    [ mkIterAppNoAnn (tyInst () (builtin () IfThenElse) integer)
                                        [ apply () (instProj SndPair) $ Var () p
                                        , mkConstant @Integer () (-1)
                                        , mkConstant @Integer () 1
                                        ]
                                    , apply () (instProj FstPair) $ Var () p
                                    ]
                                ]
                term
                    = mkIterAppNoAnn (mkIterInstNoAnn (Builtin.foldrList optMatch) [el, integer])
                        [ fun
                        , mkConstant @Integer () 0
                        , mkConstant () xs
                        ]
            typecheckEvaluateCekNoEmit def defaultBuiltinCostModelForTesting term @?=
              Right (EvaluationSuccess res)

-- | Test that right-folding a built-in 'Data' with the constructors of 'Data' recreates the
-- original value.
test_IdBuiltinData :: TestTree
test_IdBuiltinData =
    testGroup "IdBuiltinData" $ enumerate <&> \optMatch ->
        testCase (show optMatch) $ do
            let dTerm :: TermLike term tyname name DefaultUni fun => term ()
                dTerm = mkConstant @Data () $
                    Map [(I 42, Constr 4 [List [B "abc", Constr 2 []], I 0])]
                emb = builtin () . Left
                term = mkIterAppNoAnn (ofoldrData optMatch)
                    [ emb ConstrData
                    , emb MapData
                    , emb ListData
                    , emb IData
                    , emb BData
                    , dTerm
                    ]
            typecheckEvaluateCekNoEmit def defaultBuiltinCostModelExt term @?=
                Right (EvaluationSuccess dTerm)

-- | For testing how an evaluator instantiated at a particular 'ExBudgetMode' handles the
-- 'TrackCosts' builtin.
test_TrackCostsWith
    :: String -> Int -> (Term TyName Name DefaultUni ExtensionFun () -> IO ()) -> TestTree
test_TrackCostsWith cat len checkTerm =
    testCase ("TrackCosts: " ++ cat) $ do
        let term
                = apply () (builtin () TrackCosts)
                $ mkConstant @Data () (List . replicate len $ I 42)
        checkTerm term

-- | Test that individual budgets are picked up by GC while spending is still ongoing.
test_TrackCostsRestricting :: TestTree
test_TrackCostsRestricting =
    let n = 10000
    in test_TrackCostsWith "restricting" n $ \term ->
        case typecheckReadKnownCek def () term of
            Left err                         -> fail $ displayPlc err
            Right (Left err)                 -> fail $ displayPlc err
            Right (Right (res :: [Integer])) -> do
                let expected = n `div` 10
                    actual = length res
                    err = concat
                        [ "Too few elements picked up by GC\n"
                        , "Expected at least: " ++ show expected ++ "\n"
                        , "But got: " ++ show actual
                        ]
                assertBool err $ expected < actual

test_TrackCostsRetaining :: TestTree
test_TrackCostsRetaining =
    test_TrackCostsWith "retaining" 10000 $ \term -> do
        let -- An 'ExBudgetMode' that retains all the individual budgets by sticking them into a
            -- 'DList'.
            retaining = monoidalBudgeting $ const DList.singleton
            typecheckAndRunRetainer = typecheckAnd def $ \params term' ->
                let (getRes, budgets) = runCekNoEmit params retaining term'
                in (getRes >>= readKnownSelf, budgets)
        case typecheckAndRunRetainer () term of
            Left err                                  -> fail $ displayPlc err
            Right (Left err, _)                       -> fail $ displayPlc err
            Right (Right (res :: [Integer]), budgets) -> do
                -- @length budgets@ is for retaining @budgets@ for as long as possible just in case.
                -- @3@ is just for giving us room to handle erratic GC behavior. It really should be
                -- @1@.
                let expected = min 5 (length budgets)
                    actual = length res
                    err = concat
                        [ "Too many elements picked up by GC\n"
                        , "Expected at most: " ++ show expected ++ "\n"
                        , "But got: " ++ show actual ++ "\n"
                        , "The result was: " ++ show res
                        ]
                assertBool err $ expected > actual

typecheckAndEvalToOutOfEx :: Term TyName Name DefaultUni DefaultFun () -> Assertion
typecheckAndEvalToOutOfEx term =
    let evalRestricting params = fst . runCekNoEmit params restrictingLarge
    in case typecheckAnd def evalRestricting defaultBuiltinCostModelForTesting term of
        Right (Left (ErrorWithCause (OperationalError (CekOutOfExError _)) _)) ->
            pure ()
        err -> assertFailure $ "Expected a 'CekOutOfExError' but got: " ++ displayPlc err

test_SerialiseDataImpossible :: TestTree
test_SerialiseDataImpossible =
    testCase "Serialising an impossible 'Data' object runs out of budget and finishes" $ do
        let dataLoop :: Term TyName Name DefaultUni DefaultFun ()
            dataLoop =
                let loop = List [loop]
                in Apply () (Builtin () SerialiseData) $ mkConstant () loop
        typecheckAndEvalToOutOfEx dataLoop

test_fixId :: TestTree
test_fixId =
    testCase "'fix id' runs out of budget and finishes" $ do
        let fixId :: Term TyName Name DefaultUni DefaultFun ()
            fixId =
                mkIterAppNoAnn (mkIterInstNoAnn Plc.fix [integer, integer])
                    [ tyInst () Plc.idFun (TyFun () integer integer)
                    , mkConstant @Integer () 42
                    ]
        typecheckAndEvalToOutOfEx fixId

-- | If the first char is an opening paren and the last chat is a closing paren, then remove them.
-- This is useful for rendering a term-as-a-test-name in CLI, since currently we wrap readably
-- pretty-printed terms in parens (which is to be fixed).
stripParensIfAny :: String -> String
stripParensIfAny str@('(' : str1) | last str == ')' = init str1
stripParensIfAny str                                = str

-- | Apply a built-in function to type then term arguments, evaluate that expression and expect
-- evaluation to succeed and return the given @a@ value.
evals
    :: DefaultUni `HasTermLevel` a
    => a
    -> DefaultFun
    -> [Type TyName DefaultUni ()]
    -> [Term TyName Name DefaultUni DefaultFun ()]
    -> TestNested
evals expectedVal fun typeArgs termArgs =
    let actualExpNoTermArgs = mkIterInstNoAnn (builtin () fun) typeArgs
        actualExp = mkIterAppNoAnn actualExpNoTermArgs termArgs
        prename = stripParensIfAny . render $ prettyPlcReadable actualExp
        -- Shorten the name of the test in case it's too long to be displayed in CLI.
        name = if length prename < 70 then prename else
            stripParensIfAny (render $ prettyPlcReadable actualExpNoTermArgs) ++
                concatMap (\_ -> " <...>") termArgs
        expectedRes = Right . EvaluationSuccess $ cons expectedVal
        actualRes = typecheckEvaluateCekNoEmit def defaultBuiltinCostModelForTesting actualExp
    in testNestedM name . embed . testCase "type checks and evaluates as expected" $
        expectedRes @=? actualRes

-- | Apply a built-in function to type then term arguments, evaluate that expression and expect
-- evaluation to fail. The logs along with the error are printed to a golden file.
fails
    :: String  -- ^ Name of the golden file.
    -> DefaultFun
    -> [Type TyName DefaultUni ()]
    -> [Term TyName Name DefaultUni DefaultFun ()]
    -> TestNested
fails fileName fun typeArgs termArgs = do
    let actualExpNoTermArgs = mkIterInstNoAnn (builtin () fun) typeArgs
        actualExp = mkIterAppNoAnn actualExpNoTermArgs termArgs
        expectedToDisplay = "type checks and fails evaluation as expected"
    case typecheckAnd def (evaluateCek logEmitter) defaultBuiltinCostModelForTesting actualExp of
        Left err ->
            embed . testCase "type checks as expected" $
                assertFailure $ displayPlcCondensedErrorClassic err
        Right (actualRes, logs) -> case actualRes of
            Right _ ->
                embed . testCase expectedToDisplay $
                    assertFailure "expected an evaluation failure, but got a success"
            Left err ->
                let prename = stripParensIfAny . render $ prettyPlcReadable actualExp
                    -- Shorten the name of the test in case it's too long to be displayed in CLI.
                    name = if length prename < 70 then prename else
                        stripParensIfAny (render $ prettyPlcReadable actualExpNoTermArgs) ++
                            concatMap (\_ -> " <...>") termArgs
                in testNestedNamedM mempty name $
                    testNestedNamedM mempty expectedToDisplay $
                        nestedGoldenVsDoc fileName ".err" . vsep $ concat
                            [ [prettyPlcReadable err]
                            , ["Logs were:" | not $ null logs]
                            , map pretty logs
                            ]

-- | Test all integer related builtins
test_Integer :: TestNested
test_Integer = testNestedM "Integer" $ do
    evals @Integer 3 AddInteger [] [cons @Integer 2, cons @Integer 1]
    evals @Integer 2 SubtractInteger [] [cons @Integer 100, cons @Integer 98]
    evals @Integer (-2) SubtractInteger [] [cons @Integer 98, cons @Integer 100]
    evals @Integer 9702 MultiplyInteger [] [cons @Integer 99, cons @Integer 98]
    evals @Integer (-3) DivideInteger [] [cons @Integer 99, cons @Integer (-34)]
    evals @Integer (-2) QuotientInteger [] [cons @Integer 99, cons @Integer (-34)]
    evals @Integer 31 RemainderInteger [] [cons @Integer 99, cons @Integer (-34)]
    evals @Integer (-3) ModInteger [] [cons @Integer 99, cons @Integer (-34)]
    evals True LessThanInteger [] [cons @Integer 30, cons @Integer 4000]
    evals False LessThanInteger [] [cons @Integer 40, cons @Integer 40]
    evals True LessThanEqualsInteger [] [cons @Integer 30, cons @Integer 4000]
    evals True LessThanEqualsInteger [] [cons @Integer 4000, cons @Integer 4000]
    evals False LessThanEqualsInteger [] [cons @Integer 4001, cons @Integer 4000]
    evals True EqualsInteger [] [cons @Integer (-101), cons @Integer (-101)]
    evals False EqualsInteger [] [cons @Integer 0, cons @Integer 1]
    for_ [DivideInteger, QuotientInteger, ModInteger, RemainderInteger] $ \ b ->
        fails (lowerInitialChar $ show b <> "-div-by-zero") b [] [cons @Integer 1, cons @Integer 0]
    test_ExpModInteger

test_ExpModInteger :: TestNested
test_ExpModInteger = testNestedM "ExpMod" $ do
    evals @Integer 1 b [] [int 500, zero, int 500] -- base:X, exp: zero, mod: X(strictpos)
    evals @Integer 0 b [] [int 500, int 5, int 500] -- base:X, exp: strictpos, mod: X(strictpos)
    evals @Integer 1 b [] [one , int (-3), int 4] -- base:1, exp: * , mod: strictpos
    evals @Integer 2 b [] [int 2, int (-3), int 3] -- base:*, exp: neg, mod: prime
    -- base is co-prime with mod and exponent is negative
    evals @Integer 4 b [] [int 4, int (-5), int 9]
    -- Always return 0 when modulus is 1.
    evals @Integer 0 b [] [zero, zero, one] -- base:0, exp: zero, mod:1
    evals @Integer 0 b [] [zero, one, one] -- base:0, exp: 1, mod:1
    evals @Integer 0 b [] [zero, int (-1), one] -- base:0, exp: neg, mod:1
    evals @Integer 0 b [] [int 500, int 222, one] -- base:*, exp: strictpos, mod:1
    evals @Integer 0 b [] [int 500, int (-1777), one] -- base:*, exp: neg, mod:1
    fails "mod-zero" b [] [one, one, zero] -- base:*, exp:*, mod: 0
<<<<<<< HEAD
   -- fails "mod-neg" b [] [one, one, int (-3)] -- base:*, exp:*, mod: neg
    -- -- base and mod are not co-prime, negative exponent
=======
    fails "mod-neg" b [] [one, one, int (-3)] -- base:*, exp:*, mod: neg
    -- base is zero, negative exponent
    fails "exp-neg-non-inverse0" b [] [int 0, int (-1), int 7]
    -- base and mod are not co-prime, negative exponent
>>>>>>> 7e21569f
    fails "exp-neg-non-inverse1" b [] [int 2, int (-3), int 4]
    -- -- mod is prime, but base&mod are not co-prime, negative exponent
    fails "exp-neg-non-inverse2" b [] [int 500, int (-5), int 5]
  where
    int = cons @Integer
    zero = int 0
    one = int 1
    b = ExpModInteger

-- | Test all string-like builtins
test_String :: TestNested
test_String = testNestedM "String" $ do
    -- bytestrings
    evals @ByteString "hello world" AppendByteString [] [cons @ByteString "hello", cons @ByteString " world"]
    evals @ByteString "mpla" AppendByteString [] [cons @ByteString "", cons @ByteString "mpla"]
    evals False EqualsByteString [] [cons @ByteString "" , cons @ByteString "mpla"]
    evals True EqualsByteString [] [cons @ByteString "mpla" , cons @ByteString "mpla"]
    evals True LessThanByteString  [] [cons @ByteString "" , cons @ByteString "mpla"]

    -- strings
    evals @Text "mpla" AppendString [] [cons @Text "", cons @Text "mpla"]
    evals False EqualsString [] [cons @Text "" , cons @Text "mpla"]
    evals True EqualsString [] [cons @Text "mpla" , cons @Text "mpla"]
    evals @Text "hello world" AppendString [] [cons @Text "hello", cons @Text " world"]

    -- id for subset char8 of utf8
    evals @ByteString "hello world" EncodeUtf8 [] [cons @Text "hello world"]
    evals @Text "hello world" DecodeUtf8 [] [cons @ByteString "hello world"]

    -- the 'o's replaced with greek o's, so they are kind of "invisible"
    evals @ByteString "hell\206\191 w\206\191rld" EncodeUtf8 [] [cons @Text "hellο wοrld"]
    -- cannot decode back, because bytestring only works on Char8 subset of utf8
    evals @Text "hellο wοrld" DecodeUtf8 [] [cons @ByteString "hell\206\191 w\206\191rld"]

    evals @ByteString "\NULhello world" ConsByteString [] [cons @Integer 0, cons @ByteString "hello world"]
    -- cannot overflow back to 0
    fails "consByteString-out-of-range" ConsByteString []
        [cons @Integer 256, cons @ByteString "hello world"]
    evals @ByteString "\240hello world" ConsByteString [] [cons @Integer 240, cons @ByteString "hello world"]
    -- 65 is ASCII A
    evals @ByteString "Ahello world" ConsByteString [] [cons @Integer 65, cons @ByteString "hello world"]

    evals @ByteString "h" SliceByteString [] [cons @Integer 0, cons @Integer 1, cons @ByteString "hello world"]
    evals @ByteString "he" SliceByteString [] [cons @Integer 0, cons @Integer 2, cons @ByteString "hello world"]
    evals @ByteString "el" SliceByteString [] [cons @Integer 1, cons @Integer 2, cons @ByteString "hello world"]
    evals @ByteString "world" SliceByteString [] [cons @Integer 6, cons @Integer 5, cons @ByteString "hello world"]

    evals @Integer 11 LengthOfByteString [] [cons @ByteString "hello world"]
    evals @Integer 0 LengthOfByteString [] [cons @ByteString ""]
    evals @Integer 1 LengthOfByteString [] [cons @ByteString "\NUL"]

    -- 65 is ASCII A
    evals @Integer 65 IndexByteString [] [cons @ByteString "Ahello world", cons @Integer 0]
    fails "indexByteString-out-of-bounds-non-empty" IndexByteString []
        [cons @ByteString "hello world", cons @Integer 12]
    fails "indexByteString-out-of-bounds-empty" IndexByteString []
        [cons @ByteString "", cons @Integer 0]

test_MatchList :: MatchOption -> TestNested
test_MatchList optMatch = testNestedM "MatchList" $ do
    let -- the null function that utilizes the ChooseList builtin (through the matchList helper
        -- function)
        nullViaMatch :: [Integer] -> Term TyName Name DefaultUni DefaultFun ()
        nullViaMatch l =
            mkIterAppNoAnn
                (tyInst ()
                    (apply () (tyInst () (Builtin.matchList optMatch) integer) $ cons l)
                    bool)
                [ -- zero
                  true
                  -- cons
                , runQuote $ do
                        a1 <- freshName "a1"
                        a2 <- freshName "a2"
                        pure
                            . lamAbs () a1 integer
                            . lamAbs () a2 (TyApp () Builtin.list integer)
                            $ false
                ]

    embed . testCase "nullViaMatch []" $
        Right (EvaluationSuccess true) @=?
            typecheckEvaluateCekNoEmit def defaultBuiltinCostModelForTesting
                (nullViaMatch [])
    embed . testCase "nullViaMatch [1]" $
        Right (EvaluationSuccess false) @=?
            typecheckEvaluateCekNoEmit def defaultBuiltinCostModelForTesting
                (nullViaMatch [1])
    embed . testCase "nullViaMatch [1..10]" $
        Right (EvaluationSuccess false) @=?
            typecheckEvaluateCekNoEmit def defaultBuiltinCostModelForTesting
                (nullViaMatch [1..10])

-- | Test all list-related builtins
test_List :: TestNested
test_List = testNestedM "List" $ do
    evals False NullList [integer] [cons @[Integer] [1,2]]
    evals False NullList [integer] [cons @[Integer] [1]]
    evals True NullList [integer] [cons @[Integer] []]

    evals @Integer 1 HeadList [integer] [cons @[Integer] [1,3]]
    evals @[Integer] [3,4,5] TailList [integer] [cons @[Integer] [1,3,4,5]]

    fails "headList-empty" HeadList [integer] [cons @[Integer] []]
    fails "tailList-empty" TailList [integer] [cons @[Integer] []]

    evals @[Integer] [1] MkCons [integer] [cons @Integer 1, cons @[Integer] []]
    evals @[Integer] [1,2] MkCons [integer] [cons @Integer 1, cons @[Integer] [2]]

    test_MatchList UseChoose
    test_MatchList UseCase

test_MatchData :: MatchOption -> TestNested
test_MatchData optMatch = testNestedM (show optMatch) $ do
    let actualExp =
            mkIterAppNoAnn
                (tyInst () (apply () (matchData optMatch) $ cons $ I 3) bool)
                [ -- constr
                  runQuote $ do
                    a1 <- freshName "a1"
                    a2 <- freshName "a2"
                    pure $ lamAbs () a1 integer $ lamAbs () a2 (TyApp () Builtin.list dataTy) false
                , -- map
                  runQuote $ do
                    a1 <- freshName "a1"
                    let listDataData = TyApp () Builtin.list $ mkIterTyAppNoAnn pair [dataTy,dataTy]
                    pure $ lamAbs () a1 listDataData false
                , -- list
                  runQuote $ do
                    a1 <- freshName "a1"
                    pure $ lamAbs () a1 (TyApp () Builtin.list dataTy) false

                , -- I
                  runQuote $ do
                    a1 <- freshName "a1"
                    pure $ lamAbs () a1 integer true

                , -- B
                  runQuote $ do
                    a1 <- freshName "a1"
                    pure $ lamAbs () a1 (mkTyBuiltin @_ @ByteString ()) false
                ]

    embed . testCase "chooseData" $
        Right (EvaluationSuccess true) @=?
            typecheckEvaluateCekNoEmit def defaultBuiltinCostModelForTesting
                actualExp

-- | Test all PlutusData builtins
test_Data :: TestNested
test_Data = testNestedM "Data" $ do
    -- construction
    evals (Constr 2 [I 3]) ConstrData [] [cons @Integer 2, cons @[Data] [I 3]]
    evals (Constr 2 [I 3, B ""]) ConstrData [] [cons @Integer 2, cons @[Data] [I 3, B ""]]
    evals (List []) ListData [] [cons @[Data] []]
    evals (List [I 3, B ""]) ListData [] [cons @[Data] [I 3, B ""]]
    evals (Map []) MapData [] [cons @[(Data,Data)] []]
    evals (Map [(I 3, B "")]) MapData [] [cons @[(Data,Data)] [(I 3, B "")]]
    evals (B "hello world") BData [] [cons @ByteString "hello world"]
    evals (I 3) IData [] [cons @Integer 3]
    evals (B "hello world") BData [] [cons @ByteString "hello world"]
    evals @[Data] [] MkNilData [] [cons ()]
    evals @[(Data,Data)] [] MkNilPairData [] [cons ()]

    -- equality
    evals True EqualsData [] [cons $ B "hello world", cons $ B "hello world"]
    evals True EqualsData [] [cons $ I 4, cons $ I 4]
    evals False EqualsData [] [cons $ B "hello world", cons $ I 4]
    evals True EqualsData [] [cons $ Constr 3 [I 4], cons $ Constr 3 [I 4]]
    evals False EqualsData [] [cons $ Constr 3 [I 3, B ""], cons $ Constr 3 [I 3]]
    evals False EqualsData [] [cons $ Constr 2 [I 4], cons $ Constr 3 [I 4]]
    evals True EqualsData [] [cons $ Map [(I 3, B "")], cons $ Map [(I 3, B "")]]
    evals False EqualsData [] [cons $ Map [(I 3, B "")], cons $ Map []]
    evals False EqualsData [] [cons $ Map [(I 3, B "")], cons $ Map [(I 3, B ""), (I 4, I 4)]]

    -- destruction
    evals @Integer 3 UnIData [] [cons $ I 3]
    evals @ByteString "hello world" UnBData [] [cons $ B "hello world"]
    evals @Integer 3 UnIData [] [cons $ I 3]
    evals @(Integer, [Data]) (1, []) UnConstrData [] [cons $ Constr 1 []]
    evals @(Integer, [Data]) (1, [I 3]) UnConstrData [] [cons $ Constr 1 [I 3]]
    evals @[(Data, Data)] [] UnMapData [] [cons $ Map []]
    evals @[(Data, Data)] [(B "", I 3)] UnMapData [] [cons $ Map [(B "", I 3)]]
    evals @[Data] [] UnListData [] [cons $ List []]
    evals @[Data] [I 3, I 4, B ""] UnListData [] [cons $ List [I 3, I 4, B ""]]
    evals @ByteString "\162\ETX@Ehello8c" SerialiseData [] [cons $ Map [(I 3, B ""), (B "hello", I $ -100)]]

    testNestedM "MatchData" $ do
        test_MatchData UseChoose
        test_MatchData UseCase

-- | Test all cryptography-related builtins
test_Crypto :: TestNested
test_Crypto = testNestedM "Crypto" $ do
    evals True VerifyEd25519Signature []
        [ -- pubkey
          cons @ByteString "Y\218\215\204>\STX\233\152\251\243\158'm\130\&0\197\DEL\STXd\214`\147\243y(\234\167=kTj\164"
          -- message
        , cons @ByteString "hello world"
          -- signature
        , cons @ByteString "\a'\198\r\226\SYN;\bX\254\228\129n\131\177\193\DC3-k\249RriY\221wIL\240\144\r\145\195\191\196]\227\169U(\ETX\171\SI\199\163\138\160\128R\DC4\246n\142[g\SI\169\SUB\178\245\166\&0\243\b"
        ]

    evals False VerifyEd25519Signature []
        [ -- pubkey
          cons @ByteString "Y\218\215\204>\STX\233\152\251\243\158'm\130\&0\197\DEL\STXd\214`\147\243y(\234\167=kTj\164"
          -- message
        , cons @ByteString "HELLO WORLD"
          -- signature
        , cons @ByteString "\a'\198\r\226\SYN;\bX\254\228\129n\131\177\193\DC3-k\249RriY\221wIL\240\144\r\145\195\191\196]\227\169U(\ETX\171\SI\199\163\138\160\128R\DC4\246n\142[g\SI\169\SUB\178\245\166\&0\243\b"
        ]
    -- independently verified by `/usr/bin/sha256sum` with the hex output converted to ascii text
    -- sha256sum hex output: b94d27b9934d3e08a52e52d7da7dabfac484efe37a5380ee9088f7ace2efcde9
    evals @ByteString "\185M'\185\147M>\b\165.R\215\218}\171\250\196\132\239\227zS\128\238\144\136\247\172\226\239\205\233"
        Sha2_256 [] [cons @ByteString "hello world"]
    -- independently verified by `/usr/bin/sha3-256sum` with the hex output converted to ascii text
    -- sha3-256sum hex output: 644bcc7e564373040999aac89e7622f3ca71fba1d972fd94a31c3bfbf24e3938
    evals @ByteString "dK\204~VCs\EOT\t\153\170\200\158v\"\243\202q\251\161\217r\253\148\163\FS;\251\242N98"
        Sha3_256 [] [cons @ByteString "hello world"]
    -- independently verified by `/usr/bin/b2sum -l 256` with the hex output converted to ascii text
    -- b2sum -l 256 hex output: 256c83b297114d201b30179f3f0ef0cace9783622da5974326b436178aeef610
    evals @ByteString "%l\131\178\151\DC1M \ESC0\ETB\159?\SO\240\202\206\151\131b-\165\151C&\180\&6\ETB\138\238\246\DLE"
        Blake2b_256 [] [cons @ByteString "hello world"]
    -- independently verified by `/usr/bin/b2sum -l 224` with the hex output converted to ascii text
    -- b2sum -l 224 hex output: 42d1854b7d69e3b57c64fcc7b4f64171b47dff43fba6ac0499ff437f
    evals @ByteString "B\209\133K}i\227\181|d\252\199\180\246Aq\180}\255C\251\166\172\EOT\153\255C\DEL"
        Blake2b_224 [] [cons @ByteString "hello world"]
    -- independently verified by the calculator at `https://emn178.github.io/online-tools/keccak_256.html`
    -- with the hex output converted to ascii text
    -- hex output: 47173285a8d7341e5e972fc677286384f802f8ef42a5ec5f03bbfa254cb01fad
    evals @ByteString "G\ETB2\133\168\215\&4\RS^\151/\198w(c\132\248\STX\248\239B\165\236_\ETX\187\250%L\176\US\173"
        Keccak_256 [] [cons @ByteString "hello world"]
    -- independently verified by the calculator at https://emn178.github.io/online-tools/ripemd_160.html
    let
      hashHex = "98c615784ccb5fe5936fbc0cbe9dfdb408d92f0f"
      ripemd_160Hash = case Base16.decode $ Text.encodeUtf8 hashHex of
        Right res -> res
        Left _    -> error $ "Unexpected error during hex decoding: " <> Text.unpack hashHex
    evals @ByteString ripemd_160Hash
        Ripemd_160 [] [cons @ByteString "hello world"]
    -- Tests for blake2b_224: output obtained using the b2sum program from https://github.com/BLAKE2/BLAKE2
    evals (pack [ 0x83, 0x6c, 0xc6, 0x89, 0x31, 0xc2, 0xe4, 0xe3, 0xe8, 0x38, 0x60, 0x2e, 0xca, 0x19
                , 0x02, 0x59, 0x1d, 0x21, 0x68, 0x37, 0xba, 0xfd, 0xdf, 0xe6, 0xf0, 0xc8, 0xcb, 0x07 ])
        Blake2b_224 [] [cons $ pack []]
    evals (pack [ 0xfe, 0x57, 0xe0, 0x22, 0x87, 0x66, 0x2c, 0xe6, 0xe2, 0x9c, 0xba, 0x02, 0xca, 0x2f
                , 0x23, 0xc4, 0x1f, 0x20, 0x84, 0xc7, 0x95, 0x9f, 0x1c, 0xa3, 0xa5, 0x7e, 0xaf, 0x9e ])
        Blake2b_224 [] [cons $ pack [ 0xfc, 0x56, 0xca, 0x9a, 0x93, 0x98, 0x2a, 0x46, 0x69, 0xcc
                                 , 0xab, 0xa6, 0xe3, 0xd1, 0x84, 0xa1, 0x9d, 0xe4, 0xce, 0x80
                                 , 0x0b, 0xb6, 0x43, 0xa3, 0x60, 0xc1, 0x45, 0x72, 0xae, 0xdb
                                 , 0x22, 0x97, 0x4f, 0x0c, 0x96, 0x6b, 0x85, 0x9d, 0x91, 0xad
                                 , 0x5d, 0x71, 0x3b, 0x7a, 0xd9, 0x99, 0x35, 0x79, 0x4d, 0x22 ]] -- 400 bits
    -- Tests for blake2b_256: output obtained using the b2sum program from https://github.com/BLAKE2/BLAKE2
    evals (pack [ 0x0e, 0x57, 0x51, 0xc0, 0x26, 0xe5, 0x43, 0xb2, 0xe8, 0xab, 0x2e, 0xb0, 0x60, 0x99, 0xda, 0xa1
                , 0xd1, 0xe5, 0xdf, 0x47, 0x77, 0x8f, 0x77, 0x87, 0xfa, 0xab, 0x45, 0xcd, 0xf1, 0x2f, 0xe3, 0xa8 ])
        Blake2b_256 [] [cons $ pack []]
    evals (pack [ 0xfc, 0x63, 0xa3, 0xcd, 0xf1, 0xc9, 0xbe, 0xb0, 0x9e, 0x18, 0x98, 0x8a, 0x95, 0x7c, 0x58, 0x31
                , 0x98, 0xc7, 0xe3, 0x0f, 0xe4, 0x8b, 0x9e, 0x80, 0x41, 0xbb, 0x90, 0x4a, 0xf8, 0x78, 0x3b, 0x5c ])
        Blake2b_256 [] [cons $ pack [ 0xfc, 0x56, 0xca, 0x9a, 0x93, 0x98, 0x2a, 0x46, 0x69, 0xcc
                                 , 0xab, 0xa6, 0xe3, 0xd1, 0x84, 0xa1, 0x9d, 0xe4, 0xce, 0x80
                                 , 0x0b, 0xb6, 0x43, 0xa3, 0x60, 0xc1, 0x45, 0x72, 0xae, 0xdb
                                 , 0x22, 0x97, 0x4f, 0x0c, 0x96, 0x6b, 0x85, 0x9d, 0x91, 0xad
                                 , 0x5d, 0x71, 0x3b, 0x7a, 0xd9, 0x99, 0x35, 0x79, 0x4d, 0x22 ]] -- 400 bits
    -- Test vectors from ShortMsgKAT_256.txt in https://keccak.team/obsolete/KeccakKAT-3.zip.
    evals (pack [ 0xC5, 0xD2, 0x46, 0x01, 0x86, 0xF7, 0x23, 0x3C, 0x92, 0x7E, 0x7D, 0xB2, 0xDC, 0xC7, 0x03, 0xC0
                , 0xE5, 0x00, 0xB6, 0x53, 0xCA, 0x82, 0x27, 0x3B, 0x7B, 0xFA, 0xD8, 0x04, 0x5D, 0x85, 0xA4, 0x70 ])
        Keccak_256 [] [cons $ pack []]
    evals (pack [ 0xFA, 0x46, 0x0C, 0xD5, 0x1B, 0xC6, 0x11, 0x78, 0x6D, 0x36, 0x4F, 0xCA, 0xBE, 0x39, 0x05, 0x2B
                , 0xCD, 0x5F, 0x00, 0x9E, 0xDF, 0xA8, 0x1F, 0x47, 0x01, 0xC5, 0xB2, 0x2B, 0x72, 0x9B, 0x00, 0x16 ])
        Keccak_256 [] [cons $ pack [ 0x7E, 0x15, 0xD2, 0xB9, 0xEA, 0x74, 0xCA, 0x60, 0xF6, 0x6C
                                , 0x8D, 0xFA, 0xB3, 0x77, 0xD9, 0x19, 0x8B, 0x7B, 0x16, 0xDE
                                , 0xB6, 0xA1, 0xBA, 0x0E, 0xA3, 0xC7, 0xEE, 0x20, 0x42, 0xF8
                                , 0x9D, 0x37, 0x86, 0xE7, 0x79, 0xCF, 0x05, 0x3C, 0x77, 0x78
                                , 0x5A, 0xA9, 0xE6, 0x92, 0xF8, 0x21, 0xF1, 0x4A, 0x7F, 0x51 ]]  -- 400 bits
    -- Test vectors for sha2_256 from SHA256ShortMessage.rsp in
    -- https://csrc.nist.gov/CSRC/media/Projects/Cryptographic-Algorithm-Validation-Program/documents/shs/shabytetestvectors.zip
    evals (pack [ 0xe3, 0xb0, 0xc4, 0x42, 0x98, 0xfc, 0x1c, 0x14, 0x9a, 0xfb, 0xf4, 0xc8, 0x99, 0x6f, 0xb9, 0x24
                , 0x27, 0xae, 0x41, 0xe4, 0x64, 0x9b, 0x93, 0x4c, 0xa4, 0x95, 0x99, 0x1b, 0x78, 0x52, 0xb8, 0x55 ])
        Sha2_256 [] [cons $ pack []]
    evals (pack [ 0x99, 0xdc, 0x77, 0x2e, 0x91, 0xea, 0x02, 0xd9, 0xe4, 0x21, 0xd5, 0x52, 0xd6, 0x19, 0x01, 0x01
                , 0x6b, 0x9f, 0xd4, 0xad, 0x2d, 0xf4, 0xa8, 0x21, 0x2c, 0x1e, 0xc5, 0xba, 0x13, 0x89, 0x3a, 0xb2 ])
        Sha2_256 [] [cons $ pack [ 0x3d, 0x83, 0xdf, 0x37, 0x17, 0x2c, 0x81, 0xaf, 0xd0, 0xde
                              , 0x11, 0x51, 0x39, 0xfb, 0xf4, 0x39, 0x0c, 0x22, 0xe0, 0x98
                              , 0xc5, 0xaf, 0x4c, 0x5a, 0xb4, 0x85, 0x24, 0x06, 0x51, 0x0b
                              , 0xc0, 0xe6, 0xcf, 0x74, 0x17, 0x69, 0xf4, 0x44, 0x30, 0xc5
                              , 0x27, 0x0f, 0xda, 0xe0, 0xcb, 0x84, 0x9d, 0x71, 0xcb, 0xab ]] -- 400 bits
    -- Test vectors for sha3_256 from SHA3_256ShortMessage.rsp in
    -- https://csrc.nist.gov/CSRC/media/Projects/Cryptographic-Algorithm-Validation-Program/documents/sha3/sha-3bytetestvectors.zip
    evals (pack [ 0xa7, 0xff, 0xc6, 0xf8, 0xbf, 0x1e, 0xd7, 0x66, 0x51, 0xc1, 0x47, 0x56, 0xa0, 0x61, 0xd6, 0x62
                , 0xf5, 0x80, 0xff, 0x4d, 0xe4, 0x3b, 0x49, 0xfa, 0x82, 0xd8, 0x0a, 0x4b, 0x80, 0xf8, 0x43, 0x4a ])
        Sha3_256 [] [cons $ pack []]
    evals (pack [ 0xe2, 0x18, 0x06, 0xce, 0x76, 0x6b, 0xbc, 0xe8, 0xb8, 0xd1, 0xb9, 0x9b, 0xcf, 0x16, 0x2f, 0xd1
                , 0x54, 0xf5, 0x46, 0x92, 0x35, 0x1a, 0xec, 0x8e, 0x69, 0x14, 0xe1, 0xa6, 0x94, 0xbd, 0xa9, 0xee ])
        Sha3_256 [] [cons $ pack [ 0xfc, 0x56, 0xca, 0x9a, 0x93, 0x98, 0x2a, 0x46, 0x69, 0xcc
                              , 0xab, 0xa6, 0xe3, 0xd1, 0x84, 0xa1, 0x9d, 0xe4, 0xce, 0x80
                              , 0x0b, 0xb6, 0x43, 0xa3, 0x60, 0xc1, 0x45, 0x72, 0xae, 0xdb
                              , 0x22, 0x97, 0x4f, 0x0c, 0x96, 0x6b, 0x85, 0x9d, 0x91, 0xad
                              , 0x5d, 0x71, 0x3b, 0x7a, 0xd9, 0x99, 0x35, 0x79, 0x4d, 0x22 ]] -- 400 bits

-- | Test that hashes produced by a hash function contain the expected number of bits
test_HashSize :: DefaultFun -> Integer -> TestTree
test_HashSize hashFun expectedNumBits =
    let testName = "HashSize " ++ show hashFun ++ " is " ++ show expectedNumBits ++ " bits"
        propName = fromString $ "HashSize " ++ show hashFun
    in testPropertyNamed
       testName
       propName
       . mapTestLimitAtLeast 10 (`div` 50) . property $ do
         bs <- forAll $ Gen.bytes (Range.linear 0 1000)
         let term = mkIterAppNoAnn (builtin () MultiplyInteger)
                    [ cons @Integer 8
                    , mkIterAppNoAnn (builtin () LengthOfByteString)
                          [mkIterAppNoAnn (builtin () hashFun) [cons @ByteString bs]]
                    ]
         typecheckEvaluateCekNoEmit def defaultBuiltinCostModelForTesting term === Right (EvaluationSuccess (cons @Integer expectedNumBits))

-- | Check that all hash functions return hashes with the correct number of bits
test_HashSizes :: TestTree
test_HashSizes =
    testGroup "Hash sizes"
        [ test_HashSize Sha2_256        256
        , test_HashSize Sha3_256        256
        , test_HashSize Blake2b_256     256
        , test_HashSize Keccak_256      256
        , test_HashSize Blake2b_224     224
        , test_HashSize Ripemd_160      160
        ]

-- Test all remaining builtins of the default universe
test_Other :: TestTree
test_Other = testCase "Other" $ do
    let expr1 = mkIterAppNoAnn (tyInst () (builtin () ChooseUnit) bool) [unitval, true]
    Right (EvaluationSuccess true) @=? typecheckEvaluateCekNoEmit def defaultBuiltinCostModelForTesting expr1

    let expr2 = mkIterAppNoAnn (tyInst () (builtin () IfThenElse) integer) [true, cons @Integer 1, cons @Integer 0]
    Right (EvaluationSuccess $ cons @Integer 1) @=? typecheckEvaluateCekNoEmit def defaultBuiltinCostModelForTesting expr2

    let expr3 = mkIterAppNoAnn (tyInst () (builtin () Trace) integer) [cons @Text "hello world", cons @Integer 1]
    Right (EvaluationSuccess $ cons @Integer 1) @=? typecheckEvaluateCekNoEmit def defaultBuiltinCostModelForTesting expr3

-- | Check that 'ExtensionVersion' evaluates correctly.
-- See Note [Builtin semantics variants]
test_Version :: TestTree
test_Version =
    testCase "Version" $ do
        let expr1 = apply () (builtin () $ Right ExtensionVersion) unitval
        Right (EvaluationSuccess $ cons @Integer 0) @=?
            typecheckEvaluateCekNoEmit
                (PairV @DefaultFun def ExtensionFunSemanticsVariant0)
                defaultBuiltinCostModelExt
                expr1
        Right (EvaluationSuccess $ cons @Integer $ fromIntegral $
                fromEnum (maxBound :: BuiltinSemanticsVariant ExtensionFun)) @=?
            typecheckEvaluateCekNoEmit
                (PairV @DefaultFun def def)
                defaultBuiltinCostModelExt
                expr1

-- | Check that 'ConsByteString' wraps around for plutus' builtin-version == 1, and fails in plutus's builtin-versions >=2.
-- See Note [Builtin semantics variants]
test_ConsByteString :: TestTree
test_ConsByteString =
    testCase "ConsVersion" $ do
        let asciiBangWrapped = fromIntegral @Word8 @Integer maxBound
                             + 1 -- to make word8 wraparound
                             + 33 -- the index of '!' in ascii table
            expr1 = mkIterAppNoAnn (builtin () ConsByteString)
                    [cons @Integer asciiBangWrapped, cons @ByteString "hello world"]
        for_ enumerate $ \case
            semVar@DefaultFunSemanticsVariantA ->
                Right (EvaluationSuccess $ cons @ByteString "!hello world") @=?
                    typecheckEvaluateCekNoEmit semVar defaultBuiltinCostModelForTesting expr1
            semVar@DefaultFunSemanticsVariantB ->
                Right (EvaluationSuccess $ cons @ByteString "!hello world") @=?
                      typecheckEvaluateCekNoEmit semVar defaultBuiltinCostModelForTesting expr1
            semVar@DefaultFunSemanticsVariantC ->
                Right EvaluationFailure @=?
                    typecheckEvaluateCekNoEmit semVar defaultBuiltinCostModelForTesting expr1

-- shorthand
cons :: (DefaultUni `HasTermLevel` a, TermLike term tyname name DefaultUni fun) => a -> term ()
cons = mkConstant ()

-- Test that the SECP256k1 builtins are behaving correctly
test_SignatureVerification :: TestTree
test_SignatureVerification =
  testGroup "Signature verification"
      [ testGroup "Ed25519 signatures (VariantA)"
          [ testPropertyNamed
              "Ed25519_VariantA verification behaves correctly on all inputs"
              "ed25519_VariantA_correct"
                . mapTestLimitAtLeast 99 (`div` 10) $ property ed25519_VariantAProp
          ]
      , testGroup "Ed25519 signatures (VariantB)"
          [ testPropertyNamed
              "Ed25519_VariantB verification behaves correctly on all inputs"
              "ed25519_VariantB_correct"
                . mapTestLimitAtLeast 99 (`div` 10) $ property ed25519_VariantBProp
          ]
      , testGroup "Ed25519 signatures (VariantC)"
          [ testPropertyNamed
              "Ed25519_VariantC verification behaves correctly on all inputs"
              "ed25519_VariantC_correct"
                . mapTestLimitAtLeast 99 (`div` 10) $ property ed25519_VariantCProp
          ]
      , testGroup "Signatures on the SECP256k1 curve"
          [ testPropertyNamed
              "ECDSA verification behaves correctly on all inputs"
              "ecdsa_correct"
                . mapTestLimitAtLeast 99 (`div` 10) $ property ecdsaSecp256k1Prop
          , testPropertyNamed
              "Schnorr verification behaves correctly on all inputs"
              "schnorr_correct"
                . mapTestLimitAtLeast 99 (`div` 10) $ property schnorrSecp256k1Prop
          ]
       ]

-- Test that the Integer <-> ByteString conversion builtins are behaving correctly
test_Conversion :: TestTree
test_Conversion =
    testGroup "Integer <-> ByteString conversions"
        [ testGroup "Integer -> ByteString"
            [ --- lengthOfByteString (integerToByteString e d 0) = d
              testPropertyNamed "property 1" "i2b_prop1"
                . mapTestLimitAtLeast 99 (`div` 10) $ property Conversion.i2bProperty1
            , -- indexByteString (integerToByteString e k 0) j = 0
              testPropertyNamed "property 2" "i2b_prop2"
                . mapTestLimitAtLeast 99 (`div` 10) $ property Conversion.i2bProperty2
            , -- lengthOfByteString (integerToByteString e 0 p) > 0
              testPropertyNamed "property 3" "i2b_prop3"
                . mapTestLimitAtLeast 99 (`div` 10) $ property Conversion.i2bProperty3
            , -- integerToByteString False 0 (multiplyInteger p 256) = consByteString
              -- 0 (integerToByteString False 0 p)
              testPropertyNamed "property 4" "i2b_prop4"
                . mapTestLimitAtLeast 50 (`div` 20) $ property Conversion.i2bProperty4
            , -- integerToByteString True 0 (multiplyInteger p 256) = appendByteString
              -- (integerToByteString True 0 p) (singleton 0)
              testPropertyNamed "property 5" "i2b_prop5"
              . mapTestLimitAtLeast 50 (`div` 20) $ property Conversion.i2bProperty5
            , -- integerToByteString False 0 (plusInteger (multiplyInteger q 256) r) =
              -- appendByteString (integerToByteString False 0 r) (integerToByteString False 0 q)
              testPropertyNamed "property 6" "i2b_prop6"
                . mapTestLimitAtLeast 50 (`div` 20) $ property Conversion.i2bProperty6
            , -- integerToByteString True 0 (plusInteger (multiplyInteger q 256) r) =
              -- appendByteString (integerToByteString False 0 q)
              -- (integerToByteString False 0 r)
              testPropertyNamed "property 7" "i2b_prop7"
                . mapTestLimitAtLeast 50 (`div` 20) $ property Conversion.i2bProperty7
            , testGroup "CIP-121 examples" Conversion.i2bCipExamples
            , testGroup "Tests for integerToByteString size limit" Conversion.i2bLimitTests
            ]
        , testGroup "ByteString -> Integer"
            [ -- byteStringToInteger b (integerToByteString b d q) = q
              testPropertyNamed "property 1" "b2i_prop1"
                . mapTestLimitAtLeast 99 (`div` 10) $ property Conversion.b2iProperty1
            , -- byteStringToInteger b (consByteString w8 emptyByteString) = w8
              testPropertyNamed "property 2" "b2i_prop2"
                . mapTestLimitAtLeast 99 (`div` 10) $ property Conversion.b2iProperty2
            , -- integerToByteString b (lengthOfByteString bs) (byteStringToInteger b bs) = bs
              testPropertyNamed "property 3" "b2i_prop3"
                . mapTestLimitAtLeast 99 (`div` 10) $ property Conversion.b2iProperty3
            , testGroup "CIP-121 examples" Conversion.b2iCipExamples
            ]
        ]

-- Tests for the bitwise logical operations, as per [CIP-122](https://cips.cardano.org/cip/CIP-0122).
test_Bitwise_CIP0122 :: TestTree
test_Bitwise_CIP0122 =
  testGroup "Bitwise operations (CIP0122)"
    [ testGroup "andByteString"
        [ CIP0122.abelianSemigroupLaws "truncation" PLC.AndByteString False
        , CIP0122.idempotenceLaw "truncation" PLC.AndByteString False
        , CIP0122.absorbtionLaw "truncation" PLC.AndByteString False ""
        , CIP0122.leftDistributiveLaw "truncation" "itself" PLC.AndByteString PLC.AndByteString False
        , CIP0122.leftDistributiveLaw "truncation" "OR" PLC.AndByteString PLC.OrByteString False
        , CIP0122.leftDistributiveLaw "truncation" "XOR" PLC.AndByteString PLC.XorByteString False
        , CIP0122.abelianMonoidLaws "padding" PLC.AndByteString True ""
        , CIP0122.distributiveLaws "padding" PLC.AndByteString True
        ]
    , testGroup "orByteString"
        [ CIP0122.abelianSemigroupLaws "truncation" PLC.OrByteString False
        , CIP0122.idempotenceLaw "truncation" PLC.OrByteString False
        , CIP0122.absorbtionLaw "truncation" PLC.OrByteString False ""
        , CIP0122.leftDistributiveLaw "truncation" "itself" PLC.OrByteString PLC.OrByteString False
        , CIP0122.leftDistributiveLaw "truncation" "AND" PLC.OrByteString PLC.AndByteString False
        , CIP0122.abelianMonoidLaws "padding" PLC.OrByteString True ""
        , CIP0122.distributiveLaws "padding" PLC.OrByteString True
        ]
    , testGroup "xorByteString"
        [ CIP0122.abelianSemigroupLaws "truncation" PLC.XorByteString False
        , CIP0122.absorbtionLaw "truncation" PLC.XorByteString False ""
        , CIP0122.xorInvoluteLaw
        , CIP0122.abelianMonoidLaws "padding" PLC.XorByteString True ""
        ]
    , testGroup "complementByteString"
        [ CIP0122.complementSelfInverse
        , CIP0122.deMorgan
        ]
    , testGroup "bit reading and modification"
        [ CIP0122.getSet
        , CIP0122.setGet
        , CIP0122.setSet
        , CIP0122.writeBitsHomomorphismLaws
        ]
    , testGroup "replicateByte"
        [ CIP0122.replicateHomomorphismLaws
        , CIP0122.replicateIndex
        ]
    ]

-- Tests of the laws for the bitwise operations from [CIP-0123](https://cips.cardano.org/cip/CIP-0123).
test_Bitwise_CIP0123 :: TestTree
test_Bitwise_CIP0123 =
    testGroup "Bitwise operations (CIP0123)"
        [ testGroup "shiftByteString"
            [ testGroup "homomorphism" CIP0123.shiftHomomorphism
            , testPropertyNamed "shifts over bit length clear input" "shift_too_much" $
                mapTestLimitAtLeast 50 (`div` 20) CIP0123.shiftClear
            , testPropertyNamed "positive shifts clear low indexes" "shift_pos_low" $
                mapTestLimitAtLeast 99 (`div` 10) CIP0123.shiftPosClearLow
            , testPropertyNamed "negative shifts clear high indexes" "shift_neg_high" $
                mapTestLimitAtLeast 99 (`div` 10) CIP0123.shiftNegClearHigh
            , testPropertyNamed "shifts do not break when given minBound" "shift_min_bound" $
                mapTestLimitAtLeast 99 (`div` 10) CIP0123.shiftMinBound
            ]
        , testGroup "rotateByteString"
            [ testGroup "homomorphism" CIP0123.rotateHomomorphism
            , testPropertyNamed "rotations over bit length roll over" "rotate_too_much" $
                mapTestLimitAtLeast 50 (`div` 20) CIP0123.rotateRollover
            , testPropertyNamed "rotations move bits but don't change them" "rotate_move" $
                mapTestLimitAtLeast 50 (`div` 20) CIP0123.rotateMoveBits
            , testPropertyNamed "rotations do not break when given minBound" "rotate_min_bound" $
                mapTestLimitAtLeast 50 (`div` 20) CIP0123.rotateMinBound
            ]
        , testGroup "countSetBits"
            [ testGroup "homomorphism" CIP0123.csbHomomorphism
            , testPropertyNamed "rotation preserves count" "popcount_rotate" $
                mapTestLimitAtLeast 50 (`div` 20) CIP0123.csbRotate
            , testPropertyNamed "count of the complement" "popcount_complement" $
                mapTestLimitAtLeast 50 (`div` 20) CIP0123.csbComplement
            , testPropertyNamed "inclusion-exclusion" "popcount_inclusion_exclusion" $
                mapTestLimitAtLeast 50 (`div` 20) CIP0123.csbInclusionExclusion
            , testPropertyNamed "count of self-XOR" "popcount_self_xor" $
                mapTestLimitAtLeast 99 (`div` 10) CIP0123.csbXor
            ]
        , testGroup "findFirstSetBit"
            [ testPropertyNamed "find first in zero bytestrings" "ffs_zero" $
                mapTestLimitAtLeast 99 (`div` 10) CIP0123.ffsZero
            , testPropertyNamed "find first in replicated" "ffs_replicate" $
                mapTestLimitAtLeast 50 (`div` 20) CIP0123.ffsReplicate
            , testPropertyNamed "find first of self-XOR" "ffs_xor" $
                mapTestLimitAtLeast 99 (`div` 10) CIP0123.ffsXor
            , testPropertyNamed "found index set, lower indices clear" "ffs_index" $
                mapTestLimitAtLeast 50 (`div` 20) CIP0123.ffsIndex
            , testPropertyNamed "regression #6453 check" "regression_6453" $
                mapTestLimitAtLeast 99 (`div` 10) CIP0123.ffs6453
            ]
        ]

test_definition :: TestTree
test_definition =
    testGroup "definition"
        [ test_IntegerDistribution
        , test_Factorial
        , test_ForallFortyTwo
        , test_Const
        , test_Id
        , test_IdFInteger
        , test_IdList
        , test_IdRank2
        , test_ScottToMetaUnit
        , test_FailingSucc
        , test_ExpensiveSucc
        , test_FailingPlus
        , test_ExpensivePlus
        , test_BuiltinList
        , test_IdBuiltinList
        , test_BuiltinArray
        , test_BuiltinPair
        , test_SwapEls
        , test_IdBuiltinData
        , test_TrackCostsRestricting
        , ignoreTestWhenHpcEnabled test_TrackCostsRetaining
        , test_SerialiseDataImpossible
        , test_fixId
        , runTestNestedHere
            [ test_Integer
            , test_String
            , test_List
            , test_Data
            , test_Crypto
            ]
        , test_HashSizes
        , test_SignatureVerification
        , test_BLS12_381
        , test_expModInteger_properties
        , test_Other
        , test_Version
        , test_ConsByteString
        , test_Conversion
        , test_Bitwise_CIP0122
        , test_Bitwise_CIP0123
        ]<|MERGE_RESOLUTION|>--- conflicted
+++ resolved
@@ -653,15 +653,10 @@
     evals @Integer 0 b [] [int 500, int 222, one] -- base:*, exp: strictpos, mod:1
     evals @Integer 0 b [] [int 500, int (-1777), one] -- base:*, exp: neg, mod:1
     fails "mod-zero" b [] [one, one, zero] -- base:*, exp:*, mod: 0
-<<<<<<< HEAD
-   -- fails "mod-neg" b [] [one, one, int (-3)] -- base:*, exp:*, mod: neg
-    -- -- base and mod are not co-prime, negative exponent
-=======
     fails "mod-neg" b [] [one, one, int (-3)] -- base:*, exp:*, mod: neg
     -- base is zero, negative exponent
     fails "exp-neg-non-inverse0" b [] [int 0, int (-1), int 7]
     -- base and mod are not co-prime, negative exponent
->>>>>>> 7e21569f
     fails "exp-neg-non-inverse1" b [] [int 2, int (-3), int 4]
     -- -- mod is prime, but base&mod are not co-prime, negative exponent
     fails "exp-neg-non-inverse2" b [] [int 500, int (-5), int 5]
