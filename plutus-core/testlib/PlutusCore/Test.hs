{-# LANGUAGE DataKinds              #-}
{-# LANGUAGE FlexibleInstances      #-}
{-# LANGUAGE FunctionalDependencies #-}
{-# LANGUAGE OverloadedStrings      #-}
{-# LANGUAGE PolyKinds              #-}
{-# LANGUAGE RankNTypes             #-}
{-# LANGUAGE TypeApplications       #-}
{-# LANGUAGE TypeFamilies           #-}
{-# LANGUAGE UndecidableInstances   #-}

{-# OPTIONS_GHC -Wno-orphans #-}

module PlutusCore.Test (
  mapTestLimit,
  withAtLeastTests,
  mapTestLimitAtLeast,
  checkFails,
  isSerialisable,
  ToTPlc (..),
  ToUPlc (..),
  pureTry,
  catchAll,
  rethrow,
  runTPlc,
  runUPlc,
  runUPlcLogs,
  ppCatch,
  ppCatchReadable,
  goldenTPlc,
  goldenTPlcReadable,
  goldenUPlc,
  goldenUPlcReadable,
  goldenTEval,
  goldenUEval,
  goldenUEvalLogs,
  goldenUEvalProfile,
  goldenUEvalProfile',
  goldenUEvalBudget,
  goldenSize,
  initialSrcSpan,
  topSrcSpan,
  NoMarkRenameT (..),
  noMarkRename,
  NoRenameT (..),
  noRename,
  BrokenRenameT (..),
  runBrokenRenameT,
  brokenRename,
  Prerename (..),
  BindingRemoval (..),
  prop_scopingFor,
  test_scopingGood,
  test_scopingBad,
  test_scopingSpoilRenamer,
  -- * Tasty extras
  module TastyExtras,
) where

import PlutusPrelude

import PlutusCore qualified as TPLC
import PlutusCore.Annotation
import PlutusCore.Check.Scoping
import PlutusCore.Compiler qualified as TPLC
import PlutusCore.DeBruijn
import PlutusCore.Default (noMoreTypeFunctions)
import PlutusCore.Evaluation.Machine.Ck qualified as TPLC
import PlutusCore.Evaluation.Machine.ExBudget qualified as TPLC
import PlutusCore.Evaluation.Machine.ExBudgetingDefaults qualified as TPLC
import PlutusCore.Generators.Hedgehog.AST
import PlutusCore.Generators.Hedgehog.Utils
import PlutusCore.Pretty
import PlutusCore.Pretty qualified as PP
import PlutusCore.Rename.Monad qualified as TPLC
import UntypedPlutusCore qualified as UPLC
import UntypedPlutusCore.Evaluation.Machine.Cek qualified as UPLC

import Control.Exception
import Control.Lens
import Control.Monad.Except
import Control.Monad.Reader
import Control.Monad.State
import Data.Either.Extras
import Data.Hashable
import Data.Kind qualified as GHC
import Data.Text (Text)
import Hedgehog
import Hedgehog.Internal.Config
import Hedgehog.Internal.Property
import Hedgehog.Internal.Region
import Hedgehog.Internal.Report
import Hedgehog.Internal.Runner
<<<<<<< HEAD
import PlutusCore.Compiler.Types (UPLCSimplifierTrace (..))
=======
import Prettyprinter qualified as PP
import System.IO.Unsafe
import Test.Tasty hiding (after)
import Test.Tasty.Extras as TastyExtras
import Test.Tasty.Hedgehog
import Test.Tasty.HUnit
import Universe
>>>>>>> e2860c19

-- | Map the 'TestLimit' of a 'Property' with a given function.
mapTestLimit :: (TestLimit -> TestLimit) -> Property -> Property
mapTestLimit f =
  mapConfig $ \config ->
    config
      { propertyTerminationCriteria = case propertyTerminationCriteria config of
          NoEarlyTermination c tests    -> NoEarlyTermination c $ f tests
          NoConfidenceTermination tests -> NoConfidenceTermination $ f tests
          EarlyTermination c tests      -> EarlyTermination c $ f tests
      }

{- | Set the number of times a property should be executed before it is considered successful,
unless it's already higher than that.
-}
withAtLeastTests :: TestLimit -> Property -> Property
withAtLeastTests = mapTestLimit . max

{- | Set the number of times a property should be executed before it is considered successful,
unless the given function scales it higher than that.
-}
mapTestLimitAtLeast :: TestLimit -> (TestLimit -> TestLimit) -> Property -> Property
mapTestLimitAtLeast n f = withAtLeastTests n . mapTestLimit f

{- | @check@ is supposed to just check if the property fails or not, but for some stupid reason it
also performs shrinking and prints the counterexample and other junk. This function is like
@check@, but doesn't do any of that.
-}
checkQuiet :: (MonadIO m) => Property -> m Bool
checkQuiet prop = do
  color <- detectColor
  -- This is what causes @hedgehog@ to shut up.
  region <- liftIO newEmptyRegion
  -- For some reason @hedgehog@ thinks it's a good idea to shrink a counterexample in case of
  -- an expected failure, so we suppress that.
  let propNoShrink = withShrinks 0 prop
  liftIO $ (== OK) . reportStatus <$> checkNamed region color Nothing Nothing propNoShrink

-- | Check that the given 'Property' fails.
checkFails :: Property -> IO ()
-- 'withAtLeastTests' gives the property that is supposed to fail some room in order for it to
-- reach a failing test case.
checkFails = checkQuiet . withAtLeastTests 1000 >=> \res -> res @?= False

-- | Check whether the given constant can be serialised. Useful for tests of the
-- parser\/deserializer where we need to filter out unprintable\/unserialisable terms. Technically,
-- G1, G2 elements etc can be printed but not serialised, but here for simplicity we just assume
-- that all unserialisable terms are unprintable too.
isSerialisable :: Some (ValueOf TPLC.DefaultUni) -> Bool
isSerialisable (Some (ValueOf uni0 x0)) = go uni0 x0 where
    go :: TPLC.DefaultUni (TPLC.Esc a) -> a -> Bool
    go TPLC.DefaultUniInteger _ = True
    go TPLC.DefaultUniByteString _ = True
    go TPLC.DefaultUniString _ = True
    go TPLC.DefaultUniUnit _ = True
    go TPLC.DefaultUniBool _ = True
    go (TPLC.DefaultUniProtoList `TPLC.DefaultUniApply` uniA) xs =
        all (go uniA) xs
    go (TPLC.DefaultUniProtoPair `TPLC.DefaultUniApply` uniA `TPLC.DefaultUniApply` uniB) (x, y) =
        go uniA x && go uniB y
    go (f `TPLC.DefaultUniApply` _ `TPLC.DefaultUniApply` _ `TPLC.DefaultUniApply` _) _ =
        noMoreTypeFunctions f
    go TPLC.DefaultUniData _ = True
    go TPLC.DefaultUniBLS12_381_G1_Element _ = False
    go TPLC.DefaultUniBLS12_381_G2_Element _ = False
    go TPLC.DefaultUniBLS12_381_MlResult _ = False

{- | Class for ad-hoc overloading of things which can be turned into a PLC program. Any errors
from the process should be caught.
-}
class ToTPlc a uni fun | a -> uni fun where
  toTPlc :: a -> ExceptT SomeException IO (TPLC.Program TPLC.TyName TPLC.Name uni fun ())

instance (ToTPlc a uni fun) => ToTPlc (ExceptT SomeException IO a) uni fun where
  toTPlc a = a >>= toTPlc

instance ToTPlc (TPLC.Program TPLC.TyName TPLC.Name uni fun ()) uni fun where
  toTPlc = pure

class ToUPlc a uni fun | a -> uni fun where
  toUPlc :: a -> ExceptT SomeException IO (UPLC.Program TPLC.Name uni fun ())

instance (ToUPlc a uni fun) => ToUPlc (ExceptT SomeException IO a) uni fun where
  toUPlc a = a >>= toUPlc

instance ToUPlc (UPLC.Program TPLC.Name uni fun ()) uni fun where
  toUPlc = pure

instance
  ( TPLC.Typecheckable uni fun
  , Hashable fun
  )
  => ToUPlc (TPLC.Program TPLC.TyName UPLC.Name uni fun ()) uni fun where
  toUPlc =
    pure
      . TPLC.runQuote
      . flip runReaderT TPLC.defaultCompilationOpts
      . flip evalStateT (UPLCSimplifierTrace [])
      . TPLC.compileProgram

instance ToUPlc (UPLC.Program UPLC.NamedDeBruijn uni fun ()) uni fun where
  toUPlc p =
    withExceptT @_ @FreeVariableError toException $
      TPLC.runQuoteT $
        traverseOf
          UPLC.progTerm
          UPLC.unDeBruijnTerm
          p

pureTry :: (Exception e) => a -> Either e a
pureTry = unsafePerformIO . try . evaluate

catchAll :: a -> ExceptT SomeException IO a
catchAll value = ExceptT $ try @SomeException (evaluate value)

rethrow :: ExceptT SomeException IO a -> IO a
rethrow = fmap unsafeFromEither . runExceptT

runTPlc ::
  (ToTPlc a TPLC.DefaultUni TPLC.DefaultFun) =>
  [a] ->
  ExceptT
    SomeException
    IO
    (TPLC.EvaluationResult (TPLC.Term TPLC.TyName TPLC.Name TPLC.DefaultUni TPLC.DefaultFun ()))
runTPlc values = do
  ps <- traverse toTPlc values
  let (TPLC.Program _ _ t) =
        foldl1
          (unsafeFromRight .* TPLC.applyProgram)
          ps
  liftEither . first toException . TPLC.extractEvaluationResult $
    TPLC.evaluateCkNoEmit TPLC.defaultBuiltinsRuntimeForTesting t

-- | An evaluation failure plus the final budget and logs.
data EvaluationExceptionWithLogsAndBudget err =
  EvaluationExceptionWithLogsAndBudget err TPLC.ExBudget [Text]

instance (PrettyBy config err)
  => PrettyBy config (EvaluationExceptionWithLogsAndBudget err) where
  prettyBy config (EvaluationExceptionWithLogsAndBudget err budget logs) =
    PP.vsep
    [ prettyBy config err
    , "Final budget:" PP.<+> PP.pretty budget
    , "Logs:" PP.<+> PP.vsep (fmap PP.pretty logs)
    ]

instance (PrettyPlc err)
  => Show (EvaluationExceptionWithLogsAndBudget err) where
    show = render . prettyPlcReadableSimple

instance (PrettyPlc err, Exception err)
  => Exception (EvaluationExceptionWithLogsAndBudget err)

runUPlcFull ::
  (ToUPlc a TPLC.DefaultUni TPLC.DefaultFun) =>
  [a] ->
  ExceptT
    SomeException
    IO
    (UPLC.Term TPLC.Name TPLC.DefaultUni TPLC.DefaultFun (), TPLC.ExBudget, [Text])
runUPlcFull values = do
  ps <- traverse toUPlc values
  let (UPLC.Program _ _ t) = foldl1 (unsafeFromRight .* UPLC.applyProgram) ps
      (res, UPLC.CountingSt budget, logs) =
        UPLC.runCek TPLC.defaultCekParametersForTesting UPLC.counting UPLC.logEmitter t
  case res of
    Left err   -> throwError (SomeException $ EvaluationExceptionWithLogsAndBudget err budget logs)
    Right resT -> pure (resT, budget, logs)

runUPlc ::
  (ToUPlc a TPLC.DefaultUni TPLC.DefaultFun) =>
  [a] ->
  ExceptT
    SomeException
    IO
    (UPLC.Term TPLC.Name TPLC.DefaultUni TPLC.DefaultFun ())
runUPlc values = do
  (t, _, _) <- runUPlcFull values
  pure t

runUPlcBudget ::
  (ToUPlc a TPLC.DefaultUni UPLC.DefaultFun) =>
  [a] ->
  ExceptT
    SomeException
    IO
    TPLC.ExBudget
runUPlcBudget values = do
  (_, budget, _) <- runUPlcFull values
  pure budget

runUPlcLogs ::
  (ToUPlc a TPLC.DefaultUni UPLC.DefaultFun) =>
  [a] ->
  ExceptT
    SomeException
    IO
    [Text]
runUPlcLogs values = do
  (_, _, logs) <- runUPlcFull values
  pure logs

runUPlcProfile ::
  (ToUPlc a TPLC.DefaultUni UPLC.DefaultFun) =>
  [a] ->
  ExceptT
    SomeException
    IO
    [Text]
-- Can't use runUplcFull here, as with the others, becasue this one actually needs
-- to set a different logging method
runUPlcProfile values = do
  ps <- traverse toUPlc values
  let (UPLC.Program _ _ t) = foldl1 (unsafeFromRight .* UPLC.applyProgram) ps
      (res, UPLC.CountingSt budget, logs) =
        UPLC.runCek TPLC.defaultCekParametersForTesting UPLC.counting UPLC.logWithTimeEmitter t
  case res of
    Left err -> throwError (SomeException $ EvaluationExceptionWithLogsAndBudget err budget logs)
    Right _  -> pure logs

runUPlcProfile' ::
  (ToUPlc a TPLC.DefaultUni UPLC.DefaultFun) =>
  [a] ->
  ExceptT
    SomeException
    IO
    [Text]
-- Can't use runUplcFull here, as with the others, becasue this one actually needs
-- to set a different logging method
runUPlcProfile' values = do
  ps <- traverse toUPlc values
  let (UPLC.Program _ _ t) = foldl1 (unsafeFromRight .* UPLC.applyProgram) ps
      (res, UPLC.CountingSt _, logs) =
        UPLC.runCek TPLC.defaultCekParametersForTesting UPLC.counting UPLC.logWithBudgetEmitter t
  case res of
    Left err -> throwError (SomeException err)
    Right _  -> pure logs

ppCatch :: (PrettyPlc a) => ExceptT SomeException IO a -> IO (Doc ann)
ppCatch value = either (PP.prettyClassic . show) prettyPlcReadableSimple <$> runExceptT value

ppCatch' :: ExceptT SomeException IO (Doc ann) -> IO (Doc ann)
ppCatch' value = either (PP.prettyClassic . show) id <$> runExceptT value

ppCatchReadable
  :: forall a ann
   . PrettyBy (PrettyConfigReadable PrettyConfigName) a
  => ExceptT SomeException IO a -> IO (Doc ann)
ppCatchReadable value =
  let pprint :: forall t. PrettyBy (PrettyConfigReadable PrettyConfigName) t => t -> Doc ann
      pprint = prettyBy (topPrettyConfigReadable prettyConfigNameSimple def)
   in either (pprint . show) pprint <$> runExceptT value

goldenTPlcWith ::
  (ToTPlc a TPLC.DefaultUni TPLC.DefaultFun) =>
  ( ExceptT
      SomeException
      IO
      (TPLC.Program TPLC.NamedTyDeBruijn TPLC.NamedDeBruijn TPLC.DefaultUni TPLC.DefaultFun ()) ->
    IO (Doc ann)
  ) ->
  String ->
  a ->
  TestNested
goldenTPlcWith pp name value = nestedGoldenVsDocM name ".tplc" $ pp $ do
  p <- toTPlc value
  withExceptT @_ @FreeVariableError toException $ traverseOf TPLC.progTerm deBruijnTerm p

goldenTPlc ::
  (ToTPlc a TPLC.DefaultUni TPLC.DefaultFun) =>
  String ->
  a ->
  TestNested
goldenTPlc = goldenTPlcWith ppCatch

goldenTPlcReadable ::
  (ToTPlc a TPLC.DefaultUni TPLC.DefaultFun) =>
  String ->
  a ->
  TestNested
goldenTPlcReadable = goldenTPlcWith ppCatchReadable

goldenUPlcWith ::
  (ToUPlc a UPLC.DefaultUni UPLC.DefaultFun) =>
  ( ExceptT
      SomeException
      IO
      (UPLC.Program UPLC.NamedDeBruijn UPLC.DefaultUni UPLC.DefaultFun ()) ->
    IO (Doc ann)
  ) ->
  String ->
  a ->
  TestNested
goldenUPlcWith pp name value = nestedGoldenVsDocM name ".uplc" $ pp $ do
  p <- toUPlc value
  withExceptT @_ @FreeVariableError toException $ traverseOf UPLC.progTerm UPLC.deBruijnTerm p

goldenUPlc ::
  (ToUPlc a UPLC.DefaultUni UPLC.DefaultFun) =>
  String ->
  a ->
  TestNested
goldenUPlc = goldenUPlcWith ppCatch

goldenUPlcReadable ::
  (ToUPlc a UPLC.DefaultUni UPLC.DefaultFun) =>
  String ->
  a ->
  TestNested
goldenUPlcReadable = goldenUPlcWith ppCatchReadable

goldenTEval ::
  (ToTPlc a TPLC.DefaultUni TPLC.DefaultFun) =>
  String ->
  [a] ->
  TestNested
goldenTEval name values =
  nestedGoldenVsDocM name ".eval" $ ppCatch $ runTPlc values

goldenUEval :: (ToUPlc a TPLC.DefaultUni TPLC.DefaultFun) => String -> [a] -> TestNested
goldenUEval name values = nestedGoldenVsDocM name ".eval" $ ppCatch $ runUPlc values

goldenUEvalLogs :: (ToUPlc a TPLC.DefaultUni TPLC.DefaultFun) => String -> [a] -> TestNested
goldenUEvalLogs name values = nestedGoldenVsDocM name ".eval" $ ppCatch $ runUPlcLogs values

-- | This is mostly useful for profiling a test that is normally
-- tested with one of the other functions, as it's a drop-in
-- replacement and you can then pass the output into `traceToStacks`.
goldenUEvalProfile :: (ToUPlc a TPLC.DefaultUni TPLC.DefaultFun) => String -> [a] -> TestNested
goldenUEvalProfile name values = nestedGoldenVsDocM name ".eval" $ ppCatch $ runUPlcProfile values

goldenUEvalBudget :: (ToUPlc a TPLC.DefaultUni TPLC.DefaultFun) => String -> [a] -> TestNested
goldenUEvalBudget name values = nestedGoldenVsDocM name ".budget" $ ppCatch $ runUPlcBudget values

goldenSize :: (ToUPlc a TPLC.DefaultUni TPLC.DefaultFun) => String -> a -> TestNested
goldenSize name value =
  nestedGoldenVsDocM name ".size" $ pure . pretty . UPLC.programSize =<< rethrow (toUPlc value)

-- | This is mostly useful for profiling a test that is normally
-- tested with one of the other functions, as it's a drop-in
-- replacement and you can then pass the output into `traceToStacks`.
goldenUEvalProfile' :: (ToUPlc a TPLC.DefaultUni TPLC.DefaultFun) => String -> [a] -> TestNested
goldenUEvalProfile' name values =
  nestedGoldenVsDocM name ".eval" $ ppCatch' $
    fmap (\ts -> PP.vsep (fmap pretty ts)) $ runUPlcProfile' values

-- | A made-up `SrcSpan` for testing.
initialSrcSpan :: FilePath -> SrcSpan
initialSrcSpan fp = SrcSpan fp 1 1 1 2

topSrcSpan :: SrcSpan
topSrcSpan = initialSrcSpan "top"

-- Some things require annotations to have these instances.
-- Normally in the compiler we use Provenance, which adds them, but
-- we add slightly sketchy instances for SrcSpan here for convenience
instance Semigroup TPLC.SrcSpan where
    sp1 <> _ = sp1

instance Monoid TPLC.SrcSpan where
    mempty = initialSrcSpan ""

-- See Note [Marking].

-- | A version of 'RenameT' that fails to take free variables into account.
newtype NoMarkRenameT ren m a = NoMarkRenameT
  { unNoMarkRenameT :: TPLC.RenameT ren m a
  }
  deriving newtype
    ( Functor
    , Applicative
    , Alternative
    , Monad
    , MonadReader ren
    , TPLC.MonadQuote
    )

noMarkRename ::
  (Monoid ren) =>
  (t -> NoMarkRenameT ren m t) ->
  t ->
  m t
noMarkRename renM = TPLC.runRenameT . unNoMarkRenameT . renM

-- | A version of 'RenameT' that does not perform any renaming at all.
newtype NoRenameT (ren :: GHC.Type) m a = NoRenameT
  { unNoRenameT :: m a
  }
  deriving newtype
    ( Functor
    , Applicative
    , Alternative
    , Monad
    , TPLC.MonadQuote
    )

instance (Monad m, Monoid ren) => MonadReader ren (NoRenameT ren m) where
  ask = pure mempty
  local _ = id

noRename ::
  (TPLC.MonadQuote m) =>
  (t -> m ()) ->
  (t -> NoRenameT ren m t) ->
  t ->
  m t
noRename mark renM = through mark >=> unNoRenameT . renM

{- | A broken version of 'RenameT' whose 'local' updates the scope globally
(as opposed to locally).
-}
newtype BrokenRenameT ren m a = BrokenRenameT
  { unBrokenRenameT :: StateT ren m a
  }
  deriving newtype
    ( Functor
    , Applicative
    , Alternative
    , Monad
    , MonadState ren
    , TPLC.MonadQuote
    )

instance (Monad m) => MonadReader ren (BrokenRenameT ren m) where
  ask = get
  local f a = modify f *> a

runBrokenRenameT :: (Monad m, Monoid ren) => BrokenRenameT ren m a -> m a
runBrokenRenameT = flip evalStateT mempty . unBrokenRenameT

brokenRename ::
  (TPLC.MonadQuote m, Monoid ren) =>
  (t -> m ()) ->
  (t -> BrokenRenameT ren m t) ->
  t ->
  m t
brokenRename mark renM = through mark >=> runBrokenRenameT . renM

{- Note [Scoping tests API]
If you want to test how a certain pass handles scoping you should use either 'test_scopingGood' or
'test_scopingBad' depending on whether the pass is expected to preserve global uniqueness and not
change scoping of its argument. Regarding the last one: substitution, for example, may remove free
variables and scoping tests, being initially developed only to test renamers, will fail upon seeing
that a free variable was removed. So any scoping test failure needs to be carefully scrutinized
before concluding that it reveals a bug.

As it turns out, most AST transformations don't do anything that would cause the scoping tests to
false-positively report a bug:

- a lot of passes simply do not do anything with names apart from maybe moving them around
- those that do change names may produce alpha-equivalent results and this is one thing that the
  scoping machinery is designed to test
- some passes such as inlining may duplicate binders, but that is also fine as long as the
  duplicates are properly renamed, since the scoping machinery doesn't count binders or variable
  usages, it only expects free names to stay free, bound names to change together with their binders
  and global uniqueness to be preserved (see 'ScopeError' for the full list of possible errors)
- some passes such as inlining may remove bindings and there's special support implemented for
  handling this: when invoking either 'test_scopingGood' or 'test_scopingBad' you need to provide a
  'BindingRemoval' argument specifying whether binding removal is expected for the pass. Conversily,
  make it 'BindingRemovalOk' whenever you use 'test_scopingBad' to emphasize that even with binding
  removal allowed tests still fail
- some passes do not perform renaming of the input themselves, in that case you need to provide
  'PrerenameYes' for the 'Prerename' argument that both the test runners expect. It doesn't matter
  whether the pass relies on global uniqueness itself, because the scoping tests rely on it anyway.
  If the pass renames its input, and only in this case, provide 'PrerenameNo' for the 'Prerename'
  argument, this will allow the scoping tests to ensure that the pass does indeed rename its input
- due to a very specific design of the scoping tests some passes don't give false positives, but
  don't get tested properly either. For example dead code elimination is a no-op within the scoping
  tests, because internally all types/terms/programs only contain bindings that get referenced

There's also 'test_scopingSpoilRenamer', this one is used to test that the scoping tests do catch
various kinds of bugs. Don't use it with any passes that aren't renamers.

All in all, in order to use the scoping tests you have to understand how they work, which is an
unfortunate but seemingly inevitable requirement. On the bright side, it's worth the effort, because
the tests do catch bugs occasionally.

Whenever you use 'test_scopingBad' make sure to explain why, so that it's clear whether there's
something wrong with the pass or it's just a limitation of the scoping tests.
-}

-- | Determines whether to perform renaming before running the scoping tests. Needed for passes that
-- don't perform renaming themselves.
data Prerename =
  PrerenameYes |
  PrerenameNo

runPrerename :: TPLC.Rename a => Prerename -> a -> a
runPrerename PrerenameYes = TPLC.runQuote . TPLC.rename
runPrerename PrerenameNo  = id

-- | Test scoping for a renamer.
prop_scopingFor ::
  (PrettyPlc (t NameAnn), TPLC.Rename (t NameAnn), Scoping t) =>
  -- | A generator of types\/terms\/programs.
  AstGen (t ann) ->
  -- | Whether binding removal is expected for the pass.
  BindingRemoval ->
  -- | Whether renaming is required before running the scoping tests. Note that the scoping tests
  -- rely on global uniqueness themselves, hence for any pass that doesn't perform renaming
  -- internally this needs to be 'PrerenameYes'.
  Prerename ->
  -- | The runner of the pass.
  (t NameAnn -> TPLC.Quote (t NameAnn)) ->
  Property
prop_scopingFor gen bindRem preren run = withTests 200 . property $ do
  prog <- forAllNoShow $ runAstGen gen
  let catchEverything = unsafePerformIO . try @SomeException . evaluate
      prep = runPrerename preren
  case catchEverything $ checkRespectsScoping bindRem prep (TPLC.runQuote . run) prog of
    Left exc         -> fail $ displayException exc
    Right (Left err) -> fail $ displayPlc err
    Right (Right ()) -> success

-- | Test that a pass does not break global uniqueness.
test_scopingGood ::
  (PrettyPlc (t NameAnn), TPLC.Rename (t NameAnn), Scoping t) =>
  -- | The name of the pass we're about to test.
  String ->
  -- | A generator of types\/terms\/programs.
  AstGen (t ann) ->
  -- | Whether binding removal is expected for the pass.
  BindingRemoval ->
  -- | Whether renaming is required before running the scoping tests. Note that the scoping tests
  -- rely on global uniqueness themselves, hence for any pass that doesn't perform renaming
  -- internally this needs to be 'PrerenameYes'.
  Prerename ->
  -- | The runner of the pass.
  (t NameAnn -> TPLC.Quote (t NameAnn)) ->
  TestTree
test_scopingGood pass gen bindRem preren run =
  testPropertyNamed (pass ++ " does not break scoping and global uniqueness") "test_scopingGood" $
    prop_scopingFor gen bindRem preren run

-- | Test that a pass breaks global uniqueness.
test_scopingBad ::
  (PrettyPlc (t NameAnn), TPLC.Rename (t NameAnn), Scoping t) =>
  -- | The name of the pass we're about to test.
  String ->
  -- | A generator of types\/terms\/programs.
  AstGen (t ann) ->
  -- | Whether binding removal is expected for the pass.
  BindingRemoval ->
  -- | Whether renaming is required before running the scoping tests. Note that the scoping tests
  -- rely on global uniqueness themselves, hence for any pass that doesn't perform renaming
  -- internally this needs to be 'PrerenameYes'.
  Prerename ->
  -- | The runner of the pass.
  (t NameAnn -> TPLC.Quote (t NameAnn)) ->
  TestTree
test_scopingBad pass gen bindRem preren run =
  testCase (pass ++ " breaks scoping or global uniqueness") . checkFails $
    prop_scopingFor gen bindRem preren run

-- | Test that the scoping machinery fails when the given renamer is spoiled in some way
-- (e.g. marking is removed) to ensure that the machinery does catch bugs.
test_scopingSpoilRenamer ::
  (PrettyPlc (t NameAnn), TPLC.Rename (t NameAnn), Scoping t, Monoid ren) =>
  AstGen (t ann) ->
  (t NameAnn -> TPLC.Quote ()) ->
  (forall m. (TPLC.MonadQuote m, MonadReader ren m) => t NameAnn -> m (t NameAnn)) ->
  TestTree
test_scopingSpoilRenamer gen mark renM =
  testGroup
    "bad renaming"
    [ test_scopingBad "wrong renaming" gen BindingRemovalNotOk PrerenameNo $
        brokenRename mark renM
    , test_scopingBad "no renaming" gen BindingRemovalNotOk PrerenameNo $
        noRename mark renM
    , test_scopingBad "renaming with no marking" gen BindingRemovalNotOk PrerenameNo $
        noMarkRename renM
    ]<|MERGE_RESOLUTION|>--- conflicted
+++ resolved
@@ -90,9 +90,7 @@
 import Hedgehog.Internal.Region
 import Hedgehog.Internal.Report
 import Hedgehog.Internal.Runner
-<<<<<<< HEAD
 import PlutusCore.Compiler.Types (UPLCSimplifierTrace (..))
-=======
 import Prettyprinter qualified as PP
 import System.IO.Unsafe
 import Test.Tasty hiding (after)
@@ -100,7 +98,6 @@
 import Test.Tasty.Hedgehog
 import Test.Tasty.HUnit
 import Universe
->>>>>>> e2860c19
 
 -- | Map the 'TestLimit' of a 'Property' with a given function.
 mapTestLimit :: (TestLimit -> TestLimit) -> Property -> Property
