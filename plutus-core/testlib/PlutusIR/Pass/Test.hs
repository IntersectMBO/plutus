{-# LANGUAGE FlexibleInstances #-}
{-# LANGUAGE LambdaCase        #-}
{-# LANGUAGE RankNTypes        #-}
{-# OPTIONS_GHC -Wno-orphans #-}
module PlutusIR.Pass.Test where

import Control.Monad.Except
<<<<<<< HEAD
import Data.Functor
=======
import Data.Bifunctor (first)
import Data.Functor (void)
>>>>>>> 7d95f60d
import Data.Typeable
import PlutusCore qualified as PLC
import PlutusCore.Builtin
import PlutusCore.Generators.QuickCheck (forAllDoc)
import PlutusCore.Pretty qualified as PLC
import PlutusIR.Core.Type
import PlutusIR.Error qualified as PIR
import PlutusIR.Generators.QuickCheck
import PlutusIR.Pass
import PlutusIR.TypeCheck
import PlutusIR.TypeCheck qualified as TC
import PlutusPrelude
import Test.QuickCheck

-- Convert Either Error () to Either String () to match with the Testable (Either String ())
-- instance.
convertToEitherString :: Either (PIR.Error PLC.DefaultUni PLC.DefaultFun ()) ()
  -> Either String ()
convertToEitherString = \case
  Left err -> Left $ show err
  Right () -> Right ()

instance Arbitrary (BuiltinSemanticsVariant PLC.DefaultFun) where
    arbitrary = elements enumerate

-- | An appropriate number of tests for a compiler pass property, so that we get some decent
-- exploration of the program space. If you also take other arguments, then consider multiplying
-- this up in order to account for the larger space.
numTestsForPassProp :: Int
numTestsForPassProp = 3000

-- | Run a 'Pass' on a 'Term', setting up the typechecking config and throwing errors.
runTestPass
  :: (PLC.ThrowableBuiltins uni fun
     , PLC.Typecheckable uni fun
     , PLC.Pretty a
     , Typeable a
     , Monoid a
     , Monad m
     )
  => (TC.PirTCConfig uni fun -> Pass m tyname name uni fun a)
  -> Term tyname name uni fun a
  -> m (Term tyname name uni fun a)
runTestPass pass t = do
  res <- runExceptT $ do
    tcconfig <- TC.getDefTypeCheckConfig mempty
    runPass (\_ -> pure ()) True (pass tcconfig) t
  case res of
    Left e  -> throw e
    Right v -> pure v

-- | Run a 'Pass' on generated 'Terms's, setting up the typechecking config
-- and throwing errors.
testPassProp ::
  Monad m
  => (forall a . m a -> a)
  -> (TC.PirTCConfig PLC.DefaultUni PLC.DefaultFun
      -> Pass m TyName Name PLC.DefaultUni PLC.DefaultFun ())
  -> Property
testPassProp exitMonad pass =
  testPassProp'
    ()
    id
    after
    pass
  where
    after res = convertToEitherString $ first void $ exitMonad $ runExceptT res

-- | A version of 'testPassProp' with more control, allowing some pre-processing
-- of the term, and a more specific "exit" function.
testPassProp' ::
  forall m tyname name a prop
  . (Monad m, Testable prop)
  => a
  -> (Term TyName Name PLC.DefaultUni PLC.DefaultFun ()
      -> Term tyname name PLC.DefaultUni PLC.DefaultFun a)
  -> (ExceptT (PIR.Error PLC.DefaultUni PLC.DefaultFun a) m () -> prop)
  -> (TC.PirTCConfig PLC.DefaultUni PLC.DefaultFun
      -> Pass m tyname name PLC.DefaultUni PLC.DefaultFun a)
  -> Property
testPassProp' ann before after pass =
  forAllDoc "ty,tm" genTypeAndTerm_ shrinkClosedTypedTerm $ \ (_ty, tm) ->
    let
      res :: ExceptT (PIR.Error PLC.DefaultUni PLC.DefaultFun a) m ()
      res = do
        tcconfig <- getDefTypeCheckConfig ann
        let tm' = before tm
        _ <- runPass (\_ -> pure ()) True (pass tcconfig) tm'
        pure ()
    in after res<|MERGE_RESOLUTION|>--- conflicted
+++ resolved
@@ -5,12 +5,8 @@
 module PlutusIR.Pass.Test where
 
 import Control.Monad.Except
-<<<<<<< HEAD
-import Data.Functor
-=======
 import Data.Bifunctor (first)
 import Data.Functor (void)
->>>>>>> 7d95f60d
 import Data.Typeable
 import PlutusCore qualified as PLC
 import PlutusCore.Builtin
