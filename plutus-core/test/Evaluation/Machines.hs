--- conflicted
+++ resolved
@@ -30,61 +30,5 @@
 test_machines :: TestTree
 test_machines = testGroup
     "machines"
-<<<<<<< HEAD
-    [ testMachine "CK"  $ evaluateCk defBuiltinsRuntime
-    , testMachine "CEK" $ fst . evaluateCek defBuiltinsRuntime
-    ]
-
-testMemory :: ExMemoryUsage a => TestName -> a -> TestNested
-testMemory name = nestedGoldenVsText name . T.pack . show . memoryUsage
-
-test_memory :: TestTree
-test_memory =
-    runTestNestedIn ["test", "Evaluation", "Machines"]
-        .  testNested "Memory"
-        .  foldPlcFolderContents testNested testMemory testMemory
-        $  stdLib
-        <> examples
-
-testBudget :: TestName -> Plain Term DefaultUni DefaultFun -> TestNested
-testBudget name term =
-                       nestedGoldenVsText
-    name
-    (renderStrict $ layoutPretty defaultLayoutOptions {layoutPageWidth = AvailablePerLine maxBound 1.0} $
-        prettyPlcReadableDef $ runCekNoEmit defBuiltinsRuntime (Restricting (ExRestrictingBudget (ExBudget 1000 1000))) term)
-
-bunchOfFibs :: PlcFolderContents DefaultUni DefaultFun
-bunchOfFibs =
-    let
-        fibFile i = plcTermFile (show i) (naiveFib i)
-    in
-        FolderContents [ treeFolderContents "Fib" (fibFile <$> [1..3]) ]
-
-test_budget :: TestTree
-test_budget =
-    runTestNestedIn ["test", "Evaluation", "Machines"]
-        .  testNested "Budget"
-        .  foldPlcFolderContents testNested
-                                 (\name _ -> pure $ testCase name (pure ()))
-                                 testBudget
-        $ examples <> bunchOfFibs
-
-testCounting :: TestName -> Plain Term DefaultUni DefaultFun -> TestNested
-testCounting name term =
-                       nestedGoldenVsText
-    name
-    (renderStrict $ layoutPretty defaultLayoutOptions {layoutPageWidth = AvailablePerLine maxBound 1.0} $
-        prettyPlcReadableDef $ runCekCounting defBuiltinsRuntime term)
-
-test_counting :: TestTree
-test_counting =
-    runTestNestedIn ["test", "Evaluation", "Machines"]
-        .  testNested "Counting"
-        .  foldPlcFolderContents testNested
-                                 (\name _ -> pure $ testCase name (pure ()))
-                                 testCounting
-        $ examples <> bunchOfFibs
-=======
-    [ testMachine "CK" $ evaluateCk defBuiltinsRuntime
-    ]
->>>>>>> 86b6d7b4
+    [ testMachine "CK" $ evaluateCkNoEmit defBuiltinsRuntime
+    ]