{-# LANGUAGE TypeApplications #-}
{-# LANGUAGE TypeFamilies     #-}

module Evaluation.Machines
    ( test_machines
    )
where

<<<<<<< HEAD
import           Common
import qualified Data.Text                                          as T
import           Data.Text.Prettyprint.Doc
import           Data.Text.Prettyprint.Doc.Render.Text

=======
>>>>>>> 96726177
import           Language.PlutusCore
import           Language.PlutusCore.Evaluation.Machine.Ck
import           Language.PlutusCore.Evaluation.Machine.ExBudgeting (ExBudget (..), ExBudgetMode (..),
                                                                     ExRestrictingBudget (..))
import           Language.PlutusCore.Evaluation.Machine.ExMemory
import           Language.PlutusCore.Evaluation.Machine.Exception
import           Language.PlutusCore.Generators.Interesting
import           Language.PlutusCore.Generators.Test
import           Language.PlutusCore.Pretty

<<<<<<< HEAD
import           Language.PlutusCore.Examples.Everything            (examples)
import           Language.PlutusCore.StdLib.Everything              (stdLib)

=======
>>>>>>> 96726177
import           Test.Tasty
import           Test.Tasty.Hedgehog

testMachine
    :: (uni ~ DefaultUni, fun ~ DefaultFun, PrettyPlc internal)
    => String
    -> (Plain Term uni fun ->
           Either (EvaluationException user internal (Plain Term uni fun)) (Plain Term uni fun))
    -> TestTree
testMachine machine eval =
    testGroup machine $ fromInterestingTermGens $ \name ->
        testProperty name . propEvaluate eval

test_machines :: TestTree
test_machines = testGroup
    "machines"
    [ testMachine "CK" $ evaluateCk defBuiltinsRuntime
    ]<|MERGE_RESOLUTION|>--- conflicted
+++ resolved
@@ -6,30 +6,16 @@
     )
 where
 
-<<<<<<< HEAD
-import           Common
-import qualified Data.Text                                          as T
-import           Data.Text.Prettyprint.Doc
-import           Data.Text.Prettyprint.Doc.Render.Text
-
-=======
->>>>>>> 96726177
 import           Language.PlutusCore
 import           Language.PlutusCore.Evaluation.Machine.Ck
 import           Language.PlutusCore.Evaluation.Machine.ExBudgeting (ExBudget (..), ExBudgetMode (..),
                                                                      ExRestrictingBudget (..))
+import           Language.PlutusCore.Evaluation.Machine.Exception
 import           Language.PlutusCore.Evaluation.Machine.ExMemory
-import           Language.PlutusCore.Evaluation.Machine.Exception
 import           Language.PlutusCore.Generators.Interesting
 import           Language.PlutusCore.Generators.Test
 import           Language.PlutusCore.Pretty
 
-<<<<<<< HEAD
-import           Language.PlutusCore.Examples.Everything            (examples)
-import           Language.PlutusCore.StdLib.Everything              (stdLib)
-
-=======
->>>>>>> 96726177
 import           Test.Tasty
 import           Test.Tasty.Hedgehog
 
