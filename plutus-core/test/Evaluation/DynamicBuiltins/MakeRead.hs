--- conflicted
+++ resolved
@@ -33,13 +33,8 @@
        )
     => a -> EvaluationResult b
 readMakeHetero x = do
-<<<<<<< HEAD
     xTerm <- makeKnownNoEmit @(Term TyName Name DefaultUni DefaultFun ()) x
-    case extractEvaluationResult <$> typecheckReadKnownCek defBuiltinsRuntime xTerm of
-=======
-    xTerm <- makeKnown @(Term TyName Name DefaultUni DefaultFun ()) x
     case extractEvaluationResult <$> typecheckReadKnownCk defBuiltinsRuntime xTerm of
->>>>>>> 86b6d7b4
         Left err          -> error $ "Type error" ++ displayPlcCondensedErrorClassic err
         Right (Left err)  -> error $ "Evaluation error: " ++ show err
         Right (Right res) -> res
@@ -75,31 +70,16 @@
 test_collectStrings :: TestTree
 test_collectStrings = testProperty "collectStrings" . property $ do
     strs <- forAll . Gen.list (Range.linear 0 10) $ Gen.string (Range.linear 0 20) Gen.unicode
-<<<<<<< HEAD
     let runtime = toBuiltinsRuntime () defaultCostModel
         step arg rest = mkIterApp () sequ
             [ Apply () (Builtin () Trace) $ mkConstant @String @DefaultUni () arg
             , rest
             ]
         term = foldr step unitval strs
-    strs' <- case typecheckEvaluateCek runtime term of
+    strs' <- case typecheckEvaluateCk runtime term of
         Left _                             -> failure
         Right (EvaluationFailure, _)       -> failure
         Right (EvaluationSuccess _, strs') -> return strs'
-=======
-    (strs', errOrRes) <- liftIO . withEmit $ \emit -> do
-        let runtime = toBuiltinsRuntime (DefaultFunDyn emit) defaultCostModel
-            step arg rest = mkIterApp () sequ
-                [ Apply () (Builtin () Trace) $ mkConstant @String @DefaultUni () arg
-                , rest
-                ]
-            term = foldr step unitval strs
-        pure $ typecheckEvaluateCk runtime term
-    case errOrRes of
-        Left _                      -> failure
-        Right EvaluationFailure     -> failure
-        Right (EvaluationSuccess _) -> return ()
->>>>>>> 86b6d7b4
     strs === strs'
 
 test_noticeEvaluationFailure :: TestTree
