cabal-version:      3.0
name:               plutus-core
version:            1.2.0.0
license:            Apache-2.0
license-files:
  LICENSE
  NOTICE

maintainer:         michael.peyton-jones@iohk.io
author:             Plutus Core Team
synopsis:           Language library for Plutus Core
description:        Pretty-printer, parser, and typechecker for Plutus Core.
category:           Language, Plutus
build-type:         Simple
extra-doc-files:
  CHANGELOG.md
  README.md

extra-source-files:
  cost-model/data/*.R
  cost-model/data/benching.csv
  cost-model/data/builtinCostModel.json
  cost-model/data/cekMachineCosts.json
  plutus-core/test/CostModelInterface/defaultCostModelParams.json

source-repository head
  type:     git
  location: https://github.com/input-output-hk/plutus

-- inline-r is a problematic dependency. It doesn't build with newer
-- versions of R, so if we depend on it then people need to install
-- an old R. This is not so bad for people working on plutus itself
-- (use Nix or work it out), although we may want to eventually
-- purge it. However, due to a cabal bug (https://github.com/haskell/cabal/issues/4087),
-- in some cases cabal will require R to be installed _at solving time_,
-- even though it never wants to build it. This means that the problem
-- leaks into our downstream dependencies. So our solution is to guard
-- the dependency behind a flag, off by default, and turn it on for
-- ourselves locally.
flag with-inline-r
  description: Enable build of packages that use `inline-r`.
  manual:      True
  default:     False

common lang
  default-language:   Haskell2010
  default-extensions:
    DeriveFoldable
    DeriveFunctor
    DeriveGeneric
    DeriveLift
    DeriveTraversable
    DerivingStrategies
    DerivingVia
    ExplicitForAll
    FlexibleContexts
    GeneralizedNewtypeDeriving
    ImportQualifiedPost
    ScopedTypeVariables
    StandaloneDeriving

  ghc-options:
    -Wall -Wnoncanonical-monad-instances -Wincomplete-uni-patterns
    -Wincomplete-record-updates -Wredundant-constraints -Widentities
    -Wunused-packages -Wmissing-deriving-strategies

-- This contains UPLC+TPLC, PIR must be explicitly included by depending
-- on the public sub-library.
-- In due course UPLC and TPLC should be split, with the main library
-- containing UPLC.
library
  import:             lang
  exposed-modules:
    Bitwise
    Crypto
    Data.ByteString.Hash
    Data.Either.Extras
    Data.MultiSet.Lens
    PlutusCore
    PlutusCore.Annotation
    PlutusCore.Builtin
    PlutusCore.Builtin.Debug
    PlutusCore.Builtin.Elaborate
    PlutusCore.Builtin.Emitter
    PlutusCore.Check.Normal
    PlutusCore.Check.Scoping
    PlutusCore.Check.Uniques
    PlutusCore.Check.Value
    PlutusCore.Compiler
    PlutusCore.Compiler.Erase
    PlutusCore.Core
    PlutusCore.Data
    PlutusCore.DataFilePaths
    PlutusCore.DeBruijn
    PlutusCore.Default
    PlutusCore.Error
    PlutusCore.Evaluation.Machine.BuiltinCostModel
    PlutusCore.Evaluation.Machine.Ck
    PlutusCore.Evaluation.Machine.CostingFun.Core
    PlutusCore.Evaluation.Machine.CostingFun.JSON
    PlutusCore.Evaluation.Machine.CostModelInterface
    PlutusCore.Evaluation.Machine.ExBudget
    PlutusCore.Evaluation.Machine.ExBudgetingDefaults
    PlutusCore.Evaluation.Machine.Exception
    PlutusCore.Evaluation.Machine.ExMemory
    PlutusCore.Evaluation.Machine.MachineParameters
    PlutusCore.Evaluation.Machine.MachineParameters.Default
    PlutusCore.Evaluation.Result
    PlutusCore.Examples.Builtins
    PlutusCore.Examples.Data.Data
    PlutusCore.Examples.Data.InterList
    PlutusCore.Examples.Data.List
    PlutusCore.Examples.Data.Pair
    PlutusCore.Examples.Data.Shad
    PlutusCore.Examples.Data.TreeForest
    PlutusCore.Examples.Data.Vec
    PlutusCore.Examples.Everything
    PlutusCore.Flat
    PlutusCore.FsTree
    PlutusCore.Mark
    PlutusCore.MkPlc
    PlutusCore.Name
    PlutusCore.Normalize
    PlutusCore.Normalize.Internal
    PlutusCore.Parser
    PlutusCore.Pretty
    PlutusCore.Quote
    PlutusCore.Rename
    PlutusCore.Rename.Internal
    PlutusCore.Rename.Monad
    PlutusCore.Size
    PlutusCore.StdLib.Data.Bool
    PlutusCore.StdLib.Data.ChurchNat
    PlutusCore.StdLib.Data.Data
    PlutusCore.StdLib.Data.Function
    PlutusCore.StdLib.Data.Integer
    PlutusCore.StdLib.Data.List
    PlutusCore.StdLib.Data.Nat
    PlutusCore.StdLib.Data.Pair
    PlutusCore.StdLib.Data.ScottList
    PlutusCore.StdLib.Data.ScottUnit
    PlutusCore.StdLib.Data.Sum
    PlutusCore.StdLib.Data.Unit
    PlutusCore.StdLib.Everything
    PlutusCore.StdLib.Meta
    PlutusCore.StdLib.Meta.Data.Function
    PlutusCore.StdLib.Meta.Data.Tuple
    PlutusCore.StdLib.Type
    PlutusCore.Subst
    PlutusCore.TypeCheck
    PlutusCore.TypeCheck.Internal
    PlutusCore.Version
    PlutusPrelude
    Prettyprinter.Custom
    Universe
    UntypedPlutusCore
    UntypedPlutusCore.Check.Scope
    UntypedPlutusCore.Check.Uniques
    UntypedPlutusCore.Core
    UntypedPlutusCore.Core.Type
    UntypedPlutusCore.Core.Zip
    UntypedPlutusCore.DeBruijn
    UntypedPlutusCore.Evaluation.Machine.Cek
    UntypedPlutusCore.Evaluation.Machine.Cek.CekMachineCosts
    UntypedPlutusCore.Evaluation.Machine.Cek.Debug.Driver
    UntypedPlutusCore.Evaluation.Machine.Cek.Debug.Internal
    UntypedPlutusCore.Evaluation.Machine.Cek.Internal
    UntypedPlutusCore.MkUPlc
    UntypedPlutusCore.Parser
    UntypedPlutusCore.Rename

  other-modules:
    Data.Aeson.Flatten
    Data.Aeson.THReader
    Data.Functor.Foldable.Monadic
    GHC.Natural.Extras
    PlutusCore.Analysis.Definitions
    PlutusCore.Builtin.HasConstant
    PlutusCore.Builtin.KnownKind
    PlutusCore.Builtin.KnownType
    PlutusCore.Builtin.KnownTypeAst
    PlutusCore.Builtin.Meaning
    PlutusCore.Builtin.Polymorphism
    PlutusCore.Builtin.Runtime
    PlutusCore.Builtin.TestKnown
    PlutusCore.Builtin.TypeScheme
    PlutusCore.Core.Instance
    PlutusCore.Core.Instance.Eq
    PlutusCore.Core.Instance.Pretty
    PlutusCore.Core.Instance.Pretty.Classic
    PlutusCore.Core.Instance.Pretty.Common
    PlutusCore.Core.Instance.Pretty.Default
    PlutusCore.Core.Instance.Pretty.Plc
    PlutusCore.Core.Instance.Pretty.Readable
    PlutusCore.Core.Instance.Recursive
    PlutusCore.Core.Instance.Scoping
    PlutusCore.Core.Plated
    PlutusCore.Core.Type
    PlutusCore.DeBruijn.Internal
    PlutusCore.Default.Builtins
    PlutusCore.Default.Universe
    PlutusCore.Eq
    PlutusCore.Parser.Builtin
    PlutusCore.Parser.ParserCommon
    PlutusCore.Parser.Type
    PlutusCore.Pretty.Classic
    PlutusCore.Pretty.ConfigName
    PlutusCore.Pretty.Default
    PlutusCore.Pretty.Extra
    PlutusCore.Pretty.Plc
    PlutusCore.Pretty.PrettyConst
    PlutusCore.Pretty.Readable
    PlutusCore.Pretty.Utils
    Universe.Core
    UntypedPlutusCore.Analysis.Definitions
    UntypedPlutusCore.Analysis.Usages
    UntypedPlutusCore.Core.Instance
    UntypedPlutusCore.Core.Instance.Eq
    UntypedPlutusCore.Core.Instance.Flat
    UntypedPlutusCore.Core.Instance.Pretty
    UntypedPlutusCore.Core.Instance.Pretty.Classic
    UntypedPlutusCore.Core.Instance.Pretty.Default
    UntypedPlutusCore.Core.Instance.Pretty.Plc
    UntypedPlutusCore.Core.Instance.Pretty.Readable
    UntypedPlutusCore.Core.Instance.Recursive
    UntypedPlutusCore.Core.Plated
    UntypedPlutusCore.Evaluation.Machine.Cek.EmitterMode
    UntypedPlutusCore.Evaluation.Machine.Cek.ExBudgetMode
    UntypedPlutusCore.Mark
    UntypedPlutusCore.Rename.Internal
    UntypedPlutusCore.Simplify
    UntypedPlutusCore.Size
    UntypedPlutusCore.Subst
    UntypedPlutusCore.Transform.ForceDelay
    UntypedPlutusCore.Transform.Inline

  reexported-modules: Data.SatInt
  hs-source-dirs:
    plutus-core/src plutus-core/stdlib plutus-core/examples
    untyped-plutus-core/src prelude

  -- Bound on cardano-crypto-class for the fixed SECP primitives
  build-depends:
    , aeson
    , array
    , barbies
    , base                        >=4.9     && <5
    , base64-bytestring
    , bimap
    , bytestring
    , cardano-crypto
    , cardano-crypto-class        >=2.0.0.1 && <2.2
    , cassava
    , cborg
    , composition-prelude         >=1.1.0.1
    , containers
    , cryptonite
    , data-default-class
    , deepseq
    , dependent-sum-template
    , deriving-aeson              >=0.2.3
    , deriving-compat
    , dlist
    , exceptions
    , extra
    , filepath
    , flat                        <0.5
    , free
    , ghc-bignum                  ^>=1.2
    , ghc-prim
    , hashable                    >=1.4
    , hedgehog                    >=1.0
    , index-envs
    , int-cast
    , lens
    , megaparsec
    , mmorph
    , mono-traversable
    , monoidal-containers
    , mtl
    , multiset
    , nothunks                    >=0.1.1
    , parser-combinators          >=0.4.0
    , prettyprinter               >=1.1.0.1
    , prettyprinter-configurable  ^>=1.1
    , primitive
    , recursion-schemes
    , satint
    , semigroups                  >=0.19.1
    , serialise
    , some
    , template-haskell
    , text
    , th-compat
    , th-lift
    , th-lift-instances
    , th-utilities
    , time
    , transformers
    , unordered-containers
    , witherable
    , word-array                  ^>=1.1

<<<<<<< HEAD
  -- When compiling PlutusCore.Evaluation.Machine.MachineParameters.Default, you
  -- can occasionally hit a 'Simplifier ticks exhausted' error. This is because
  -- the default tick factor of 100 isn't always enough on a full rebuild. This
  -- happens often when we need to rebuild tests due to a change in
  -- plutus-core-the-library.
  --
  -- Doubling this gives us more headroom to ensure we don't have spurious
  -- failures in compilation.
  ghc-options:     -fsimpl-tick-factor=200

-- could split this up if we split up the main library for UPLC/PLC/PIR
library plutus-core-testlib
  import:          lang
  visibility:      public
  hs-source-dirs:  testlib
  exposed-modules:
    PlutusCore.Generators
    PlutusCore.Generators.AST
    PlutusCore.Generators.Interesting
    PlutusCore.Generators.NEAT.Common
    PlutusCore.Generators.NEAT.Spec
    PlutusCore.Generators.NEAT.Term
    PlutusCore.Generators.NEAT.Type
    PlutusCore.Generators.Test
    PlutusCore.Test
    PlutusIR.Generators.AST
    PlutusIR.Test
    Test.Tasty.Extras

  other-modules:
    PlutusCore.Generators.Internal.Builtin
    PlutusCore.Generators.Internal.Denotation
    PlutusCore.Generators.Internal.Entity
    PlutusCore.Generators.Internal.TypedBuiltinGen
    PlutusCore.Generators.Internal.TypeEvalCheck
    PlutusCore.Generators.Internal.Utils

  build-depends:
    , base                        >=4.9     && <5
    , bifunctors
    , bytestring
    , containers
    , dependent-map               >=0.4.0.0
    , filepath
    , ghc-prim
    , hedgehog                    >=1.0
    , integer-gmp
    , lazy-search
    , lens
    , megaparsec
    , mmorph
    , mtl
    , plutus-core
    , prettyprinter               >=1.1.0.1
    , prettyprinter-configurable
    , size-based
    , some                        <1.0.3
    , Stream
    , tasty
    , tasty-golden
    , tasty-hedgehog
    , tasty-hunit
    , text
    , transformers

test-suite satint-test
  import:           lang
  type:             exitcode-stdio-1.0
  main-is:          TestSatInt.hs
  build-depends:
    , base                        >=4.9 && <5
    , HUnit
    , plutus-core
    , QuickCheck
    , test-framework
    , test-framework-hunit
    , test-framework-quickcheck2

  default-language: Haskell2010
  hs-source-dirs:   plutus-core/satint-test
=======
  if impl(ghc <9.0)
    build-depends: integer-gmp
>>>>>>> 266ac1ef

test-suite plutus-core-test
  import:           lang
  type:             exitcode-stdio-1.0
  main-is:          Spec.hs
  hs-source-dirs:   plutus-core/test
  ghc-options:      -threaded -rtsopts -with-rtsopts=-N
  other-modules:
    CBOR.DataStability
    Check.Spec
    CostModelInterface.Spec
    Evaluation.Machines
    Evaluation.Spec
    Names.Spec
    Normalization.Check
    Normalization.Type
    Parser.Spec
    Pretty.Readable
    TypeSynthesis.Spec

  default-language: Haskell2010
  build-depends:
    , aeson
    , base                                            >=4.9 && <5
    , bytestring
    , containers
    , data-default-class
    , filepath
    , flat                                            <0.5
    , hedgehog
    , hex-text
    , mmorph
    , mtl
    , plutus-core:{plutus-core, plutus-core-testlib}  ^>=1.2
    , prettyprinter
    , serialise
    , tasty
    , tasty-golden
    , tasty-hedgehog
    , tasty-hunit
    , template-haskell
    , text
    , th-lift-instances
    , th-utilities

test-suite untyped-plutus-core-test
  import:         lang
  type:           exitcode-stdio-1.0
  main-is:        Spec.hs
  hs-source-dirs: untyped-plutus-core/test
  ghc-options:    -O2 -threaded -rtsopts -with-rtsopts=-N
  other-modules:
    DeBruijn.Common
    DeBruijn.Scope
    DeBruijn.Spec
    DeBruijn.UnDeBruijnify
    Evaluation.Builtins
    Evaluation.Builtins.Bitwise
    Evaluation.Builtins.Common
    Evaluation.Builtins.Definition
    Evaluation.Builtins.MakeRead
    Evaluation.Builtins.SignatureVerification
    Evaluation.Debug
    Evaluation.FreeVars
    Evaluation.Golden
    Evaluation.Machines
    Evaluation.Regressions
    Generators
    Transform.Simplify

  build-depends:
    , base                                            >=4.9 && <5
    , bytestring
    , cardano-crypto-class
    , flat                                            <0.5
    , hedgehog
    , index-envs
    , lens
    , mtl
    , plutus-core:{plutus-core, plutus-core-testlib}  ^>=1.2
    , pretty-show
    , prettyprinter
    , split
    , tasty
    , tasty-golden
    , tasty-hedgehog
    , tasty-hunit
    , text

executable plc
  import:         lang
  main-is:        plc/Main.hs
  hs-source-dirs: executables
  build-depends:
    , base                  >=4.9 && <5
    , deepseq
    , lens
    , optparse-applicative
    , plutus-core           ^>=1.2
    , plutus-core-execlib   ^>=1.2
    , text

executable uplc
  import:         lang
  main-is:        uplc/Main.hs
  hs-source-dirs: executables
  build-depends:
    , base                  >=4.9 && <5
    , deepseq
    , haskeline
    , mtl
    , optparse-applicative
    , plutus-core           ^>=1.2
    , plutus-core-execlib   ^>=1.2
    , prettyprinter
    , split
    , text

----------------------------------------------
-- plutus-ir
----------------------------------------------

library plutus-ir
  import:          lang
  visibility:      public
  exposed-modules:
    PlutusIR
    PlutusIR.Analysis.RetainedSize
    PlutusIR.Compiler
    PlutusIR.Compiler.Datatype
    PlutusIR.Compiler.Definitions
    PlutusIR.Compiler.Names
    PlutusIR.Core
    PlutusIR.Core.Instance
    PlutusIR.Core.Instance.Flat
    PlutusIR.Core.Instance.Pretty
    PlutusIR.Core.Instance.Pretty.Readable
    PlutusIR.Core.Instance.Scoping
    PlutusIR.Core.Plated
    PlutusIR.Core.Type
    PlutusIR.Error
    PlutusIR.Mark
    PlutusIR.MkPir
    PlutusIR.Parser
    PlutusIR.Purity
    PlutusIR.Subst
    PlutusIR.Transform.Beta
    PlutusIR.Transform.DeadCode
    PlutusIR.Transform.Inline.CallSiteInline
    PlutusIR.Transform.Inline.UnconditionalInline
    PlutusIR.Transform.Inline.Utils
    PlutusIR.Transform.LetFloatIn
    PlutusIR.Transform.LetFloatOut
    PlutusIR.Transform.LetMerge
    PlutusIR.Transform.NonStrict
    PlutusIR.Transform.RecSplit
    PlutusIR.Transform.Rename
    PlutusIR.Transform.Substitute
    PlutusIR.Transform.ThunkRecursions
    PlutusIR.Transform.Unwrap
    PlutusIR.TypeCheck
    PlutusIR.TypeCheck.Internal

  hs-source-dirs:  plutus-ir/src
  other-modules:
    PlutusIR.Analysis.Dependencies
    PlutusIR.Analysis.Size
    PlutusIR.Analysis.Usages
    PlutusIR.Compiler.Error
    PlutusIR.Compiler.Let
    PlutusIR.Compiler.Lower
    PlutusIR.Compiler.Provenance
    PlutusIR.Compiler.Recursion
    PlutusIR.Compiler.Types
    PlutusIR.Normalize

  build-depends:
    , algebraic-graphs     >=0.7
    , base                 >=4.9     && <5
    , containers
    , dom-lt
    , extra
    , flat                 <0.5
    , lens
    , megaparsec
    , mmorph
    , monoidal-containers
    , mtl
    , multiset
    , parser-combinators   >=0.4.0
    , plutus-core          ^>=1.2
    , prettyprinter        >=1.1.0.1
    , semigroupoids
    , semigroups           >=0.19.1
    , text
    , transformers
    , witherable

  if impl(ghc <9.0)
    build-depends: integer-gmp

test-suite plutus-ir-test
  import:         lang
  type:           exitcode-stdio-1.0
  main-is:        Spec.hs
  hs-source-dirs: plutus-ir/test
  other-modules:
    GeneratorSpec
    GeneratorSpec.Builtin
    GeneratorSpec.Substitution
    GeneratorSpec.Terms
    GeneratorSpec.Types
    NamesSpec
    ParserSpec
    TransformSpec
    TypeSpec

  build-depends:
    , base                                  >=4.9 && <5
    , containers
    , flat                                  <0.5
    , hashable
    , hedgehog
    , lens
    , mtl
    , plutus-core-testlib                   ^>=1.2
    , plutus-core:{plutus-core, plutus-ir}  ^>=1.2
    , QuickCheck
    , serialise
    , tasty
    , tasty-hedgehog
    , tasty-quickcheck
    , text
    , unordered-containers

executable pir
  import:         lang
  main-is:        pir/Main.hs
  hs-source-dirs: executables
  build-depends:
    , base                                  >=4.9 && <5
    , bytestring
    , cassava
    , containers
    , lens
    , megaparsec
    , optparse-applicative
    , plutus-core-execlib                   ^>=1.2
    , plutus-core:{plutus-core, plutus-ir}  ^>=1.2
    , text
    , transformers

----------------------------------------------
-- support libs
----------------------------------------------

library plutus-core-execlib
  import:          lang
  visibility:      public
  hs-source-dirs:  executables/src
  exposed-modules:
    PlutusCore.Executable.Common
    PlutusCore.Executable.Parsers

  build-depends:
    , aeson
    , base                                                       >=4.9 && <5
    , bytestring
    , deepseq
    , flat                                                       <0.5
    , lens
    , megaparsec
    , monoidal-containers
    , mtl
    , optparse-applicative
    , plutus-core:{plutus-core, plutus-core-testlib, plutus-ir}  ^>=1.2
    , prettyprinter
    , text

-- could split this up if we split up the main library for UPLC/PLC/PIR
library plutus-core-testlib
  import:          lang
  visibility:      public
  hs-source-dirs:  testlib
  exposed-modules:
    PlutusCore.Generators.Hedgehog
    PlutusCore.Generators.Hedgehog.AST
    PlutusCore.Generators.Hedgehog.Builtin
    PlutusCore.Generators.Hedgehog.Denotation
    PlutusCore.Generators.Hedgehog.Entity
    PlutusCore.Generators.Hedgehog.Interesting
    PlutusCore.Generators.Hedgehog.Test
    PlutusCore.Generators.Hedgehog.TypedBuiltinGen
    PlutusCore.Generators.Hedgehog.TypeEvalCheck
    PlutusCore.Generators.Hedgehog.Utils
    PlutusCore.Generators.NEAT.Common
    PlutusCore.Generators.NEAT.Spec
    PlutusCore.Generators.NEAT.Term
    PlutusCore.Generators.NEAT.Type
    PlutusCore.Generators.QuickCheck
    PlutusCore.Generators.QuickCheck.Builtin
    PlutusCore.Generators.QuickCheck.Common
    PlutusCore.Generators.QuickCheck.GenerateKinds
    PlutusCore.Generators.QuickCheck.GenerateTypes
    PlutusCore.Generators.QuickCheck.GenTm
    PlutusCore.Generators.QuickCheck.ShrinkTypes
    PlutusCore.Generators.QuickCheck.Substitutions
    PlutusCore.Generators.QuickCheck.Unification
    PlutusCore.Generators.QuickCheck.Utils
    PlutusCore.Test
    PlutusIR.Generators.AST
    PlutusIR.Generators.QuickCheck
    PlutusIR.Generators.QuickCheck.Common
    PlutusIR.Generators.QuickCheck.GenerateTerms
    PlutusIR.Generators.QuickCheck.ShrinkTerms
    PlutusIR.Test
    Test.Tasty.Extras

  build-depends:
    , base                                  >=4.9     && <5
    , bifunctors
    , bytestring
    , containers
    , data-default-class
    , dependent-map                         >=0.4.0.0
    , filepath
    , hedgehog                              >=1.0
    , lazy-search
    , lens
    , mmorph
    , mtl
    , multiset
    , plutus-core:{plutus-core, plutus-ir}  ^>=1.2
    , prettyprinter                         >=1.1.0.1
    , prettyprinter-configurable
    , QuickCheck
    , quickcheck-instances
    , quickcheck-transformer
    , size-based
    , Stream
    , tagged
    , tasty
    , tasty-golden
    , tasty-hedgehog
    , tasty-hunit
    , text

----------------------------------------------
-- debugger
----------------------------------------------

executable debugger
  import:         lang
  main-is:        Main.hs

  -- brick does not work on windows
  if os(windows)
    buildable: False

  hs-source-dirs: executables/debugger
  other-modules:
    Draw
    Event
    Types

  ghc-options:    -O2 -threaded -rtsopts -with-rtsopts=-N
  build-depends:
    , base                  >=4.9 && <5
    , brick
    , containers
    , megaparsec
    , microlens
    , microlens-th
    , mono-traversable
    , mtl
    , optparse-applicative
    , plutus-core           ^>=1.2
    , plutus-core-execlib   ^>=1.2
    , prettyprinter
    , text
    , text-zipper
    , vty

----------------------------------------------
-- profiling
----------------------------------------------

executable traceToStacks
  import:         lang
  main-is:        Main.hs
  hs-source-dirs: executables/traceToStacks
  other-modules:  Common
  build-depends:
    , base                  >=4.9 && <5
    , bytestring
    , cassava
    , optparse-applicative
    , text
    , vector

-- Tests for functions called by @traceToStacks@.
test-suite traceToStacks-test
  import:           lang
  type:             exitcode-stdio-1.0
  hs-source-dirs:   executables/traceToStacks
  default-language: Haskell2010
  main-is:          TestGetStacks.hs
  other-modules:    Common
  build-depends:
    , base         >=4.9 && <5
    , bytestring
    , cassava
    , tasty
    , tasty-hunit
    , text
    , vector

----------------------------------------------
-- cost-model
----------------------------------------------

-- This runs the microbenchmarks used to generate the cost models for built-in
-- functions, saving the results in a CSV file which must be specified on the
-- commmand line.  It will take several hours.
executable cost-model-budgeting-bench
  import:         lang
  main-is:        Main.hs
  other-modules:
    Benchmarks.Bool
    Benchmarks.ByteStrings
    Benchmarks.CryptoAndHashes
    Benchmarks.Data
    Benchmarks.Integers
    Benchmarks.Lists
    Benchmarks.Misc
    Benchmarks.Nops
    Benchmarks.Pairs
    Benchmarks.Strings
    Benchmarks.Tracing
    Benchmarks.Unit
    Common
    CriterionExtensions
    Generators

  hs-source-dirs: cost-model/budgeting-bench
  build-depends:
    , base                   >=4.9 && <5
    , bytestring
    , cardano-crypto-class
    , criterion
    , criterion-measurement
    , deepseq
    , directory
    , filepath
    , hedgehog
    , mtl
    , optparse-applicative
    , plutus-core            ^>=1.2
    , QuickCheck
    , quickcheck-instances
    , random
    , text
    , time

-- This reads CSV data generated by cost-model-budgeting-bench, uses R to build
-- the cost models for built-in functions, and saves them in a specified
-- JSON file (see the help).  The 'official' cost model should be checked in
-- in plutus-core/cost-model/data/builtinCostModel.json.
executable generate-cost-model
  import:         lang
  main-is:        Main.hs
  hs-source-dirs: cost-model/create-cost-model
  ghc-options:    -threaded -rtsopts -with-rtsopts=-N

  if !flag(with-inline-r)
    buildable: False

  build-depends:
    , aeson-pretty
    , barbies
    , base                  >=4.9     && <5
    , bytestring
    , cassava
    , directory
    , exceptions
    , extra
    , inline-r              >=1.0.0.0
    , optparse-applicative
    , plutus-core           ^>=1.2
    , text
    , vector

  other-modules:  CreateBuiltinCostModel

-- The cost models for builtins are generated using R and converted into a JSON
-- form that can later be used to construct Haskell functions.  This tests that
-- the predictions of the Haskell version are (approximately) identical to the R
-- ones.  This test is problematic in CI: pretending that it's a benchmark will
-- prevent it from being run automatically but will still allow us to run it
-- manually; `cabal bench` also sets the working directory to the root of the
-- relevant package, which makes it easier to find the cost model data files
-- (unlike `cabal run` for exectuables, which sets the working directory to the
-- current shell directory).
benchmark cost-model-test
  import:         lang
  type:           exitcode-stdio-1.0
  main-is:        TestCostModels.hs
  other-modules:  TH
  hs-source-dirs: cost-model/test cost-model/create-cost-model

  if !flag(with-inline-r)
    buildable: False

  build-depends:
    , barbies
    , base              >=4.9     && <5
    , bytestring
    , cassava
    , exceptions
    , extra
    , hedgehog
    , inline-r          >=1.0.0.0
    , mmorph
    , plutus-core       ^>=1.2
    , template-haskell
    , text
    , vector

  other-modules:  CreateBuiltinCostModel

executable print-cost-model
  import:         lang
  main-is:        Main.hs
  hs-source-dirs: cost-model/print-cost-model
  other-modules:  Paths_plutus_core
  build-depends:
    , aeson
    , base        >=4.9 && <5
    , bytestring
    , text

----------------------------------------------
-- satint
----------------------------------------------

library satint
  import:          lang
  exposed-modules: Data.SatInt
  hs-source-dirs:  satint/src
  build-depends:
    , aeson
    , base              >=4.9 && <5
    , cassava
    , deepseq
    , nothunks
    , primitive
    , serialise
    , template-haskell

test-suite satint-test
  import:           lang
  type:             exitcode-stdio-1.0
  main-is:          TestSatInt.hs
  build-depends:
    , base                        >=4.9 && <5
    , HUnit
    , QuickCheck
    , satint
    , test-framework
    , test-framework-hunit
    , test-framework-quickcheck2

  default-language: Haskell2010
  hs-source-dirs:   satint/test

----------------------------------------------
-- index-envs
----------------------------------------------

library index-envs
  import:           lang
  hs-source-dirs:   index-envs/src
  default-language: Haskell2010
  exposed-modules:
    Data.RandomAccessList.Class
    Data.RandomAccessList.RelativizedMap
    Data.RandomAccessList.SkewBinary
    Data.RandomAccessList.SkewBinarySlab

  build-depends:
    , base             >=4.9 && <5
    , containers
    , extra
    , nonempty-vector
    , ral              ^>=0.2

-- broken for ral-0.2 conflicts with cardano-binary:recursion-schemes
benchmark index-envs-bench
  import:           lang
  type:             exitcode-stdio-1.0
  hs-source-dirs:   index-envs/bench
  default-language: Haskell2010
  main-is:          Main.hs
  build-depends:
    , base             >=4.9     && <5
    , criterion        >=1.5.9.0
    , index-envs
    , nonempty-vector
    , ral              ^>=0.2
    , random           >=1.2.0

-- broken for ral-0.2 conflicts with cardano-binary:recursion-schemes
test-suite index-envs-test
  import:           lang
  type:             exitcode-stdio-1.0
  hs-source-dirs:   index-envs/test
  default-language: Haskell2010
  main-is:          Spec.hs
  other-modules:    RAList.Spec
  build-depends:
    , base                  >=4.9 && <5
    , index-envs
    , nonempty-vector
    , QuickCheck
    , quickcheck-instances
    , tasty
    , tasty-quickcheck

benchmark bitwise
  import:           lang
  type:             exitcode-stdio-1.0
  hs-source-dirs:   plutus-core/bench/bitwise
  default-language: Haskell2010
  main-is:          Main.hs
  other-modules:
    Benches.Binary
    Benches.BitRead
    Benches.BitWrite
    Benches.Complement
    Benches.Convert
    Benches.CountLeadingZeroes
    Benches.Popcount
    Benches.Rotate
    Benches.Shift
    DataGen

  include-dirs:     plutus-core/bench/bitwise/cbits
  c-sources:
    plutus-core/bench/bitwise/cbits/binary.c
    plutus-core/bench/bitwise/cbits/bit-access.c
    plutus-core/bench/bitwise/cbits/clz.c
    plutus-core/bench/bitwise/cbits/complement.c
    plutus-core/bench/bitwise/cbits/popcount.c
    plutus-core/bench/bitwise/cbits/rotate.c
    plutus-core/bench/bitwise/cbits/shift.c

  cc-options:       -O3

  if arch(x86_64)
    cc-options: -mpopcnt -mabm

  build-depends:
    , base
    , bytestring
    , mtl
    , random
    , tasty
    , tasty-bench

  ghc-options:      -O2 -rtsopts "-with-rtsopts=-A32m --nonmoving-gc -T"<|MERGE_RESOLUTION|>--- conflicted
+++ resolved
@@ -301,91 +301,8 @@
     , witherable
     , word-array                  ^>=1.1
 
-<<<<<<< HEAD
-  -- When compiling PlutusCore.Evaluation.Machine.MachineParameters.Default, you
-  -- can occasionally hit a 'Simplifier ticks exhausted' error. This is because
-  -- the default tick factor of 100 isn't always enough on a full rebuild. This
-  -- happens often when we need to rebuild tests due to a change in
-  -- plutus-core-the-library.
-  --
-  -- Doubling this gives us more headroom to ensure we don't have spurious
-  -- failures in compilation.
-  ghc-options:     -fsimpl-tick-factor=200
-
--- could split this up if we split up the main library for UPLC/PLC/PIR
-library plutus-core-testlib
-  import:          lang
-  visibility:      public
-  hs-source-dirs:  testlib
-  exposed-modules:
-    PlutusCore.Generators
-    PlutusCore.Generators.AST
-    PlutusCore.Generators.Interesting
-    PlutusCore.Generators.NEAT.Common
-    PlutusCore.Generators.NEAT.Spec
-    PlutusCore.Generators.NEAT.Term
-    PlutusCore.Generators.NEAT.Type
-    PlutusCore.Generators.Test
-    PlutusCore.Test
-    PlutusIR.Generators.AST
-    PlutusIR.Test
-    Test.Tasty.Extras
-
-  other-modules:
-    PlutusCore.Generators.Internal.Builtin
-    PlutusCore.Generators.Internal.Denotation
-    PlutusCore.Generators.Internal.Entity
-    PlutusCore.Generators.Internal.TypedBuiltinGen
-    PlutusCore.Generators.Internal.TypeEvalCheck
-    PlutusCore.Generators.Internal.Utils
-
-  build-depends:
-    , base                        >=4.9     && <5
-    , bifunctors
-    , bytestring
-    , containers
-    , dependent-map               >=0.4.0.0
-    , filepath
-    , ghc-prim
-    , hedgehog                    >=1.0
-    , integer-gmp
-    , lazy-search
-    , lens
-    , megaparsec
-    , mmorph
-    , mtl
-    , plutus-core
-    , prettyprinter               >=1.1.0.1
-    , prettyprinter-configurable
-    , size-based
-    , some                        <1.0.3
-    , Stream
-    , tasty
-    , tasty-golden
-    , tasty-hedgehog
-    , tasty-hunit
-    , text
-    , transformers
-
-test-suite satint-test
-  import:           lang
-  type:             exitcode-stdio-1.0
-  main-is:          TestSatInt.hs
-  build-depends:
-    , base                        >=4.9 && <5
-    , HUnit
-    , plutus-core
-    , QuickCheck
-    , test-framework
-    , test-framework-hunit
-    , test-framework-quickcheck2
-
-  default-language: Haskell2010
-  hs-source-dirs:   plutus-core/satint-test
-=======
   if impl(ghc <9.0)
     build-depends: integer-gmp
->>>>>>> 266ac1ef
 
 test-suite plutus-core-test
   import:           lang
