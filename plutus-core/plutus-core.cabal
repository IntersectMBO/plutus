--- conflicted
+++ resolved
@@ -77,15 +77,12 @@
     Data.MultiSet.Lens
     Data.SatInt
     PlutusCore
-<<<<<<< HEAD
+    PlutusCore.Annotation
     PlutusCore.BLS12_381.G1
     PlutusCore.BLS12_381.G2
     PlutusCore.BLS12_381.GT
     PlutusCore.BLS12_381.Pairing
     PlutusCore.BLS12_381.Utils
-=======
-    PlutusCore.Annotation
->>>>>>> 436a7ece
     PlutusCore.Builtin
     PlutusCore.Builtin.Debug
     PlutusCore.Builtin.Elaborate
@@ -317,10 +314,7 @@
     , extra
     , filepath
     , flat                        <0.5
-<<<<<<< HEAD
-=======
     , free
->>>>>>> 436a7ece
     , ghc-prim
     , hashable                    >=1.4
     , hedgehog                    >=1.0
@@ -613,12 +607,9 @@
   build-depends:
     , base                  >=4.9 && <5
     , deepseq
-<<<<<<< HEAD
     , lens
-=======
     , haskeline
     , mtl
->>>>>>> 436a7ece
     , optparse-applicative
     , plutus-core           ^>=1.1
     , plutus-core-execlib
@@ -763,21 +754,13 @@
   build-depends:
     , aeson-pretty
     , barbies
-<<<<<<< HEAD
     , base                  >=4.9   && <5
-=======
-    , base                  >=4.9     && <5
->>>>>>> 436a7ece
     , bytestring
     , cassava
     , directory
     , exceptions
     , extra
-<<<<<<< HEAD
-    , inline-r              >1.0.0
-=======
     , inline-r              >=1.0.0.0
->>>>>>> 436a7ece
     , optparse-applicative
     , plutus-core           ^>=1.1
     , text
@@ -806,21 +789,13 @@
 
   build-depends:
     , barbies
-<<<<<<< HEAD
-    , base              >=4.9   && <5
-=======
     , base              >=4.9     && <5
->>>>>>> 436a7ece
     , bytestring
     , cassava
     , exceptions
     , extra
     , hedgehog
-<<<<<<< HEAD
-    , inline-r          >1.0.0
-=======
     , inline-r          >=1.0.0.0
->>>>>>> 436a7ece
     , mmorph
     , plutus-core       ^>=1.1
     , template-haskell
