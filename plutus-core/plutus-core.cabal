--- conflicted
+++ resolved
@@ -293,13 +293,8 @@
     , bimap
     , bytestring
     , bytestring-strict-builder
-<<<<<<< HEAD
     , cardano-crypto
     , cardano-crypto-class        ^>=2.1.5
-=======
-    , cardano-crypto              >=1.2
-    , cardano-crypto-class        ^>=2.2
->>>>>>> 709804f6
     , cassava
     , cborg
     , composition-prelude         >=1.1.0.1
