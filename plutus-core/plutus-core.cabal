cabal-version:   3.0
name:            plutus-core
version:         1.29.0.0
license:         Apache-2.0
license-files:
  LICENSE
  NOTICE

maintainer:      michael.peyton-jones@iohk.io
author:          Plutus Core Team
synopsis:        Language library for Plutus Core
description:     Pretty-printer, parser, and typechecker for Plutus Core.
category:        Language, Plutus
build-type:      Simple
extra-doc-files:
  CHANGELOG.md
  README.md

data-files:
  cost-model/data/*.R
  cost-model/data/builtinCostModelA.json
  cost-model/data/builtinCostModelB.json
  cost-model/data/builtinCostModelC.json
  cost-model/data/cekMachineCostsA.json
  cost-model/data/cekMachineCostsB.json
  cost-model/data/cekMachineCostsC.json
  plutus-core/test/CostModelInterface/defaultCostModelParams.json

source-repository head
  type:     git
  location: https://github.com/IntersectMBO/plutus

-- inline-r is a problematic dependency. It doesn't build with newer
-- versions of R, so if we depend on it then people need to install
-- an old R. This is not so bad for people working on plutus itself
-- (use Nix or work it out), although we may want to eventually
-- purge it. However, due to a cabal bug (https://github.com/haskell/cabal/issues/4087),
-- in some cases cabal will require R to be installed _at solving time_,
-- even though it never wants to build it. This means that the problem
-- leaks into our downstream dependencies. So our solution is to guard
-- the dependency behind a flag, off by default, and turn it on for
-- ourselves locally.
flag with-inline-r
  description: Enable build of packages that use `inline-r`.
  manual:      True
  default:     False

flag with-cert
  description: Enable build of packages that use `plutus-cert`.
  manual:      True
  default:     False

common lang
  default-language:   Haskell2010
  default-extensions:
    DeriveFoldable
    DeriveFunctor
    DeriveGeneric
    DeriveLift
    DeriveTraversable
    DerivingStrategies
    DerivingVia
    ExplicitForAll
    FlexibleContexts
    GeneralizedNewtypeDeriving
    ImportQualifiedPost
    ScopedTypeVariables
    StandaloneDeriving

  ghc-options:
    -Wall -Wnoncanonical-monad-instances -Wincomplete-uni-patterns
    -Wincomplete-record-updates -Wredundant-constraints -Widentities
    -Wunused-packages -Wmissing-deriving-strategies

  if impl(ghc >=9.8)
    ghc-options: -Wno-x-partial

-- This contains UPLC+TPLC, PIR must be explicitly included by depending
-- on the public sub-library.
-- In due course UPLC and TPLC should be split, with the main library
-- containing UPLC.
library
  import:             lang
  exposed-modules:
    Codec.Extras.FlatViaSerialise
    Codec.Extras.SerialiseViaFlat
    Data.Aeson.THReader
    Data.Either.Extras
    Data.List.Extras
    Data.MultiSet.Lens
    PlutusCore
    PlutusCore.Analysis.Definitions
    PlutusCore.Annotation
    PlutusCore.Arity
    PlutusCore.Bitwise.Convert
<<<<<<< HEAD
    PlutusCore.Bitwise.Other
=======
    PlutusCore.Bitwise.Logical
>>>>>>> f6b9bdce
    PlutusCore.Builtin
    PlutusCore.Builtin.Debug
    PlutusCore.Builtin.Elaborate
    PlutusCore.Builtin.Emitter
    PlutusCore.Check.Normal
    PlutusCore.Check.Scoping
    PlutusCore.Check.Uniques
    PlutusCore.Check.Value
    PlutusCore.Compiler
    PlutusCore.Compiler.Erase
    PlutusCore.Compiler.Opts
    PlutusCore.Compiler.Types
    PlutusCore.Core
    PlutusCore.Crypto.BLS12_381.Error
    PlutusCore.Crypto.BLS12_381.G1
    PlutusCore.Crypto.BLS12_381.G2
    PlutusCore.Crypto.BLS12_381.Pairing
    PlutusCore.Crypto.Ed25519
    PlutusCore.Crypto.Hash
    PlutusCore.Crypto.Secp256k1
    PlutusCore.Data
    PlutusCore.DataFilePaths
    PlutusCore.DeBruijn
    PlutusCore.DeBruijn.Internal
    PlutusCore.Default
    PlutusCore.Default.Builtins
    PlutusCore.Error
    PlutusCore.Evaluation.Error
    PlutusCore.Evaluation.ErrorWithCause
    PlutusCore.Evaluation.Machine.BuiltinCostModel
    PlutusCore.Evaluation.Machine.Ck
    PlutusCore.Evaluation.Machine.CostingFun.Core
    PlutusCore.Evaluation.Machine.CostingFun.JSON
    PlutusCore.Evaluation.Machine.CostingFun.SimpleJSON
    PlutusCore.Evaluation.Machine.CostModelInterface
    PlutusCore.Evaluation.Machine.CostStream
    PlutusCore.Evaluation.Machine.ExBudget
    PlutusCore.Evaluation.Machine.ExBudgetingDefaults
    PlutusCore.Evaluation.Machine.ExBudgetStream
    PlutusCore.Evaluation.Machine.Exception
    PlutusCore.Evaluation.Machine.ExMemory
    PlutusCore.Evaluation.Machine.ExMemoryUsage
    PlutusCore.Evaluation.Machine.MachineParameters
    PlutusCore.Evaluation.Machine.MachineParameters.Default
    PlutusCore.Evaluation.Machine.SimpleBuiltinCostModel
    PlutusCore.Evaluation.Result
    PlutusCore.Examples.Builtins
    PlutusCore.Examples.Data.Data
    PlutusCore.Examples.Data.Function
    PlutusCore.Examples.Data.InterList
    PlutusCore.Examples.Data.List
    PlutusCore.Examples.Data.Pair
    PlutusCore.Examples.Data.Shad
    PlutusCore.Examples.Data.TreeForest
    PlutusCore.Examples.Data.Vec
    PlutusCore.Examples.Everything
    PlutusCore.Flat
    PlutusCore.FsTree
    PlutusCore.Mark
    PlutusCore.MkPlc
    PlutusCore.Name.Unique
    PlutusCore.Name.UniqueMap
    PlutusCore.Name.UniqueSet
    PlutusCore.Normalize
    PlutusCore.Normalize.Internal
    PlutusCore.Parser
    PlutusCore.Pretty
    PlutusCore.Quote
    PlutusCore.Rename
    PlutusCore.Rename.Internal
    PlutusCore.Rename.Monad
    PlutusCore.Size
    PlutusCore.StdLib.Data.Bool
    PlutusCore.StdLib.Data.ChurchNat
    PlutusCore.StdLib.Data.Data
    PlutusCore.StdLib.Data.Function
    PlutusCore.StdLib.Data.Integer
    PlutusCore.StdLib.Data.List
    PlutusCore.StdLib.Data.Nat
    PlutusCore.StdLib.Data.Pair
    PlutusCore.StdLib.Data.ScottList
    PlutusCore.StdLib.Data.ScottUnit
    PlutusCore.StdLib.Data.Sum
    PlutusCore.StdLib.Data.Unit
    PlutusCore.StdLib.Everything
    PlutusCore.StdLib.Meta
    PlutusCore.StdLib.Meta.Data.Function
    PlutusCore.StdLib.Meta.Data.Tuple
    PlutusCore.StdLib.Type
    PlutusCore.Subst
    PlutusCore.TypeCheck
    PlutusCore.TypeCheck.Internal
    PlutusCore.Version
    PlutusPrelude
    Prettyprinter.Custom
    Universe
    UntypedPlutusCore
    UntypedPlutusCore.Check.Scope
    UntypedPlutusCore.Check.Uniques
    UntypedPlutusCore.Core
    UntypedPlutusCore.Core.Type
    UntypedPlutusCore.Core.Zip
    UntypedPlutusCore.DeBruijn
    UntypedPlutusCore.Evaluation.Machine.Cek
    UntypedPlutusCore.Evaluation.Machine.Cek.CekMachineCosts
    UntypedPlutusCore.Evaluation.Machine.Cek.Internal
    UntypedPlutusCore.Evaluation.Machine.Cek.StepCounter
    UntypedPlutusCore.Evaluation.Machine.SteppableCek
    UntypedPlutusCore.Evaluation.Machine.SteppableCek.DebugDriver
    UntypedPlutusCore.Evaluation.Machine.SteppableCek.Internal
    UntypedPlutusCore.MkUPlc
    UntypedPlutusCore.Parser
    UntypedPlutusCore.Purity
    UntypedPlutusCore.Rename
    UntypedPlutusCore.Transform.CaseOfCase

  other-modules:
    Data.Aeson.Flatten
    Data.Functor.Foldable.Monadic
    PlutusCore.Builtin.HasConstant
    PlutusCore.Builtin.KnownKind
    PlutusCore.Builtin.KnownType
    PlutusCore.Builtin.KnownTypeAst
    PlutusCore.Builtin.Meaning
    PlutusCore.Builtin.Polymorphism
    PlutusCore.Builtin.Result
    PlutusCore.Builtin.Runtime
    PlutusCore.Builtin.TestKnown
    PlutusCore.Builtin.TypeScheme
    PlutusCore.Core.Instance
    PlutusCore.Core.Instance.Eq
    PlutusCore.Core.Instance.Pretty
    PlutusCore.Core.Instance.Pretty.Classic
    PlutusCore.Core.Instance.Pretty.Default
    PlutusCore.Core.Instance.Pretty.Plc
    PlutusCore.Core.Instance.Pretty.Readable
    PlutusCore.Core.Instance.Scoping
    PlutusCore.Core.Plated
    PlutusCore.Core.Type
    PlutusCore.Crypto.Utils
    PlutusCore.Default.Universe
    PlutusCore.Eq
    PlutusCore.Parser.Builtin
    PlutusCore.Parser.ParserCommon
    PlutusCore.Parser.Type
    PlutusCore.Pretty.Classic
    PlutusCore.Pretty.ConfigName
    PlutusCore.Pretty.Default
    PlutusCore.Pretty.Extra
    PlutusCore.Pretty.Plc
    PlutusCore.Pretty.PrettyConst
    PlutusCore.Pretty.Readable
    PlutusCore.Pretty.Utils
    Universe.Core
    UntypedPlutusCore.Analysis.Definitions
    UntypedPlutusCore.Analysis.Usages
    UntypedPlutusCore.Core.Instance
    UntypedPlutusCore.Core.Instance.Eq
    UntypedPlutusCore.Core.Instance.Flat
    UntypedPlutusCore.Core.Instance.Pretty
    UntypedPlutusCore.Core.Instance.Pretty.Classic
    UntypedPlutusCore.Core.Instance.Pretty.Default
    UntypedPlutusCore.Core.Instance.Pretty.Plc
    UntypedPlutusCore.Core.Instance.Pretty.Readable
    UntypedPlutusCore.Core.Plated
    UntypedPlutusCore.Evaluation.Machine.Cek.EmitterMode
    UntypedPlutusCore.Evaluation.Machine.Cek.ExBudgetMode
    UntypedPlutusCore.Evaluation.Machine.CommonAPI
    UntypedPlutusCore.Mark
    UntypedPlutusCore.Rename.Internal
    UntypedPlutusCore.Simplify
    UntypedPlutusCore.Simplify.Opts
    UntypedPlutusCore.Size
    UntypedPlutusCore.Subst
    UntypedPlutusCore.Transform.CaseReduce
    UntypedPlutusCore.Transform.Cse
    UntypedPlutusCore.Transform.FloatDelay
    UntypedPlutusCore.Transform.ForceDelay
    UntypedPlutusCore.Transform.Inline

  reexported-modules: Data.SatInt
  hs-source-dirs:
    plutus-core/src plutus-core/stdlib plutus-core/examples
    untyped-plutus-core/src prelude

  -- Notes on dependencies:
  -- * Bound on cardano-crypto-class for the fixed SECP primitives and 9.6 support
  -- * The bound on 'dependent-sum' is needed to avoid https://github.com/obsidiansystems/dependent-sum/issues/72
  build-depends:
    , aeson
    , array
    , barbies
    , base                        >=4.9     && <5
    , base64-bytestring
    , bimap
    , bytestring
    , bytestring-strict-builder
    , cardano-crypto
    , cardano-crypto-class        ^>=2.1.2
    , cassava
    , cborg
    , composition-prelude         >=1.1.0.1
    , containers
    , cryptonite
    , data-default-class
    , deepseq
    , dependent-sum               >=0.7.1.0
    , deriving-aeson              >=0.2.3
    , deriving-compat
    , dlist
    , exceptions
    , extra
    , filepath
    , flat                        ^>=0.6
    , free
    , ghc-prim
    , hashable                    >=1.4
    , hedgehog                    >=1.0
    , index-envs
    , lens
    , megaparsec
    , mmorph
    , mono-traversable
    , monoidal-containers
    , mtl
    , multiset
    , nothunks                    ^>=0.1.5
    , parser-combinators          >=0.4.0
    , prettyprinter               >=1.1.0.1
    , prettyprinter-configurable  ^>=1.29
    , primitive
    , profunctors
    , recursion-schemes
    , satint
    , semigroups                  >=0.19.1
    , serialise
    , some
    , template-haskell
    , text
    , th-compat
    , th-lift
    , th-lift-instances
    , th-utilities
    , time
    , transformers
    , unordered-containers
    , vector
    , witherable

  if impl(ghc <9.0)
    build-depends: integer-gmp

test-suite plutus-core-test
  import:           lang

  -- needs linux 'diff' available
  if os(windows)
    buildable: False

  type:             exitcode-stdio-1.0
  main-is:          Spec.hs
  hs-source-dirs:   plutus-core/test
  ghc-options:      -threaded -rtsopts -with-rtsopts=-N
  other-modules:
    CBOR.DataStability
    Check.Spec
    CostModelInterface.Spec
    CostModelSafety.Spec
    Evaluation.Machines
    Evaluation.Spec
    Generators.QuickCheck.Utils
    Names.Spec
    Normalization.Check
    Normalization.Type
    Parser.Spec
    Pretty.Readable
    TypeSynthesis.Spec

  default-language: Haskell2010
  build-depends:
    , aeson
    , base                                            >=4.9   && <5
    , bytestring
    , containers
    , data-default-class
    , extra
    , filepath
    , flat                                            ^>=0.6
    , hedgehog
    , hex-text
    , mmorph
    , mtl
    , plutus-core:{plutus-core, plutus-core-testlib}  ^>=1.29
    , prettyprinter
    , serialise
    , tasty
    , tasty-golden
    , tasty-hedgehog
    , tasty-hunit
    , tasty-quickcheck
    , template-haskell
    , text
    , th-lift-instances
    , th-utilities

test-suite untyped-plutus-core-test
  import:         lang

  -- needs linux 'diff' available
  if os(windows)
    buildable: False

  type:           exitcode-stdio-1.0
  main-is:        Spec.hs
  hs-source-dirs: untyped-plutus-core/test
  ghc-options:    -O2 -threaded -rtsopts -with-rtsopts=-N
  other-modules:
    Analysis.Spec
    DeBruijn.FlatNatWord
    DeBruijn.Scope
    DeBruijn.Spec
    DeBruijn.UnDeBruijnify
    Evaluation.Builtins
    Evaluation.Builtins.Bitwise
    Evaluation.Builtins.BLS12_381
    Evaluation.Builtins.BLS12_381.TestClasses
    Evaluation.Builtins.BLS12_381.Utils
    Evaluation.Builtins.Common
    Evaluation.Builtins.Conversion
    Evaluation.Builtins.Costing
    Evaluation.Builtins.Definition
    Evaluation.Builtins.Laws
    Evaluation.Builtins.MakeRead
    Evaluation.Builtins.SignatureVerification
    Evaluation.Debug
    Evaluation.FreeVars
    Evaluation.Golden
    Evaluation.Machines
    Evaluation.Regressions
    Flat.Spec
    Generators
    Transform.CaseOfCase.Test
    Transform.Simplify
    Transform.Simplify.Lib

  build-depends:
    , base                                            >=4.9   && <5
    , bytestring
    , cardano-crypto-class
    , dlist
    , flat                                            ^>=0.6
    , hedgehog
    , lens
    , mtl
    , plutus-core:{plutus-core, plutus-core-testlib}  ^>=1.29
    , pretty-show
    , prettyprinter
    , QuickCheck
    , serialise
    , split
    , tasty
    , tasty-golden
    , tasty-hedgehog
    , tasty-hunit
    , tasty-quickcheck
    , text
    , vector

executable plc
  import:         lang
  main-is:        plc/Main.hs
  hs-source-dirs: executables
  build-depends:
    , base                  >=4.9   && <5
    , bytestring
    , flat                  ^>=0.6
    , optparse-applicative
    , plutus-core           ^>=1.29
    , plutus-core-execlib   ^>=1.29
    , text

executable uplc
  import:         lang
  main-is:        uplc/Main.hs
  hs-source-dirs: executables
  build-depends:
    , base                  >=4.9   && <5
    , bytestring
    , criterion
    , deepseq
    , flat                  ^>=0.6
    , haskeline
    , mtl
    , optparse-applicative
    , plutus-core           ^>=1.29
    , plutus-core-execlib   ^>=1.29
    , prettyprinter
    , split
    , text

----------------------------------------------
-- plutus-ir
----------------------------------------------

library plutus-ir
  import:          lang
  visibility:      public
  hs-source-dirs:  plutus-ir/src
  exposed-modules:
    PlutusIR
    PlutusIR.Analysis.Builtins
    PlutusIR.Analysis.Dependencies
    PlutusIR.Analysis.RetainedSize
    PlutusIR.Analysis.VarInfo
    PlutusIR.Check.Uniques
    PlutusIR.Compiler
    PlutusIR.Compiler.Datatype
    PlutusIR.Compiler.Definitions
    PlutusIR.Compiler.Let
    PlutusIR.Compiler.Names
    PlutusIR.Compiler.Provenance
    PlutusIR.Compiler.Types
    PlutusIR.Contexts
    PlutusIR.Core
    PlutusIR.Core.Instance
    PlutusIR.Core.Instance.Flat
    PlutusIR.Core.Instance.Pretty
    PlutusIR.Core.Instance.Pretty.Readable
    PlutusIR.Core.Instance.Scoping
    PlutusIR.Core.Plated
    PlutusIR.Core.Type
    PlutusIR.Error
    PlutusIR.Mark
    PlutusIR.MkPir
    PlutusIR.Parser
    PlutusIR.Pass
    PlutusIR.Purity
    PlutusIR.Subst
    PlutusIR.Transform.Beta
    PlutusIR.Transform.CaseOfCase
    PlutusIR.Transform.CaseReduce
    PlutusIR.Transform.DeadCode
    PlutusIR.Transform.EvaluateBuiltins
    PlutusIR.Transform.Inline.CallSiteInline
    PlutusIR.Transform.Inline.Inline
    PlutusIR.Transform.Inline.Utils
    PlutusIR.Transform.KnownCon
    PlutusIR.Transform.LetFloatIn
    PlutusIR.Transform.LetFloatOut
    PlutusIR.Transform.LetMerge
    PlutusIR.Transform.NonStrict
    PlutusIR.Transform.RecSplit
    PlutusIR.Transform.Rename
    PlutusIR.Transform.RewriteRules
    PlutusIR.Transform.RewriteRules.CommuteFnWithConst
    PlutusIR.Transform.RewriteRules.RemoveTrace
    PlutusIR.Transform.StrictifyBindings
    PlutusIR.Transform.Substitute
    PlutusIR.Transform.ThunkRecursions
    PlutusIR.Transform.Unwrap
    PlutusIR.TypeCheck
    PlutusIR.TypeCheck.Internal

  other-modules:
    PlutusIR.Analysis.Definitions
    PlutusIR.Analysis.Size
    PlutusIR.Analysis.Usages
    PlutusIR.Compiler.Error
    PlutusIR.Compiler.Lower
    PlutusIR.Compiler.Recursion
    PlutusIR.Normalize
    PlutusIR.Transform.RewriteRules.Common
    PlutusIR.Transform.RewriteRules.Internal
    PlutusIR.Transform.RewriteRules.UnConstrConstrData

  build-depends:
    , algebraic-graphs     >=0.7
    , base                 >=4.9     && <5
    , containers
    , dlist
    , dom-lt
    , extra
    , flat                 ^>=0.6
    , hashable
    , lens
    , megaparsec
    , mmorph
    , monoidal-containers
    , mtl
    , multiset
    , parser-combinators   >=0.4.0
    , plutus-core          ^>=1.29
    , prettyprinter        >=1.1.0.1
    , profunctors
    , semigroupoids
    , semigroups           >=0.19.1
    , text
    , transformers
    , witherable

  if impl(ghc <9.0)
    build-depends: integer-gmp

test-suite plutus-ir-test
  import:             lang

  -- needs linux 'diff' available
  if os(windows)
    buildable: False

  type:               exitcode-stdio-1.0
  main-is:            Driver.hs
  hs-source-dirs:     plutus-ir/test
  ghc-options:        -threaded -rtsopts -with-rtsopts=-N
  other-modules:
    PlutusCore.Generators.QuickCheck.BuiltinsTests
    PlutusCore.Generators.QuickCheck.SubstitutionTests
    PlutusCore.Generators.QuickCheck.TypesTests
    PlutusIR.Analysis.RetainedSize.Tests
    PlutusIR.Check.Uniques.Tests
    PlutusIR.Compiler.Datatype.Tests
    PlutusIR.Compiler.Error.Tests
    PlutusIR.Compiler.Let.Tests
    PlutusIR.Compiler.Recursion.Tests
    PlutusIR.Contexts.Tests
    PlutusIR.Core.Tests
    PlutusIR.Generators.QuickCheck.Tests
    PlutusIR.Parser.Tests
    PlutusIR.Purity.Tests
    PlutusIR.Scoping.Tests
    PlutusIR.Transform.Beta.Tests
    PlutusIR.Transform.CaseOfCase.Tests
    PlutusIR.Transform.CaseReduce.Tests
    PlutusIR.Transform.DeadCode.Tests
    PlutusIR.Transform.EvaluateBuiltins.Tests
    PlutusIR.Transform.Inline.Tests
    PlutusIR.Transform.KnownCon.Tests
    PlutusIR.Transform.LetFloatIn.Tests
    PlutusIR.Transform.LetFloatOut.Tests
    PlutusIR.Transform.NonStrict.Tests
    PlutusIR.Transform.RecSplit.Tests
    PlutusIR.Transform.Rename.Tests
    PlutusIR.Transform.RewriteRules.Tests
    PlutusIR.Transform.StrictifyBindings.Tests
    PlutusIR.Transform.StrictLetRec.Tests
    PlutusIR.Transform.StrictLetRec.Tests.Lib
    PlutusIR.Transform.ThunkRecursions.Tests
    PlutusIR.Transform.Unwrap.Tests
    PlutusIR.TypeCheck.Tests

  build-tool-depends: tasty-discover:tasty-discover
  build-depends:
    , base                                                       >=4.9   && <5
    , containers
    , filepath
    , flat                                                       ^>=0.6
    , hashable
    , hedgehog
    , lens
    , mtl
    , plutus-core:{plutus-core, plutus-core-testlib, plutus-ir}  ^>=1.29
    , QuickCheck
    , serialise
    , tasty
    , tasty-expected-failure
    , tasty-hedgehog
    , tasty-hunit
    , tasty-quickcheck
    , text
    , unordered-containers

executable pir
  import:         lang
  main-is:        pir/Main.hs
  hs-source-dirs: executables
  build-depends:
    , base                                  >=4.9   && <5
    , bytestring
    , cassava
    , containers
    , lens
    , megaparsec
    , optparse-applicative
    , plutus-core-execlib                   ^>=1.29
    , plutus-core:{plutus-core, plutus-ir}  ^>=1.29
    , text
    , transformers

executable plutus
  import:             lang
  main-is:            Main.hs
  hs-source-dirs:     executables/plutus

  -- singletons-th does not support GHC<=8.10
  if impl(ghc <9.6)
    buildable: False

  -- Hydra complains that this is not buildable on mingw32 because of brick.
  -- Strange, because I thought vty added support for windows.
  if os(windows)
    buildable: False

  other-modules:
    AnyProgram.Apply
    AnyProgram.Bench
    AnyProgram.Compile
    AnyProgram.Debug
    AnyProgram.Example
    AnyProgram.IO
    AnyProgram.Parse
    AnyProgram.Run
    AnyProgram.With
    Common
    Debugger.TUI.Draw
    Debugger.TUI.Event
    Debugger.TUI.Main
    Debugger.TUI.Types
    GetOpt
    Mode.Compile
    Mode.HelpVersion
    Mode.ListExamples
    Mode.PrintBuiltins
    Mode.PrintCostModel
    Types

  build-depends:
    , aeson-pretty
    , base                                  >=4.9   && <5
    , brick
    , bytestring
    , containers
    , exceptions
    , filepath
    , flat
    , lens
    , megaparsec
    , microlens
    , microlens-th                          ^>=0.4
    , mono-traversable
    , mtl
    , plutus-core:{plutus-core, plutus-ir}  ^>=1.29
    , prettyprinter
    , primitive
    , serialise
    , singletons
    , singletons-th
    , text
    , text-zipper
    , vty                                   ^>=6
    , vty-crossplatform                     ^>=0.2

  ghc-options:        -O2 -threaded -rtsopts -with-rtsopts=-N
  default-extensions:
    GADTs
    TypeApplications

----------------------------------------------
-- support libs
----------------------------------------------

library plutus-core-execlib
  import:          lang
  visibility:      public
  hs-source-dirs:  executables/src
  exposed-modules:
    PlutusCore.Executable.AstIO
    PlutusCore.Executable.Common
    PlutusCore.Executable.Parsers
    PlutusCore.Executable.Types

  build-depends:
    , aeson
    , base                                                       >=4.9   && <5
    , bytestring
    , flat                                                       ^>=0.6
    , lens
    , megaparsec
    , monoidal-containers
    , mtl
    , optparse-applicative
    , plutus-core:{plutus-core, plutus-core-testlib, plutus-ir}  ^>=1.29
    , prettyprinter
    , text

-- could split this up if we split up the main library for UPLC/PLC/PIR
library plutus-core-testlib
  import:          lang
  visibility:      public
  hs-source-dirs:  testlib
  exposed-modules:
    PlutusCore.Generators.Hedgehog
    PlutusCore.Generators.Hedgehog.AST
    PlutusCore.Generators.Hedgehog.Builtin
    PlutusCore.Generators.Hedgehog.Denotation
    PlutusCore.Generators.Hedgehog.Entity
    PlutusCore.Generators.Hedgehog.Interesting
    PlutusCore.Generators.Hedgehog.Test
    PlutusCore.Generators.Hedgehog.TypedBuiltinGen
    PlutusCore.Generators.Hedgehog.TypeEvalCheck
    PlutusCore.Generators.Hedgehog.Utils
    PlutusCore.Generators.NEAT.Common
    PlutusCore.Generators.NEAT.Spec
    PlutusCore.Generators.NEAT.Term
    PlutusCore.Generators.NEAT.Type
    PlutusCore.Generators.QuickCheck
    PlutusCore.Generators.QuickCheck.Builtin
    PlutusCore.Generators.QuickCheck.Common
    PlutusCore.Generators.QuickCheck.GenerateKinds
    PlutusCore.Generators.QuickCheck.GenerateTypes
    PlutusCore.Generators.QuickCheck.GenTm
    PlutusCore.Generators.QuickCheck.ShrinkTypes
    PlutusCore.Generators.QuickCheck.Split
    PlutusCore.Generators.QuickCheck.Substitutions
    PlutusCore.Generators.QuickCheck.Unification
    PlutusCore.Generators.QuickCheck.Utils
    PlutusCore.Test
    PlutusIR.Generators.AST
    PlutusIR.Generators.QuickCheck
    PlutusIR.Generators.QuickCheck.Common
    PlutusIR.Generators.QuickCheck.GenerateTerms
    PlutusIR.Generators.QuickCheck.ShrinkTerms
    PlutusIR.Pass.Test
    PlutusIR.Test
    Test.Tasty.Extras
    UntypedPlutusCore.Test.DeBruijn.Bad
    UntypedPlutusCore.Test.DeBruijn.Good

  build-depends:
    , base                                  >=4.9     && <5
    , bifunctors
    , bytestring
    , containers
    , data-default-class
    , dependent-map                         >=0.4.0.0
    , filepath
    , free
    , hashable
    , hedgehog                              >=1.0
    , lazy-search
    , lens
    , mmorph
    , mtl
    , multiset
    , plutus-core:{plutus-core, plutus-ir}  ^>=1.29
    , prettyprinter                         >=1.1.0.1
    , prettyprinter-configurable            ^>=1.29
    , QuickCheck
    , quickcheck-instances
    , quickcheck-transformer
    , size-based
    , Stream
    , tagged
    , tasty
    , tasty-golden
    , tasty-hedgehog
    , tasty-hunit
    , text

-- This wraps up the use of the certifier library
-- so we can present a consistent inteface whether we
-- are building with it or not. If we aren't building
-- with it, we present a conservative stub implementation
-- that just always says everything is fine.
library plutus-ir-cert
  import:           lang

  if flag(with-cert)
    hs-source-dirs: plutus-ir/cert
    build-depends:  plutus-cert

  else
    hs-source-dirs: plutus-ir/cert-stub

  default-language: Haskell2010
  exposed-modules:  PlutusIR.Certifier
  build-depends:
    , base
    , plutus-core:{plutus-core, plutus-ir}  ^>=1.29

----------------------------------------------
-- profiling
----------------------------------------------

executable traceToStacks
  import:         lang
  main-is:        Main.hs
  hs-source-dirs: executables/traceToStacks
  other-modules:  Common
  build-depends:
    , base                  >=4.9 && <5
    , bytestring
    , cassava
    , optparse-applicative
    , text
    , vector

-- Tests for functions called by @traceToStacks@.
test-suite traceToStacks-test
  import:           lang
  type:             exitcode-stdio-1.0
  hs-source-dirs:   executables/traceToStacks
  default-language: Haskell2010
  ghc-options:      -threaded -rtsopts -with-rtsopts=-N
  main-is:          TestGetStacks.hs
  other-modules:    Common
  build-depends:
    , base         >=4.9 && <5
    , bytestring
    , cassava
    , tasty
    , tasty-hunit
    , text
    , vector

----------------------------------------------
-- cost-model
----------------------------------------------

-- This runs the microbenchmarks used to generate the cost models for built-in
-- functions, saving the results in a CSV file which must be specified on the
-- commmand line.  It will take several hours.
executable cost-model-budgeting-bench
  import:         lang
  main-is:        Main.hs
  other-modules:
    Benchmarks.Bitwise
    Benchmarks.Bool
    Benchmarks.ByteStrings
    Benchmarks.Crypto
    Benchmarks.Data
    Benchmarks.Integers
    Benchmarks.Lists
    Benchmarks.Misc
    Benchmarks.Nops
    Benchmarks.Pairs
    Benchmarks.Strings
    Benchmarks.Tracing
    Benchmarks.Unit
    Common
    CriterionExtensions
    Generators

  hs-source-dirs: cost-model/budgeting-bench
  build-depends:
    , base                   >=4.9   && <5
    , bytestring
    , cardano-crypto-class
    , criterion
    , criterion-measurement
    , deepseq
    , directory
    , filepath
    , hedgehog
    , mtl
    , optparse-applicative
    , plutus-core            ^>=1.29
    , QuickCheck
    , quickcheck-instances
    , random
    , text
    , time

-- This reads CSV data generated by cost-model-budgeting-bench, uses R to build
-- the cost models for built-in functions, and saves them in a specified
-- JSON file (see the help).  The 'official' cost model should be checked in
-- in plutus-core/cost-model/data/builtinCostModel.json.
executable generate-cost-model
  import:         lang
  main-is:        Main.hs
  hs-source-dirs: cost-model/create-cost-model
  ghc-options:    -threaded -rtsopts -with-rtsopts=-N

  if !flag(with-inline-r)
    buildable: False

  -- This fails on Darwin with strange errors and I don't know why
  -- > Error: C stack usage  17556409549320 is too close to the limit
  -- > Fatal error: unable to initialize the JI
  if os(osx)
    buildable: False

  build-depends:
    , aeson-pretty
    , barbies
    , base                  >=4.9   && <5
    , bytestring
    , directory
    , inline-r              >=1.0.1
    , optparse-applicative
    , plutus-core           ^>=1.29
    , text

  --    , exceptions
  other-modules:
    BuiltinMemoryModels
    CreateBuiltinCostModel

-- The cost models for builtins are generated using R and converted into a JSON
-- form that can later be used to construct Haskell functions.  This tests that
-- the predictions of the Haskell version are (approximately) identical to the R
-- ones.  This test is problematic in CI: pretending that it's a benchmark will
-- prevent it from being run automatically but will still allow us to run it
-- manually; `cabal bench` also sets the working directory to the root of the
-- relevant package, which makes it easier to find the cost model data files
-- (unlike `cabal run` for executables, which sets the working directory to the
-- current shell directory).
benchmark cost-model-test
  import:         lang
  type:           exitcode-stdio-1.0
  main-is:        TestCostModels.hs
  other-modules:  TH
  hs-source-dirs: cost-model/test cost-model/create-cost-model

  if !flag(with-inline-r)
    buildable: False

  -- This fails on Darwin with strange errors and I don't know why
  -- > Error: C stack usage  17556409549320 is too close to the limit
  -- > Fatal error: unable to initialize the JI
  if os(osx)
    buildable: False

  build-depends:
    , barbies
    , base              >=4.9   && <5
    , bytestring
    , hedgehog
    , inline-r          >=1.0.1
    , mmorph
    , plutus-core       ^>=1.29
    , template-haskell
    , text

  other-modules:
    BuiltinMemoryModels
    CreateBuiltinCostModel

executable print-cost-model
  import:         lang
  main-is:        Main.hs
  hs-source-dirs: cost-model/print-cost-model
  other-modules:  Paths_plutus_core
  build-depends:
    , aeson
    , base         >=4.9   && <5
    , bytestring
    , plutus-core  ^>=1.29

----------------------------------------------
-- satint
----------------------------------------------

library satint
  import:          lang
  exposed-modules: Data.SatInt
  hs-source-dirs:  satint/src
  build-depends:
    , aeson
    , base              >=4.9 && <5
    , cassava
    , deepseq
    , nothunks
    , primitive
    , serialise
    , template-haskell

test-suite satint-test
  import:           lang
  type:             exitcode-stdio-1.0
  main-is:          TestSatInt.hs
  build-depends:
    , base                        >=4.9 && <5
    , HUnit
    , QuickCheck
    , satint
    , test-framework
    , test-framework-hunit
    , test-framework-quickcheck2

  default-language: Haskell2010
  hs-source-dirs:   satint/test

----------------------------------------------
-- index-envs
----------------------------------------------

library index-envs
  import:           lang
  hs-source-dirs:   index-envs/src
  default-language: Haskell2010
  exposed-modules:
    Data.RandomAccessList.Class
    Data.RandomAccessList.RelativizedMap
    Data.RandomAccessList.SkewBinary
    Data.RandomAccessList.SkewBinarySlab

  build-depends:
    , base             >=4.9  && <5
    , containers
    , extra
    , nonempty-vector
    , ral              ^>=0.2

-- broken for ral-0.2 conflicts with cardano-binary:recursion-schemes
benchmark index-envs-bench
  import:           lang
  type:             exitcode-stdio-1.0
  hs-source-dirs:   index-envs/bench
  default-language: Haskell2010
  main-is:          Main.hs
  build-depends:
    , base             >=4.9     && <5
    , criterion        >=1.5.9.0
    , index-envs
    , nonempty-vector
    , ral              ^>=0.2
    , random           >=1.2.0

-- broken for ral-0.2 conflicts with cardano-binary:recursion-schemes
test-suite index-envs-test
  import:           lang
  type:             exitcode-stdio-1.0
  hs-source-dirs:   index-envs/test
  default-language: Haskell2010
  main-is:          Spec.hs
  other-modules:    RAList.Spec
  ghc-options:      -threaded -rtsopts -with-rtsopts=-N
  build-depends:
    , base                  >=4.9 && <5
    , index-envs
    , nonempty-vector
    , QuickCheck
    , quickcheck-instances
    , tasty
    , tasty-quickcheck<|MERGE_RESOLUTION|>--- conflicted
+++ resolved
@@ -93,11 +93,8 @@
     PlutusCore.Annotation
     PlutusCore.Arity
     PlutusCore.Bitwise.Convert
-<<<<<<< HEAD
+    PlutusCore.Bitwise.Logical
     PlutusCore.Bitwise.Other
-=======
-    PlutusCore.Bitwise.Logical
->>>>>>> f6b9bdce
     PlutusCore.Builtin
     PlutusCore.Builtin.Debug
     PlutusCore.Builtin.Elaborate
