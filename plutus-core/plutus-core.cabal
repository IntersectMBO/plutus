--- conflicted
+++ resolved
@@ -133,16 +133,13 @@
         Common
         Crypto
         Data.ByteString.Hash
+        Data.RandomAccessList.SkewBinary
         Data.SatInt
-<<<<<<< HEAD
         Data.Text.Prettyprint.Doc.Custom
         ErrorCode
         PlcTestUtils
         PlutusPrelude
         Universe
-=======
-        Data.RandomAccessList.SkewBinary
->>>>>>> 3484c778
     build-tool-depends: alex:alex -any, happy:happy >=1.17.1
     hs-source-dirs:
         plutus-core/src
