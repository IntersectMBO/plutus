--- conflicted
+++ resolved
@@ -71,11 +71,7 @@
 library
   import:             lang
   exposed-modules:
-<<<<<<< HEAD
     Bitwise
-    Data.ByteString.Hash
-=======
->>>>>>> 173dce5e
     Data.Either.Extras
     Data.List.Extras
     Data.MultiSet.Lens
