cabal-version:      3.0
name:               plutus-core
version:            1.0.0.0
license:            Apache-2.0
license-files:
  LICENSE
  NOTICE

maintainer:         michael.peyton-jones@iohk.io
author:             Plutus Core Team
synopsis:           Language library for Plutus Core
description:        Pretty-printer, parser, and typechecker for Plutus Core.
category:           Language, Plutus
build-type:         Simple
extra-doc-files:    README.md
extra-source-files:
  cost-model/data/*.R
  cost-model/data/benching.csv
  cost-model/data/builtinCostModel.json
  cost-model/data/cekMachineCosts.json
  plutus-core/test/CostModelInterface/defaultCostModelParams.json

source-repository head
  type:     git
  location: https://github.com/input-output-hk/plutus

common lang
  default-language:   Haskell2010
  default-extensions:
    DeriveFoldable
    DeriveFunctor
    DeriveGeneric
    DeriveLift
    DeriveTraversable
    DerivingStrategies
    DerivingVia
    ExplicitForAll
    FlexibleContexts
    GeneralizedNewtypeDeriving
    ImportQualifiedPost
    ScopedTypeVariables
    StandaloneDeriving

  ghc-options:
    -Wall -Wnoncanonical-monad-instances -Wincomplete-uni-patterns
    -Wincomplete-record-updates -Wredundant-constraints -Widentities
    -Wunused-packages -Wmissing-deriving-strategies

library
  import:          lang
  exposed-modules:
    Crypto
    Data.ByteString.Hash
    Data.Either.Extras
    Data.MultiSet.Lens
    Data.SatInt
    ErrorCode
    PlutusCore
    PlutusCore.Builtin
    PlutusCore.Builtin.Debug
    PlutusCore.Builtin.Elaborate
    PlutusCore.Builtin.Emitter
    PlutusCore.Check.Normal
    PlutusCore.Check.Scoping
    PlutusCore.Check.Uniques
    PlutusCore.Check.Value
    PlutusCore.Compiler
    PlutusCore.Compiler.Erase
    PlutusCore.Core
    PlutusCore.Data
    PlutusCore.DataFilePaths
    PlutusCore.DeBruijn
    PlutusCore.Default
    PlutusCore.Error
    PlutusCore.Evaluation.Machine.BuiltinCostModel
    PlutusCore.Evaluation.Machine.Ck
    PlutusCore.Evaluation.Machine.CostingFun.Core
    PlutusCore.Evaluation.Machine.CostingFun.JSON
    PlutusCore.Evaluation.Machine.CostModelInterface
    PlutusCore.Evaluation.Machine.ExBudget
    PlutusCore.Evaluation.Machine.ExBudgetingDefaults
    PlutusCore.Evaluation.Machine.Exception
    PlutusCore.Evaluation.Machine.ExMemory
    PlutusCore.Evaluation.Machine.MachineParameters
    PlutusCore.Evaluation.Machine.MachineParameters.Default
    PlutusCore.Evaluation.Machine.MachineParameters.DeferredMachineParameters
    PlutusCore.Evaluation.Machine.MachineParameters.ImmediateMachineParameters
    PlutusCore.Evaluation.Result
    PlutusCore.Examples.Builtins
    PlutusCore.Examples.Data.Data
    PlutusCore.Examples.Data.InterList
    PlutusCore.Examples.Data.List
    PlutusCore.Examples.Data.Pair
    PlutusCore.Examples.Data.Shad
    PlutusCore.Examples.Data.TreeForest
    PlutusCore.Examples.Data.Vec
    PlutusCore.Examples.Everything
    PlutusCore.Flat
    PlutusCore.FsTree
    PlutusCore.Mark
    PlutusCore.MkPlc
    PlutusCore.Name
    PlutusCore.Normalize
    PlutusCore.Normalize.Internal
    PlutusCore.Parser
    PlutusCore.Pretty
    PlutusCore.Quote
    PlutusCore.Rename
    PlutusCore.Rename.Internal
    PlutusCore.Rename.Monad
    PlutusCore.StdLib.Data.Bool
    PlutusCore.StdLib.Data.ChurchNat
    PlutusCore.StdLib.Data.Data
    PlutusCore.StdLib.Data.Function
    PlutusCore.StdLib.Data.Integer
    PlutusCore.StdLib.Data.List
    PlutusCore.StdLib.Data.Nat
    PlutusCore.StdLib.Data.Pair
    PlutusCore.StdLib.Data.ScottList
    PlutusCore.StdLib.Data.ScottUnit
    PlutusCore.StdLib.Data.Sum
    PlutusCore.StdLib.Data.Unit
    PlutusCore.StdLib.Everything
    PlutusCore.StdLib.Meta
    PlutusCore.StdLib.Meta.Data.Function
    PlutusCore.StdLib.Meta.Data.Tuple
    PlutusCore.StdLib.Type
    PlutusCore.Subst
    PlutusCore.TypeCheck
    PlutusCore.TypeCheck.Internal
    PlutusIR
    PlutusIR.Analysis.RetainedSize
    PlutusIR.Compiler
    PlutusIR.Compiler.Definitions
    PlutusIR.Compiler.Names
    PlutusIR.Core
    PlutusIR.Core.Instance
    PlutusIR.Core.Instance.Flat
    PlutusIR.Core.Instance.Pretty
    PlutusIR.Core.Instance.Pretty.Readable
    PlutusIR.Core.Instance.Scoping
    PlutusIR.Core.Plated
    PlutusIR.Core.Type
    PlutusIR.Error
    PlutusIR.Mark
    PlutusIR.MkPir
    PlutusIR.Parser
    PlutusIR.Purity
    PlutusIR.Subst
    PlutusIR.Transform.Beta
    PlutusIR.Transform.DeadCode
    PlutusIR.Transform.Inline
    PlutusIR.Transform.LetFloat
    PlutusIR.Transform.LetMerge
    PlutusIR.Transform.NonStrict
    PlutusIR.Transform.RecSplit
    PlutusIR.Transform.Rename
    PlutusIR.Transform.Substitute
    PlutusIR.Transform.ThunkRecursions
    PlutusIR.Transform.Unwrap
    PlutusIR.TypeCheck
    PlutusIR.TypeCheck.Internal
    PlutusPrelude
    Prettyprinter.Custom
    Universe
    UntypedPlutusCore
    UntypedPlutusCore.Check.Scope
    UntypedPlutusCore.Check.Uniques
    UntypedPlutusCore.Core
    UntypedPlutusCore.Core.Type
    UntypedPlutusCore.DeBruijn
    UntypedPlutusCore.Evaluation.Machine.Cek
    UntypedPlutusCore.Evaluation.Machine.Cek.CekMachineCosts
    UntypedPlutusCore.Evaluation.Machine.Cek.Internal
    UntypedPlutusCore.MkUPlc
    UntypedPlutusCore.Parser
    UntypedPlutusCore.Rename

  hs-source-dirs:
    plutus-core/src plutus-core/stdlib plutus-core/examples
    plutus-ir/src untyped-plutus-core/src prelude common

  other-modules:
    Data.Aeson.Flatten
    Data.Aeson.THReader
    Data.Functor.Foldable.Monadic
    GHC.Natural.Extras
    PlutusCore.Analysis.Definitions
    PlutusCore.Builtin.HasConstant
    PlutusCore.Builtin.KnownKind
    PlutusCore.Builtin.KnownType
    PlutusCore.Builtin.KnownTypeAst
    PlutusCore.Builtin.Meaning
    PlutusCore.Builtin.Polymorphism
    PlutusCore.Builtin.Runtime
    PlutusCore.Builtin.TestKnown
    PlutusCore.Builtin.TypeScheme
    PlutusCore.Core.Instance
    PlutusCore.Core.Instance.Eq
    PlutusCore.Core.Instance.Pretty
    PlutusCore.Core.Instance.Pretty.Classic
    PlutusCore.Core.Instance.Pretty.Common
    PlutusCore.Core.Instance.Pretty.Default
    PlutusCore.Core.Instance.Pretty.Plc
    PlutusCore.Core.Instance.Pretty.Readable
    PlutusCore.Core.Instance.Recursive
    PlutusCore.Core.Instance.Scoping
    PlutusCore.Core.Plated
    PlutusCore.Core.Type
    PlutusCore.DeBruijn.Internal
    PlutusCore.Default.Builtins
    PlutusCore.Default.Universe
    PlutusCore.Eq
    PlutusCore.InlineUtils
    PlutusCore.Parser.Builtin
    PlutusCore.Parser.ParserCommon
    PlutusCore.Parser.Type
    PlutusCore.Pretty.Classic
    PlutusCore.Pretty.ConfigName
    PlutusCore.Pretty.Default
    PlutusCore.Pretty.Plc
    PlutusCore.Pretty.PrettyConst
    PlutusCore.Pretty.Readable
    PlutusCore.Pretty.Utils
    PlutusCore.Size
    PlutusIR.Analysis.Dependencies
    PlutusIR.Analysis.Size
    PlutusIR.Analysis.Usages
    PlutusIR.Compiler.Datatype
    PlutusIR.Compiler.Error
    PlutusIR.Compiler.Let
    PlutusIR.Compiler.Lower
    PlutusIR.Compiler.Provenance
    PlutusIR.Compiler.Recursion
    PlutusIR.Compiler.Types
    PlutusIR.Normalize
    Universe.Core
    UntypedPlutusCore.Analysis.Definitions
    UntypedPlutusCore.Analysis.Usages
    UntypedPlutusCore.Core.Instance
    UntypedPlutusCore.Core.Instance.Eq
    UntypedPlutusCore.Core.Instance.Flat
    UntypedPlutusCore.Core.Instance.Pretty
    UntypedPlutusCore.Core.Instance.Pretty.Classic
    UntypedPlutusCore.Core.Instance.Pretty.Default
    UntypedPlutusCore.Core.Instance.Pretty.Plc
    UntypedPlutusCore.Core.Instance.Pretty.Readable
    UntypedPlutusCore.Core.Instance.Recursive
    UntypedPlutusCore.Core.Plated
    UntypedPlutusCore.Evaluation.Machine.Cek.EmitterMode
    UntypedPlutusCore.Evaluation.Machine.Cek.ExBudgetMode
    UntypedPlutusCore.Mark
    UntypedPlutusCore.Rename.Internal
    UntypedPlutusCore.Simplify
    UntypedPlutusCore.Size
    UntypedPlutusCore.Subst
    UntypedPlutusCore.Transform.ForceDelay
    UntypedPlutusCore.Transform.Inline

  build-depends:
    , aeson
    , algebraic-graphs            >=0.3
    , array
    , barbies
    , base                        >=4.9     && <5
    , base64-bytestring
    , bimap
    , bytestring
    , cardano-crypto
    , cardano-crypto-class
    , cassava
    , cborg
    , composition-prelude         >=1.1.0.1
    , containers
    , cryptonite
    , data-default-class
    , deepseq
    , dependent-sum-template
    , deriving-aeson              >=0.2.3
    , deriving-compat
    , dlist
    , dom-lt
    , exceptions
    , extra
    , filepath
    , flat
    , ghc-prim
    , hashable
    , hedgehog                    >=1.0
    , index-envs
    , int-cast
    , integer-gmp
    , lens
    , megaparsec
    , mmorph
    , monoidal-containers
    , mtl
    , multiset
    , nothunks
    , parser-combinators          >=0.4.0
    , prettyprinter               >=1.1.0.1
    , prettyprinter-configurable
    , primitive
    , recursion-schemes
    , secp256k1-haskell
    , semigroupoids
    , semigroups                  >=0.19.1
    , serialise
    , some                        <1.0.3
    , template-haskell
    , text
    , th-compat
    , th-lift
    , th-lift-instances
    , th-utilities
    , time
    , transformers
    , unordered-containers
    , witherable
    , word-array

-- could split this up if we split up the main library for UPLC/PLC/PIR
library plutus-core-testlib
<<<<<<< HEAD
    import: lang
    visibility: public
    hs-source-dirs: testlib
    exposed-modules:
        PlutusCore.Test
        PlutusCore.Generators
        PlutusCore.Generators.PIR
        PlutusCore.Generators.PIR.Builtin
        PlutusCore.Generators.PIR.GenTm
        PlutusCore.Generators.PIR.GenerateTypes
        PlutusCore.Generators.PIR.GenerateTerms
        PlutusCore.Generators.PIR.Common
        PlutusCore.Generators.PIR.Substitutions
        PlutusCore.Generators.PIR.Utils
        PlutusCore.Generators.AST
        PlutusCore.Generators.Interesting
        PlutusCore.Generators.NEAT.Common
        PlutusCore.Generators.NEAT.Spec
        PlutusCore.Generators.NEAT.Term
        PlutusCore.Generators.NEAT.Type
        PlutusCore.Generators.Test

        PlutusIR.Test
        PlutusIR.Generators.AST

        Test.Tasty.Extras
    other-modules:
        PlutusCore.Generators.Internal.Builtin
        PlutusCore.Generators.Internal.Denotation
        PlutusCore.Generators.Internal.Entity
        PlutusCore.Generators.Internal.TypeEvalCheck
        PlutusCore.Generators.Internal.TypedBuiltinGen
        PlutusCore.Generators.Internal.Utils
    build-depends:
        base >=4.9 && <5,
        bifunctors -any,
        bytestring -any,
        containers -any,
        dependent-map >=0.4.0.0,
        filepath -any,
        ghc-prim -any,
        hedgehog >=1.0,
        integer-gmp -any,
        lazy-search -any,
        lens -any,
        megaparsec -any,
        mmorph -any,
        mtl -any,
        plutus-core -any,
        prettyprinter >=1.1.0.1,
        prettyprinter-configurable -any,
        size-based -any,
        some < 1.0.3,
        Stream -any,
        tasty -any,
        tasty-golden -any,
        tasty-hedgehog -any,
        tasty-hunit -any,
        QuickCheck -any,
        quickcheck-transformer -any,
        text -any,
        transformers -any,
        pretty -any
=======
  import:          lang
  visibility:      public
  hs-source-dirs:  testlib
  exposed-modules:
    PlutusCore.Generators
    PlutusCore.Generators.AST
    PlutusCore.Generators.Interesting
    PlutusCore.Generators.NEAT.Common
    PlutusCore.Generators.NEAT.Spec
    PlutusCore.Generators.NEAT.Term
    PlutusCore.Generators.NEAT.Type
    PlutusCore.Generators.Test
    PlutusCore.Test
    PlutusIR.Generators.AST
    PlutusIR.Test
    Test.Tasty.Extras

  other-modules:
    PlutusCore.Generators.Internal.Builtin
    PlutusCore.Generators.Internal.Denotation
    PlutusCore.Generators.Internal.Entity
    PlutusCore.Generators.Internal.TypedBuiltinGen
    PlutusCore.Generators.Internal.TypeEvalCheck
    PlutusCore.Generators.Internal.Utils

  build-depends:
    , base                        >=4.9     && <5
    , bifunctors
    , bytestring
    , containers
    , dependent-map               >=0.4.0.0
    , filepath
    , ghc-prim
    , hedgehog                    >=1.0
    , integer-gmp
    , lazy-search
    , lens
    , megaparsec
    , mmorph
    , mtl
    , plutus-core
    , prettyprinter               >=1.1.0.1
    , prettyprinter-configurable
    , size-based
    , some                        <1.0.3
    , Stream
    , tasty
    , tasty-golden
    , tasty-hedgehog
    , tasty-hunit
    , text
    , transformers
>>>>>>> e3d6def4

test-suite satint-test
  import:           lang
  type:             exitcode-stdio-1.0
  main-is:          TestSatInt.hs
  build-depends:
    , base                        >=4.9 && <5
    , HUnit
    , plutus-core
    , QuickCheck
    , test-framework
    , test-framework-hunit
    , test-framework-quickcheck2

  default-language: Haskell2010
  hs-source-dirs:   plutus-core/satint-test

test-suite plutus-core-test
  import:           lang
  type:             exitcode-stdio-1.0
  main-is:          Spec.hs
  hs-source-dirs:   plutus-core/test
  ghc-options:      -threaded -rtsopts -with-rtsopts=-N
  other-modules:
    CBOR.DataStability
    Check.Spec
    CostModelInterface.Spec
    Evaluation.Machines
    Evaluation.Spec
    Names.Spec
    Normalization.Check
    Normalization.Type
    Pretty.Readable
    TypeSynthesis.Spec

  default-language: Haskell2010
  build-depends:
    , aeson
    , base                 >=4.9 && <5
    , bytestring
    , containers
    , data-default-class
    , extra
    , filepath
    , flat
    , hedgehog
    , hex-text
    , megaparsec
    , mmorph
    , mtl
    , plutus-core
    , plutus-core-testlib
    , prettyprinter
    , serialise
    , tasty
    , tasty-golden
    , tasty-hedgehog
    , tasty-hunit
    , template-haskell
    , text
    , th-lift-instances
    , th-utilities
    , transformers

test-suite plutus-ir-test
<<<<<<< HEAD
    import: lang
    type: exitcode-stdio-1.0
    main-is: Spec.hs
    hs-source-dirs: plutus-ir/test
    other-modules:
        NamesSpec
        ParserSpec
        TransformSpec
        TypeSpec
        GeneratorSpec
        GeneratorSpec.Substitution
        GeneratorSpec.Types
        GeneratorSpec.Terms
        GeneratorSpec.Compiler
    build-depends:
        base >=4.9 && <5,
        plutus-core -any,
        plutus-core-testlib -any,
        flat -any,
        hedgehog -any,
        megaparsec -any,
        tasty -any,
        tasty-hedgehog -any,
        tasty-quickcheck -any,
        text -any,
        containers -any,
        QuickCheck -any,
        mtl -any
=======
  import:         lang
  type:           exitcode-stdio-1.0
  main-is:        Spec.hs
  hs-source-dirs: plutus-ir/test
  other-modules:
    NamesSpec
    ParserSpec
    TransformSpec
    TypeSpec

  build-depends:
    , base                 >=4.9 && <5
    , flat
    , hedgehog
    , megaparsec
    , plutus-core
    , plutus-core-testlib
    , tasty
    , tasty-hedgehog
    , text
>>>>>>> e3d6def4

test-suite untyped-plutus-core-test
  import:         lang
  type:           exitcode-stdio-1.0
  main-is:        Spec.hs
  hs-source-dirs: untyped-plutus-core/test
  ghc-options:    -O2 -threaded -rtsopts -with-rtsopts=-N
  other-modules:
    DeBruijn.Common
    DeBruijn.Scope
    DeBruijn.Spec
    DeBruijn.UnDeBruijnify
    Evaluation.Builtins
    Evaluation.Builtins.Coherence
    Evaluation.Builtins.Common
    Evaluation.Builtins.Definition
    Evaluation.Builtins.MakeRead
    Evaluation.Builtins.SECP256k1
    Evaluation.FreeVars
    Evaluation.Golden
    Evaluation.Machines
    Generators
    Transform.Simplify

  build-depends:
    , base                  >=4.9 && <5
    , bytestring
    , cardano-crypto-class
    , flat
    , hedgehog
    , index-envs
    , lens
    , mtl
    , plutus-core
    , plutus-core-testlib
    , pretty-show
    , prettyprinter
    , secp256k1-haskell
    , tasty
    , tasty-golden
    , tasty-hedgehog
    , tasty-hunit
    , text

executable plc
  import:         lang
  main-is:        plc/Main.hs
  hs-source-dirs: executables
  other-modules:
    Common
    Parsers

  build-depends:
    , aeson
    , base                  >=4.9 && <5
    , bytestring
    , deepseq
    , flat
    , lens
    , megaparsec
    , monoidal-containers
    , mtl
    , optparse-applicative
    , plutus-core
    , plutus-core-testlib
    , prettyprinter
    , text
    , transformers

executable uplc
  import:         lang
  main-is:        uplc/Main.hs
  hs-source-dirs: executables
  other-modules:
    Common
    Parsers

  build-depends:
    , aeson
    , base                  >=4.9 && <5
    , bytestring
    , deepseq
    , flat
    , lens
    , megaparsec
    , monoidal-containers
    , mtl
    , optparse-applicative
    , plutus-core
    , plutus-core-testlib
    , prettyprinter
    , split
    , text
    , transformers

executable pir
  import:         lang
  main-is:        pir/Main.hs
  hs-source-dirs: executables
  other-modules:
    Common
    Parsers

  build-depends:
    , aeson
    , base                  >=4.9 && <5
    , bytestring
    , cassava
    , containers
    , deepseq
    , flat
    , lens
    , megaparsec
    , monoidal-containers
    , mtl
    , optparse-applicative
    , plutus-core
    , plutus-core-testlib
    , prettyprinter
    , text
    , transformers

executable traceToStacks
  import:         lang
  main-is:        Main.hs
  hs-source-dirs: executables/traceToStacks
  other-modules:  Common
  build-depends:
    , base                  >=4.9 && <5
    , bytestring
    , cassava
    , integer-gmp
    , optparse-applicative
    , text
    , vector

-- Tests for functions called by @traceToStacks@.
test-suite traceToStacks-test
  import:           lang
  type:             exitcode-stdio-1.0
  hs-source-dirs:   executables/traceToStacks
  default-language: Haskell2010
  main-is:          TestGetStacks.hs
  other-modules:    Common
  build-depends:
    , base         >=4.9 && <5
    , bytestring
    , cassava
    , tasty
    , tasty-hunit
    , text
    , vector

-- This runs the microbenchmarks used to generate the cost models for built-in
-- functions, saving the results in a CSV file which must be specified on the
-- commmand line.  It will take several hours.
executable cost-model-budgeting-bench
  import:         lang
  main-is:        Main.hs
  other-modules:
    Benchmarks.Bool
    Benchmarks.ByteStrings
    Benchmarks.CryptoAndHashes
    Benchmarks.Data
    Benchmarks.Integers
    Benchmarks.Lists
    Benchmarks.Misc
    Benchmarks.Nops
    Benchmarks.Pairs
    Benchmarks.Strings
    Benchmarks.Tracing
    Benchmarks.Unit
    Common
    CriterionExtensions
    Generators

  hs-source-dirs: cost-model/budgeting-bench
  build-depends:
    , base                   >=4.9 && <5
    , bytestring
    , cardano-crypto-class
    , criterion
    , criterion-measurement
    , deepseq
    , directory
    , filepath
    , hedgehog
    , mtl
    , optparse-applicative
    , plutus-core
    , QuickCheck
    , quickcheck-instances
    , random
    , secp256k1-haskell
    , text
    , time

-- This reads CSV data generated by cost-model-budgeting-bench, uses R to build
-- the cost models for built-in functions, and saves them in a specified
-- JSON file (see the help).  The 'official' cost model should be checked in
-- in plutus-core/cost-model/data/builtinCostModel.json.
executable generate-cost-model
  import:         lang
  main-is:        Main.hs
  hs-source-dirs: cost-model/create-cost-model
  ghc-options:    -threaded -rtsopts -with-rtsopts=-N
  build-depends:
    , aeson-pretty
    , barbies
    , base                  >=4.9 && <5
    , bytestring
    , cassava
    , directory
    , exceptions
    , extra
    , inline-r
    , optparse-applicative
    , plutus-core
    , text
    , vector

  other-modules:  CreateBuiltinCostModel

-- The cost models for builtins are generated using R and converted into a JSON
-- form that can later be used to construct Haskell functions.  This tests that
-- the predictions of the Haskell version are (approximately) identical to the R
-- ones.  This test is problematic in CI: pretending that it's a benchmark will
-- prevent it from being run automatically but will still allow us to run it
-- manually; `cabal bench` also sets the working directory to the root of the
-- relevant package, which makes it easier to find the cost model data files
-- (unlike `cabal run` for exectuables, which sets the working directory to the
-- current shell directory).
benchmark cost-model-test
  import:         lang
  type:           exitcode-stdio-1.0
  main-is:        TestCostModels.hs
  other-modules:  TH
  hs-source-dirs: cost-model/test cost-model/create-cost-model
  build-depends:
    , barbies
    , base              >=4.9 && <5
    , bytestring
    , cassava
    , exceptions
    , extra
    , hedgehog
    , inline-r
    , mmorph
    , plutus-core
    , template-haskell
    , text
    , vector

  other-modules:  CreateBuiltinCostModel

executable print-cost-model
  import:         lang
  main-is:        Main.hs
  hs-source-dirs: cost-model/print-cost-model
  other-modules:  Paths_plutus_core
  build-depends:
    , aeson
    , base        >=4.9 && <5
    , bytestring
    , text

library index-envs
  import:           lang
  hs-source-dirs:   index-envs/src
  default-language: Haskell2010
  exposed-modules:
    Data.RandomAccessList.Class
    Data.RandomAccessList.RelativizedMap
    Data.RandomAccessList.SkewBinary
    Data.RandomAccessList.SkewBinarySlab

  build-depends:
    , base             >=4.9 && <5
    , containers
    , extra
    , nonempty-vector
    , ral              ==0.1
    , vector

-- broken for ral-0.2 conflicts with cardano-binary:recursion-schemes
benchmark index-envs-bench
  import:           lang
  type:             exitcode-stdio-1.0
  hs-source-dirs:   index-envs/bench
  default-language: Haskell2010
  main-is:          Main.hs
  build-depends:
    , base             >=4.9     && <5
    , criterion        >=1.5.9.0
    , index-envs
    , nonempty-vector
    , ral              ==0.1
    , random           >=1.2.0

-- broken for ral-0.2 conflicts with cardano-binary:recursion-schemes
test-suite index-envs-test
  import:           lang
  type:             exitcode-stdio-1.0
  hs-source-dirs:   index-envs/test
  default-language: Haskell2010
  main-is:          Spec.hs
  other-modules:    RAList.Spec
  build-depends:
    , base                  >=4.9 && <5
    , index-envs
    , nonempty-vector
    , QuickCheck
    , quickcheck-instances
    , tasty
    , tasty-quickcheck<|MERGE_RESOLUTION|>--- conflicted
+++ resolved
@@ -321,71 +321,6 @@
 
 -- could split this up if we split up the main library for UPLC/PLC/PIR
 library plutus-core-testlib
-<<<<<<< HEAD
-    import: lang
-    visibility: public
-    hs-source-dirs: testlib
-    exposed-modules:
-        PlutusCore.Test
-        PlutusCore.Generators
-        PlutusCore.Generators.PIR
-        PlutusCore.Generators.PIR.Builtin
-        PlutusCore.Generators.PIR.GenTm
-        PlutusCore.Generators.PIR.GenerateTypes
-        PlutusCore.Generators.PIR.GenerateTerms
-        PlutusCore.Generators.PIR.Common
-        PlutusCore.Generators.PIR.Substitutions
-        PlutusCore.Generators.PIR.Utils
-        PlutusCore.Generators.AST
-        PlutusCore.Generators.Interesting
-        PlutusCore.Generators.NEAT.Common
-        PlutusCore.Generators.NEAT.Spec
-        PlutusCore.Generators.NEAT.Term
-        PlutusCore.Generators.NEAT.Type
-        PlutusCore.Generators.Test
-
-        PlutusIR.Test
-        PlutusIR.Generators.AST
-
-        Test.Tasty.Extras
-    other-modules:
-        PlutusCore.Generators.Internal.Builtin
-        PlutusCore.Generators.Internal.Denotation
-        PlutusCore.Generators.Internal.Entity
-        PlutusCore.Generators.Internal.TypeEvalCheck
-        PlutusCore.Generators.Internal.TypedBuiltinGen
-        PlutusCore.Generators.Internal.Utils
-    build-depends:
-        base >=4.9 && <5,
-        bifunctors -any,
-        bytestring -any,
-        containers -any,
-        dependent-map >=0.4.0.0,
-        filepath -any,
-        ghc-prim -any,
-        hedgehog >=1.0,
-        integer-gmp -any,
-        lazy-search -any,
-        lens -any,
-        megaparsec -any,
-        mmorph -any,
-        mtl -any,
-        plutus-core -any,
-        prettyprinter >=1.1.0.1,
-        prettyprinter-configurable -any,
-        size-based -any,
-        some < 1.0.3,
-        Stream -any,
-        tasty -any,
-        tasty-golden -any,
-        tasty-hedgehog -any,
-        tasty-hunit -any,
-        QuickCheck -any,
-        quickcheck-transformer -any,
-        text -any,
-        transformers -any,
-        pretty -any
-=======
   import:          lang
   visibility:      public
   hs-source-dirs:  testlib
@@ -397,6 +332,14 @@
     PlutusCore.Generators.NEAT.Spec
     PlutusCore.Generators.NEAT.Term
     PlutusCore.Generators.NEAT.Type
+    PlutusCore.Generators.PIR
+    PlutusCore.Generators.PIR.Builtin
+    PlutusCore.Generators.PIR.Common
+    PlutusCore.Generators.PIR.GenerateTerms
+    PlutusCore.Generators.PIR.GenerateTypes
+    PlutusCore.Generators.PIR.GenTm
+    PlutusCore.Generators.PIR.Substitutions
+    PlutusCore.Generators.PIR.Utils
     PlutusCore.Generators.Test
     PlutusCore.Test
     PlutusIR.Generators.AST
@@ -429,6 +372,8 @@
     , plutus-core
     , prettyprinter               >=1.1.0.1
     , prettyprinter-configurable
+    , QuickCheck
+    , quickcheck-transformer
     , size-based
     , some                        <1.0.3
     , Stream
@@ -438,7 +383,6 @@
     , tasty-hunit
     , text
     , transformers
->>>>>>> e3d6def4
 
 test-suite satint-test
   import:           lang
@@ -504,41 +448,16 @@
     , transformers
 
 test-suite plutus-ir-test
-<<<<<<< HEAD
-    import: lang
-    type: exitcode-stdio-1.0
-    main-is: Spec.hs
-    hs-source-dirs: plutus-ir/test
-    other-modules:
-        NamesSpec
-        ParserSpec
-        TransformSpec
-        TypeSpec
-        GeneratorSpec
-        GeneratorSpec.Substitution
-        GeneratorSpec.Types
-        GeneratorSpec.Terms
-        GeneratorSpec.Compiler
-    build-depends:
-        base >=4.9 && <5,
-        plutus-core -any,
-        plutus-core-testlib -any,
-        flat -any,
-        hedgehog -any,
-        megaparsec -any,
-        tasty -any,
-        tasty-hedgehog -any,
-        tasty-quickcheck -any,
-        text -any,
-        containers -any,
-        QuickCheck -any,
-        mtl -any
-=======
   import:         lang
   type:           exitcode-stdio-1.0
   main-is:        Spec.hs
   hs-source-dirs: plutus-ir/test
   other-modules:
+    GeneratorSpec
+    GeneratorSpec.Compiler
+    GeneratorSpec.Substitution
+    GeneratorSpec.Terms
+    GeneratorSpec.Types
     NamesSpec
     ParserSpec
     TransformSpec
@@ -546,15 +465,19 @@
 
   build-depends:
     , base                 >=4.9 && <5
+    , containers
     , flat
     , hedgehog
+    , lens
     , megaparsec
+    , mtl
     , plutus-core
     , plutus-core-testlib
+    , QuickCheck
     , tasty
     , tasty-hedgehog
-    , text
->>>>>>> e3d6def4
+    , tasty-quickcheck
+    , text
 
 test-suite untyped-plutus-core-test
   import:         lang
