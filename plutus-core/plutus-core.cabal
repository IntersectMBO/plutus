--- conflicted
+++ resolved
@@ -373,33 +373,24 @@
     Test.Tasty.Extras
 
   build-depends:
-    , base            >=4.9     && <5
+    , base                        >=4.9     && <5
     , bifunctors
     , bytestring
     , containers
-<<<<<<< HEAD
     , data-default-class
     , dependent-map               >=0.4.0.0
-=======
-    , dependent-map   >=0.4.0.0
->>>>>>> 1930e25c
     , filepath
-    , hedgehog        >=1.0
+    , hedgehog                    >=1.0
     , lazy-search
     , lens
     , mmorph
     , mtl
-<<<<<<< HEAD
     , multiset
-    , plutus-core
+    , plutus-core                 ^>=1.1
     , prettyprinter               >=1.1.0.1
     , prettyprinter-configurable
     , QuickCheck
     , quickcheck-transformer
-=======
-    , plutus-core     ^>=1.1
-    , prettyprinter   >=1.1.0.1
->>>>>>> 1930e25c
     , size-based
     , Stream
     , tagged
@@ -490,14 +481,9 @@
     , hedgehog
     , lens
     , megaparsec
-<<<<<<< HEAD
-    , plutus-core
-    , plutus-core-testlib
-    , QuickCheck
-=======
     , plutus-core          ^>=1.1
     , plutus-core-testlib  ^>=1.1
->>>>>>> 1930e25c
+    , QuickCheck
     , tasty
     , tasty-hedgehog
     , tasty-quickcheck
