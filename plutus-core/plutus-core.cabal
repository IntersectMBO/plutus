cabal-version:   3.0
name:            plutus-core
version:         1.32.0.0
license:         Apache-2.0
license-files:
  LICENSE
  NOTICE

maintainer:      michael.peyton-jones@iohk.io
author:          Plutus Core Team
synopsis:        Language library for Plutus Core
description:     Pretty-printer, parser, and typechecker for Plutus Core.
category:        Language, Plutus
build-type:      Simple
extra-doc-files:
  CHANGELOG.md
  README.md

data-files:
  cost-model/data/*.R
  cost-model/data/builtinCostModelA.json
  cost-model/data/builtinCostModelB.json
  cost-model/data/builtinCostModelC.json
  cost-model/data/cekMachineCostsA.json
  cost-model/data/cekMachineCostsB.json
  cost-model/data/cekMachineCostsC.json
  plutus-core/test/CostModelInterface/defaultCostModelParams.json

source-repository head
  type:     git
  location: https://github.com/IntersectMBO/plutus

-- inline-r is a problematic dependency. It doesn't build with newer
-- versions of R, so if we depend on it then people need to install
-- an old R. This is not so bad for people working on plutus itself
-- (use Nix or work it out), although we may want to eventually
-- purge it. However, due to a cabal bug (https://github.com/haskell/cabal/issues/4087),
-- in some cases cabal will require R to be installed _at solving time_,
-- even though it never wants to build it. This means that the problem
-- leaks into our downstream dependencies. So our solution is to guard
-- the dependency behind a flag, off by default, and turn it on for
-- ourselves locally.
flag with-inline-r
  description: Enable build of packages that use `inline-r`.
  manual:      True
  default:     False

flag with-cert
  description: Enable build of packages that use `plutus-cert`.
  manual:      True
  default:     False

common lang
  default-language:   Haskell2010
  default-extensions:
    DeriveFoldable
    DeriveFunctor
    DeriveGeneric
    DeriveLift
    DeriveTraversable
    DerivingStrategies
    DerivingVia
    ExplicitForAll
    FlexibleContexts
    GeneralizedNewtypeDeriving
    ImportQualifiedPost
    ScopedTypeVariables
    StandaloneDeriving

  ghc-options:
    -Wall -Wnoncanonical-monad-instances -Wincomplete-uni-patterns
    -Wincomplete-record-updates -Wredundant-constraints -Widentities
    -Wunused-packages -Wmissing-deriving-strategies

  if impl(ghc >=9.8)
    ghc-options: -Wno-x-partial

-- This contains UPLC+TPLC, PIR must be explicitly included by depending
-- on the public sub-library.
-- In due course UPLC and TPLC should be split, with the main library
-- containing UPLC.
library
  import:             lang
  exposed-modules:
    Codec.Extras.FlatViaSerialise
    Codec.Extras.SerialiseViaFlat
    Data.Aeson.THReader
    Data.Either.Extras
    Data.List.Extras
    Data.MultiSet.Lens
    PlutusCore
    PlutusCore.Analysis.Definitions
    PlutusCore.Annotation
    PlutusCore.Arity
    PlutusCore.Bitwise
    PlutusCore.Builtin
    PlutusCore.Builtin.Debug
    PlutusCore.Builtin.Elaborate
    PlutusCore.Check.Normal
    PlutusCore.Check.Scoping
    PlutusCore.Check.Uniques
    PlutusCore.Check.Value
    PlutusCore.Compiler
    PlutusCore.Compiler.Erase
    PlutusCore.Compiler.Opts
    PlutusCore.Compiler.Types
    PlutusCore.Core
    PlutusCore.Core.Plated
    PlutusCore.Crypto.BLS12_381.Error
    PlutusCore.Crypto.BLS12_381.G1
    PlutusCore.Crypto.BLS12_381.G2
    PlutusCore.Crypto.BLS12_381.Pairing
    PlutusCore.Crypto.Ed25519
    PlutusCore.Crypto.ExpMod
    PlutusCore.Crypto.Hash
    PlutusCore.Crypto.Secp256k1
    PlutusCore.Data
    PlutusCore.DataFilePaths
    PlutusCore.DeBruijn
    PlutusCore.DeBruijn.Internal
    PlutusCore.Default
    PlutusCore.Default.Builtins
    PlutusCore.Error
    PlutusCore.Evaluation.Error
    PlutusCore.Evaluation.ErrorWithCause
    PlutusCore.Evaluation.Machine.BuiltinCostModel
    PlutusCore.Evaluation.Machine.Ck
    PlutusCore.Evaluation.Machine.CostingFun.Core
    PlutusCore.Evaluation.Machine.CostingFun.JSON
    PlutusCore.Evaluation.Machine.CostingFun.SimpleJSON
    PlutusCore.Evaluation.Machine.CostModelInterface
    PlutusCore.Evaluation.Machine.CostStream
    PlutusCore.Evaluation.Machine.ExBudget
    PlutusCore.Evaluation.Machine.ExBudgetingDefaults
    PlutusCore.Evaluation.Machine.ExBudgetStream
    PlutusCore.Evaluation.Machine.Exception
    PlutusCore.Evaluation.Machine.ExMemory
    PlutusCore.Evaluation.Machine.ExMemoryUsage
    PlutusCore.Evaluation.Machine.MachineParameters
    PlutusCore.Evaluation.Machine.MachineParameters.Default
    PlutusCore.Evaluation.Machine.SimpleBuiltinCostModel
    PlutusCore.Evaluation.Result
    PlutusCore.Examples.Builtins
    PlutusCore.Examples.Data.Data
    PlutusCore.Examples.Data.Function
    PlutusCore.Examples.Data.InterList
    PlutusCore.Examples.Data.List
    PlutusCore.Examples.Data.Pair
    PlutusCore.Examples.Data.Shad
    PlutusCore.Examples.Data.TreeForest
    PlutusCore.Examples.Data.Vec
    PlutusCore.Examples.Everything
    PlutusCore.Flat
    PlutusCore.FsTree
    PlutusCore.Mark
    PlutusCore.MkPlc
    PlutusCore.Name.Unique
    PlutusCore.Name.UniqueMap
    PlutusCore.Name.UniqueSet
    PlutusCore.Normalize
    PlutusCore.Normalize.Internal
    PlutusCore.Parser
    PlutusCore.Pretty
    PlutusCore.Quote
    PlutusCore.Rename
    PlutusCore.Rename.Internal
    PlutusCore.Rename.Monad
    PlutusCore.Size
    PlutusCore.StdLib.Data.Bool
    PlutusCore.StdLib.Data.ChurchNat
    PlutusCore.StdLib.Data.Data
    PlutusCore.StdLib.Data.Function
    PlutusCore.StdLib.Data.Integer
    PlutusCore.StdLib.Data.List
    PlutusCore.StdLib.Data.Nat
    PlutusCore.StdLib.Data.Pair
    PlutusCore.StdLib.Data.ScottList
    PlutusCore.StdLib.Data.ScottUnit
    PlutusCore.StdLib.Data.Sum
    PlutusCore.StdLib.Data.Unit
    PlutusCore.StdLib.Everything
    PlutusCore.StdLib.Meta
    PlutusCore.StdLib.Meta.Data.Function
    PlutusCore.StdLib.Meta.Data.Tuple
    PlutusCore.StdLib.Type
    PlutusCore.Subst
    PlutusCore.TypeCheck
    PlutusCore.TypeCheck.Internal
    PlutusCore.Version
    PlutusPrelude
    Prettyprinter.Custom
    Universe
    UntypedPlutusCore
    UntypedPlutusCore.Check.Scope
    UntypedPlutusCore.Check.Uniques
    UntypedPlutusCore.Core
    UntypedPlutusCore.Core.Plated
    UntypedPlutusCore.Core.Type
    UntypedPlutusCore.Core.Zip
    UntypedPlutusCore.DeBruijn
    UntypedPlutusCore.Evaluation.Machine.Cek
    UntypedPlutusCore.Evaluation.Machine.Cek.CekMachineCosts
    UntypedPlutusCore.Evaluation.Machine.Cek.Internal
    UntypedPlutusCore.Evaluation.Machine.Cek.StepCounter
    UntypedPlutusCore.Evaluation.Machine.SteppableCek
    UntypedPlutusCore.Evaluation.Machine.SteppableCek.DebugDriver
    UntypedPlutusCore.Evaluation.Machine.SteppableCek.Internal
    UntypedPlutusCore.MkUPlc
    UntypedPlutusCore.Parser
    UntypedPlutusCore.Purity
    UntypedPlutusCore.Rename
    UntypedPlutusCore.Transform.CaseOfCase

  other-modules:
    Data.Aeson.Flatten
    Data.Functor.Foldable.Monadic
    PlutusCore.Builtin.HasConstant
    PlutusCore.Builtin.KnownKind
    PlutusCore.Builtin.KnownType
    PlutusCore.Builtin.KnownTypeAst
    PlutusCore.Builtin.Meaning
    PlutusCore.Builtin.Polymorphism
    PlutusCore.Builtin.Result
    PlutusCore.Builtin.Runtime
    PlutusCore.Builtin.TestKnown
    PlutusCore.Builtin.TypeScheme
    PlutusCore.Core.Instance
    PlutusCore.Core.Instance.Eq
    PlutusCore.Core.Instance.Pretty
    PlutusCore.Core.Instance.Pretty.Classic
    PlutusCore.Core.Instance.Pretty.Default
    PlutusCore.Core.Instance.Pretty.Plc
    PlutusCore.Core.Instance.Pretty.Readable
    PlutusCore.Core.Instance.Scoping
    PlutusCore.Core.Type
    PlutusCore.Crypto.Utils
    PlutusCore.Default.Universe
    PlutusCore.Eq
    PlutusCore.Parser.Builtin
    PlutusCore.Parser.ParserCommon
    PlutusCore.Parser.Type
    PlutusCore.Pretty.Classic
    PlutusCore.Pretty.ConfigName
    PlutusCore.Pretty.Default
    PlutusCore.Pretty.Extra
    PlutusCore.Pretty.Plc
    PlutusCore.Pretty.PrettyConst
    PlutusCore.Pretty.Readable
    PlutusCore.Pretty.Utils
    Universe.Core
    UntypedPlutusCore.Analysis.Definitions
    UntypedPlutusCore.Analysis.Usages
    UntypedPlutusCore.Core.Instance
    UntypedPlutusCore.Core.Instance.Eq
    UntypedPlutusCore.Core.Instance.Flat
    UntypedPlutusCore.Core.Instance.Pretty
    UntypedPlutusCore.Core.Instance.Pretty.Classic
    UntypedPlutusCore.Core.Instance.Pretty.Default
    UntypedPlutusCore.Core.Instance.Pretty.Plc
    UntypedPlutusCore.Core.Instance.Pretty.Readable
    UntypedPlutusCore.Evaluation.Machine.Cek.EmitterMode
    UntypedPlutusCore.Evaluation.Machine.Cek.ExBudgetMode
    UntypedPlutusCore.Evaluation.Machine.CommonAPI
    UntypedPlutusCore.Mark
    UntypedPlutusCore.Rename.Internal
    UntypedPlutusCore.Simplify
    UntypedPlutusCore.Simplify.Opts
    UntypedPlutusCore.Size
    UntypedPlutusCore.Subst
    UntypedPlutusCore.Transform.CaseReduce
    UntypedPlutusCore.Transform.Cse
    UntypedPlutusCore.Transform.FloatDelay
    UntypedPlutusCore.Transform.ForceDelay
    UntypedPlutusCore.Transform.Inline

  reexported-modules: Data.SatInt
  hs-source-dirs:
    plutus-core/src plutus-core/stdlib plutus-core/examples
    untyped-plutus-core/src prelude

  -- Notes on dependencies:
  -- * Bound on cardano-crypto-class for the fixed SECP primitives and 9.6 support
  -- * The bound on 'dependent-sum' is needed to avoid https://github.com/obsidiansystems/dependent-sum/issues/72
  build-depends:
    , aeson
    , array
    , barbies
    , base                        >=4.9     && <5
    , base64-bytestring
    , bimap
    , bytestring
    , bytestring-strict-builder
    , cardano-crypto
    , cardano-crypto-class        ^>=2.1.5
    , cassava
    , cborg
    , composition-prelude         >=1.1.0.1
    , containers
    , cryptonite
    , data-default-class
    , deepseq
    , dependent-sum               >=0.7.1.0
    , deriving-aeson              >=0.2.3
    , deriving-compat
    , dlist
    , exceptions
    , extra
    , filepath
    , flat                        ^>=0.6
    , free
    , ghc-prim
    , hashable                    >=1.4
    , hedgehog                    >=1.0
    , index-envs
    , lens
    , megaparsec
    , mmorph
    , mono-traversable
    , monoidal-containers
    , mtl
    , multiset
    , nothunks                    ^>=0.2
    , parser-combinators          >=0.4.0
    , prettyprinter               >=1.1.0.1
    , prettyprinter-configurable  ^>=1.32
    , primitive
    , profunctors
    , recursion-schemes
    , satint
    , semigroups                  >=0.19.1
    , serialise
    , some
    , template-haskell
    , text
    , th-compat
    , th-lift
    , th-lift-instances
    , th-utilities
    , time
    , transformers
    , unordered-containers
    , vector
    , witherable

  if impl(ghc <9.0)
    build-depends: integer-gmp

test-suite plutus-core-test
  import:           lang

  -- needs linux 'diff' available
  if os(windows)
    buildable: False

  type:             exitcode-stdio-1.0
  main-is:          Spec.hs
  hs-source-dirs:   plutus-core/test
  ghc-options:      -threaded -rtsopts -with-rtsopts=-N
  other-modules:
    CBOR.DataStability
    Check.Spec
    CostModelInterface.Spec
    CostModelSafety.Spec
    Evaluation.Machines
    Evaluation.Spec
    Generators.QuickCheck.Utils
    Names.Spec
    Normalization.Check
    Normalization.Type
    Parser.Spec
    Pretty.Readable
    TypeSynthesis.Spec

  default-language: Haskell2010
  build-depends:
    , aeson
    , base                                            >=4.9   && <5
    , bytestring
    , containers
    , data-default-class
    , extra
    , filepath
    , flat                                            ^>=0.6
    , hedgehog
    , hex-text
    , mmorph
    , mtl
    , plutus-core:{plutus-core, plutus-core-testlib}  ^>=1.32
    , prettyprinter
    , serialise
    , tasty
    , tasty-golden
    , tasty-hedgehog
    , tasty-hunit
    , tasty-quickcheck
    , template-haskell
    , text
    , th-lift-instances
    , th-utilities

test-suite untyped-plutus-core-test
  import:         lang

  -- needs linux 'diff' available
  if os(windows)
    buildable: False

  type:           exitcode-stdio-1.0
  main-is:        Spec.hs
  hs-source-dirs: untyped-plutus-core/test
  ghc-options:    -O2 -threaded -rtsopts -with-rtsopts=-N
  other-modules:
    Analysis.Spec
    DeBruijn.FlatNatWord
    DeBruijn.Scope
    DeBruijn.Spec
    DeBruijn.UnDeBruijnify
    Evaluation.Builtins
    Evaluation.Builtins.Bitwise
    Evaluation.Builtins.BLS12_381
    Evaluation.Builtins.BLS12_381.TestClasses
    Evaluation.Builtins.BLS12_381.Utils
    Evaluation.Builtins.Common
    Evaluation.Builtins.Conversion
    Evaluation.Builtins.Costing
    Evaluation.Builtins.Definition
    Evaluation.Builtins.Laws
    Evaluation.Builtins.MakeRead
    Evaluation.Builtins.SignatureVerification
    Evaluation.Debug
    Evaluation.FreeVars
    Evaluation.Golden
    Evaluation.Helpers
    Evaluation.Machines
    Evaluation.Regressions
    Flat.Spec
    Generators
    Transform.CaseOfCase.Test
    Transform.Simplify
    Transform.Simplify.Lib

  build-depends:
    , base                                            >=4.9   && <5
    , base16-bytestring
    , bytestring
    , cardano-crypto-class
    , dlist
    , flat                                            ^>=0.6
    , hedgehog
    , lens
    , mtl
    , plutus-core:{plutus-core, plutus-core-testlib}  ^>=1.32
    , pretty-show
    , prettyprinter
    , QuickCheck
    , serialise
    , split
    , tasty
    , tasty-golden
    , tasty-hedgehog
    , tasty-hunit
    , tasty-quickcheck
    , text
    , vector

<<<<<<< HEAD
=======
executable plc
  import:         lang
  main-is:        plc/Main.hs
  hs-source-dirs: executables
  build-depends:
    , base                                            >=4.9   && <5
    , bytestring
    , flat                                            ^>=0.6
    , optparse-applicative
    , plutus-core:{plutus-core, plutus-core-execlib}  ^>=1.32

executable uplc
  import:         lang
  main-is:        uplc/Main.hs
  hs-source-dirs: executables
  build-depends:
    , base                                            >=4.9   && <5
    , bytestring
    , criterion
    , deepseq
    , flat                                            ^>=0.6
    , haskeline
    , mtl
    , optparse-applicative
    , plutus-core:{plutus-core, plutus-core-execlib}  ^>=1.32
    , prettyprinter
    , split
    , text

>>>>>>> d3e4252d
----------------------------------------------
-- plutus-ir
----------------------------------------------

library plutus-ir
  import:          lang
  visibility:      public
  hs-source-dirs:  plutus-ir/src
  exposed-modules:
    PlutusIR
    PlutusIR.Analysis.Builtins
    PlutusIR.Analysis.Dependencies
    PlutusIR.Analysis.RetainedSize
    PlutusIR.Analysis.VarInfo
    PlutusIR.Check.Uniques
    PlutusIR.Compiler
    PlutusIR.Compiler.Datatype
    PlutusIR.Compiler.Definitions
    PlutusIR.Compiler.Let
    PlutusIR.Compiler.Names
    PlutusIR.Compiler.Provenance
    PlutusIR.Compiler.Types
    PlutusIR.Contexts
    PlutusIR.Core
    PlutusIR.Core.Instance
    PlutusIR.Core.Instance.Flat
    PlutusIR.Core.Instance.Pretty
    PlutusIR.Core.Instance.Pretty.Readable
    PlutusIR.Core.Instance.Scoping
    PlutusIR.Core.Plated
    PlutusIR.Core.Type
    PlutusIR.Error
    PlutusIR.Mark
    PlutusIR.MkPir
    PlutusIR.Parser
    PlutusIR.Pass
    PlutusIR.Purity
    PlutusIR.Subst
    PlutusIR.Transform.Beta
    PlutusIR.Transform.CaseOfCase
    PlutusIR.Transform.CaseReduce
    PlutusIR.Transform.DeadCode
    PlutusIR.Transform.EvaluateBuiltins
    PlutusIR.Transform.Inline.CallSiteInline
    PlutusIR.Transform.Inline.Inline
    PlutusIR.Transform.Inline.Utils
    PlutusIR.Transform.KnownCon
    PlutusIR.Transform.LetFloatIn
    PlutusIR.Transform.LetFloatOut
    PlutusIR.Transform.LetMerge
    PlutusIR.Transform.NonStrict
    PlutusIR.Transform.RecSplit
    PlutusIR.Transform.Rename
    PlutusIR.Transform.RewriteRules
    PlutusIR.Transform.RewriteRules.CommuteFnWithConst
    PlutusIR.Transform.RewriteRules.RemoveTrace
    PlutusIR.Transform.StrictifyBindings
    PlutusIR.Transform.Substitute
    PlutusIR.Transform.ThunkRecursions
    PlutusIR.Transform.Unwrap
    PlutusIR.TypeCheck
    PlutusIR.TypeCheck.Internal

  other-modules:
    PlutusIR.Analysis.Definitions
    PlutusIR.Analysis.Size
    PlutusIR.Analysis.Usages
    PlutusIR.Compiler.Error
    PlutusIR.Compiler.Lower
    PlutusIR.Compiler.Recursion
    PlutusIR.Normalize
    PlutusIR.Transform.RewriteRules.Common
    PlutusIR.Transform.RewriteRules.Internal
    PlutusIR.Transform.RewriteRules.UnConstrConstrData

  build-depends:
    , algebraic-graphs     >=0.7
    , base                 >=4.9     && <5
    , containers
    , dlist
    , dom-lt
    , extra
    , flat                 ^>=0.6
    , hashable
    , lens
    , megaparsec
    , mmorph
    , monoidal-containers
    , mtl
    , multiset
    , parser-combinators   >=0.4.0
    , plutus-core          ^>=1.32
    , prettyprinter        >=1.1.0.1
    , profunctors
    , semigroupoids
    , semigroups           >=0.19.1
    , text
    , transformers
    , witherable

  if impl(ghc <9.0)
    build-depends: integer-gmp

test-suite plutus-ir-test
  import:             lang

  -- needs linux 'diff' available
  if os(windows)
    buildable: False

  type:               exitcode-stdio-1.0
  main-is:            Driver.hs
  hs-source-dirs:     plutus-ir/test
  ghc-options:        -threaded -rtsopts -with-rtsopts=-N
  other-modules:
    PlutusCore.Generators.QuickCheck.BuiltinsTests
    PlutusCore.Generators.QuickCheck.SubstitutionTests
    PlutusCore.Generators.QuickCheck.TypesTests
    PlutusIR.Analysis.RetainedSize.Tests
    PlutusIR.Check.Uniques.Tests
    PlutusIR.Compiler.Datatype.Tests
    PlutusIR.Compiler.Error.Tests
    PlutusIR.Compiler.Let.Tests
    PlutusIR.Compiler.Recursion.Tests
    PlutusIR.Contexts.Tests
    PlutusIR.Core.Tests
    PlutusIR.Generators.QuickCheck.Tests
    PlutusIR.Parser.Tests
    PlutusIR.Purity.Tests
    PlutusIR.Scoping.Tests
    PlutusIR.Transform.Beta.Tests
    PlutusIR.Transform.CaseOfCase.Tests
    PlutusIR.Transform.CaseReduce.Tests
    PlutusIR.Transform.DeadCode.Tests
    PlutusIR.Transform.EvaluateBuiltins.Tests
    PlutusIR.Transform.Inline.Tests
    PlutusIR.Transform.KnownCon.Tests
    PlutusIR.Transform.LetFloatIn.Tests
    PlutusIR.Transform.LetFloatOut.Tests
    PlutusIR.Transform.NonStrict.Tests
    PlutusIR.Transform.RecSplit.Tests
    PlutusIR.Transform.Rename.Tests
    PlutusIR.Transform.RewriteRules.Tests
    PlutusIR.Transform.StrictifyBindings.Tests
    PlutusIR.Transform.StrictLetRec.Tests
    PlutusIR.Transform.StrictLetRec.Tests.Lib
    PlutusIR.Transform.ThunkRecursions.Tests
    PlutusIR.Transform.Unwrap.Tests
    PlutusIR.TypeCheck.Tests

  build-tool-depends: tasty-discover:tasty-discover
  build-depends:
    , base                                                       >=4.9   && <5
    , containers
    , filepath
    , flat                                                       ^>=0.6
    , hashable
    , hedgehog
    , lens
    , mtl
    , plutus-core:{plutus-core, plutus-core-testlib, plutus-ir}  ^>=1.32
    , QuickCheck
    , serialise
    , tasty
    , tasty-expected-failure
    , tasty-hedgehog
    , tasty-hunit
    , tasty-quickcheck
    , text
    , unordered-containers

executable plutus
  import:             lang
  main-is:            Main.hs
  hs-source-dirs:     executables/plutus

  -- singletons-th does not support GHC<=8.10
  if impl(ghc <9.6)
    buildable: False

  -- Hydra complains that this is not buildable on mingw32 because of brick.
  -- Strange, because I thought vty added support for windows.
  if os(windows)
    buildable: False

  other-modules:
    AnyProgram.Apply
    AnyProgram.Bench
    AnyProgram.Compile
    AnyProgram.Debug
    AnyProgram.Example
    AnyProgram.IO
    AnyProgram.Parse
    AnyProgram.Run
    AnyProgram.With
    Common
    Debugger.TUI.Draw
    Debugger.TUI.Event
    Debugger.TUI.Main
    Debugger.TUI.Types
    GetOpt
    Mode.Compile
    Mode.HelpVersion
    Mode.ListExamples
    Mode.PrintBuiltins
    Mode.PrintCostModel
    Types

  build-depends:
    , aeson-pretty
    , base                                  >=4.9   && <5
    , brick
    , bytestring
    , containers
    , exceptions
    , filepath
    , flat
    , lens
    , megaparsec
    , microlens
    , microlens-th                          ^>=0.4
    , mono-traversable
    , mtl
    , plutus-core:{plutus-core, plutus-ir}  ^>=1.32
    , prettyprinter
    , primitive
    , serialise
    , singletons
    , singletons-th
    , text
    , text-zipper
    , vty                                   ^>=6
    , vty-crossplatform                     ^>=0.2

  ghc-options:        -O2 -threaded -rtsopts -with-rtsopts=-N
  default-extensions:
    GADTs
    TypeApplications

----------------------------------------------
-- support libs
----------------------------------------------

library plutus-core-execlib
  import:          lang
  visibility:      public
  hs-source-dirs:  executables/src
  exposed-modules:
    PlutusCore.Executable.AstIO
    PlutusCore.Executable.Common
    PlutusCore.Executable.Parsers
    PlutusCore.Executable.Types

  build-depends:
    , aeson
    , base                                                       >=4.9   && <5
    , bytestring
    , flat                                                       ^>=0.6
    , lens
    , megaparsec
    , monoidal-containers
    , mtl
    , optparse-applicative
    , plutus-core:{plutus-core, plutus-core-testlib, plutus-ir}  ^>=1.32
    , prettyprinter
    , text

-- could split this up if we split up the main library for UPLC/PLC/PIR
library plutus-core-testlib
  import:          lang
  visibility:      public
  hs-source-dirs:  testlib
  exposed-modules:
    PlutusCore.Generators.Hedgehog
    PlutusCore.Generators.Hedgehog.AST
    PlutusCore.Generators.Hedgehog.Builtin
    PlutusCore.Generators.Hedgehog.Denotation
    PlutusCore.Generators.Hedgehog.Entity
    PlutusCore.Generators.Hedgehog.Interesting
    PlutusCore.Generators.Hedgehog.Test
    PlutusCore.Generators.Hedgehog.TypedBuiltinGen
    PlutusCore.Generators.Hedgehog.TypeEvalCheck
    PlutusCore.Generators.Hedgehog.Utils
    PlutusCore.Generators.NEAT.Common
    PlutusCore.Generators.NEAT.Spec
    PlutusCore.Generators.NEAT.Term
    PlutusCore.Generators.NEAT.Type
    PlutusCore.Generators.QuickCheck
    PlutusCore.Generators.QuickCheck.Builtin
    PlutusCore.Generators.QuickCheck.Common
    PlutusCore.Generators.QuickCheck.GenerateKinds
    PlutusCore.Generators.QuickCheck.GenerateTypes
    PlutusCore.Generators.QuickCheck.GenTm
    PlutusCore.Generators.QuickCheck.ShrinkTypes
    PlutusCore.Generators.QuickCheck.Split
    PlutusCore.Generators.QuickCheck.Substitutions
    PlutusCore.Generators.QuickCheck.Unification
    PlutusCore.Generators.QuickCheck.Utils
    PlutusCore.Test
    PlutusIR.Generators.AST
    PlutusIR.Generators.QuickCheck
    PlutusIR.Generators.QuickCheck.Common
    PlutusIR.Generators.QuickCheck.GenerateTerms
    PlutusIR.Generators.QuickCheck.ShrinkTerms
    PlutusIR.Pass.Test
    PlutusIR.Test
    Test.Tasty.Extras
    UntypedPlutusCore.Generators.Hedgehog
    UntypedPlutusCore.Test.DeBruijn.Bad
    UntypedPlutusCore.Test.DeBruijn.Good

  build-depends:
    , base                                  >=4.9     && <5
    , bifunctors
    , bytestring
    , containers
    , data-default-class
    , dependent-map                         >=0.4.0.0
    , filepath
    , free
    , hashable
    , hedgehog                              >=1.0
    , hedgehog-quickcheck
    , lazy-search
    , lens
    , mmorph
    , mtl
    , multiset
    , plutus-core:{plutus-core, plutus-ir}  ^>=1.32
    , prettyprinter                         >=1.1.0.1
    , prettyprinter-configurable            ^>=1.32
    , QuickCheck
    , quickcheck-instances
    , quickcheck-transformer
    , size-based
    , Stream
    , tagged
    , tasty
    , tasty-golden
    , tasty-hedgehog
    , tasty-hunit
    , text

-- This wraps up the use of the certifier library
-- so we can present a consistent inteface whether we
-- are building with it or not. If we aren't building
-- with it, we present a conservative stub implementation
-- that just always says everything is fine.
library plutus-ir-cert
  import:           lang

  if flag(with-cert)
    hs-source-dirs: plutus-ir/cert
    build-depends:  plutus-cert

  else
    hs-source-dirs: plutus-ir/cert-stub

  default-language: Haskell2010
  exposed-modules:  PlutusIR.Certifier
  build-depends:
    , base
    , plutus-core:{plutus-core, plutus-ir}  ^>=1.32

----------------------------------------------
-- profiling
----------------------------------------------

executable traceToStacks
  import:         lang
  main-is:        Main.hs
  hs-source-dirs: executables/traceToStacks
  other-modules:  Common
  build-depends:
    , base                  >=4.9 && <5
    , bytestring
    , cassava
    , optparse-applicative
    , text
    , vector

-- Tests for functions called by @traceToStacks@.
test-suite traceToStacks-test
  import:           lang
  type:             exitcode-stdio-1.0
  hs-source-dirs:   executables/traceToStacks
  default-language: Haskell2010
  ghc-options:      -threaded -rtsopts -with-rtsopts=-N
  main-is:          TestGetStacks.hs
  other-modules:    Common
  build-depends:
    , base         >=4.9 && <5
    , bytestring
    , cassava
    , tasty
    , tasty-hunit
    , text
    , vector

----------------------------------------------
-- cost-model
----------------------------------------------

-- This runs the microbenchmarks used to generate the cost models for built-in
-- functions, saving the results in a CSV file which must be specified on the
-- commmand line.  It will take several hours.
executable cost-model-budgeting-bench
  import:         lang
  main-is:        Main.hs
  other-modules:
    Benchmarks.Bitwise
    Benchmarks.Bool
    Benchmarks.ByteStrings
    Benchmarks.Crypto
    Benchmarks.Data
    Benchmarks.Integers
    Benchmarks.Lists
    Benchmarks.Misc
    Benchmarks.Nops
    Benchmarks.Pairs
    Benchmarks.Strings
    Benchmarks.Tracing
    Benchmarks.Unit
    Common
    CriterionExtensions
    Generators

  hs-source-dirs: cost-model/budgeting-bench
  build-depends:
    , base                   >=4.9   && <5
    , bytestring
    , cardano-crypto-class
    , criterion
    , criterion-measurement
    , deepseq
    , directory
    , filepath
    , hedgehog
    , mtl
    , optparse-applicative
    , plutus-core            ^>=1.32
    , QuickCheck
    , quickcheck-instances
    , random
    , text
    , time

-- This reads CSV data generated by cost-model-budgeting-bench, uses R to build
-- the cost models for built-in functions, and saves them in a specified
-- JSON file (see the help).  The 'official' cost model should be checked in
-- in plutus-core/cost-model/data/builtinCostModel.json.
executable generate-cost-model
  import:         lang
  main-is:        Main.hs
  hs-source-dirs: cost-model/create-cost-model
  ghc-options:    -threaded -rtsopts -with-rtsopts=-N

  if !flag(with-inline-r)
    buildable: False

  -- This fails on Darwin with strange errors and I don't know why
  -- > Error: C stack usage  17556409549320 is too close to the limit
  -- > Fatal error: unable to initialize the JI
  if os(osx)
    buildable: False

  -- Can't build on windows as it depends on R.
  if os(windows)
    buildable: False

  build-depends:
    , aeson-pretty
    , barbies
    , base                  >=4.9   && <5
    , bytestring
    , directory
    , inline-r              >=1.0.1
    , optparse-applicative
    , plutus-core           ^>=1.32
    , text

  --    , exceptions
  other-modules:
    BuiltinMemoryModels
    CreateBuiltinCostModel

-- The cost models for builtins are generated using R and converted into a JSON
-- form that can later be used to construct Haskell functions.  This tests that
-- the predictions of the Haskell version are (approximately) identical to the R
-- ones. This test is problematic in CI: pretending that it's a benchmark will
-- prevent it from being run automatically but will still allow us to run it
-- manually; `cabal bench` also sets the working directory to the root of the
-- relevant package, which makes it easier to find the cost model data files
-- (unlike `cabal run` for executables, which sets the working directory to the
-- current shell directory).
benchmark cost-model-test
  import:         lang
  type:           exitcode-stdio-1.0
  main-is:        TestCostModels.hs
  other-modules:  TH
  hs-source-dirs: cost-model/test cost-model/create-cost-model

  if !flag(with-inline-r)
    buildable: False

  -- This fails on Darwin with strange errors and I don't know why
  -- > Error: C stack usage  17556409549320 is too close to the limit
  -- > Fatal error: unable to initialize the JI
  if os(osx)
    buildable: False

  -- Can't build on windows as it depends on R.
  if os(windows)
    buildable: False

  build-depends:
    , barbies
    , base              >=4.9   && <5
    , bytestring
    , hedgehog
    , inline-r          >=1.0.1
    , mmorph
    , plutus-core       ^>=1.32
    , template-haskell
    , text

  other-modules:
    BuiltinMemoryModels
    CreateBuiltinCostModel

executable print-cost-model
  import:         lang
  main-is:        Main.hs
  hs-source-dirs: cost-model/print-cost-model
  other-modules:  Paths_plutus_core
  build-depends:
    , aeson
    , base         >=4.9   && <5
    , bytestring
    , plutus-core  ^>=1.32

----------------------------------------------
-- satint
----------------------------------------------

library satint
  import:          lang
  exposed-modules: Data.SatInt
  hs-source-dirs:  satint/src
  build-depends:
    , aeson
    , base              >=4.9 && <5
    , cassava
    , deepseq
    , nothunks
    , primitive
    , serialise
    , template-haskell

test-suite satint-test
  import:           lang
  type:             exitcode-stdio-1.0
  main-is:          TestSatInt.hs
  build-depends:
    , base                        >=4.9 && <5
    , HUnit
    , QuickCheck
    , satint
    , test-framework
    , test-framework-hunit
    , test-framework-quickcheck2

  default-language: Haskell2010
  hs-source-dirs:   satint/test

----------------------------------------------
-- index-envs
----------------------------------------------

library index-envs
  import:           lang
  hs-source-dirs:   index-envs/src
  default-language: Haskell2010
  exposed-modules:
    Data.RandomAccessList.Class
    Data.RandomAccessList.RelativizedMap
    Data.RandomAccessList.SkewBinary
    Data.RandomAccessList.SkewBinarySlab

  build-depends:
    , base             >=4.9  && <5
    , containers
    , extra
    , nonempty-vector
    , ral              ^>=0.2

-- broken for ral-0.2 conflicts with cardano-binary:recursion-schemes
benchmark index-envs-bench
  import:           lang
  type:             exitcode-stdio-1.0
  hs-source-dirs:   index-envs/bench
  default-language: Haskell2010
  main-is:          Main.hs
  build-depends:
    , base             >=4.9     && <5
    , criterion        >=1.5.9.0
    , index-envs
    , nonempty-vector
    , ral              ^>=0.2
    , random           >=1.2.0

-- broken for ral-0.2 conflicts with cardano-binary:recursion-schemes
test-suite index-envs-test
  import:           lang
  type:             exitcode-stdio-1.0
  hs-source-dirs:   index-envs/test
  default-language: Haskell2010
  main-is:          Spec.hs
  other-modules:    RAList.Spec
  ghc-options:      -threaded -rtsopts -with-rtsopts=-N
  build-depends:
    , base                  >=4.9 && <5
    , index-envs
    , nonempty-vector
    , QuickCheck
    , quickcheck-instances
    , tasty
    , tasty-quickcheck<|MERGE_RESOLUTION|>--- conflicted
+++ resolved
@@ -463,38 +463,6 @@
     , text
     , vector
 
-<<<<<<< HEAD
-=======
-executable plc
-  import:         lang
-  main-is:        plc/Main.hs
-  hs-source-dirs: executables
-  build-depends:
-    , base                                            >=4.9   && <5
-    , bytestring
-    , flat                                            ^>=0.6
-    , optparse-applicative
-    , plutus-core:{plutus-core, plutus-core-execlib}  ^>=1.32
-
-executable uplc
-  import:         lang
-  main-is:        uplc/Main.hs
-  hs-source-dirs: executables
-  build-depends:
-    , base                                            >=4.9   && <5
-    , bytestring
-    , criterion
-    , deepseq
-    , flat                                            ^>=0.6
-    , haskeline
-    , mtl
-    , optparse-applicative
-    , plutus-core:{plutus-core, plutus-core-execlib}  ^>=1.32
-    , prettyprinter
-    , split
-    , text
-
->>>>>>> d3e4252d
 ----------------------------------------------
 -- plutus-ir
 ----------------------------------------------
