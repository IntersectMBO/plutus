<<<<<<< HEAD
cabal-version:      3.0
name:               plutus-core
version:            1.45.0.0
license:            Apache-2.0
=======
cabal-version:   3.0
name:            plutus-core
version:         1.46.0.0
license:         Apache-2.0
>>>>>>> c86aca85
license-files:
  LICENSE
  NOTICE

maintainer:         michael.peyton-jones@iohk.io
author:             Plutus Core Team
synopsis:           Language library for Plutus Core
description:        Pretty-printer, parser, and typechecker for Plutus Core.
category:           Language, Plutus
build-type:         Simple
extra-doc-files:
  CHANGELOG.md
  README.md

-- Using `extra-source-files` here means that Cabal can deduce that some of the
-- Haskell source files depend on the JSON and R files, and it'll rebuild things
-- as required if the files below are changed.  This doesn't happen if you use
-- `data-files`.  See https://github.com/haskell/cabal/pull/6889 and the issue
-- #4746 that it mentions.
extra-source-files:
  cost-model/data/*.R
  cost-model/data/builtinCostModelA.json
  cost-model/data/builtinCostModelB.json
  cost-model/data/builtinCostModelC.json
  cost-model/data/cekMachineCostsA.json
  cost-model/data/cekMachineCostsB.json
  cost-model/data/cekMachineCostsC.json
  plutus-core/test/CostModelInterface/defaultCostModelParams.json

source-repository head
  type:     git
  location: https://github.com/IntersectMBO/plutus

-- inline-r is a problematic dependency. It doesn't build with newer
-- versions of R, so if we depend on it then people need to install
-- an old R. This is not so bad for people working on plutus itself
-- (use Nix or work it out), although we may want to eventually
-- purge it. However, due to a cabal bug (https://github.com/haskell/cabal/issues/4087),
-- in some cases cabal will require R to be installed _at solving time_,
-- even though it never wants to build it. This means that the problem
-- leaks into our downstream dependencies. So our solution is to guard
-- the dependency behind a flag, off by default, and turn it on for
-- ourselves locally.
flag with-inline-r
  description: Enable build of packages that use `inline-r`.
  manual:      True
  default:     False

flag with-cert
  description: Enable build of packages that use `plutus-cert`.
  manual:      True
  default:     False

common lang
  default-language:   Haskell2010
  default-extensions:
    DeriveFoldable
    DeriveFunctor
    DeriveGeneric
    DeriveLift
    DeriveTraversable
    DerivingStrategies
    DerivingVia
    ExplicitForAll
    FlexibleContexts
    GeneralizedNewtypeDeriving
    ImportQualifiedPost
    ScopedTypeVariables
    StandaloneDeriving

  ghc-options:
    -Wall -Wnoncanonical-monad-instances -Wincomplete-uni-patterns
    -Wincomplete-record-updates -Wredundant-constraints -Widentities
    -Wunused-packages -Wmissing-deriving-strategies

  if impl(ghc >=9.8)
    ghc-options: -Wno-x-partial

-- This contains UPLC+TPLC, PIR must be explicitly included by depending
-- on the public sub-library.
-- In due course UPLC and TPLC should be split, with the main library
-- containing UPLC.
library
  import:             lang
  exposed-modules:
    Codec.Extras.FlatViaSerialise
    Codec.Extras.SerialiseViaFlat
    Data.Aeson.THReader
    Data.Either.Extras
    Data.List.Extras
    Data.MultiSet.Lens
    Data.Version.Extras
    PlutusCore
    PlutusCore.Analysis.Definitions
    PlutusCore.Annotation
    PlutusCore.Arity
    PlutusCore.Bitwise
    PlutusCore.Builtin
    PlutusCore.Builtin.Debug
    PlutusCore.Builtin.Elaborate
    PlutusCore.Check.Normal
    PlutusCore.Check.Scoping
    PlutusCore.Check.Uniques
    PlutusCore.Check.Value
    PlutusCore.Compiler
    PlutusCore.Compiler.Erase
    PlutusCore.Compiler.Opts
    PlutusCore.Compiler.Types
    PlutusCore.Core
    PlutusCore.Core.Plated
    PlutusCore.Crypto.BLS12_381.Error
    PlutusCore.Crypto.BLS12_381.G1
    PlutusCore.Crypto.BLS12_381.G2
    PlutusCore.Crypto.BLS12_381.Pairing
    PlutusCore.Crypto.Ed25519
    PlutusCore.Crypto.ExpMod
    PlutusCore.Crypto.Hash
    PlutusCore.Crypto.Secp256k1
    PlutusCore.Data
    PlutusCore.DataFilePaths
    PlutusCore.DeBruijn
    PlutusCore.DeBruijn.Internal
    PlutusCore.Default
    PlutusCore.Default.Builtins
    PlutusCore.Error
    PlutusCore.Evaluation.Error
    PlutusCore.Evaluation.ErrorWithCause
    PlutusCore.Evaluation.Machine.BuiltinCostModel
    PlutusCore.Evaluation.Machine.Ck
    PlutusCore.Evaluation.Machine.CostingFun.Core
    PlutusCore.Evaluation.Machine.CostingFun.JSON
    PlutusCore.Evaluation.Machine.CostingFun.SimpleJSON
    PlutusCore.Evaluation.Machine.CostModelInterface
    PlutusCore.Evaluation.Machine.CostStream
    PlutusCore.Evaluation.Machine.ExBudget
    PlutusCore.Evaluation.Machine.ExBudgetingDefaults
    PlutusCore.Evaluation.Machine.ExBudgetStream
    PlutusCore.Evaluation.Machine.Exception
    PlutusCore.Evaluation.Machine.ExMemory
    PlutusCore.Evaluation.Machine.ExMemoryUsage
    PlutusCore.Evaluation.Machine.MachineParameters
    PlutusCore.Evaluation.Machine.MachineParameters.Default
    PlutusCore.Evaluation.Machine.SimpleBuiltinCostModel
    PlutusCore.Evaluation.Result
    PlutusCore.Examples.Builtins
    PlutusCore.Examples.Data.Data
    PlutusCore.Examples.Data.Function
    PlutusCore.Examples.Data.InterList
    PlutusCore.Examples.Data.List
    PlutusCore.Examples.Data.Pair
    PlutusCore.Examples.Data.Shad
    PlutusCore.Examples.Data.TreeForest
    PlutusCore.Examples.Data.Vec
    PlutusCore.Examples.Everything
    PlutusCore.Flat
    PlutusCore.FsTree
    PlutusCore.Mark
    PlutusCore.MkPlc
    PlutusCore.Name.Unique
    PlutusCore.Name.UniqueMap
    PlutusCore.Name.UniqueSet
    PlutusCore.Normalize
    PlutusCore.Normalize.Internal
    PlutusCore.Parser
    PlutusCore.Pretty
    PlutusCore.Quote
    PlutusCore.Rename
    PlutusCore.Rename.Internal
    PlutusCore.Rename.Monad
    PlutusCore.Size
    PlutusCore.StdLib.Data.Bool
    PlutusCore.StdLib.Data.ChurchNat
    PlutusCore.StdLib.Data.Data
    PlutusCore.StdLib.Data.Function
    PlutusCore.StdLib.Data.Integer
    PlutusCore.StdLib.Data.List
    PlutusCore.StdLib.Data.MatchOption
    PlutusCore.StdLib.Data.Nat
    PlutusCore.StdLib.Data.Pair
    PlutusCore.StdLib.Data.ScottList
    PlutusCore.StdLib.Data.ScottUnit
    PlutusCore.StdLib.Data.Sum
    PlutusCore.StdLib.Data.Unit
    PlutusCore.StdLib.Everything
    PlutusCore.StdLib.Meta
    PlutusCore.StdLib.Meta.Data.Function
    PlutusCore.StdLib.Meta.Data.Tuple
    PlutusCore.StdLib.Type
    PlutusCore.Subst
    PlutusCore.TypeCheck
    PlutusCore.TypeCheck.Internal
    PlutusCore.Version
    PlutusPrelude
    Prettyprinter.Custom
    Universe
    UntypedPlutusCore
    UntypedPlutusCore.Check.Scope
    UntypedPlutusCore.Check.Uniques
    UntypedPlutusCore.Contexts
    UntypedPlutusCore.Core
    UntypedPlutusCore.Core.Instance.Scoping
    UntypedPlutusCore.Core.Plated
    UntypedPlutusCore.Core.Type
    UntypedPlutusCore.Core.Zip
    UntypedPlutusCore.DeBruijn
    UntypedPlutusCore.Evaluation.Machine.Cek
    UntypedPlutusCore.Evaluation.Machine.Cek.CekMachineCosts
    UntypedPlutusCore.Evaluation.Machine.Cek.Internal
    UntypedPlutusCore.Evaluation.Machine.Cek.StepCounter
    UntypedPlutusCore.Evaluation.Machine.SteppableCek
    UntypedPlutusCore.Evaluation.Machine.SteppableCek.DebugDriver
    UntypedPlutusCore.Evaluation.Machine.SteppableCek.Internal
    UntypedPlutusCore.Mark
    UntypedPlutusCore.MkUPlc
    UntypedPlutusCore.Parser
    UntypedPlutusCore.Purity
    UntypedPlutusCore.Rename
    UntypedPlutusCore.Rename.Internal
    UntypedPlutusCore.Size
    UntypedPlutusCore.Transform.CaseOfCase
    UntypedPlutusCore.Transform.CaseReduce
    UntypedPlutusCore.Transform.Cse
    UntypedPlutusCore.Transform.FloatDelay
    UntypedPlutusCore.Transform.ForceDelay
    UntypedPlutusCore.Transform.Inline
    UntypedPlutusCore.Transform.Simplifier

  other-modules:
    Data.Aeson.Flatten
    Data.Functor.Foldable.Monadic
    Data.Vector.Orphans
    PlutusCore.Builtin.HasConstant
    PlutusCore.Builtin.KnownKind
    PlutusCore.Builtin.KnownType
    PlutusCore.Builtin.KnownTypeAst
    PlutusCore.Builtin.Meaning
    PlutusCore.Builtin.Polymorphism
    PlutusCore.Builtin.Result
    PlutusCore.Builtin.Runtime
    PlutusCore.Builtin.TestKnown
    PlutusCore.Builtin.TypeScheme
    PlutusCore.Core.Instance
    PlutusCore.Core.Instance.Eq
    PlutusCore.Core.Instance.Pretty
    PlutusCore.Core.Instance.Pretty.Classic
    PlutusCore.Core.Instance.Pretty.Default
    PlutusCore.Core.Instance.Pretty.Plc
    PlutusCore.Core.Instance.Pretty.Readable
    PlutusCore.Core.Instance.Scoping
    PlutusCore.Core.Type
    PlutusCore.Crypto.Utils
    PlutusCore.Default.Universe
    PlutusCore.Eq
    PlutusCore.Parser.Builtin
    PlutusCore.Parser.ParserCommon
    PlutusCore.Parser.Type
    PlutusCore.Pretty.Classic
    PlutusCore.Pretty.ConfigName
    PlutusCore.Pretty.Default
    PlutusCore.Pretty.Extra
    PlutusCore.Pretty.Plc
    PlutusCore.Pretty.PrettyConst
    PlutusCore.Pretty.Readable
    PlutusCore.Pretty.Utils
    Universe.Core
    UntypedPlutusCore.Analysis.Definitions
    UntypedPlutusCore.Analysis.Usages
    UntypedPlutusCore.Core.Instance
    UntypedPlutusCore.Core.Instance.Eq
    UntypedPlutusCore.Core.Instance.Flat
    UntypedPlutusCore.Core.Instance.Pretty
    UntypedPlutusCore.Core.Instance.Pretty.Classic
    UntypedPlutusCore.Core.Instance.Pretty.Default
    UntypedPlutusCore.Core.Instance.Pretty.Plc
    UntypedPlutusCore.Core.Instance.Pretty.Readable
    UntypedPlutusCore.Evaluation.Machine.Cek.EmitterMode
    UntypedPlutusCore.Evaluation.Machine.Cek.ExBudgetMode
    UntypedPlutusCore.Evaluation.Machine.CommonAPI
    UntypedPlutusCore.Simplify
    UntypedPlutusCore.Simplify.Opts
    UntypedPlutusCore.Subst

  reexported-modules: Data.SatInt
  hs-source-dirs:
    plutus-core/src plutus-core/stdlib plutus-core/examples
    untyped-plutus-core/src prelude

  -- Notes on dependencies:
  -- * Bound on cardano-crypto-class for the fixed SECP primitives and 9.6 support
  -- * The bound on 'dependent-sum' is needed to avoid https://github.com/obsidiansystems/dependent-sum/issues/72
  build-depends:
    , aeson
    , array
    , barbies
    , base                        >=4.9     && <5
    , base64-bytestring
    , bimap
    , bytestring
    , bytestring-strict-builder
    , cardano-crypto-class        ^>=2.2
    , cassava
    , cborg
    , composition-prelude         >=1.1.0.1
    , containers
    , data-default-class
    , deepseq
    , dependent-sum               >=0.7.1.0
    , deriving-aeson              >=0.2.3
    , deriving-compat
    , dlist
    , exceptions
    , extra
    , filepath
    , flat                        ^>=0.6
    , free
    , ghc-prim
    , hashable                    >=1.4
    , hedgehog                    >=1.0
    , index-envs
    , lens
    , megaparsec
    , mmorph
    , mono-traversable
    , monoidal-containers
    , mtl
    , multiset
    , nothunks                    ^>=0.2
    , parser-combinators          >=0.4.0
    , prettyprinter               >=1.1.0.1
    , prettyprinter-configurable
    , primitive
    , profunctors
    , recursion-schemes
    , satint
    , semigroups                  >=0.19.1
    , serialise
    , some
    , template-haskell
    , text
    , th-lift
    , th-lift-instances
    , th-utilities
    , time
    , transformers
    , unordered-containers
    , vector                      ^>=0.13.2
    , witherable

test-suite plutus-core-test
  import:           lang

  -- needs linux 'diff' available
  if os(windows)
    buildable: False

  type:             exitcode-stdio-1.0
  main-is:          Spec.hs
  hs-source-dirs:   plutus-core/test
  ghc-options:      -threaded -rtsopts -with-rtsopts=-N
  other-modules:
    CBOR.DataStability
    Check.Spec
    CostModelInterface.Spec
    CostModelSafety.Spec
    Evaluation.Machines
    Evaluation.Spec
    Generators.QuickCheck.Utils
    Names.Spec
    Normalization.Check
    Normalization.Type
    Parser.Spec
    Pretty.Readable
    TypeSynthesis.Spec

  default-language: Haskell2010
  build-depends:
    , aeson
    , base                             >=4.9     && <5
    , bytestring
    , containers
    , data-default-class
    , extra
    , filepath
    , flat                             ^>=0.6
    , hedgehog
    , hex-text
    , mmorph
    , mtl
    , plutus-core                      ^>=1.46
    , plutus-core:plutus-core-testlib
    , prettyprinter
    , serialise
    , tasty
    , tasty-golden
    , tasty-hedgehog
    , tasty-hunit
    , tasty-quickcheck
    , template-haskell
    , text
    , th-lift-instances
    , th-utilities
    , vector                           ^>=0.13.2

test-suite untyped-plutus-core-test
  import:         lang

  -- needs linux 'diff' available
  if os(windows)
    buildable: False

  type:           exitcode-stdio-1.0
  main-is:        Spec.hs
  hs-source-dirs: untyped-plutus-core/test
  ghc-options:    -O2 -threaded -rtsopts -with-rtsopts=-N
  build-depends:
    , base                                     >=4.9 && <5
    , plutus-core:untyped-plutus-core-testlib
    , tasty

library untyped-plutus-core-testlib
  import:             lang
  visibility:         public
  default-language:   Haskell2010
  default-extensions: CPP
  hs-source-dirs:     untyped-plutus-core/testlib

  -- needs linux 'diff' available
  if os(windows)
    buildable: False

  exposed-modules:
    Analysis.Lib
    Analysis.Spec
    DeBruijn.FlatNatWord
    DeBruijn.Scope
    DeBruijn.Spec
    DeBruijn.UnDeBruijnify
    Evaluation.Builtins
    Evaluation.Builtins.Bitwise.CIP0122
    Evaluation.Builtins.Bitwise.CIP0123
    Evaluation.Builtins.BLS12_381
    Evaluation.Builtins.BLS12_381.TestClasses
    Evaluation.Builtins.BLS12_381.Utils
    Evaluation.Builtins.Common
    Evaluation.Builtins.Conversion
    Evaluation.Builtins.Costing
    Evaluation.Builtins.Definition
    Evaluation.Builtins.Integer.ExpModInteger
    Evaluation.Builtins.MakeRead
    Evaluation.Builtins.SignatureVerification
    Evaluation.Debug
    Evaluation.FreeVars
    Evaluation.Golden
    Evaluation.Helpers
    Evaluation.Machines
    Evaluation.Regressions
    Flat.Spec
    Generators
    Scoping.Spec
    Transform.CaseOfCase.Test
    Transform.Inline.Spec
    Transform.Simplify
    Transform.Simplify.Lib

  build-depends:
    , base                             >=4.9   && <5
    , base16-bytestring
    , bytestring
    , cardano-crypto-class
    , dlist
    , flat                             ^>=0.6
    , hedgehog
    , lens
    , mtl
    , plutus-core                      ^>=1.46
    , plutus-core:plutus-core-testlib
    , pretty-show
    , prettyprinter
    , QuickCheck
    , serialise
    , split
    , tasty
    , tasty-golden
    , tasty-hedgehog
    , tasty-hunit
    , tasty-quickcheck
    , text
    , vector

----------------------------------------------
-- plutus-ir
----------------------------------------------

library plutus-ir
  import:          lang
  visibility:      public
  hs-source-dirs:  plutus-ir/src
  exposed-modules:
    PlutusIR
    PlutusIR.Analysis.Builtins
    PlutusIR.Analysis.Dependencies
    PlutusIR.Analysis.RetainedSize
    PlutusIR.Analysis.Size
    PlutusIR.Analysis.VarInfo
    PlutusIR.Check.Uniques
    PlutusIR.Compiler
    PlutusIR.Compiler.Datatype
    PlutusIR.Compiler.Definitions
    PlutusIR.Compiler.Let
    PlutusIR.Compiler.Names
    PlutusIR.Compiler.Provenance
    PlutusIR.Compiler.Types
    PlutusIR.Contexts
    PlutusIR.Core
    PlutusIR.Core.Instance
    PlutusIR.Core.Instance.Flat
    PlutusIR.Core.Instance.Pretty
    PlutusIR.Core.Instance.Pretty.Readable
    PlutusIR.Core.Instance.Scoping
    PlutusIR.Core.Plated
    PlutusIR.Core.Type
    PlutusIR.Error
    PlutusIR.Mark
    PlutusIR.MkPir
    PlutusIR.Parser
    PlutusIR.Pass
    PlutusIR.Purity
    PlutusIR.Strictness
    PlutusIR.Subst
    PlutusIR.Transform.Beta
    PlutusIR.Transform.CaseOfCase
    PlutusIR.Transform.CaseReduce
    PlutusIR.Transform.DeadCode
    PlutusIR.Transform.EvaluateBuiltins
    PlutusIR.Transform.Inline.CallSiteInline
    PlutusIR.Transform.Inline.Inline
    PlutusIR.Transform.Inline.Utils
    PlutusIR.Transform.KnownCon
    PlutusIR.Transform.LetFloatIn
    PlutusIR.Transform.LetFloatOut
    PlutusIR.Transform.LetMerge
    PlutusIR.Transform.NonStrict
    PlutusIR.Transform.RecSplit
    PlutusIR.Transform.Rename
    PlutusIR.Transform.RewriteRules
    PlutusIR.Transform.RewriteRules.CommuteFnWithConst
    PlutusIR.Transform.RewriteRules.RemoveTrace
    PlutusIR.Transform.StrictifyBindings
    PlutusIR.Transform.Substitute
    PlutusIR.Transform.ThunkRecursions
    PlutusIR.Transform.Unwrap
    PlutusIR.TypeCheck
    PlutusIR.TypeCheck.Internal

  other-modules:
    PlutusIR.Analysis.Definitions
    PlutusIR.Analysis.Usages
    PlutusIR.Compiler.Error
    PlutusIR.Compiler.Lower
    PlutusIR.Compiler.Recursion
    PlutusIR.Normalize
    PlutusIR.Transform.RewriteRules.Common
    PlutusIR.Transform.RewriteRules.Internal
    PlutusIR.Transform.RewriteRules.UnConstrConstrData

  build-depends:
    , algebraic-graphs     >=0.7
    , base                 >=4.9     && <5
    , containers
    , data-default-class
    , dlist
    , dom-lt
    , extra
    , flat                 ^>=0.6
    , hashable
    , lens
    , megaparsec
    , mmorph
    , monoidal-containers
    , mtl
    , multiset
    , parser-combinators   >=0.4.0
    , plutus-core          ^>=1.46
    , prettyprinter        >=1.1.0.1
    , profunctors
    , semigroupoids
    , semigroups           >=0.19.1
    , text
    , transformers
    , witherable

test-suite plutus-ir-test
  import:             lang

  -- needs linux 'diff' available
  if os(windows)
    buildable: False

  type:               exitcode-stdio-1.0
  main-is:            Driver.hs
  hs-source-dirs:     plutus-ir/test
  ghc-options:        -threaded -rtsopts -with-rtsopts=-N
  other-modules:
    PlutusCore.Generators.QuickCheck.BuiltinsTests
    PlutusCore.Generators.QuickCheck.SubstitutionTests
    PlutusCore.Generators.QuickCheck.TypesTests
    PlutusIR.Analysis.RetainedSize.Tests
    PlutusIR.Check.Uniques.Tests
    PlutusIR.Compiler.Datatype.Tests
    PlutusIR.Compiler.Error.Tests
    PlutusIR.Compiler.Let.Tests
    PlutusIR.Compiler.Recursion.Tests
    PlutusIR.Contexts.Tests
    PlutusIR.Core.Tests
    PlutusIR.Generators.QuickCheck.Tests
    PlutusIR.Parser.Tests
    PlutusIR.Purity.Tests
    PlutusIR.Scoping.Tests
    PlutusIR.Transform.Beta.Tests
    PlutusIR.Transform.CaseOfCase.Tests
    PlutusIR.Transform.CaseReduce.Tests
    PlutusIR.Transform.DeadCode.Tests
    PlutusIR.Transform.EvaluateBuiltins.Tests
    PlutusIR.Transform.Inline.Tests
    PlutusIR.Transform.KnownCon.Tests
    PlutusIR.Transform.LetFloatIn.Tests
    PlutusIR.Transform.LetFloatOut.Tests
    PlutusIR.Transform.NonStrict.Tests
    PlutusIR.Transform.RecSplit.Tests
    PlutusIR.Transform.Rename.Tests
    PlutusIR.Transform.RewriteRules.Tests
    PlutusIR.Transform.StrictifyBindings.Tests
    PlutusIR.Transform.StrictLetRec.Tests
    PlutusIR.Transform.StrictLetRec.Tests.Lib
    PlutusIR.Transform.ThunkRecursions.Tests
    PlutusIR.Transform.Unwrap.Tests
    PlutusIR.TypeCheck.Tests

  build-tool-depends: tasty-discover:tasty-discover
  build-depends:
    , base                             >=4.9   && <5
    , containers
    , filepath
    , flat                             ^>=0.6
    , hashable
    , hedgehog
    , lens
    , mtl
    , plutus-core                      ^>=1.46
    , plutus-core:plutus-core-testlib
    , plutus-core:plutus-ir
    , QuickCheck
    , serialise
    , tasty
    , tasty-expected-failure
    , tasty-hedgehog
    , tasty-hunit
    , tasty-quickcheck
    , text
    , unordered-containers

executable plutus
  import:             lang
  main-is:            Main.hs
  hs-source-dirs:     executables/plutus

  -- Hydra complains that this is not buildable on mingw32 because of brick.
  -- Strange, because I thought vty added support for windows.
  if os(windows)
    buildable: False

  other-modules:
    AnyProgram.Apply
    AnyProgram.Bench
    AnyProgram.Compile
    AnyProgram.Debug
    AnyProgram.Example
    AnyProgram.IO
    AnyProgram.Parse
    AnyProgram.Run
    AnyProgram.With
    Common
    Debugger.TUI.Draw
    Debugger.TUI.Event
    Debugger.TUI.Main
    Debugger.TUI.Types
    GetOpt
    Mode.Compile
    Mode.HelpVersion
    Mode.ListExamples
    Mode.PrintBuiltins
    Mode.PrintCostModel
    Paths_plutus_core
    Types

  build-depends:
    , aeson-pretty
    , base                   >=4.9   && <5
    , brick
    , bytestring
    , containers
    , exceptions
    , filepath
    , flat
    , lens
    , megaparsec
    , microlens
    , microlens-th           ^>=0.4
    , mono-traversable
    , mtl
    , plutus-core            ^>=1.46
    , plutus-core:plutus-ir
    , prettyprinter
    , primitive
    , serialise
    , singletons
    , singletons-th
    , text
    , text-zipper
    , vty                    ^>=6.2
    , vty-crossplatform      ^>=0.4

  ghc-options:        -O2 -threaded -rtsopts -with-rtsopts=-N
  default-extensions:
    GADTs
    TypeApplications

----------------------------------------------
-- support libs
----------------------------------------------

library plutus-core-execlib
  import:          lang
  visibility:      public
  hs-source-dirs:  executables/src
  exposed-modules:
    PlutusCore.Executable.AstIO
    PlutusCore.Executable.Common
    PlutusCore.Executable.Parsers
    PlutusCore.Executable.Types

  build-depends:
    , aeson
    , base                             >=4.9   && <5
    , bytestring
    , flat                             ^>=0.6
    , lens
    , megaparsec
    , monoidal-containers
    , mtl
    , optparse-applicative
    , plutus-core                      ^>=1.46
    , plutus-core:plutus-core-testlib
    , plutus-core:plutus-ir
    , prettyprinter
    , text

-- could split this up if we split up the main library for UPLC/PLC/PIR
library plutus-core-testlib
  import:          lang
  visibility:      public
  hs-source-dirs:  testlib
  exposed-modules:
    PlutusCore.Generators.Hedgehog
    PlutusCore.Generators.Hedgehog.AST
    PlutusCore.Generators.Hedgehog.Builtin
    PlutusCore.Generators.Hedgehog.Denotation
    PlutusCore.Generators.Hedgehog.Entity
    PlutusCore.Generators.Hedgehog.Interesting
    PlutusCore.Generators.Hedgehog.Test
    PlutusCore.Generators.Hedgehog.TypedBuiltinGen
    PlutusCore.Generators.Hedgehog.TypeEvalCheck
    PlutusCore.Generators.Hedgehog.Utils
    PlutusCore.Generators.NEAT.Common
    PlutusCore.Generators.NEAT.Spec
    PlutusCore.Generators.NEAT.Term
    PlutusCore.Generators.NEAT.Type
    PlutusCore.Generators.QuickCheck
    PlutusCore.Generators.QuickCheck.Builtin
    PlutusCore.Generators.QuickCheck.Common
    PlutusCore.Generators.QuickCheck.GenerateKinds
    PlutusCore.Generators.QuickCheck.GenerateTypes
    PlutusCore.Generators.QuickCheck.GenTm
    PlutusCore.Generators.QuickCheck.ShrinkTypes
    PlutusCore.Generators.QuickCheck.Split
    PlutusCore.Generators.QuickCheck.Substitutions
    PlutusCore.Generators.QuickCheck.Unification
    PlutusCore.Generators.QuickCheck.Utils
    PlutusCore.Test
    PlutusIR.Generators.AST
    PlutusIR.Generators.QuickCheck
    PlutusIR.Generators.QuickCheck.Common
    PlutusIR.Generators.QuickCheck.GenerateTerms
    PlutusIR.Generators.QuickCheck.ShrinkTerms
    PlutusIR.Pass.Test
    PlutusIR.Test
    Test.Tasty.Extras
    UntypedPlutusCore.Generators.Hedgehog
    UntypedPlutusCore.Test.DeBruijn.Bad
    UntypedPlutusCore.Test.DeBruijn.Good

  build-depends:
    , base                        >=4.9     && <5
    , bifunctors
    , bytestring
    , containers
    , data-default-class
    , dependent-map               >=0.4.0.0
    , filepath
    , free
    , hashable
    , hedgehog                    >=1.0
    , hedgehog-quickcheck
    , lazy-search
    , lens
    , mmorph
    , mtl
    , multiset
    , plutus-core                 ^>=1.46
    , plutus-core:plutus-ir
    , pretty-simple
    , prettyprinter               >=1.1.0.1
    , prettyprinter-configurable
    , QuickCheck
    , quickcheck-instances
    , quickcheck-transformer
    , size-based
    , Stream
    , tagged
    , tasty
    , tasty-expected-failure
    , tasty-golden
    , tasty-hedgehog
    , tasty-hunit
    , text
    , vector

-- This wraps up the use of the certifier library
-- so we can present a consistent inteface whether we
-- are building with it or not. If we aren't building
-- with it, we present a conservative stub implementation
-- that just always says everything is fine.
library plutus-ir-cert
  import:           lang

  if flag(with-cert)
    hs-source-dirs: plutus-ir/cert
    build-depends:  plutus-cert

  else
    hs-source-dirs: plutus-ir/cert-stub

  default-language: Haskell2010
  exposed-modules:  PlutusIR.Certifier
  build-depends:
    , base
    , plutus-core            ^>=1.46
    , plutus-core:plutus-ir

----------------------------------------------
-- profiling
----------------------------------------------

executable traceToStacks
  import:         lang
  main-is:        Main.hs
  hs-source-dirs: executables/traceToStacks
  other-modules:  Common
  build-depends:
    , base                  >=4.9 && <5
    , bytestring
    , cassava
    , optparse-applicative
    , text
    , vector

-- Tests for functions called by @traceToStacks@.
test-suite traceToStacks-test
  import:           lang
  type:             exitcode-stdio-1.0
  hs-source-dirs:   executables/traceToStacks
  default-language: Haskell2010
  ghc-options:      -threaded -rtsopts -with-rtsopts=-N
  main-is:          TestGetStacks.hs
  other-modules:    Common
  build-depends:
    , base         >=4.9 && <5
    , bytestring
    , cassava
    , tasty
    , tasty-hunit
    , text
    , vector

----------------------------------------------
-- cost-model
----------------------------------------------

-- This runs the microbenchmarks used to generate the cost models for built-in
-- functions, saving the results in a CSV file which must be specified on the
-- commmand line.  It will take several hours.
executable cost-model-budgeting-bench
  import:         lang
  main-is:        Main.hs
  other-modules:
    Benchmarks.Arrays
    Benchmarks.Bitwise
    Benchmarks.Bool
    Benchmarks.ByteStrings
    Benchmarks.Crypto
    Benchmarks.Data
    Benchmarks.Integers
    Benchmarks.Lists
    Benchmarks.Misc
    Benchmarks.Nops
    Benchmarks.Pairs
    Benchmarks.Strings
    Benchmarks.Tracing
    Benchmarks.Unit
    Common
    CriterionExtensions
    Generators

  hs-source-dirs: cost-model/budgeting-bench
  build-depends:
    , base                   >=4.9   && <5
    , bytestring
    , cardano-crypto-class
    , criterion
    , criterion-measurement
    , deepseq
    , directory
    , filepath
    , hedgehog
    , mtl
    , optparse-applicative
    , plutus-core            ^>=1.46
    , QuickCheck
    , quickcheck-instances
    , random
    , text
    , time
    , vector

-- This reads CSV data generated by cost-model-budgeting-bench, uses R to build
-- the cost models for built-in functions, and saves them in a specified
-- JSON file (see the help).  The 'official' cost model should be checked in
-- in plutus-core/cost-model/data/builtinCostModel.json.
executable generate-cost-model
  import:         lang
  main-is:        Main.hs
  hs-source-dirs: cost-model/create-cost-model
  ghc-options:    -threaded -rtsopts -with-rtsopts=-N

  if !flag(with-inline-r)
    buildable: False

  -- This fails on Darwin with strange errors and I don't know why
  -- > Error: C stack usage  17556409549320 is too close to the limit
  -- > Fatal error: unable to initialize the JI
  if os(osx)
    buildable: False

  -- Can't build on windows as it depends on R.
  if os(windows)
    buildable: False

  build-depends:
    , aeson-pretty
    , barbies
    , base                  >=4.9   && <5
    , bytestring
    , directory
    , inline-r              >=1.0.1
    , optparse-applicative
    , plutus-core           ^>=1.46
    , text

  --    , exceptions
  other-modules:
    BuiltinMemoryModels
    CreateBuiltinCostModel

-- The cost models for builtins are generated using R and converted into a JSON
-- form that can later be used to construct Haskell functions.  This tests that
-- the predictions of the Haskell version are (approximately) identical to the R
-- ones. This test is problematic in CI: pretending that it's a benchmark will
-- prevent it from being run automatically but will still allow us to run it
-- manually; `cabal bench` also sets the working directory to the root of the
-- relevant package, which makes it easier to find the cost model data files
-- (unlike `cabal run` for executables, which sets the working directory to the
-- current shell directory).
benchmark cost-model-test
  import:         lang
  type:           exitcode-stdio-1.0
  main-is:        TestCostModels.hs
  other-modules:  TH
  hs-source-dirs: cost-model/test cost-model/create-cost-model

  if !flag(with-inline-r)
    buildable: False

  -- This fails on Darwin with strange errors and I don't know why
  -- > Error: C stack usage  17556409549320 is too close to the limit
  -- > Fatal error: unable to initialize the JI
  if os(osx)
    buildable: False

  -- Can't build on windows as it depends on R.
  if os(windows)
    buildable: False

  build-depends:
    , barbies
    , base              >=4.9   && <5
    , bytestring
    , hedgehog
    , inline-r          >=1.0.1
    , mmorph
    , plutus-core       ^>=1.46
    , template-haskell
    , text

  other-modules:
    BuiltinMemoryModels
    CreateBuiltinCostModel

executable print-cost-model
  import:         lang
  main-is:        Main.hs
  hs-source-dirs: cost-model/print-cost-model
  other-modules:  Paths_plutus_core
  build-depends:
    , aeson
    , base         >=4.9   && <5
    , bytestring
    , plutus-core  ^>=1.46

----------------------------------------------
-- satint
----------------------------------------------

library satint
  import:          lang
  exposed-modules: Data.SatInt
  hs-source-dirs:  satint/src
  build-depends:
    , aeson
    , base              >=4.9 && <5
    , cassava
    , deepseq
    , nothunks
    , primitive
    , serialise
    , template-haskell

test-suite satint-test
  import:           lang
  type:             exitcode-stdio-1.0
  main-is:          TestSatInt.hs
  build-depends:
    , base                        >=4.9 && <5
    , HUnit
    , QuickCheck
    , satint
    , test-framework
    , test-framework-hunit
    , test-framework-quickcheck2

  default-language: Haskell2010
  hs-source-dirs:   satint/test

----------------------------------------------
-- index-envs
----------------------------------------------

library index-envs
  import:           lang
  visibility:       public
  hs-source-dirs:   index-envs/src
  default-language: Haskell2010
  exposed-modules:
    Data.RandomAccessList.Class
    Data.RandomAccessList.RelativizedMap
    Data.RandomAccessList.SkewBinary
    Data.RandomAccessList.SkewBinarySlab

  build-depends:
    , base             >=4.9  && <5
    , containers
    , extra
    , nonempty-vector
    , ral              ^>=0.2

-- broken for ral-0.2 conflicts with cardano-binary:recursion-schemes
benchmark index-envs-bench
  import:           lang
  type:             exitcode-stdio-1.0
  hs-source-dirs:   index-envs/bench
  default-language: Haskell2010
  main-is:          Main.hs
  build-depends:
    , base             >=4.9     && <5
    , criterion        >=1.5.9.0
    , index-envs
    , nonempty-vector
    , ral              ^>=0.2
    , random           >=1.2.0

-- broken for ral-0.2 conflicts with cardano-binary:recursion-schemes
test-suite index-envs-test
  import:           lang
  type:             exitcode-stdio-1.0
  hs-source-dirs:   index-envs/test
  default-language: Haskell2010
  main-is:          Spec.hs
  other-modules:    RAList.Spec
  ghc-options:      -threaded -rtsopts -with-rtsopts=-N
  build-depends:
    , base                  >=4.9 && <5
    , index-envs
    , nonempty-vector
    , QuickCheck
    , quickcheck-instances
    , tasty
    , tasty-quickcheck<|MERGE_RESOLUTION|>--- conflicted
+++ resolved
@@ -1,14 +1,7 @@
-<<<<<<< HEAD
-cabal-version:      3.0
-name:               plutus-core
-version:            1.45.0.0
-license:            Apache-2.0
-=======
 cabal-version:   3.0
 name:            plutus-core
 version:         1.46.0.0
 license:         Apache-2.0
->>>>>>> c86aca85
 license-files:
   LICENSE
   NOTICE
