--- conflicted
+++ resolved
@@ -164,16 +164,11 @@
     PlutusIR.Subst
     PlutusIR.Transform.Beta
     PlutusIR.Transform.DeadCode
-<<<<<<< HEAD
-    PlutusIR.Transform.Inline
-    PlutusIR.Transform.LetFloatIn
-    PlutusIR.Transform.LetFloatOut
-=======
     PlutusIR.Transform.Inline.CallSiteInline
     PlutusIR.Transform.Inline.UnconditionalInline
     PlutusIR.Transform.Inline.Utils
-    PlutusIR.Transform.LetFloat
->>>>>>> db0902dd
+    PlutusIR.Transform.LetFloatIn
+    PlutusIR.Transform.LetFloatOut
     PlutusIR.Transform.LetMerge
     PlutusIR.Transform.NonStrict
     PlutusIR.Transform.RecSplit
