cabal-version:      3.0
name:               plutus-core
version:            1.2.0.0
license:            Apache-2.0
license-files:
  LICENSE
  NOTICE

maintainer:         michael.peyton-jones@iohk.io
author:             Plutus Core Team
synopsis:           Language library for Plutus Core
description:        Pretty-printer, parser, and typechecker for Plutus Core.
category:           Language, Plutus
build-type:         Simple
extra-doc-files:
  CHANGELOG.md
  README.md

extra-source-files:
  cost-model/data/*.R
  cost-model/data/benching.csv
  cost-model/data/builtinCostModel.json
  cost-model/data/cekMachineCosts.json
  plutus-core/test/CostModelInterface/defaultCostModelParams.json

source-repository head
  type:     git
  location: https://github.com/input-output-hk/plutus

-- inline-r is a problematic dependency. It doesn't build with newer
-- versions of R, so if we depend on it then people need to install
-- an old R. This is not so bad for people working on plutus itself
-- (use Nix or work it out), although we may want to eventually
-- purge it. However, due to a cabal bug (https://github.com/haskell/cabal/issues/4087),
-- in some cases cabal will require R to be installed _at solving time_,
-- even though it never wants to build it. This means that the problem
-- leaks into our downstream dependencies. So our solution is to guard
-- the dependency behind a flag, off by default, and turn it on for
-- ourselves locally.
flag with-inline-r
  description: Enable build of packages that use `inline-r`.
  manual:      True
  default:     False

common lang
  default-language:   Haskell2010
  default-extensions:
    DeriveFoldable
    DeriveFunctor
    DeriveGeneric
    DeriveLift
    DeriveTraversable
    DerivingStrategies
    DerivingVia
    ExplicitForAll
    FlexibleContexts
    GeneralizedNewtypeDeriving
    ImportQualifiedPost
    ScopedTypeVariables
    StandaloneDeriving

  ghc-options:
    -Wall -Wnoncanonical-monad-instances -Wincomplete-uni-patterns
    -Wincomplete-record-updates -Wredundant-constraints -Widentities
    -Wunused-packages -Wmissing-deriving-strategies

-- This contains UPLC+TPLC, PIR must be explicitly included by depending
-- on the public sub-library.
-- In due course UPLC and TPLC should be split, with the main library
-- containing UPLC.
library
  import:             lang
  exposed-modules:
    Bitwise
    Crypto
    Data.ByteString.Hash
    Data.Either.Extras
    Data.MultiSet.Lens
    PlutusCore
    PlutusCore.Annotation
    PlutusCore.Builtin
    PlutusCore.Builtin.Debug
    PlutusCore.Builtin.Elaborate
    PlutusCore.Builtin.Emitter
    PlutusCore.Check.Normal
    PlutusCore.Check.Scoping
    PlutusCore.Check.Uniques
    PlutusCore.Check.Value
    PlutusCore.Compiler
    PlutusCore.Compiler.Erase
    PlutusCore.Core
    PlutusCore.Data
    PlutusCore.DataFilePaths
    PlutusCore.DeBruijn
    PlutusCore.Default
    PlutusCore.Error
    PlutusCore.Evaluation.Machine.BuiltinCostModel
    PlutusCore.Evaluation.Machine.Ck
    PlutusCore.Evaluation.Machine.CostingFun.Core
    PlutusCore.Evaluation.Machine.CostingFun.JSON
    PlutusCore.Evaluation.Machine.CostModelInterface
    PlutusCore.Evaluation.Machine.ExBudget
    PlutusCore.Evaluation.Machine.ExBudgetingDefaults
    PlutusCore.Evaluation.Machine.Exception
    PlutusCore.Evaluation.Machine.ExMemory
    PlutusCore.Evaluation.Machine.MachineParameters
    PlutusCore.Evaluation.Machine.MachineParameters.Default
    PlutusCore.Evaluation.Result
    PlutusCore.Examples.Builtins
    PlutusCore.Examples.Data.Data
    PlutusCore.Examples.Data.InterList
    PlutusCore.Examples.Data.List
    PlutusCore.Examples.Data.Pair
    PlutusCore.Examples.Data.Shad
    PlutusCore.Examples.Data.TreeForest
    PlutusCore.Examples.Data.Vec
    PlutusCore.Examples.Everything
    PlutusCore.Flat
    PlutusCore.FsTree
    PlutusCore.Mark
    PlutusCore.MkPlc
    PlutusCore.Name
    PlutusCore.Normalize
    PlutusCore.Normalize.Internal
    PlutusCore.Parser
    PlutusCore.Pretty
    PlutusCore.Quote
    PlutusCore.Rename
    PlutusCore.Rename.Internal
    PlutusCore.Rename.Monad
    PlutusCore.Size
    PlutusCore.StdLib.Data.Bool
    PlutusCore.StdLib.Data.ChurchNat
    PlutusCore.StdLib.Data.Data
    PlutusCore.StdLib.Data.Function
    PlutusCore.StdLib.Data.Integer
    PlutusCore.StdLib.Data.List
    PlutusCore.StdLib.Data.Nat
    PlutusCore.StdLib.Data.Pair
    PlutusCore.StdLib.Data.ScottList
    PlutusCore.StdLib.Data.ScottUnit
    PlutusCore.StdLib.Data.Sum
    PlutusCore.StdLib.Data.Unit
    PlutusCore.StdLib.Everything
    PlutusCore.StdLib.Meta
    PlutusCore.StdLib.Meta.Data.Function
    PlutusCore.StdLib.Meta.Data.Tuple
    PlutusCore.StdLib.Type
    PlutusCore.Subst
    PlutusCore.TypeCheck
    PlutusCore.TypeCheck.Internal
    PlutusCore.Version
    PlutusPrelude
    Prettyprinter.Custom
    Universe
    UntypedPlutusCore
    UntypedPlutusCore.Check.Scope
    UntypedPlutusCore.Check.Uniques
    UntypedPlutusCore.Core
    UntypedPlutusCore.Core.Type
    UntypedPlutusCore.Core.Zip
    UntypedPlutusCore.DeBruijn
    UntypedPlutusCore.Evaluation.Machine.Cek
    UntypedPlutusCore.Evaluation.Machine.Cek.CekMachineCosts
    UntypedPlutusCore.Evaluation.Machine.Cek.Debug.Driver
    UntypedPlutusCore.Evaluation.Machine.Cek.Debug.Internal
    UntypedPlutusCore.Evaluation.Machine.Cek.Internal
    UntypedPlutusCore.MkUPlc
    UntypedPlutusCore.Parser
    UntypedPlutusCore.Rename

  other-modules:
    Data.Aeson.Flatten
    Data.Aeson.THReader
    Data.Functor.Foldable.Monadic
    GHC.Natural.Extras
    PlutusCore.Analysis.Definitions
    PlutusCore.Builtin.HasConstant
    PlutusCore.Builtin.KnownKind
    PlutusCore.Builtin.KnownType
    PlutusCore.Builtin.KnownTypeAst
    PlutusCore.Builtin.Meaning
    PlutusCore.Builtin.Polymorphism
    PlutusCore.Builtin.Runtime
    PlutusCore.Builtin.TestKnown
    PlutusCore.Builtin.TypeScheme
    PlutusCore.Core.Instance
    PlutusCore.Core.Instance.Eq
    PlutusCore.Core.Instance.Pretty
    PlutusCore.Core.Instance.Pretty.Classic
    PlutusCore.Core.Instance.Pretty.Common
    PlutusCore.Core.Instance.Pretty.Default
    PlutusCore.Core.Instance.Pretty.Plc
    PlutusCore.Core.Instance.Pretty.Readable
    PlutusCore.Core.Instance.Recursive
    PlutusCore.Core.Instance.Scoping
    PlutusCore.Core.Plated
    PlutusCore.Core.Type
    PlutusCore.DeBruijn.Internal
    PlutusCore.Default.Builtins
    PlutusCore.Default.Universe
    PlutusCore.Eq
    PlutusCore.Parser.Builtin
    PlutusCore.Parser.ParserCommon
    PlutusCore.Parser.Type
    PlutusCore.Pretty.Classic
    PlutusCore.Pretty.ConfigName
    PlutusCore.Pretty.Default
    PlutusCore.Pretty.Extra
    PlutusCore.Pretty.Plc
    PlutusCore.Pretty.PrettyConst
    PlutusCore.Pretty.Readable
    PlutusCore.Pretty.Utils
    Universe.Core
    UntypedPlutusCore.Analysis.Definitions
    UntypedPlutusCore.Analysis.Usages
    UntypedPlutusCore.Core.Instance
    UntypedPlutusCore.Core.Instance.Eq
    UntypedPlutusCore.Core.Instance.Flat
    UntypedPlutusCore.Core.Instance.Pretty
    UntypedPlutusCore.Core.Instance.Pretty.Classic
    UntypedPlutusCore.Core.Instance.Pretty.Default
    UntypedPlutusCore.Core.Instance.Pretty.Plc
    UntypedPlutusCore.Core.Instance.Pretty.Readable
    UntypedPlutusCore.Core.Instance.Recursive
    UntypedPlutusCore.Core.Plated
    UntypedPlutusCore.Evaluation.Machine.Cek.EmitterMode
    UntypedPlutusCore.Evaluation.Machine.Cek.ExBudgetMode
    UntypedPlutusCore.Mark
    UntypedPlutusCore.Rename.Internal
    UntypedPlutusCore.Simplify
    UntypedPlutusCore.Size
    UntypedPlutusCore.Subst
    UntypedPlutusCore.Transform.ForceDelay
    UntypedPlutusCore.Transform.Inline

  reexported-modules: Data.SatInt
  hs-source-dirs:
    plutus-core/src plutus-core/stdlib plutus-core/examples
    untyped-plutus-core/src prelude

  -- Bound on cardano-crypto-class for the fixed SECP primitives
  build-depends:
    , aeson
    , array
    , barbies
    , base                        >=4.9     && <5
    , base64-bytestring
    , bimap
    , bytestring
    , cardano-crypto
    , cardano-crypto-class        >=2.0.0.1 && <2.2
    , cassava
    , cborg
    , composition-prelude         >=1.1.0.1
    , containers
    , cryptonite
    , data-default-class
    , deepseq
    , dependent-sum-template
    , deriving-aeson              >=0.2.3
    , deriving-compat
    , dlist
    , exceptions
    , extra
    , filepath
    , flat                        <0.5
    , free
    , ghc-prim
    , hashable                    >=1.4
    , hedgehog                    >=1.0
    , index-envs
    , int-cast
    , lens
    , megaparsec
    , mmorph
    , mono-traversable
    , monoidal-containers
    , mtl
    , multiset
    , nothunks                    >=0.1.1
    , parser-combinators          >=0.4.0
    , prettyprinter               >=1.1.0.1
    , prettyprinter-configurable  ^>=1.1
    , primitive
    , recursion-schemes
    , satint
    , semigroups                  >=0.19.1
    , serialise
    , some
    , template-haskell
    , text
    , th-compat
    , th-lift
    , th-lift-instances
    , th-utilities
    , time
    , transformers
    , unordered-containers
    , witherable
<<<<<<< HEAD
    , word-array

  -- When compiling PlutusCore.Evaluation.Machine.MachineParameters.Default, you
  -- can occasionally hit a 'Simplifier ticks exhausted' error. This is because
  -- the default tick factor of 100 isn't always enough on a full rebuild. This
  -- happens often when we need to rebuild tests due to a change in
  -- plutus-core-the-library.
  --
  -- Doubling this gives us more headroom to ensure we don't have spurious
  -- failures in compilation.
  ghc-options:     -fsimpl-tick-factor=200

-- could split this up if we split up the main library for UPLC/PLC/PIR
library plutus-core-testlib
  import:          lang
  visibility:      public
  hs-source-dirs:  testlib
  exposed-modules:
    PlutusCore.Generators
    PlutusCore.Generators.AST
    PlutusCore.Generators.Interesting
    PlutusCore.Generators.NEAT.Common
    PlutusCore.Generators.NEAT.Spec
    PlutusCore.Generators.NEAT.Term
    PlutusCore.Generators.NEAT.Type
    PlutusCore.Generators.Test
    PlutusCore.Test
    PlutusIR.Generators.AST
    PlutusIR.Test
    Test.Tasty.Extras
=======
    , word-array                  ^>=1.1
>>>>>>> bb6e4ff7

  if impl(ghc <9.0)
    build-depends: integer-gmp

test-suite plutus-core-test
  import:           lang
  type:             exitcode-stdio-1.0
  main-is:          Spec.hs
  hs-source-dirs:   plutus-core/test
  ghc-options:      -threaded -rtsopts -with-rtsopts=-N
  other-modules:
    CBOR.DataStability
    Check.Spec
    CostModelInterface.Spec
    Evaluation.Machines
    Evaluation.Spec
    Names.Spec
    Normalization.Check
    Normalization.Type
    Parser.Spec
    Pretty.Readable
    TypeSynthesis.Spec

  default-language: Haskell2010
  build-depends:
    , aeson
    , base                                            >=4.9 && <5
    , bytestring
    , containers
    , data-default-class
    , filepath
    , flat                                            <0.5
    , hedgehog
    , hex-text
    , mmorph
    , mtl
    , plutus-core:{plutus-core, plutus-core-testlib}  ^>=1.2
    , prettyprinter
    , serialise
    , tasty
    , tasty-golden
    , tasty-hedgehog
    , tasty-hunit
    , template-haskell
    , text
    , th-lift-instances
    , th-utilities

test-suite untyped-plutus-core-test
  import:         lang
  type:           exitcode-stdio-1.0
  main-is:        Spec.hs
  hs-source-dirs: untyped-plutus-core/test
  ghc-options:    -O2 -threaded -rtsopts -with-rtsopts=-N
  other-modules:
    DeBruijn.Common
    DeBruijn.Scope
    DeBruijn.Spec
    DeBruijn.UnDeBruijnify
    Evaluation.Builtins
    Evaluation.Builtins.Bitwise
    Evaluation.Builtins.Common
    Evaluation.Builtins.Definition
    Evaluation.Builtins.MakeRead
    Evaluation.Builtins.SignatureVerification
    Evaluation.Debug
    Evaluation.FreeVars
    Evaluation.Golden
    Evaluation.Machines
    Evaluation.Regressions
    Generators
    Transform.Simplify

  build-depends:
    , base                                            >=4.9 && <5
    , bytestring
    , cardano-crypto-class
    , flat                                            <0.5
    , hedgehog
    , index-envs
    , lens
    , mtl
    , plutus-core:{plutus-core, plutus-core-testlib}  ^>=1.2
    , pretty-show
    , prettyprinter
    , split
    , tasty
    , tasty-golden
    , tasty-hedgehog
    , tasty-hunit
    , text

executable plc
  import:         lang
  main-is:        plc/Main.hs
  hs-source-dirs: executables
  build-depends:
    , base                  >=4.9 && <5
    , deepseq
    , lens
    , optparse-applicative
    , plutus-core           ^>=1.2
    , plutus-core-execlib   ^>=1.2
    , text

executable uplc
  import:         lang
  main-is:        uplc/Main.hs
  hs-source-dirs: executables
  build-depends:
    , base                  >=4.9 && <5
    , deepseq
    , haskeline
    , mtl
    , optparse-applicative
    , plutus-core           ^>=1.2
    , plutus-core-execlib   ^>=1.2
    , prettyprinter
    , split
    , text

----------------------------------------------
-- plutus-ir
----------------------------------------------

library plutus-ir
  import:          lang
  visibility:      public
  exposed-modules:
    PlutusIR
    PlutusIR.Analysis.RetainedSize
    PlutusIR.Compiler
    PlutusIR.Compiler.Datatype
    PlutusIR.Compiler.Definitions
    PlutusIR.Compiler.Names
    PlutusIR.Core
    PlutusIR.Core.Instance
    PlutusIR.Core.Instance.Flat
    PlutusIR.Core.Instance.Pretty
    PlutusIR.Core.Instance.Pretty.Readable
    PlutusIR.Core.Instance.Scoping
    PlutusIR.Core.Plated
    PlutusIR.Core.Type
    PlutusIR.Error
    PlutusIR.Mark
    PlutusIR.MkPir
    PlutusIR.Parser
    PlutusIR.Purity
    PlutusIR.Subst
    PlutusIR.Transform.Beta
    PlutusIR.Transform.DeadCode
    PlutusIR.Transform.Inline.CallSiteInline
    PlutusIR.Transform.Inline.UnconditionalInline
    PlutusIR.Transform.Inline.Utils
    PlutusIR.Transform.LetFloatIn
    PlutusIR.Transform.LetFloatOut
    PlutusIR.Transform.LetMerge
    PlutusIR.Transform.NonStrict
    PlutusIR.Transform.RecSplit
    PlutusIR.Transform.Rename
    PlutusIR.Transform.Substitute
    PlutusIR.Transform.ThunkRecursions
    PlutusIR.Transform.Unwrap
    PlutusIR.TypeCheck
    PlutusIR.TypeCheck.Internal

  hs-source-dirs:  plutus-ir/src
  other-modules:
    PlutusIR.Analysis.Dependencies
    PlutusIR.Analysis.Size
    PlutusIR.Analysis.Usages
    PlutusIR.Compiler.Error
    PlutusIR.Compiler.Let
    PlutusIR.Compiler.Lower
    PlutusIR.Compiler.Provenance
    PlutusIR.Compiler.Recursion
    PlutusIR.Compiler.Types
    PlutusIR.Normalize

  build-depends:
    , algebraic-graphs     >=0.7
    , base                 >=4.9     && <5
    , containers
    , dom-lt
    , extra
    , flat                 <0.5
    , lens
    , megaparsec
    , mmorph
    , monoidal-containers
    , mtl
    , multiset
    , parser-combinators   >=0.4.0
    , plutus-core          ^>=1.2
    , prettyprinter        >=1.1.0.1
    , semigroupoids
    , semigroups           >=0.19.1
    , text
    , transformers
    , witherable

  if impl(ghc <9.0)
    build-depends: integer-gmp

test-suite plutus-ir-test
  import:         lang
  type:           exitcode-stdio-1.0
  main-is:        Spec.hs
  hs-source-dirs: plutus-ir/test
  other-modules:
    GeneratorSpec
    GeneratorSpec.Builtin
    GeneratorSpec.Substitution
    GeneratorSpec.Terms
    GeneratorSpec.Types
    NamesSpec
    ParserSpec
    TransformSpec
    TypeSpec

  build-depends:
    , base                                  >=4.9 && <5
    , containers
    , flat                                  <0.5
    , hashable
    , hedgehog
    , lens
    , mtl
    , plutus-core-testlib                   ^>=1.2
    , plutus-core:{plutus-core, plutus-ir}  ^>=1.2
    , QuickCheck
    , serialise
    , tasty
    , tasty-hedgehog
    , tasty-quickcheck
    , text
    , unordered-containers

executable pir
  import:         lang
  main-is:        pir/Main.hs
  hs-source-dirs: executables
  build-depends:
    , base                                  >=4.9 && <5
    , bytestring
    , cassava
    , containers
    , lens
    , megaparsec
    , optparse-applicative
    , plutus-core-execlib                   ^>=1.2
    , plutus-core:{plutus-core, plutus-ir}  ^>=1.2
    , text
    , transformers

----------------------------------------------
-- support libs
----------------------------------------------

library plutus-core-execlib
  import:          lang
  visibility:      public
  hs-source-dirs:  executables/src
  exposed-modules:
    PlutusCore.Executable.Common
    PlutusCore.Executable.Parsers

  build-depends:
    , aeson
    , base                                                       >=4.9 && <5
    , bytestring
    , deepseq
    , flat                                                       <0.5
    , lens
    , megaparsec
    , monoidal-containers
    , mtl
    , optparse-applicative
    , plutus-core:{plutus-core, plutus-core-testlib, plutus-ir}  ^>=1.2
    , prettyprinter
    , text

-- could split this up if we split up the main library for UPLC/PLC/PIR
library plutus-core-testlib
  import:          lang
  visibility:      public
  hs-source-dirs:  testlib
  exposed-modules:
    PlutusCore.Generators.Hedgehog
    PlutusCore.Generators.Hedgehog.AST
    PlutusCore.Generators.Hedgehog.Builtin
    PlutusCore.Generators.Hedgehog.Denotation
    PlutusCore.Generators.Hedgehog.Entity
    PlutusCore.Generators.Hedgehog.Interesting
    PlutusCore.Generators.Hedgehog.Test
    PlutusCore.Generators.Hedgehog.TypedBuiltinGen
    PlutusCore.Generators.Hedgehog.TypeEvalCheck
    PlutusCore.Generators.Hedgehog.Utils
    PlutusCore.Generators.NEAT.Common
    PlutusCore.Generators.NEAT.Spec
    PlutusCore.Generators.NEAT.Term
    PlutusCore.Generators.NEAT.Type
    PlutusCore.Generators.QuickCheck
    PlutusCore.Generators.QuickCheck.Builtin
    PlutusCore.Generators.QuickCheck.Common
    PlutusCore.Generators.QuickCheck.GenerateKinds
    PlutusCore.Generators.QuickCheck.GenerateTypes
    PlutusCore.Generators.QuickCheck.GenTm
    PlutusCore.Generators.QuickCheck.ShrinkTypes
    PlutusCore.Generators.QuickCheck.Substitutions
    PlutusCore.Generators.QuickCheck.Unification
    PlutusCore.Generators.QuickCheck.Utils
    PlutusCore.Test
    PlutusIR.Generators.AST
    PlutusIR.Generators.QuickCheck
    PlutusIR.Generators.QuickCheck.Common
    PlutusIR.Generators.QuickCheck.GenerateTerms
    PlutusIR.Generators.QuickCheck.ShrinkTerms
    PlutusIR.Test
    Test.Tasty.Extras

  build-depends:
    , base                                  >=4.9     && <5
    , bifunctors
    , bytestring
    , containers
    , data-default-class
    , dependent-map                         >=0.4.0.0
    , filepath
    , hedgehog                              >=1.0
    , lazy-search
    , lens
    , mmorph
    , mtl
    , multiset
    , plutus-core:{plutus-core, plutus-ir}  ^>=1.2
    , prettyprinter                         >=1.1.0.1
    , prettyprinter-configurable
    , QuickCheck
    , quickcheck-instances
    , quickcheck-transformer
    , size-based
    , Stream
    , tagged
    , tasty
    , tasty-golden
    , tasty-hedgehog
    , tasty-hunit
    , text

----------------------------------------------
-- debugger
----------------------------------------------

executable debugger
  import:         lang
  main-is:        Main.hs

  -- brick does not work on windows
  if os(windows)
    buildable: False

  hs-source-dirs: executables/debugger
  other-modules:
    Draw
    Event
    Types

  ghc-options:    -O2 -threaded -rtsopts -with-rtsopts=-N
  build-depends:
    , base                  >=4.9 && <5
    , brick
    , containers
    , megaparsec
    , microlens
    , microlens-th
    , mono-traversable
    , mtl
    , optparse-applicative
    , plutus-core           ^>=1.2
    , plutus-core-execlib   ^>=1.2
    , prettyprinter
    , text
    , text-zipper
    , vty

----------------------------------------------
-- profiling
----------------------------------------------

executable traceToStacks
  import:         lang
  main-is:        Main.hs
  hs-source-dirs: executables/traceToStacks
  other-modules:  Common
  build-depends:
    , base                  >=4.9 && <5
    , bytestring
    , cassava
    , optparse-applicative
    , text
    , vector

-- Tests for functions called by @traceToStacks@.
test-suite traceToStacks-test
  import:           lang
  type:             exitcode-stdio-1.0
  hs-source-dirs:   executables/traceToStacks
  default-language: Haskell2010
  main-is:          TestGetStacks.hs
  other-modules:    Common
  build-depends:
    , base         >=4.9 && <5
    , bytestring
    , cassava
    , tasty
    , tasty-hunit
    , text
    , vector

----------------------------------------------
-- cost-model
----------------------------------------------

-- This runs the microbenchmarks used to generate the cost models for built-in
-- functions, saving the results in a CSV file which must be specified on the
-- commmand line.  It will take several hours.
executable cost-model-budgeting-bench
  import:         lang
  main-is:        Main.hs
  other-modules:
    Benchmarks.Bool
    Benchmarks.ByteStrings
    Benchmarks.CryptoAndHashes
    Benchmarks.Data
    Benchmarks.Integers
    Benchmarks.Lists
    Benchmarks.Misc
    Benchmarks.Nops
    Benchmarks.Pairs
    Benchmarks.Strings
    Benchmarks.Tracing
    Benchmarks.Unit
    Common
    CriterionExtensions
    Generators

  hs-source-dirs: cost-model/budgeting-bench
  build-depends:
    , base                   >=4.9 && <5
    , bytestring
    , cardano-crypto-class
    , criterion
    , criterion-measurement
    , deepseq
    , directory
    , filepath
    , hedgehog
    , mtl
    , optparse-applicative
    , plutus-core            ^>=1.2
    , QuickCheck
    , quickcheck-instances
    , random
    , text
    , time

-- This reads CSV data generated by cost-model-budgeting-bench, uses R to build
-- the cost models for built-in functions, and saves them in a specified
-- JSON file (see the help).  The 'official' cost model should be checked in
-- in plutus-core/cost-model/data/builtinCostModel.json.
executable generate-cost-model
  import:         lang
  main-is:        Main.hs
  hs-source-dirs: cost-model/create-cost-model
  ghc-options:    -threaded -rtsopts -with-rtsopts=-N

  if !flag(with-inline-r)
    buildable: False

  build-depends:
    , aeson-pretty
    , barbies
    , base                  >=4.9     && <5
    , bytestring
    , cassava
    , directory
    , exceptions
    , extra
    , inline-r              >=1.0.0.0
    , optparse-applicative
    , plutus-core           ^>=1.2
    , text
    , vector

  other-modules:  CreateBuiltinCostModel

-- The cost models for builtins are generated using R and converted into a JSON
-- form that can later be used to construct Haskell functions.  This tests that
-- the predictions of the Haskell version are (approximately) identical to the R
-- ones.  This test is problematic in CI: pretending that it's a benchmark will
-- prevent it from being run automatically but will still allow us to run it
-- manually; `cabal bench` also sets the working directory to the root of the
-- relevant package, which makes it easier to find the cost model data files
-- (unlike `cabal run` for exectuables, which sets the working directory to the
-- current shell directory).
benchmark cost-model-test
  import:         lang
  type:           exitcode-stdio-1.0
  main-is:        TestCostModels.hs
  other-modules:  TH
  hs-source-dirs: cost-model/test cost-model/create-cost-model

  if !flag(with-inline-r)
    buildable: False

  build-depends:
    , barbies
    , base              >=4.9     && <5
    , bytestring
    , cassava
    , exceptions
    , extra
    , hedgehog
    , inline-r          >=1.0.0.0
    , mmorph
    , plutus-core       ^>=1.2
    , template-haskell
    , text
    , vector

  other-modules:  CreateBuiltinCostModel

executable print-cost-model
  import:         lang
  main-is:        Main.hs
  hs-source-dirs: cost-model/print-cost-model
  other-modules:  Paths_plutus_core
  build-depends:
    , aeson
    , base        >=4.9 && <5
    , bytestring
    , text

----------------------------------------------
-- satint
----------------------------------------------

library satint
  import:          lang
  exposed-modules: Data.SatInt
  hs-source-dirs:  satint/src
  build-depends:
    , aeson
    , base              >=4.9 && <5
    , cassava
    , deepseq
    , nothunks
    , primitive
    , serialise
    , template-haskell

test-suite satint-test
  import:           lang
  type:             exitcode-stdio-1.0
  main-is:          TestSatInt.hs
  build-depends:
    , base                        >=4.9 && <5
    , HUnit
    , QuickCheck
    , satint
    , test-framework
    , test-framework-hunit
    , test-framework-quickcheck2

  default-language: Haskell2010
  hs-source-dirs:   satint/test

----------------------------------------------
-- index-envs
----------------------------------------------

library index-envs
  import:           lang
  hs-source-dirs:   index-envs/src
  default-language: Haskell2010
  exposed-modules:
    Data.RandomAccessList.Class
    Data.RandomAccessList.RelativizedMap
    Data.RandomAccessList.SkewBinary
    Data.RandomAccessList.SkewBinarySlab

  build-depends:
    , base             >=4.9 && <5
    , containers
    , extra
    , nonempty-vector
    , ral              ^>=0.2

-- broken for ral-0.2 conflicts with cardano-binary:recursion-schemes
benchmark index-envs-bench
  import:           lang
  type:             exitcode-stdio-1.0
  hs-source-dirs:   index-envs/bench
  default-language: Haskell2010
  main-is:          Main.hs
  build-depends:
    , base             >=4.9     && <5
    , criterion        >=1.5.9.0
    , index-envs
    , nonempty-vector
    , ral              ^>=0.2
    , random           >=1.2.0

-- broken for ral-0.2 conflicts with cardano-binary:recursion-schemes
test-suite index-envs-test
  import:           lang
  type:             exitcode-stdio-1.0
  hs-source-dirs:   index-envs/test
  default-language: Haskell2010
  main-is:          Spec.hs
  other-modules:    RAList.Spec
  build-depends:
    , base                  >=4.9 && <5
    , index-envs
    , nonempty-vector
    , QuickCheck
    , quickcheck-instances
    , tasty
    , tasty-quickcheck

benchmark bitwise
  import:           lang
  type:             exitcode-stdio-1.0
  hs-source-dirs:   plutus-core/bench/bitwise
  default-language: Haskell2010
  main-is:          Main.hs
  other-modules:
    Benches.Binary
    Benches.BitRead
    Benches.BitWrite
    Benches.Complement
    Benches.Convert
    Benches.CountLeadingZeroes
    Benches.Popcount
    Benches.Rotate
    Benches.Shift
    DataGen

  include-dirs:     plutus-core/bench/bitwise/cbits
  c-sources:
    plutus-core/bench/bitwise/cbits/binary.c
    plutus-core/bench/bitwise/cbits/bit-access.c
    plutus-core/bench/bitwise/cbits/clz.c
    plutus-core/bench/bitwise/cbits/complement.c
    plutus-core/bench/bitwise/cbits/popcount.c
    plutus-core/bench/bitwise/cbits/rotate.c
    plutus-core/bench/bitwise/cbits/shift.c

  cc-options:       -O3

  if arch(x86_64)
    cc-options: -mpopcnt -mabm

  build-depends:
    , base
    , bytestring
    , mtl
    , random
    , tasty
    , tasty-bench

  ghc-options:      -O2 -rtsopts "-with-rtsopts=-A32m --nonmoving-gc -T"<|MERGE_RESOLUTION|>--- conflicted
+++ resolved
@@ -71,7 +71,6 @@
 library
   import:             lang
   exposed-modules:
-    Bitwise
     Crypto
     Data.ByteString.Hash
     Data.Either.Extras
@@ -298,40 +297,7 @@
     , transformers
     , unordered-containers
     , witherable
-<<<<<<< HEAD
-    , word-array
-
-  -- When compiling PlutusCore.Evaluation.Machine.MachineParameters.Default, you
-  -- can occasionally hit a 'Simplifier ticks exhausted' error. This is because
-  -- the default tick factor of 100 isn't always enough on a full rebuild. This
-  -- happens often when we need to rebuild tests due to a change in
-  -- plutus-core-the-library.
-  --
-  -- Doubling this gives us more headroom to ensure we don't have spurious
-  -- failures in compilation.
-  ghc-options:     -fsimpl-tick-factor=200
-
--- could split this up if we split up the main library for UPLC/PLC/PIR
-library plutus-core-testlib
-  import:          lang
-  visibility:      public
-  hs-source-dirs:  testlib
-  exposed-modules:
-    PlutusCore.Generators
-    PlutusCore.Generators.AST
-    PlutusCore.Generators.Interesting
-    PlutusCore.Generators.NEAT.Common
-    PlutusCore.Generators.NEAT.Spec
-    PlutusCore.Generators.NEAT.Term
-    PlutusCore.Generators.NEAT.Type
-    PlutusCore.Generators.Test
-    PlutusCore.Test
-    PlutusIR.Generators.AST
-    PlutusIR.Test
-    Test.Tasty.Extras
-=======
     , word-array                  ^>=1.1
->>>>>>> bb6e4ff7
 
   if impl(ghc <9.0)
     build-depends: integer-gmp
@@ -392,7 +358,6 @@
     DeBruijn.Spec
     DeBruijn.UnDeBruijnify
     Evaluation.Builtins
-    Evaluation.Builtins.Bitwise
     Evaluation.Builtins.Common
     Evaluation.Builtins.Definition
     Evaluation.Builtins.MakeRead
