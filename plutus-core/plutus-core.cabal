--- conflicted
+++ resolved
@@ -463,38 +463,6 @@
     , text
     , vector
 
-<<<<<<< HEAD
-=======
-executable plc
-  import:         lang
-  main-is:        plc/Main.hs
-  hs-source-dirs: executables
-  build-depends:
-    , base                                            >=4.9   && <5
-    , bytestring
-    , flat                                            ^>=0.6
-    , optparse-applicative
-    , plutus-core:{plutus-core, plutus-core-execlib}  ^>=1.33
-
-executable uplc
-  import:         lang
-  main-is:        uplc/Main.hs
-  hs-source-dirs: executables
-  build-depends:
-    , base                                            >=4.9   && <5
-    , bytestring
-    , criterion
-    , deepseq
-    , flat                                            ^>=0.6
-    , haskeline
-    , mtl
-    , optparse-applicative
-    , plutus-core:{plutus-core, plutus-core-execlib}  ^>=1.33
-    , prettyprinter
-    , split
-    , text
-
->>>>>>> 365a39dc
 ----------------------------------------------
 -- plutus-ir
 ----------------------------------------------
@@ -666,25 +634,6 @@
     , text
     , unordered-containers
 
-<<<<<<< HEAD
-=======
-executable pir
-  import:         lang
-  main-is:        pir/Main.hs
-  hs-source-dirs: executables
-  build-depends:
-    , base                                                       >=4.9   && <5
-    , bytestring
-    , cassava
-    , containers
-    , lens
-    , megaparsec
-    , optparse-applicative
-    , plutus-core:{plutus-core, plutus-core-execlib, plutus-ir}  ^>=1.33
-    , text
-    , transformers
-
->>>>>>> 365a39dc
 executable plutus
   import:             lang
   main-is:            Main.hs
