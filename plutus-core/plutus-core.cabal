--- conflicted
+++ resolved
@@ -54,16 +54,9 @@
         PlutusCore.Evaluation.Machine.BuiltinCostModel
         PlutusCore.Evaluation.Machine.CostModelInterface
         PlutusCore.Evaluation.Machine.ExBudget
-<<<<<<< HEAD
-        PlutusCore.Evaluation.Machine.ExBudgeting
-        PlutusCore.Evaluation.Machine.ExBudgetingDefaults
-        PlutusCore.Evaluation.Machine.ExMemory
-        PlutusCore.Evaluation.Machine.Exception
-=======
         PlutusCore.Evaluation.Machine.Exception
         PlutusCore.Evaluation.Machine.ExMemory
         PlutusCore.Evaluation.Machine.MachineParameters
->>>>>>> 5ec5927e
         PlutusCore.Evaluation.Result
         PlutusCore.Examples.Builtins
         PlutusCore.Examples.Everything
