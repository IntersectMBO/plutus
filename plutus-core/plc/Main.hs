{-# LANGUAGE BangPatterns              #-}
{-# LANGUAGE ExistentialQuantification #-}
{-# LANGUAGE LambdaCase                #-}
{-# LANGUAGE MultiParamTypeClasses     #-}
{-# LANGUAGE OverloadedStrings         #-}
{-# LANGUAGE TypeApplications          #-}

module Main (main) where

import qualified Language.PlutusCore                               as PLC
import qualified Language.PlutusCore.CBOR                          as PLC
import qualified Language.PlutusCore.Evaluation.Machine.Ck         as Ck
import           Language.PlutusCore.Evaluation.Machine.ExBudget   (ExBudget (..), ExRestrictingBudget (..))
import           Language.PlutusCore.Evaluation.Machine.ExMemory   (ExCPU (..), ExMemory (..))
import qualified Language.PlutusCore.Generators                    as Gen
import qualified Language.PlutusCore.Generators.Interesting        as Gen
import qualified Language.PlutusCore.Generators.Test               as Gen
import qualified Language.PlutusCore.Pretty                        as PP
import qualified Language.PlutusCore.StdLib.Data.Bool              as StdLib
import qualified Language.PlutusCore.StdLib.Data.ChurchNat         as StdLib
import qualified Language.PlutusCore.StdLib.Data.Integer           as StdLib
import qualified Language.PlutusCore.StdLib.Data.Unit              as StdLib
import qualified Language.UntypedPlutusCore                        as UPLC
import qualified Language.UntypedPlutusCore.Evaluation.Machine.Cek as Cek

import           Codec.Serialise
import           Control.DeepSeq                                   (NFData, rnf)
import           Control.Monad
import           Control.Monad.Trans.Except                        (runExcept, runExceptT)
import           Data.Bifunctor                                    (second)
import qualified Data.ByteString.Lazy                              as BSL
import           Data.Foldable                                     (asum, traverse_)
import           Data.Function                                     ((&))
import           Data.Functor                                      ((<&>))
import           Data.List                                         (nub)
import           Data.List.Split                                   (splitOn)
import qualified Data.Text                                         as T
import           Data.Text.Encoding                                (encodeUtf8)
import qualified Data.Text.IO                                      as T
import           Data.Text.Prettyprint.Doc                         (Doc, pretty, (<+>))
import           Data.Traversable                                  (for)
import           Flat
import           Options.Applicative
import           System.CPUTime                                    (getCPUTime)
import           System.Exit                                       (exitFailure, exitSuccess)
import           System.Mem                                        (performGC)
import           Text.Printf                                       (printf)
import           Text.Read                                         (readMaybe)

{- Note [Annotation types] This program now reads and writes CBOR-serialised PLC
   ASTs.  In all cases we require the annotation type to be ().  There are two
   reasons for this.  Firstly, ASTs serialised for transmission to the chain
   will always have unit annotations because we can save space by omitting
   annotations in the CBOR (using the OmitUnitAnnotations class from CBOR.hs),
   so it makes sense for the program to deal with these.  Secondly, the
   annotation type has to be specified when we're deserialising CBOR (in order
   to check that the AST has the correct type), so it's difficult to deal with
   CBOR with arbitrary annotation types: fixing the annotation type to be () is
   the simplest thing to do and fits our use case.
 -}


-- | Our internal representation of programs is as ASTs over the Name type.
type TypedProgram a = PLC.Program PLC.TyName PLC.Name PLC.DefaultUni PLC.DefaultFun a
type UntypedProgram a = UPLC.Program PLC.Name PLC.DefaultUni PLC.DefaultFun a

data Program a =
      TypedProgram (TypedProgram a)
    | UntypedProgram (UntypedProgram a)
    deriving (Functor)

instance (PP.PrettyBy PP.PrettyConfigPlc (Program a)) where
    prettyBy cfg (TypedProgram p)   = PP.prettyBy cfg p
    prettyBy cfg (UntypedProgram p) = PP.prettyBy cfg p

-- | Untyped AST with names consisting solely of De Bruijn indices. This is
-- currently only used for intermediate values during CBOR/Flat
-- serialisation/deserialisation.  We may wish to add TypedProgramDeBruijn as
-- well if we modify the CEK machine to run directly on de Bruijnified ASTs, but
-- support for this is lacking elsewhere at the moment.
type UntypedProgramDeBruijn a = UPLC.Program UPLC.DeBruijn PLC.DefaultUni PLC.DefaultFun a

type PlcParserError = PLC.Error PLC.DefaultUni PLC.DefaultFun PLC.AlexPosn


---------------- Types for commands and arguments ----------------

data Input       = FileInput FilePath | StdInput
data Output      = FileOutput FilePath | StdOutput
data Language    = TypedPLC | UntypedPLC
data TimingMode  = NoTiming | Timing Integer deriving (Eq)  -- Report program execution time?
data PrintMode   = Classic | Debug | Readable | ReadableDebug deriving (Show, Read)
type ExampleName = T.Text
data ExampleMode = ExampleSingle ExampleName | ExampleAvailable
data EvalMode    = CK | CEK deriving (Show, Read)
data BudgetMode  = Silent
                 | forall st. (Eq st, PP.Pretty st, NFData st) =>
                     Verbose (Cek.ExBudgetMode st PLC.DefaultUni PLC.DefaultFun)
data AstNameType = Named | DeBruijn  -- Do we use Names or de Bruijn indices when (de)serialising ASTs?
type Files       = [FilePath]

data Format = Plc | Cbor AstNameType | Flat AstNameType -- Input/output format for programs
instance Show Format where
    show Plc             = "plc"
    show (Cbor Named)    = "cbor-named"
    show (Cbor DeBruijn) = "cbor-deBruijn"
    show (Flat Named)    = "flat-named"
    show (Flat DeBruijn) = "flat-deBruijn"

data TypecheckOptions = TypecheckOptions Input Format
data ConvertOptions   = ConvertOptions Language Input Format Output Format PrintMode
data PrintOptions     = PrintOptions Language Input PrintMode
data ExampleOptions   = ExampleOptions Language ExampleMode
data EraseOptions     = EraseOptions Input Format Output Format PrintMode
data EvalOptions      = EvalOptions Language Input Format EvalMode PrintMode BudgetMode TimingMode
data ApplyOptions     = ApplyOptions Language Files Format Output Format PrintMode

-- Main commands
data Command = Apply     ApplyOptions
             | Typecheck TypecheckOptions
             | Convert   ConvertOptions
             | Print     PrintOptions
             | Example   ExampleOptions
             | Erase     EraseOptions
             | Eval      EvalOptions


---------------- Option parsers ----------------

typedPLC :: Parser Language
typedPLC = flag UntypedPLC TypedPLC (long "typed" <> help "Use typed Plutus Core")

untypedPLC :: Parser Language
untypedPLC = flag UntypedPLC UntypedPLC (long "untyped" <> help "Use untyped Plutus Core (default)")
-- ^ NB: default is always UntypedPLC

languagemode :: Parser Language
languagemode = typedPLC <|> untypedPLC

-- | Parser for an input stream. If none is specified, default to stdin: this makes use in pipelines easier
input :: Parser Input
input = fileInput <|> stdInput <|> pure StdInput

fileInput :: Parser Input
fileInput = FileInput <$> strOption
  (  long "input"
  <> short 'i'
  <> metavar "FILENAME"
  <> help "Input file" )

stdInput :: Parser Input
stdInput = flag' StdInput
  (  long "stdin"
  <> help "Read from stdin (default)" )

-- | Parser for an output stream. If none is specified, default to stdout: this makes use in pipelines easier
output :: Parser Output
output = fileOutput <|> stdOutput <|> pure StdOutput

fileOutput :: Parser Output
fileOutput = FileOutput <$> strOption
  (  long "output"
  <> short 'o'
  <> metavar "FILENAME"
  <> help "Output file" )

stdOutput :: Parser Output
stdOutput = flag' StdOutput
  (  long "stdout"
  <> help "Write to stdout (default)" )

formatHelp :: String
formatHelp = "plc, cbor (de Bruijn indices), cbor-named (names), flat (de Bruijn indices), or flat-named (names)"

formatReader :: String -> Maybe Format
formatReader =
    \case
         "plc"           -> Just Plc
         "cbor-named"    -> Just (Cbor Named)
         "cbor"          -> Just (Cbor DeBruijn)
         "cbor-deBruijn" -> Just (Cbor DeBruijn)
         "flat-named"    -> Just (Flat Named)
         "flat"          -> Just (Flat DeBruijn)
         "flat-deBruijn" -> Just (Flat DeBruijn)
         _               -> Nothing

inputformat :: Parser Format
inputformat = option (maybeReader formatReader)
  (  long "if"
  <> long "input-format"
  <> metavar "FORMAT"
  <> value Plc
  <> showDefault
  <> help ("Input format: " ++ formatHelp))

outputformat :: Parser Format
outputformat = option (maybeReader formatReader)
  (  long "of"
  <> long "output-format"
  <> metavar "FORMAT"
  <> value Plc
  <> showDefault
  <> help ("Output format: " ++ formatHelp))


-- Reader for budget.  The --restricting option requires two integer arguments
-- and the easiest way to do this is to supply a colon-separated pair of
-- integers.
exbudgetReader :: ReadM ExBudget
exbudgetReader = do
  s <- str
  case splitOn ":" s of
    [a,b] -> case (readMaybe a, readMaybe b) of
               (Just cpu, Just mem) -> pure $ ExBudget (ExCPU cpu) (ExMemory mem)
               _                    -> readerError badfmt
    _     -> readerError badfmt
    where badfmt = "Invalid budget (expected eg 10000:50000)"

restrictingbudgetEnormous :: Parser BudgetMode
restrictingbudgetEnormous = flag' (Verbose enormousBudget)
                            (  long "restricting-enormous"
                            <> short 'r'
                            <> help "Run the machine in restricting mode with an enormous budget" )

restrictingbudget :: Parser BudgetMode
restrictingbudget = Verbose . Cek.restricting . ExRestrictingBudget
                    <$> option exbudgetReader
                            (  long "restricting"
                            <> short 'R'
                            <> metavar "ExCPU:ExMemory"
                            <> help "Run the machine in restricting mode with the given limits" )

<<<<<<< HEAD
restrictingbudgetEnormous :: Parser BudgetMode
restrictingbudgetEnormous = flag' (Verbose Cek.restrictingEnormous)
                            (  long "restricting-enormous"
                            <> short 'R'
                            <> help "Run the machine in restricting mode with an enormous budget" )

=======
>>>>>>> 9f36fe1f
countingbudget :: Parser BudgetMode
countingbudget = flag' (Verbose Cek.counting)
                 (  long "counting"
                 <> short 'c'
                 <> help "Run machine in counting mode and report results" )

tallyingbudget :: Parser BudgetMode
tallyingbudget = flag' (Verbose Cek.tallying)
                 (  long "tallying"
                 <> short 't'
                 <> help "Run machine in tallying mode and report results" )

budgetmode :: Parser BudgetMode
budgetmode = asum
    [ restrictingbudgetEnormous
    , restrictingbudget
    , countingbudget
    , tallyingbudget
    , pure Silent
    ]

-- -x -> run 100 times and print the mean time
timing1 :: Parser TimingMode
timing1 = flag NoTiming (Timing 100)
  (  short 'x'
  <> help "Report mean execution time of program over 100 repetitions"
  )

-- -X N -> run N times and print the mean time
timing2 :: Parser TimingMode
timing2 = Timing <$> option auto
  (  long "time-execution"
  <> short 'X'
  <> metavar "N"
  <> help "Report mean execution time of program over N repetitions. Use a large value of N if possible to get accurate results."
  )

-- We really do need two separate parsers here.
-- See https://github.com/pcapriotti/optparse-applicative/issues/194#issuecomment-205103230
timingmode :: Parser TimingMode
timingmode = timing1 <|> timing2

files :: Parser Files
files = some (argument str (metavar "[FILES...]"))

applyOpts :: Parser ApplyOptions
applyOpts = ApplyOptions <$> languagemode <*> files <*> inputformat <*> output <*> outputformat <*> printmode

typecheckOpts :: Parser TypecheckOptions
typecheckOpts = TypecheckOptions <$> input <*> inputformat

printmode :: Parser PrintMode
printmode = option auto
  (  long "print-mode"
  <> metavar "MODE"
  <> value Classic
  <> showDefault
  <> help ("Print mode for plc output (ignored elsewhere): Classic -> plcPrettyClassicDef, Debug -> plcPrettyClassicDebug, "
        ++ "Readable -> prettyPlcReadableDef, ReadableDebug -> prettyPlcReadableDebug" ))

printOpts :: Parser PrintOptions
printOpts = PrintOptions <$> languagemode <*> input <*> printmode

convertOpts :: Parser ConvertOptions
convertOpts = ConvertOptions <$> languagemode <*> input <*> inputformat <*> output <*> outputformat <*> printmode

exampleMode :: Parser ExampleMode
exampleMode = exampleAvailable <|> exampleSingle

exampleAvailable :: Parser ExampleMode
exampleAvailable = flag' ExampleAvailable
  (  long "available"
  <> short 'a'
  <> help "Show available examples")

exampleName :: Parser ExampleName
exampleName = strOption
  (  long "single"
  <> metavar "NAME"
  <> short 's'
  <> help "Show a single example")

exampleSingle :: Parser ExampleMode
exampleSingle = ExampleSingle <$> exampleName

exampleOpts :: Parser ExampleOptions
exampleOpts = ExampleOptions <$> languagemode <*> exampleMode

eraseOpts :: Parser EraseOptions
eraseOpts = EraseOptions <$> input <*> inputformat <*> output <*> outputformat <*> printmode

evalmode :: Parser EvalMode
evalmode = option auto
  (  long "mode"
  <> short 'm'
  <> metavar "MODE"
  <> value CEK
  <> showDefault
  <> help "Evaluation mode (CK or CEK)" )

evalOpts :: Parser EvalOptions
evalOpts = EvalOptions <$> languagemode <*> input <*> inputformat <*> evalmode <*> printmode <*> budgetmode <*> timingmode

helpText :: String
helpText =
       "This program provides a number of utilities for dealing with Plutus Core "
    ++ "programs, including typechecking, evaluation, and conversion between a "
    ++ "number of differnt formats.  The program also provides a number of example "
    ++ "typed Plutus Core programs.  Some commands read or write Plutus Core abstract "
    ++ "syntax trees serialised in CBOR or Flat format: ASTs are always written with "
    ++ "unit annotations, and any CBOR/Flat-encoded AST supplied as input must also be "
    ++ "equipped with unit annotations.  Attempting to read a serialised AST with any "
    ++ "non-unit annotation type will cause an error."

plutus :: ParserInfo Command
plutus = info (plutusOpts <**> helper) (fullDesc <> header "Plutus Core tool" <> progDesc helpText)

plutusOpts :: Parser Command
plutusOpts = hsubparser (
       command "apply"
           (info (Apply <$> applyOpts)
            (progDesc $ "Given a list of input scripts f g1 g2 ... gn, output a script consisting of (... ((f g1) g2) ... gn); "
            ++ "for example, 'plc apply --if cbor Validator.cbor Datum.cbor Redeemer.cbor Context.cbor --of cbor -o Script.cbor'"))
    <> command "print"
           (info (Print <$> printOpts)
            (progDesc "Parse a program then prettyprint it."))
    <> command "convert"
           (info (Convert <$> convertOpts)
            (progDesc "Convert PLC programs between various formats"))
    <> command "example"
           (info (Example <$> exampleOpts)
            (progDesc $ "Show a typed or untyped Plutus Core program example. "
                     ++ "Usage: first request the list of available examples (optional step), "
                     ++ "then request a particular example by the name of a term (or also a "
                     ++ "type if --typed is specified). "
                     ++ "Note that evaluating a generated example may result in 'Failure'."))
    <> command "typecheck"
           (info (Typecheck <$> typecheckOpts)
            (progDesc "Typecheck a typed Plutus Core program."))
    <> command "erase"
           (info (Erase <$> eraseOpts)
            (progDesc "Convert a typed Plutus Core program to an untyped one."))
    <> command "evaluate"
           (info (Eval <$> evalOpts)
            (progDesc "Evaluate a Plutus Core program."))
  )


---------------- Name conversions ----------------

-- We don't support de Bruijn names for typed programs because we really only
-- want serialisation for on-chain programs (and some of the functionality we'd
-- need isn't available anyway).
typedDeBruijnNotSupportedError :: IO a
typedDeBruijnNotSupportedError =
    errorWithoutStackTrace "De-Bruijn-named ASTs are not supported for typed Plutus Core"

-- | Convert an untyped program to one where the 'name' type is de Bruijn indices.
toDeBruijn :: UntypedProgram a -> IO (UntypedProgramDeBruijn a)
toDeBruijn prog =
  case runExcept @UPLC.FreeVariableError (UPLC.deBruijnProgram prog) of
    Left e  -> errorWithoutStackTrace $ show e
    Right p -> return $ UPLC.programMapNames (\(UPLC.NamedDeBruijn _ ix) -> UPLC.DeBruijn ix) p


-- | Convert an untyped de-Bruijn-indexed program to one with standard names.
-- We have nothing to base the names on, so every variable is named "v" (but
-- with a Unique for disambiguation).  Again, we don't support typed programs.
fromDeBruijn :: UntypedProgramDeBruijn a -> IO (UntypedProgram a)
fromDeBruijn prog = do
    let namedProgram = UPLC.programMapNames (\(UPLC.DeBruijn ix) -> UPLC.NamedDeBruijn "v" ix) prog
    case PLC.runQuote $ runExceptT @UPLC.FreeVariableError $ UPLC.unDeBruijnProgram namedProgram of
      Left e  -> errorWithoutStackTrace $ show e
      Right p -> return p


---------------- Reading programs from files ----------------

-- Read a PLC source program
getPlcInput :: Input -> IO String
getPlcInput (FileInput file) = readFile file
getPlcInput StdInput         = getContents

-- Read and parse a PLC source program
parsePlcInput :: Language -> Input -> IO (Program PLC.AlexPosn)
parsePlcInput language inp = do
    bsContents <- BSL.fromStrict . encodeUtf8 . T.pack <$> getPlcInput inp
    case language of
      TypedPLC   -> handleResult TypedProgram   $ PLC.runQuoteT $ runExceptT (PLC.parseScoped bsContents)
      UntypedPLC -> handleResult UntypedProgram $ PLC.runQuoteT $ runExceptT (UPLC.parseScoped bsContents)
      where handleResult wrapper =
                \case
                  Left errCheck        -> failWith errCheck
                  Right (Left errEval) -> failWith errEval
                  Right (Right p)      -> return $ wrapper p
            failWith (err :: PlcParserError) =  errorWithoutStackTrace $ PP.displayPlcDef err

-- Read a binary-encoded file (eg, CBOR- or Flat-encoded PLC)
getBinaryInput :: Input -> IO BSL.ByteString
getBinaryInput StdInput         = BSL.getContents
getBinaryInput (FileInput file) = BSL.readFile file

-- Read and deserialise a CBOR-encoded AST
-- There's no (un-)deBruijnifier for typed PLC, so we don't handle that case.
loadASTfromCBOR :: Language -> AstNameType -> Input -> IO (Program ())
loadASTfromCBOR language cborMode inp =
    case (language, cborMode) of
         (TypedPLC,   Named)    -> getBinaryInput inp <&> PLC.deserialiseRestoringUnitsOrFail >>= handleResult TypedProgram
         (UntypedPLC, Named)    -> getBinaryInput inp <&> UPLC.deserialiseRestoringUnitsOrFail >>= handleResult UntypedProgram
         (TypedPLC,   DeBruijn) -> typedDeBruijnNotSupportedError
         (UntypedPLC, DeBruijn) -> getBinaryInput inp <&> UPLC.deserialiseRestoringUnitsOrFail >>=
                                   mapM fromDeBruijn >>= handleResult UntypedProgram
    where handleResult wrapper =
              \case
               Left (DeserialiseFailure offset msg) ->
                   errorWithoutStackTrace $ "CBOR deserialisation failure at offset " ++ Prelude.show offset ++ ": " ++ msg
               Right r -> return $ wrapper r

-- Read and deserialise a Flat-encoded AST
loadASTfromFlat :: Language -> AstNameType -> Input -> IO (Program ())
loadASTfromFlat language flatMode inp =
    case (language, flatMode) of
         (TypedPLC,   Named)    -> getBinaryInput inp <&> unflat >>= handleResult TypedProgram
         (UntypedPLC, Named)    -> getBinaryInput inp <&> unflat >>= handleResult UntypedProgram
         (TypedPLC,   DeBruijn) -> typedDeBruijnNotSupportedError
         (UntypedPLC, DeBruijn) -> getBinaryInput inp <&> unflat >>= mapM fromDeBruijn >>= handleResult UntypedProgram
    where handleResult wrapper =
              \case
               Left e  -> errorWithoutStackTrace $ "Flat deserialisation failure:" ++ show e
               Right r -> return $ wrapper r


-- Read either a PLC file or a CBOR file, depending on 'fmt'
getProgram :: Language -> Format -> Input  -> IO (Program PLC.AlexPosn)
getProgram language fmt inp =
    case fmt of
      Plc  -> parsePlcInput language inp
      Cbor cborMode -> do
               prog <- loadASTfromCBOR language cborMode inp
               return $ PLC.AlexPn 0 0 0 <$ prog  -- No source locations in CBOR, so we have to make them up.
      Flat flatMode -> do
               prog <- loadASTfromFlat language flatMode inp
               return $ PLC.AlexPn 0 0 0 <$ prog  -- No source locations in CBOR, so we have to make them up.


---------------- Serialise a program using CBOR ----------------

serialiseProgramCBOR :: Program () -> BSL.ByteString
serialiseProgramCBOR (TypedProgram p)   = PLC.serialiseOmittingUnits p
serialiseProgramCBOR (UntypedProgram p) = UPLC.serialiseOmittingUnits p

-- | Convert names to de Bruijn indices and then serialise
serialiseDbProgramCBOR :: Program () -> IO (BSL.ByteString)
serialiseDbProgramCBOR (TypedProgram _)   = typedDeBruijnNotSupportedError
serialiseDbProgramCBOR (UntypedProgram p) = UPLC.serialiseOmittingUnits <$> toDeBruijn p

writeCBOR :: Output -> AstNameType -> Program a -> IO ()
writeCBOR outp cborMode prog = do
  cbor <- case cborMode of
            Named    -> pure $ serialiseProgramCBOR (() <$ prog) -- Change annotations to (): see Note [Annotation types].
            DeBruijn -> serialiseDbProgramCBOR (() <$ prog)
  case outp of
    FileOutput file -> BSL.writeFile file cbor
    StdOutput       -> BSL.putStr cbor

---------------- Serialise a program using Flat ----------------

serialiseProgramFlat :: Flat a => Program a -> BSL.ByteString
serialiseProgramFlat (TypedProgram p)   = BSL.fromStrict $ flat p
serialiseProgramFlat (UntypedProgram p) = BSL.fromStrict $ flat p

-- | Convert names to de Bruijn indices and then serialise
serialiseDbProgramFlat :: Flat a => Program a -> IO (BSL.ByteString)
serialiseDbProgramFlat (TypedProgram _)   = typedDeBruijnNotSupportedError
serialiseDbProgramFlat (UntypedProgram p) = BSL.fromStrict . flat <$> toDeBruijn p

writeFlat :: Output -> AstNameType -> Program a -> IO ()
writeFlat outp flatMode prog = do
  flatProg <- case flatMode of
            Named    -> pure $ serialiseProgramFlat (() <$ prog) -- Change annotations to (): see Note [Annotation types].
            DeBruijn -> serialiseDbProgramFlat (() <$ prog)
  case outp of
    FileOutput file -> BSL.writeFile file flatProg
    StdOutput       -> BSL.putStr flatProg


---------------- Write an AST as PLC source ----------------

getPrintMethod :: PP.PrettyPlc a => PrintMode -> (a -> Doc ann)
getPrintMethod = \case
      Classic       -> PP.prettyPlcClassicDef
      Debug         -> PP.prettyPlcClassicDebug
      Readable      -> PP.prettyPlcReadableDef
      ReadableDebug -> PP.prettyPlcReadableDebug

writePlc :: Output -> PrintMode -> Program a -> IO ()
writePlc outp mode prog = do
  let printMethod = getPrintMethod mode
  case outp of
        FileOutput file -> writeFile file . Prelude.show . printMethod $ prog
        StdOutput       -> print . printMethod $ prog

writeProgram :: Output -> Format -> PrintMode -> Program a -> IO ()
writeProgram outp Plc mode prog          = writePlc outp mode prog
writeProgram outp (Cbor cborMode) _ prog = writeCBOR outp cborMode prog
writeProgram outp (Flat flatMode) _ prog = writeFlat outp flatMode prog


---------------- Conversions ----------------

-- | Convert between textual and CBOR representations.  This subsumes the
-- `print` command: for example, `plc convert -i prog.plc --typed --fmt Readable`
-- will read a typed plc file and print it in the Readable format.  Having
-- the separate `print` option may be more user-friendly though.
runConvert :: ConvertOptions -> IO ()
runConvert (ConvertOptions lang inp ifmt outp ofmt mode) = do
    program <- getProgram lang ifmt inp
    writeProgram outp ofmt mode program


---------------- Parse and print a PLC source file ----------------

runPrint :: PrintOptions -> IO ()
runPrint (PrintOptions language inp mode) =
    parsePlcInput language inp >>= print . (getPrintMethod mode)


---------------- Erasure ----------------

eraseProgram :: TypedProgram a -> Program a
eraseProgram = UntypedProgram . UPLC.eraseProgram

-- | Input a program, erase the types, then output it
runErase :: EraseOptions -> IO ()
runErase (EraseOptions inp ifmt outp ofmt mode) = do
  TypedProgram typedProg <- getProgram TypedPLC ifmt inp
  let untypedProg = () <$ eraseProgram typedProg
  case ofmt of
    Plc           -> writePlc outp mode untypedProg
    Cbor cborMode -> writeCBOR outp cborMode untypedProg
    Flat flatMode -> writeFlat outp flatMode untypedProg



---------------- Script application ----------------

-- | Apply one script to a list of others.
runApply :: ApplyOptions -> IO ()
runApply (ApplyOptions language inputfiles ifmt outp ofmt mode) = do
  scripts <- mapM (getProgram language ifmt) (map FileInput inputfiles)
  let appliedScript =
          case language of  -- Annoyingly, we've got a list which could in principle contain both typed and untyped programs
            TypedPLC ->
                case map (\case TypedProgram p -> () <$ p;  _ -> error "unexpected program type mismatch") scripts of
                  []          -> errorWithoutStackTrace "No input files"
                  progAndargs -> TypedProgram $ foldl1 PLC.applyProgram progAndargs
            UntypedPLC ->
                case map (\case UntypedProgram p -> () <$ p; _ -> error "unexpected program type mismatch") scripts of
                  []          -> errorWithoutStackTrace "No input files"
                  progAndArgs -> UntypedProgram $ foldl1 UPLC.applyProgram progAndArgs
  writeProgram outp ofmt mode appliedScript


---------------- Examples ----------------

data TypeExample = TypeExample (PLC.Kind ()) (PLC.Type PLC.TyName PLC.DefaultUni ())
data TypedTermExample = TypedTermExample
    (PLC.Type PLC.TyName PLC.DefaultUni ())
    (PLC.Term PLC.TyName PLC.Name PLC.DefaultUni PLC.DefaultFun ())
data SomeTypedExample = SomeTypeExample TypeExample | SomeTypedTermExample TypedTermExample

data UntypedTermExample = UntypedTermExample
    (UPLC.Term PLC.Name PLC.DefaultUni PLC.DefaultFun ())
data SomeUntypedExample = SomeUntypedTermExample UntypedTermExample

data SomeExample = SomeTypedExample SomeTypedExample | SomeUntypedExample SomeUntypedExample

prettySignature :: ExampleName -> SomeExample -> Doc ann
prettySignature name (SomeTypedExample (SomeTypeExample (TypeExample kind _))) =
    pretty name <+> "::" <+> PP.prettyPlcDef kind
prettySignature name (SomeTypedExample (SomeTypedTermExample (TypedTermExample ty _))) =
    pretty name <+> ":"  <+> PP.prettyPlcDef ty
prettySignature name (SomeUntypedExample _) =
    pretty name

prettyExample :: SomeExample -> Doc ann
prettyExample =
    \case
         SomeTypedExample (SomeTypeExample (TypeExample _ ty)) -> PP.prettyPlcDef ty
         SomeTypedExample (SomeTypedTermExample (TypedTermExample _ term))
             -> PP.prettyPlcDef $ PLC.Program () (PLC.defaultVersion ()) term
         SomeUntypedExample (SomeUntypedTermExample (UntypedTermExample term)) ->
             PP.prettyPlcDef $ UPLC.Program () (PLC.defaultVersion ()) term

toTypedTermExample :: PLC.Term PLC.TyName PLC.Name PLC.DefaultUni PLC.DefaultFun () -> TypedTermExample
toTypedTermExample term = TypedTermExample ty term where
    program = PLC.Program () (PLC.defaultVersion ()) term
    errOrTy = PLC.runQuote . runExceptT $ do
        tcConfig <- PLC.getDefTypeCheckConfig ()
        PLC.typecheckPipeline tcConfig program
    ty = case errOrTy of
        Left (err :: PLC.Error PLC.DefaultUni PLC.DefaultFun ()) -> errorWithoutStackTrace $ PP.displayPlcDef err
        Right vTy                                                -> PLC.unNormalized vTy

getInteresting :: IO [(ExampleName, PLC.Term PLC.TyName PLC.Name PLC.DefaultUni PLC.DefaultFun ())]
getInteresting =
    sequence $ Gen.fromInterestingTermGens $ \name gen -> do
        Gen.TermOf term _ <- Gen.getSampleTermValue gen
        pure (T.pack name, term)

simpleExamples :: [(ExampleName, SomeTypedExample)]
simpleExamples =
    [ ("succInteger", SomeTypedTermExample $ toTypedTermExample StdLib.succInteger)
    , ("unit"       , SomeTypeExample      $ TypeExample (PLC.Type ()) StdLib.unit)
    , ("unitval"    , SomeTypedTermExample $ toTypedTermExample StdLib.unitval)
    , ("bool"       , SomeTypeExample      $ TypeExample (PLC.Type ()) StdLib.bool)
    , ("true"       , SomeTypedTermExample $ toTypedTermExample StdLib.true)
    , ("false"      , SomeTypedTermExample $ toTypedTermExample StdLib.false)
    , ("churchNat"  , SomeTypeExample      $ TypeExample (PLC.Type ()) StdLib.churchNat)
    , ("churchZero" , SomeTypedTermExample $ toTypedTermExample StdLib.churchZero)
    , ("churchSucc" , SomeTypedTermExample $ toTypedTermExample StdLib.churchSucc)
    ]


-- TODO: This supplies both typed and untyped examples.  Currently the untyped
-- examples are obtained by erasing typed ones, but it might be useful to have
-- some untyped ones that can't be obtained by erasure.
getAvailableExamples :: Language -> IO [(ExampleName, SomeExample)]
getAvailableExamples language = do
    interesting <- getInteresting
    let examples = simpleExamples ++ map (second $ SomeTypedTermExample . toTypedTermExample) interesting
    case language of
      TypedPLC   -> pure $ map (fmap SomeTypedExample) examples
      UntypedPLC -> pure $ mapMaybeSnd convert examples
                    where convert =
                              \case
                               SomeTypeExample _ -> Nothing
                               SomeTypedTermExample (TypedTermExample _ e) ->
                                   Just . SomeUntypedExample . SomeUntypedTermExample . UntypedTermExample $ UPLC.erase e
                          mapMaybeSnd _ []     = []
                          mapMaybeSnd f ((a,b):r) =
                              case f b of
                                Nothing -> mapMaybeSnd f r
                                Just b' -> (a,b') : mapMaybeSnd f r

-- The implementation is a little hacky: we generate interesting examples when the list of examples
-- is requested and at each lookup of a particular example. I.e. each time we generate distinct
-- terms. But types of those terms must not change across requests, so we're safe.

runPrintExample :: ExampleOptions -> IO ()
runPrintExample (ExampleOptions language ExampleAvailable) = do
    examples <- getAvailableExamples language
    traverse_ (T.putStrLn . PP.render . uncurry prettySignature) examples
runPrintExample (ExampleOptions language (ExampleSingle name)) = do
    examples <- getAvailableExamples language
    T.putStrLn $ case lookup name examples of
        Nothing -> "Unknown name: " <> name
        Just ex -> PP.render $ prettyExample ex


---------------- Typechecking ----------------

runTypecheck :: TypecheckOptions -> IO ()
runTypecheck (TypecheckOptions inp fmt) = do
  TypedProgram prog <- getProgram TypedPLC fmt inp
  case PLC.runQuoteT $ do
    tcConfig <- PLC.getDefTypeCheckConfig ()
    PLC.typecheckPipeline tcConfig (void prog)
    of
      Left (e :: PLC.Error PLC.DefaultUni PLC.DefaultFun ()) ->
        errorWithoutStackTrace $ PP.displayPlcDef e
      Right ty                                               ->
        T.putStrLn (PP.displayPlcDef ty) >> exitSuccess


---------------- Timing ----------------

-- Convert a time in picoseconds into a readble format with appropriate units
formatTime :: Double -> String
formatTime t
    | t >= 1e12 = printf "%.3f s"  (t/1e12)
    | t >= 1e9  = printf "%.3f ms" (t/1e9)
    | t >= 1e6  = printf "%.3f μs" (t/1e6)
    | t >= 1e3  = printf "%.3f ns" (t/1e3)
    | otherwise = printf "%f ps"   t

{-| Apply an evaluator to a program a number of times and report the mean execution
time.  The first measurement is often significantly larger than the rest
(perhaps due to warm-up effects), and this can distort the mean.  To avoid this
we measure the evaluation time (n+1) times and discard the first result. -}
timeEval :: NFData a => Integer -> (t -> a) -> t -> IO [a]
timeEval n evaluate prog
    | n <= 0 = errorWithoutStackTrace "Error: the number of repetitions should be at least 1"
    | otherwise = do
  (results, times) <- unzip . tail <$> for (replicate (fromIntegral (n+1)) prog) (timeOnce evaluate)
  let mean = (fromIntegral $ sum times) / (fromIntegral n) :: Double
      runs :: String = if n==1 then "run" else "runs"
  printf "Mean evaluation time (%d %s): %s\n" n runs (formatTime mean)
  pure results
    where timeOnce eval prg = do
            start <- performGC >> getCPUTime
            let result = eval prg
                !_ = rnf result
            end <- getCPUTime
            pure $ (result, end - start)


---------------- Evaluation ----------------

runEval :: EvalOptions -> IO ()
runEval (EvalOptions language inp ifmt evalMode printMode budgetMode timingMode) =
    case language of

      TypedPLC ->
        case evalMode of
            CEK -> errorWithoutStackTrace "There is no CEK machine for Typed Plutus Core"
            CK  -> do
                    let !_ = case budgetMode of
                               Silent    -> ()
                               Verbose _ -> errorWithoutStackTrace "There is no budgeting for typed Plutus Core"
                    TypedProgram prog <- getProgram TypedPLC ifmt inp
                    let evaluate = Ck.evaluateCkNoEmit PLC.defBuiltinsRuntime
                        body = void . PLC.toTerm $ prog
                        !_ = rnf body
                        -- Force evaluation of body to ensure that we're not timing parsing/deserialisation.
                        -- The parser apparently returns a fully-evaluated AST, but let's be on the safe side.
                    case timingMode of
                      NoTiming -> evaluate body & handleResult
                      Timing n -> timeEval n evaluate body >>= handleTimingResults

      UntypedPLC ->
          case evalMode of
            CK  -> errorWithoutStackTrace "There is no CK machine for Untyped Plutus Core"
            CEK -> do
                  UntypedProgram prog <- getProgram UntypedPLC ifmt inp
                  let body = void . UPLC.toTerm $ prog
                      !_ = rnf body
                  case budgetMode of
                    Silent -> do
                          let evaluate = Cek.evaluateCekNoEmit PLC.defBuiltinsRuntime
                          case timingMode of
                            NoTiming -> evaluate body & handleResult
                            Timing n -> timeEval n evaluate body >>= handleTimingResults
                    Verbose bm -> do
                          let evaluate = Cek.runCekNoEmit PLC.defBuiltinsRuntime bm
                          case timingMode of
                            NoTiming -> do
                                    let (result, budget) = evaluate body
                                    putStrLn $ PP.display budget
                                    handleResultSilently result  -- We just want to see the budget information
                            Timing n -> timeEval n evaluate body >>= handleTimingResultsWithBudget

    where handleResult result =
              case result of
                Right v  -> (print $ getPrintMethod printMode v) >> exitSuccess
                Left err -> print err *> exitFailure
          handleResultSilently = \case
                Right _  -> exitSuccess
                Left err -> print err >> exitFailure
          handleTimingResults results =
              case nub results of
                [Right _]  -> exitSuccess -- We don't want to see the result here
                [Left err] -> print err >> exitFailure
                _          -> error "Timing evaluations returned inconsistent results" -- Should never happen
          handleTimingResultsWithBudget results =
              case nub results of
                [(Right _, budget)] -> do
                    putStrLn ""
                    putStrLn $ PP.display budget
                    exitSuccess
                [(Left err,   budget)] -> do
                    putStrLn ""
                    print err
                    putStrLn $ PP.display budget
                    exitFailure
                _                                   -> error "Timing evaluations returned inconsistent results"


---------------- Driver ----------------

main :: IO ()
main = do
    options <- customExecParser (prefs showHelpOnEmpty) plutus
    case options of
        Apply     opts -> runApply        opts
        Typecheck opts -> runTypecheck    opts
        Eval      opts -> runEval         opts
        Example   opts -> runPrintExample opts
        Erase     opts -> runErase        opts
        Print     opts -> runPrint        opts
        Convert   opts -> runConvert      opts<|MERGE_RESOLUTION|>--- conflicted
+++ resolved
@@ -217,7 +217,7 @@
     where badfmt = "Invalid budget (expected eg 10000:50000)"
 
 restrictingbudgetEnormous :: Parser BudgetMode
-restrictingbudgetEnormous = flag' (Verbose enormousBudget)
+restrictingbudgetEnormous = flag' (Verbose Cek.restrictingEnormous)
                             (  long "restricting-enormous"
                             <> short 'r'
                             <> help "Run the machine in restricting mode with an enormous budget" )
@@ -230,15 +230,6 @@
                             <> metavar "ExCPU:ExMemory"
                             <> help "Run the machine in restricting mode with the given limits" )
 
-<<<<<<< HEAD
-restrictingbudgetEnormous :: Parser BudgetMode
-restrictingbudgetEnormous = flag' (Verbose Cek.restrictingEnormous)
-                            (  long "restricting-enormous"
-                            <> short 'R'
-                            <> help "Run the machine in restricting mode with an enormous budget" )
-
-=======
->>>>>>> 9f36fe1f
 countingbudget :: Parser BudgetMode
 countingbudget = flag' (Verbose Cek.counting)
                  (  long "counting"
