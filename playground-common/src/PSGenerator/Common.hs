--- conflicted
+++ resolved
@@ -36,12 +36,8 @@
 import           Ledger.Typed.Tx                           (ConnectionError, WrongOutTypeError)
 import           Ledger.Value                              (AssetClass, CurrencySymbol, TokenName, Value)
 import           Playground.Types                          (ContractCall, FunctionSchema, KnownCurrency)
-<<<<<<< HEAD
-import           Plutus.ChainIndex                         (ChainIndexError, ChainIndexLog)
-=======
 import           Plutus.ChainIndex.ChainIndexError         (ChainIndexError)
 import           Plutus.ChainIndex.ChainIndexLog           (ChainIndexLog)
->>>>>>> 8951655b
 import           Plutus.ChainIndex.Tx                      (ChainIndexTx, ChainIndexTxOutputs)
 import           Plutus.ChainIndex.Types                   (BlockNumber, Depth, Page, PageSize, Point, Tip, TxStatus,
                                                             TxValidity)
