{-# LANGUAGE AllowAmbiguousTypes        #-}
{-# LANGUAGE DefaultSignatures          #-}
{-# LANGUAGE DeriveAnyClass             #-}
{-# LANGUAGE DeriveFunctor              #-}
{-# LANGUAGE DeriveGeneric              #-}
{-# LANGUAGE DerivingStrategies         #-}
{-# LANGUAGE FlexibleContexts           #-}
{-# LANGUAGE FlexibleInstances          #-}
{-# LANGUAGE GeneralizedNewtypeDeriving #-}
{-# LANGUAGE OverloadedStrings          #-}
{-# LANGUAGE ScopedTypeVariables        #-}
{-# LANGUAGE StandaloneDeriving         #-}
{-# LANGUAGE TemplateHaskell            #-}
{-# LANGUAGE TypeApplications           #-}
{-# LANGUAGE TypeFamilies               #-}
{-# LANGUAGE TypeOperators              #-}

-- | This module exists to take concrete types and convert them into
-- something we can easily create generic UI forms for, based on their
-- structure. As a secondary requirement, it also aims to be easy to
-- serialize to a sensible JSON representation.
--
-- 'ToSchema' turns a function signature into a 'FormSchema' - a
-- description that can serialised as JSON and analysed in PureScript
-- land. In essence it's a simplified, specialised version of a
-- 'Generic' representation.
--
-- The frontend then takes a 'FormSchema', generates a UI form, and
-- allows the user create a concrete value that follows that
-- schema. This is the 'FormArgument'.
--
-- It's useful for the backend to make this instantiation too (because
-- we want to give the user example filled-in forms), so we provide
-- ToArgument.
module Schema
    ( ToSchema
    , toSchema
    , ToArgument
    , toArgument
    , FormSchema(..)
    , FormArgument
    , FormArgumentF(..)
    , formArgumentToJson
    ) where

import           Crypto.Hash                              (Digest, SHA256)
import           Data.Aeson                               (FromJSON, ToJSON, toJSON)
import qualified Data.Aeson                               as JSON
import           Data.Bifunctor                           (first)
import           Data.Eq.Deriving                         (deriveEq1)
import           Data.Functor.Foldable                    (Fix (Fix), cata)
import qualified Data.HashMap.Strict                      as HashMap
import qualified Data.Map
import           Data.Proxy                               (Proxy)
import           Data.Text                                (Text)
import qualified Data.Text                                as Text
import           Data.UUID                                (UUID)
import           GHC.Generics                             (C1, Constructor, D1, Generic, K1 (K1), M1 (M1), Rec0, Rep,
                                                           S1, Selector, U1, conIsRecord, conName, from, selName,
                                                           (:*:) ((:*:)), (:+:) (L1, R1))
import           Ledger                                   (Ada, AssetClass, CurrencySymbol, DatumHash, Interval,
                                                           POSIXTime, POSIXTimeRange, PubKey, PubKeyHash, RedeemerHash,
                                                           Signature, TokenName, TxId, TxOutRef, ValidatorHash, Value)
import           Ledger.Bytes                             (LedgerBytes)
import           Plutus.Contract.StateMachine.ThreadToken (ThreadToken)
import qualified PlutusTx.AssocMap
<<<<<<< HEAD
import qualified PlutusTx.Prelude       as P
import qualified PlutusTx.Ratio         as P
import           Wallet.Emulator.Wallet (Wallet, WalletId, WalletNumber)
import           Wallet.Types           (ContractInstanceId)
=======
import qualified PlutusTx.Prelude                         as P
import qualified PlutusTx.Ratio                           as P
import           Wallet.Emulator.Wallet                   (Wallet)
import           Wallet.Types                             (ContractInstanceId)
>>>>>>> 83418c34

import           Text.Show.Deriving                       (deriveShow1)

{- HLINT ignore "Avoid restricted function" -}

data FormSchema
    = FormSchemaUnit
    | FormSchemaBool
    | FormSchemaInt
    | FormSchemaInteger
    | FormSchemaString
    | FormSchemaHex
      -- ^ A string that may only contain @0-9a-fA-F@
    | FormSchemaArray FormSchema
    | FormSchemaMaybe FormSchema
    | FormSchemaRadio [String]
      -- ^ A radio button with a list of labels.
    | FormSchemaTuple FormSchema FormSchema
    | FormSchemaObject [(String, FormSchema)]
    -- Blessed types that get their own special UI widget.
    | FormSchemaValue
    | FormSchemaPOSIXTimeRange
    -- Exceptions.
    | FormSchemaUnsupported String
    deriving (Show, Eq, Generic)
    deriving anyclass (FromJSON, ToJSON)

------------------------------------------------------------
type FormArgument = Fix FormArgumentF

data FormArgumentF a
    = FormUnitF
    | FormBoolF Bool
    | FormIntF (Maybe Int)
    | FormIntegerF (Maybe Integer)
    | FormStringF (Maybe String)
    | FormHexF (Maybe String)
    | FormRadioF [String] (Maybe String)
    | FormArrayF FormSchema [a]
    | FormMaybeF FormSchema (Maybe a)
    | FormTupleF a a
    | FormObjectF [(String, a)]
    | FormValueF Value
    | FormPOSIXTimeRangeF (Interval POSIXTime)
    | FormUnsupportedF String
    deriving (Show, Generic, Eq, Functor)
    deriving anyclass (ToJSON, FromJSON)

deriving newtype instance ToJSON (Fix FormArgumentF)

deriving newtype instance FromJSON (Fix FormArgumentF)

formArgumentToJson :: Fix FormArgumentF -> Maybe JSON.Value
formArgumentToJson = cata algebra
  where
    algebra :: FormArgumentF (Maybe JSON.Value) -> Maybe JSON.Value
    algebra FormUnitF = justJSON ()
    algebra (FormBoolF v) = justJSON v
    algebra (FormIntF v) = justJSON v
    algebra (FormIntegerF v) = justJSON v
    algebra (FormStringF v) = justJSON (show v)
    algebra (FormHexF v) = justJSON v
    algebra (FormRadioF _ v) = justJSON v
    algebra (FormArrayF _ v) = justJSON v
    algebra (FormMaybeF _ v) = justJSON v
    algebra (FormTupleF (Just a) (Just b)) = justJSON [a, b]
    algebra (FormTupleF _ _) = Nothing
    algebra (FormObjectF vs) =
        JSON.Object . HashMap.fromList . map (first Text.pack) <$>
        traverse sequence vs
    algebra (FormValueF v) = justJSON v
    algebra (FormPOSIXTimeRangeF v) = justJSON v
    algebra (FormUnsupportedF _) = Nothing
    justJSON ::
           forall a. ToJSON a
        => a
        -> Maybe JSON.Value
    justJSON = Just . toJSON

------------------------------------------------------------
-- | A description of a type, suitable for consumption by the Playground's website.
--
-- By calling 'toSchema' on a type you get a description of its
-- structure. Semantically:
--
-- >>> toSchema @Int
-- >>> -- returns, "this is an Int."
-- >>>
-- >>> toSchema @SomeRecord
-- >>>   -- returns, "this is a record, and it has
-- >>>   -- these named fields with these types".
--
-- The description you get back is the 'FormSchema' type, which
-- describes all the obvious primitives, plus some Plutus types
-- deemed worthy of special treatment (eg. 'Value').
--
-- Internally it relies on 'GHC.Generics' to extract the type
-- information, but the implementation jumps through some hoops
-- because generics is geared towards getting the type-description of
-- a specific value (eg. @Left "Foo"@ or @Right 5@) rather than on the
-- type itself (eg. @Either String Int@).
class ToSchema a where
    toSchema :: FormSchema
    default toSchema :: (Generic a, GenericToSchema (Rep a)) =>
        FormSchema
    toSchema = genericToSchema $ from (undefined :: a)

-- | The value-level equivalent of 'ToSchema'. Where 'ToSchema' takes
-- your type and returns a generic description of its structure,
-- 'ToArgument' takes your value and returns an equivalent value with
-- a more generic structure. So semantially:
--
-- The description you get back is the 'FormArgument' type, which
-- describes all the obvious primitives, plus some Plutus types
-- deemed worthy of special treatment (eg. 'Value').
--
-- >>> toSchema @User
-- >>> -- returns, "this is a record with a 'name' field, which is a String."
-- >>>
-- >>> toArgument (User "Dave")
-- >>> -- returns, "this is a record with a 'name' field, which is a the String 'Dave'."
class ToSchema a =>
      ToArgument a
    where
    toArgument :: a -> Fix FormArgumentF
    default toArgument :: (Generic a, GenericToArgument (Rep a)) =>
        a -> Fix FormArgumentF
    toArgument = genericToArgument . from

instance ToSchema () where
    toSchema = FormSchemaUnit

instance ToArgument () where
    toArgument _ = Fix FormUnitF

instance ToSchema Bool where
    toSchema = FormSchemaBool

instance ToArgument Bool where
    toArgument = Fix . FormBoolF

instance ToSchema Int where
    toSchema = FormSchemaInt

instance ToArgument Int where
    toArgument = Fix . FormIntF . Just

instance ToSchema Integer where
    toSchema = FormSchemaInteger

instance ToArgument Integer where
    toArgument = Fix . FormIntegerF . Just

instance ToSchema P.Rational where
    toSchema = FormSchemaTuple FormSchemaInteger FormSchemaInteger

instance ToArgument P.Rational where
    toArgument r = Fix $ FormTupleF (toArgument $ P.numerator r) (toArgument $ P.denominator r)

instance ToSchema Text where
    toSchema = FormSchemaString

instance ToArgument Text where
    toArgument = Fix . FormStringF . Just . Text.unpack

instance ToSchema a => ToSchema (Proxy a) where
    toSchema = toSchema @a

instance (ToSchema k, ToSchema v) => ToSchema (Data.Map.Map k v) where
    toSchema = FormSchemaArray $ toSchema @(k, v)

instance (ToSchema a, ToSchema b) => ToSchema (a, b) where
    toSchema = FormSchemaTuple (toSchema @a) (toSchema @b)

instance (ToArgument a, ToArgument b) => ToArgument (a, b) where
    toArgument (a, b) = Fix $ FormTupleF (toArgument a) (toArgument b)

instance ToSchema String where
    toSchema = FormSchemaString

instance {-# OVERLAPPABLE #-} (ToSchema a) => ToSchema [a] where
    toSchema = FormSchemaArray (toSchema @a)

instance ToArgument String where
    toArgument = Fix . FormStringF . Just

instance {-# OVERLAPPABLE #-} (ToSchema a, ToArgument a) => ToArgument [a] where
    toArgument xs = Fix $ FormArrayF (toSchema @a) (toArgument <$> xs)

instance ToSchema AssetClass

------------------------------------------------------------
class GenericToSchema f where
    genericToSchema :: f a -> FormSchema

instance (GenericToSchema f) => GenericToSchema (D1 d f) where
    genericToSchema (M1 constructors) = genericToSchema constructors

instance (Constructor c, GenericToFields f) => GenericToSchema (C1 c f) where
    genericToSchema c@(M1 selectors) =
        if conIsRecord c
            then FormSchemaObject $ genericToFields selectors
            else FormSchemaUnsupported "Unsupported, non-record constructor."

instance (GenericToConstructorName c1, GenericToConstructorName c2) =>
         GenericToSchema (c1 :+: c2) where
    genericToSchema _ =
        FormSchemaRadio $
        genericToConstructorName (undefined :: c1 a) <>
        genericToConstructorName (undefined :: c2 a)

instance ToSchema a => ToSchema (Maybe a) where
    toSchema = FormSchemaMaybe $ toSchema @a

class GenericToArgument f where
    genericToArgument :: f a -> Fix FormArgumentF

instance (GenericToArgument f) => GenericToArgument (D1 d f) where
    genericToArgument (M1 x) = genericToArgument x

instance (GenericToPairs f, Constructor c) => GenericToArgument (C1 c f) where
    genericToArgument c@(M1 selectors) =
        if conIsRecord c
            then Fix $ FormObjectF $ genericToPairs selectors
            else Fix $ FormUnsupportedF "Unsupported, non-record constructor."

instance (GenericToConstructorName c1, GenericToConstructorName c2) =>
         GenericToArgument (c1 :+: c2) where
    genericToArgument (L1 _) = Fix $ FormRadioF names (safeHead name)
      where
        name = genericToConstructorName (undefined :: c1 a)
        names =
            genericToConstructorName (undefined :: c1 a) <>
            genericToConstructorName (undefined :: c2 a)
    genericToArgument (R1 _) = Fix $ FormRadioF names (safeHead name)
      where
        name = genericToConstructorName (undefined :: c2 a)
        names =
            genericToConstructorName (undefined :: c1 a) <>
            genericToConstructorName (undefined :: c2 a)

class GenericToPairs f where
    genericToPairs :: f a -> [(String, Fix FormArgumentF)]

instance (GenericToPairs f, GenericToPairs g) => GenericToPairs (f :*: g) where
    genericToPairs (x :*: y) = genericToPairs x <> genericToPairs y

instance (Selector s, ToArgument f) => GenericToPairs (S1 s (Rec0 f)) where
    genericToPairs selector@(M1 (K1 a)) = [(selName selector, toArgument a)]

------------------------------------------------------------
class GenericToConstructorName f where
    genericToConstructorName :: f a -> [String]

instance (Constructor c) => GenericToConstructorName (C1 c U1) where
    genericToConstructorName c = [conName c]

instance (GenericToConstructorName c1, GenericToConstructorName c2) =>
         GenericToConstructorName (c1 :+: c2) where
    genericToConstructorName _ =
        genericToConstructorName (undefined :: c1 a) <>
        genericToConstructorName (undefined :: c2 a)

------------------------------------------------------------
class GenericToFields f where
    genericToFields :: f a -> [(String, FormSchema)]

instance (GenericToFields f, GenericToFields g) =>
         GenericToFields (f :*: g) where
    genericToFields ~(f :*: g) = genericToFields f <> genericToFields g

instance (ToSchema f, Selector s) => GenericToFields (S1 s (Rec0 f)) where
    genericToFields selector = [(selName selector, toSchema @f)]

------------------------------------------------------------
-- We could take this from the `safe` package, but I don't think it's worth the extra dependency.
safeHead :: [a] -> Maybe a
safeHead []    = Nothing
safeHead (x:_) = Just x

------------------------------------------------------------
deriveEq1 ''FormArgumentF

deriveShow1 ''FormArgumentF

------------------------------------------------------------
instance ToSchema (Digest SHA256) where
    toSchema = FormSchemaHex

instance ToSchema P.BuiltinByteString where
    toSchema = toSchema @String

instance (ToSchema k, ToSchema v) =>
         ToSchema (PlutusTx.AssocMap.Map k v)

instance ToSchema Value where
    toSchema = FormSchemaValue

instance ToArgument Value where
    toArgument = Fix . FormValueF

instance ToSchema LedgerBytes where
    toSchema = toSchema @String

instance ToSchema UUID where
    toSchema = toSchema @String

instance ToSchema WalletId where
    toSchema = toSchema @String

instance ToSchema POSIXTime where
    toSchema = FormSchemaInteger

instance ToSchema POSIXTimeRange where
    toSchema = FormSchemaPOSIXTimeRange

deriving anyclass instance ToSchema Ada

deriving anyclass instance ToSchema ContractInstanceId

deriving anyclass instance ToSchema CurrencySymbol

deriving anyclass instance ToSchema DatumHash

deriving anyclass instance ToSchema PubKey

deriving anyclass instance ToSchema PubKeyHash

deriving anyclass instance ToSchema RedeemerHash

deriving anyclass instance ToSchema Signature

deriving anyclass instance ToSchema TokenName

deriving anyclass instance ToSchema TxId

deriving anyclass instance ToSchema ValidatorHash

deriving anyclass instance ToSchema Wallet

deriving anyclass instance ToSchema WalletNumber


deriving anyclass instance ToArgument Ada

<<<<<<< HEAD
deriving anyclass instance ToArgument Wallet

deriving anyclass instance ToArgument WalletNumber

instance ToArgument WalletId where
    toArgument = Fix . FormStringF . Just . show
=======
deriving anyclass instance ToSchema ContractInstanceId

deriving anyclass instance ToSchema TxOutRef

deriving anyclass instance ToSchema ThreadToken
>>>>>>> 83418c34
<|MERGE_RESOLUTION|>--- conflicted
+++ resolved
@@ -64,17 +64,10 @@
 import           Ledger.Bytes                             (LedgerBytes)
 import           Plutus.Contract.StateMachine.ThreadToken (ThreadToken)
 import qualified PlutusTx.AssocMap
-<<<<<<< HEAD
-import qualified PlutusTx.Prelude       as P
-import qualified PlutusTx.Ratio         as P
-import           Wallet.Emulator.Wallet (Wallet, WalletId, WalletNumber)
-import           Wallet.Types           (ContractInstanceId)
-=======
 import qualified PlutusTx.Prelude                         as P
 import qualified PlutusTx.Ratio                           as P
-import           Wallet.Emulator.Wallet                   (Wallet)
+import           Wallet.Emulator.Wallet                   (Wallet, WalletId, WalletNumber)
 import           Wallet.Types                             (ContractInstanceId)
->>>>>>> 83418c34
 
 import           Text.Show.Deriving                       (deriveShow1)
 
@@ -417,20 +410,18 @@
 
 deriving anyclass instance ToSchema WalletNumber
 
+deriving anyclass instance ToSchema ContractInstanceId
+
+deriving anyclass instance ToSchema TxOutRef
+
+deriving anyclass instance ToSchema ThreadToken
+
 
 deriving anyclass instance ToArgument Ada
 
-<<<<<<< HEAD
 deriving anyclass instance ToArgument Wallet
 
 deriving anyclass instance ToArgument WalletNumber
 
 instance ToArgument WalletId where
-    toArgument = Fix . FormStringF . Just . show
-=======
-deriving anyclass instance ToSchema ContractInstanceId
-
-deriving anyclass instance ToSchema TxOutRef
-
-deriving anyclass instance ToSchema ThreadToken
->>>>>>> 83418c34
+    toArgument = Fix . FormStringF . Just . show