{-# LANGUAGE FlexibleContexts      #-}
{-# LANGUAGE FlexibleInstances     #-}
{-# LANGUAGE MultiParamTypeClasses #-}
{-# LANGUAGE OverloadedStrings     #-}
{-# LANGUAGE TypeOperators         #-}
{-# LANGUAGE UndecidableInstances  #-}
{-# OPTIONS_GHC -Wno-orphans #-}
module Main (main) where

import           Common
import           PlcTestUtils
import           PlutusPrelude              hiding (hoist)
import           TestLib

import           OptimizerSpec
import           ParserSpec
import           TransformSpec

import           Language.PlutusCore.Quote

import           Language.PlutusIR
import           Language.PlutusIR.Compiler
import           Language.PlutusIR.Parser   hiding (Error)

import qualified Language.PlutusCore        as PLC

import           Test.Tasty

import           Codec.Serialise
import           Control.Exception
import           Control.Monad
import           Control.Monad.Except
import           Control.Monad.Morph
import           Control.Monad.Reader

import           Data.Functor.Identity
import           Text.Megaparsec.Pos

main :: IO ()
main = defaultMain $ runTestNestedIn ["test"] tests

<<<<<<< HEAD
instance (Pretty a, Typeable a, Monoid a) => GetProgram (Term TyName Name a) where
=======
instance ( PLC.GShow uni, PLC.GEq uni, PLC.DefaultUni PLC.<: uni
         , PLC.Closed uni, uni `PLC.Everywhere` Pretty, Typeable uni, Pretty a, Typeable a
         ) => GetProgram (Term TyName Name uni a) uni where
>>>>>>> 49c2df4f
    getProgram = asIfThrown . fmap (trivialProgram . void) . compileAndMaybeTypecheck True

instance Pretty SourcePos where
    pretty = pretty . sourcePosPretty

-- | Adapt an computation that keeps its errors in an 'Except' into one that looks as if it caught them in 'IO'.
asIfThrown
    :: Exception e
    => Except e a
    -> ExceptT SomeException IO a
asIfThrown = withExceptT SomeException . hoist (pure . runIdentity)

<<<<<<< HEAD
compileAndMaybeTypecheck :: Monoid a => Bool -> Term TyName Name a -> Except (Error (Provenance a)) (PLC.Term TyName Name (Provenance a))
=======
compileAndMaybeTypecheck
    :: (PLC.GShow uni, PLC.GEq uni, PLC.DefaultUni PLC.<: uni)
    => Bool
    -> Term TyName Name uni a
    -> Except (Error uni (Provenance a)) (PLC.Term TyName Name uni (Provenance a))
>>>>>>> 49c2df4f
compileAndMaybeTypecheck doTypecheck pir = flip runReaderT defaultCompilationCtx $ runQuoteT $ do
    compiled <- compileTerm pir
    when doTypecheck $ void $ PLC.inferType PLC.defOffChainConfig compiled
    pure compiled

tests :: TestNested
tests = testGroup "plutus-ir" <$> sequence
    [ prettyprinting
    , parsing
    , lets
    , datatypes
    , recursion
    , serialization
    , errors
    , optimizer
    , transform
    ]

prettyprinting :: TestNested
prettyprinting = testNested "prettyprinting"
    $ map (goldenPir id term)
    [ "basic"
    , "maybe"
    ]

lets :: TestNested
lets = testNested "lets"
    [ goldenPlcFromPir term "letInLet"
    , goldenPlcFromPir term "letDep"
    ]

datatypes :: TestNested
datatypes = testNested "datatypes"
    [ goldenPlcFromPir term "maybe"
    , goldenPlcFromPir term "listMatch"
    , goldenEvalPir term "listMatchEval"
    ]

recursion :: TestNested
recursion = testNested "recursion"
    [ goldenPlcFromPir term "even3"
    , goldenEvalPir term "even3Eval"
    , goldenPlcFromPir term "stupidZero"
    , goldenPlcFromPir term "mutuallyRecursiveValues"
    ]

serialization :: TestNested
serialization = testNested "serialization"
    $ map (goldenPir roundTripPirTerm term)
    [ "serializeBasic"
    , "serializeMaybePirTerm"
    , "serializeEvenOdd"
    , "serializeListMatch"
    ]

roundTripPirTerm :: Term TyName Name PLC.DefaultUni a -> Term TyName Name PLC.DefaultUni ()
roundTripPirTerm = deserialise . serialise . void

errors :: TestNested
errors = testNested "errors"
    [ goldenPlcFromPirCatch term "mutuallyRecursiveTypes"
    ]<|MERGE_RESOLUTION|>--- conflicted
+++ resolved
@@ -39,13 +39,9 @@
 main :: IO ()
 main = defaultMain $ runTestNestedIn ["test"] tests
 
-<<<<<<< HEAD
-instance (Pretty a, Typeable a, Monoid a) => GetProgram (Term TyName Name a) where
-=======
 instance ( PLC.GShow uni, PLC.GEq uni, PLC.DefaultUni PLC.<: uni
-         , PLC.Closed uni, uni `PLC.Everywhere` Pretty, Typeable uni, Pretty a, Typeable a
+         , PLC.Closed uni, uni `PLC.Everywhere` Pretty, Typeable uni, Pretty a, Typeable a, Monoid a
          ) => GetProgram (Term TyName Name uni a) uni where
->>>>>>> 49c2df4f
     getProgram = asIfThrown . fmap (trivialProgram . void) . compileAndMaybeTypecheck True
 
 instance Pretty SourcePos where
@@ -58,15 +54,11 @@
     -> ExceptT SomeException IO a
 asIfThrown = withExceptT SomeException . hoist (pure . runIdentity)
 
-<<<<<<< HEAD
-compileAndMaybeTypecheck :: Monoid a => Bool -> Term TyName Name a -> Except (Error (Provenance a)) (PLC.Term TyName Name (Provenance a))
-=======
 compileAndMaybeTypecheck
-    :: (PLC.GShow uni, PLC.GEq uni, PLC.DefaultUni PLC.<: uni)
+    :: (PLC.GShow uni, PLC.GEq uni, PLC.DefaultUni PLC.<: uni, Monoid a)
     => Bool
     -> Term TyName Name uni a
     -> Except (Error uni (Provenance a)) (PLC.Term TyName Name uni (Provenance a))
->>>>>>> 49c2df4f
 compileAndMaybeTypecheck doTypecheck pir = flip runReaderT defaultCompilationCtx $ runQuoteT $ do
     compiled <- compileTerm pir
     when doTypecheck $ void $ PLC.inferType PLC.defOffChainConfig compiled
