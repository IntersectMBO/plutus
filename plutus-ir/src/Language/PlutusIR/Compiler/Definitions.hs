{-# LANGUAGE AllowAmbiguousTypes    #-}
{-# LANGUAGE DefaultSignatures      #-}
{-# LANGUAGE FlexibleContexts       #-}
{-# LANGUAGE FlexibleInstances      #-}
{-# LANGUAGE FunctionalDependencies #-}
{-# LANGUAGE GADTs                  #-}
{-# LANGUAGE LambdaCase             #-}
{-# LANGUAGE OverloadedStrings      #-}
{-# LANGUAGE RankNTypes             #-}
{-# LANGUAGE TemplateHaskell        #-}
{-# LANGUAGE TypeApplications       #-}
{-# LANGUAGE UndecidableInstances   #-}
-- | Support for generating PIR with global definitions with dependencies between them.
module Language.PlutusIR.Compiler.Definitions (DefT
                                              , MonadDefs (..)
                                              , TermDefWithStrictness
                                              , runDefT
                                              , defineTerm
                                              , defineType
                                              , defineDatatype
                                              , recordAlias
                                              , lookupTerm
                                              , lookupOrDefineTerm
                                              , lookupType
                                              , lookupOrDefineType
                                              , lookupConstructors
                                              , lookupDestructor) where

import           Language.PlutusIR
import           Language.PlutusIR.MkPir              hiding (error)

import qualified Language.PlutusCore.MkPlc            as PLC
import           Language.PlutusCore.Quote

import           Control.Lens
import           Control.Monad.Except
import qualified Control.Monad.Morph                  as MM
import           Control.Monad.Reader
import           Control.Monad.State

import qualified Algebra.Graph.AdjacencyMap           as AM
import qualified Algebra.Graph.AdjacencyMap.Algorithm as AM
import qualified Algebra.Graph.NonEmpty.AdjacencyMap  as NAM
import qualified Algebra.Graph.ToGraph                as Graph

import           Data.Foldable
import qualified Data.Map                             as Map
import           Data.Maybe
import qualified Data.Set                             as Set

-- | A map from keys to pairs of bindings and their dependencies (as a list of keys).
type DefMap key def = Map.Map key (def, Set.Set key)

mapDefs :: (a -> b) -> DefMap key a -> DefMap key b
mapDefs f = Map.map (\(def, deps) -> (f def, deps))

type TermDefWithStrictness uni ann =
    PLC.Def (VarDecl TyName Name uni ann) (Term TyName Name uni ann, Strictness)

data DefState key uni ann = DefState {
    _termDefs     :: DefMap key (TermDefWithStrictness uni ann),
    _typeDefs     :: DefMap key (TypeDef TyName uni ann),
    _datatypeDefs :: DefMap key (DatatypeDef TyName Name uni ann),
    _aliases      :: Set.Set key
    }
makeLenses ''DefState

newtype DefT key uni ann m a = DefT { unDefT :: StateT (DefState key uni ann) m a }
    deriving (Functor, Applicative, Monad, MonadTrans, MM.MFunctor, MonadError e, MonadReader r, MonadQuote)

-- Need to write this by hand, deriving wants to derive the one for DefState
instance MonadState s m => MonadState s (DefT key uni ann m) where
    get = lift get
    put = lift . put
    state = lift . state

-- TODO: provenances
runDefT :: (Monad m, Ord key) => ann -> DefT key uni ann m (Term TyName Name uni ann) -> m (Term TyName Name uni ann)
runDefT x act = do
    (term, s) <- runStateT (unDefT act) (DefState mempty mempty mempty mempty)
    pure $ wrapWithDefs x (bindingDefs s) term
        where
            bindingDefs defs =
                let
                    terms = mapDefs (\d -> TermBind x (snd $ PLC.defVal d) (PLC.defVar d) (fst $ PLC.defVal d)) (_termDefs defs)
                    types = mapDefs (\d -> TypeBind x (PLC.defVar d) (PLC.defVal d)) (_typeDefs defs)
                    datatypes = mapDefs (\d -> DatatypeBind x (PLC.defVal d)) (_datatypeDefs defs)
                in terms `Map.union` types `Map.union` datatypes

-- | Given the definitions in the program, create a topologically ordered list of the
-- SCCs using the dependency information
defSccs :: Ord key => DefMap key def -> [ NAM.AdjacencyMap key ]
defSccs tds =
    let
        perKeyDeps = fmap (\(key, (_, deps)) -> (key, deps)) (Map.assocs tds)
        keySccs = AM.scc (AM.fromAdjacencySets perKeyDeps)
    -- the graph made by 'scc' is guaranteed to be acyclic
    in case AM.topSort keySccs of
        Just sorted -> sorted
        Nothing     -> error "No topological sort of SCC graph"

wrapWithDefs
    :: Ord key
    => ann
    -> DefMap key (Binding tyname name uni ann)
    -> Term tyname name uni ann
    -> Term tyname name uni ann
wrapWithDefs x tds body =
    let toValue k = fst <$> Map.lookup k tds
        wrapDefScc acc scc =
            let bs = catMaybes $ toValue <$> Graph.vertexList scc
            in mkLet x (if Graph.isAcyclic scc then NonRec else Rec) bs acc
    -- process from the inside out
    in foldl' wrapDefScc body (defSccs tds)

class (Monad m, Ord key) => MonadDefs key uni ann m | m -> key where
    liftDef :: DefT key uni ann Identity a -> m a
    default liftDef :: (MonadDefs key uni ann n, MonadTrans t, t n ~ m) => DefT key uni ann Identity a -> m a
    liftDef = lift . liftDef

instance (Ord key, Monad m) => MonadDefs key uni ann (DefT key uni ann m) where
    liftDef = MM.hoist (pure . runIdentity)

instance MonadDefs key uni ann m => MonadDefs key uni ann (StateT s m)
instance MonadDefs key uni ann m => MonadDefs key uni ann (ExceptT e m)
instance MonadDefs key uni ann m => MonadDefs key uni ann (ReaderT r m)

defineTerm :: MonadDefs key uni ann m => key -> TermDefWithStrictness uni ann -> Set.Set key -> m ()
defineTerm name def deps = liftDef $ DefT $ modify $ over termDefs $ Map.insert name (def, deps)

defineType :: MonadDefs key uni ann m => key -> TypeDef TyName uni ann -> Set.Set key -> m ()
defineType name def deps = liftDef $ DefT $ modify $ over typeDefs $ Map.insert name (def, deps)

defineDatatype
    :: forall key uni ann m . MonadDefs key uni ann m
    => key -> DatatypeDef TyName Name uni ann -> Set.Set key -> m ()
defineDatatype name def deps = liftDef $ DefT $ modify $ over datatypeDefs $ Map.insert name (def, deps)

recordAlias :: forall key uni ann m . MonadDefs key uni ann m => key -> m ()
recordAlias name = liftDef @key @uni @ann $ DefT $ modify $ over aliases (Set.insert name)

<<<<<<< HEAD
lookupType :: (MonadDefs key uni ann m) => ann -> key -> m (Maybe (Type TyName uni ann))
=======
lookupTerm :: (MonadDefs key ann m) => ann -> key -> m (Maybe (Term TyName Name ann))
lookupTerm x name = do
    DefState{_termDefs=ds,_aliases=as} <- liftDef $ DefT get
    pure $ case Map.lookup name ds of
        Just (def, _) | not (Set.member name as) -> Just $ mkVar x $ PLC.defVar def
        _                                        -> Nothing

lookupOrDefineTerm :: (MonadDefs key ann m) => ann -> key -> m (TermDefWithStrictness ann, Set.Set key) -> m (Term TyName Name ann)
lookupOrDefineTerm x name mdef = do
    mTerm <- lookupTerm x name
    case mTerm of
        Just t -> pure t
        Nothing -> do
            (def, deps) <- mdef
            defineTerm name def deps
            pure $ mkVar x $ PLC.defVar def

lookupType :: (MonadDefs key ann m) => ann -> key -> m (Maybe (Type TyName ann))
>>>>>>> f4879f41
lookupType x name = do
    DefState{_typeDefs=tys, _datatypeDefs=dtys, _aliases=as} <- liftDef $ DefT get
    pure $ case Map.lookup name tys of
        Just (def, _) -> Just $ if Set.member name as then PLC.defVal def else mkTyVar x $ PLC.defVar def
        Nothing -> case Map.lookup name dtys of
            Just (def, _) -> Just $ mkTyVar x $ PLC.defVar def
            Nothing       -> Nothing

<<<<<<< HEAD
lookupTerm :: (MonadDefs key uni ann m) => ann -> key -> m (Maybe (Term TyName Name uni ann))
lookupTerm x name = do
    DefState{_termDefs=ds,_aliases=as} <- liftDef $ DefT get
    pure $ case Map.lookup name ds of
        Just (def, _) | not (Set.member name as) -> Just $ mkVar x $ PLC.defVar def
        _                                        -> Nothing
=======
lookupOrDefineType :: (MonadDefs key ann m) => ann -> key -> m (TypeDef TyName ann, Set.Set key) -> m (Type TyName ann)
lookupOrDefineType x name mdef = do
    mTy <- lookupType x name
    case mTy of
        Just ty -> pure ty
        Nothing -> do
            (def, deps) <- mdef
            defineType name def deps
            pure $ mkTyVar x $ PLC.defVar def
>>>>>>> f4879f41

lookupConstructors :: (MonadDefs key uni ann m) => ann -> key -> m (Maybe [Term TyName Name uni ann])
lookupConstructors x name = do
    ds <- liftDef $ DefT $ use datatypeDefs
    pure $ case Map.lookup name ds of
        Just (PLC.Def{PLC.defVal=(Datatype _ _ _ _ constrs)}, _) -> Just $ fmap (mkVar x) constrs
        Nothing                                                  -> Nothing

lookupDestructor
    :: forall key uni ann m . (MonadDefs key uni ann m)
    => ann -> key -> m (Maybe (Term TyName Name uni ann))
lookupDestructor x name = do
    ds <- liftDef @key @uni $ DefT $ use datatypeDefs
    pure $ case Map.lookup name ds of
        Just (PLC.Def{PLC.defVal=(Datatype _ _ _ destr _)}, _) -> Just $ Var x destr
        Nothing                                                -> Nothing<|MERGE_RESOLUTION|>--- conflicted
+++ resolved
@@ -139,17 +139,14 @@
 recordAlias :: forall key uni ann m . MonadDefs key uni ann m => key -> m ()
 recordAlias name = liftDef @key @uni @ann $ DefT $ modify $ over aliases (Set.insert name)
 
-<<<<<<< HEAD
-lookupType :: (MonadDefs key uni ann m) => ann -> key -> m (Maybe (Type TyName uni ann))
-=======
-lookupTerm :: (MonadDefs key ann m) => ann -> key -> m (Maybe (Term TyName Name ann))
+lookupTerm :: (MonadDefs key uni ann m) => ann -> key -> m (Maybe (Term TyName Name uni ann))
 lookupTerm x name = do
     DefState{_termDefs=ds,_aliases=as} <- liftDef $ DefT get
     pure $ case Map.lookup name ds of
         Just (def, _) | not (Set.member name as) -> Just $ mkVar x $ PLC.defVar def
         _                                        -> Nothing
 
-lookupOrDefineTerm :: (MonadDefs key ann m) => ann -> key -> m (TermDefWithStrictness ann, Set.Set key) -> m (Term TyName Name ann)
+lookupOrDefineTerm :: (MonadDefs key uni ann m) => ann -> key -> m (TermDefWithStrictness uni ann, Set.Set key) -> m (Term TyName Name uni ann)
 lookupOrDefineTerm x name mdef = do
     mTerm <- lookupTerm x name
     case mTerm of
@@ -159,8 +156,7 @@
             defineTerm name def deps
             pure $ mkVar x $ PLC.defVar def
 
-lookupType :: (MonadDefs key ann m) => ann -> key -> m (Maybe (Type TyName ann))
->>>>>>> f4879f41
+lookupType :: (MonadDefs key uni ann m) => ann -> key -> m (Maybe (Type TyName uni ann))
 lookupType x name = do
     DefState{_typeDefs=tys, _datatypeDefs=dtys, _aliases=as} <- liftDef $ DefT get
     pure $ case Map.lookup name tys of
@@ -169,15 +165,7 @@
             Just (def, _) -> Just $ mkTyVar x $ PLC.defVar def
             Nothing       -> Nothing
 
-<<<<<<< HEAD
-lookupTerm :: (MonadDefs key uni ann m) => ann -> key -> m (Maybe (Term TyName Name uni ann))
-lookupTerm x name = do
-    DefState{_termDefs=ds,_aliases=as} <- liftDef $ DefT get
-    pure $ case Map.lookup name ds of
-        Just (def, _) | not (Set.member name as) -> Just $ mkVar x $ PLC.defVar def
-        _                                        -> Nothing
-=======
-lookupOrDefineType :: (MonadDefs key ann m) => ann -> key -> m (TypeDef TyName ann, Set.Set key) -> m (Type TyName ann)
+lookupOrDefineType :: (MonadDefs key uni ann m) => ann -> key -> m (TypeDef TyName uni ann, Set.Set key) -> m (Type TyName uni ann)
 lookupOrDefineType x name mdef = do
     mTy <- lookupType x name
     case mTy of
@@ -186,7 +174,6 @@
             (def, deps) <- mdef
             defineType name def deps
             pure $ mkTyVar x $ PLC.defVar def
->>>>>>> f4879f41
 
 lookupConstructors :: (MonadDefs key uni ann m) => ann -> key -> m (Maybe [Term TyName Name uni ann])
 lookupConstructors x name = do
