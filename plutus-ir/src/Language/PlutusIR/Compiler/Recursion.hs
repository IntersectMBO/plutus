{-# LANGUAGE FlexibleContexts  #-}
{-# LANGUAGE OverloadedStrings #-}
-- | Functions for compiling PIR recursive let-bound functions into PLC.
module Language.PlutusIR.Compiler.Recursion where

import           Language.PlutusIR
import           Language.PlutusIR.Compiler.Error
import           Language.PlutusIR.Compiler.Names
import           Language.PlutusIR.Compiler.Provenance
import {-# SOURCE #-} Language.PlutusIR.Compiler.Term
import           Language.PlutusIR.Compiler.Types

import           Control.Monad
import           Control.Monad.Error.Lens
import           Control.Monad.Reader

import qualified Language.PlutusCore                        as PLC
import qualified Language.PlutusCore.MkPlc                  as PLC
import           Language.PlutusCore.Quote
import qualified Language.PlutusCore.StdLib.Data.Function   as Function
import qualified Language.PlutusCore.StdLib.Meta.Data.Tuple as Tuple

{- Note [Recursive lets]
We need to define these with a fixpoint. We can derive a fixpoint operator for values
already.

However, we also need to work out how to encode recursion over multiple values simultaneously.
The answer is simple - we pass them through as a tuple.

Overall, the translation looks like this. We convert this:

let rec
  f_1 : t_1 = b_1
  ..
  f_i : t_i = b_i
in
  result

into this:

(\tuple : forall r . (t_1 -> .. -> t_i -> r) -> r .
  let
    f_1 = _1 tuple
    ..
    f_i = _i tuple
  in
    result
)
($fixN i$ (\choose f_1 ... f_i . choose b_1 ... b_i))

where _i is the accessor for the ith component of a tuple.

This scheme is a little complicated - why don't we just pass a function directly to the
fixed tuple that consumes the values? Why do the second round of let-binding?

The answer is that in order to use the tuple we have to provide a result type. If we used
it directly, we would have to provide the type of the *result* term, which we may not know.
Here we merely have to provide it with the types of the f_is, which we *do* know.
-}

 -- See note [Recursive lets]
-- | Compile a mutually recursive list of var decls bound in a body.
compileRecTerms :: Compiling m e a => PLCTerm a -> [TermDef TyName Name (Provenance a)] -> m (PLCTerm a)
compileRecTerms body bs = do
    p <- ask
    fixpoint <- mkFixpoint bs
    Tuple.bindTuple p (PLC.varDeclName . PLC.defVar <$> bs) fixpoint body

-- | Given a list of var decls, create a tuples of values that computes their mutually recursive fixpoint.
mkFixpoint :: Compiling m e a => [TermDef TyName Name (Provenance a)] -> m (Tuple.Tuple (Provenance a))
mkFixpoint bs = do
<<<<<<< HEAD
    p0 <- ask
=======
    p <- ask

    let tys = fmap (PLC.varDeclType . PLC.defVar) bs
    -- The pairs of types we'll need for fixN
    asbs <- forM tys $ \case
        PLC.TyFun _ i o -> pure (i, o)
        t -> throwing _Error $ CompilationError (PLC.tyLoc t) "Recursive values must be of function type. You may need to manually add unit arguments."

    q <- liftQuote $ freshTyName p "Q"
    choose <- safeFreshName p "choose"
    let chooseTy = PLC.mkIterTyFun p tys (PLC.TyVar p q)

    -- \f1 ... fn -> choose b1 ... bn
    bsLam <- do
          rhss <- traverse (compileTerm . PLC.defVal) bs
          let chosen =  PLC.mkIterApp p (PLC.Var p choose) rhss
              abstracted = PLC.mkIterLamAbs (fmap PLC.defVar bs) chosen
          pure abstracted

    -- abstract out Q and choose
    let cLam = PLC.TyAbs p q (PLC.Type p) $ PLC.LamAbs p choose chooseTy bsLam

    -- fixN {A1 B1 ... An Bn}
    instantiatedFix <- do
        fixN <- setProvenance p <$> (liftQuote $ Function.getBuiltinFixN (length bs))
        pure $ PLC.mkIterInst p fixN $ foldMap (\(a, b) -> [a, b]) asbs

    pure $ PLC.Apply p instantiatedFix cLam

-- TODO: move to MkPlc?
-- | Given a term, and a list of var decls, creates a function which takes a tuple of values for each decl, and binds
-- them in the body.
mkTupleBinder :: Compiling m e a => PLCTerm a -> [VarDecl TyName Name (Provenance a)] -> m (PLCTerm a)
mkTupleBinder body vars = do
    p <- ask

    let tys = fmap PLC.varDeclType vars

    tupleTy <- do
        ntuple <- setProvenance p <$> Tuple.getBuiltinTuple (length tys)
        pure $ PLC.mkIterTyApp p ntuple tys

    tupleArg <- safeFreshName p "tuple"

    -- _i tuple
    accesses <- forM [0..(length tys -1)] $ \i -> do
            naccessor <- setProvenance p <$> Tuple.getBuiltinTupleAccessor (length tys) i
            let accessor = PLC.mkIterInst p naccessor tys
            pure $ PLC.Apply p accessor (PLC.Var p tupleArg)
    let defsAndAccesses = zipWith PLC.Def vars accesses
>>>>>>> ecdf376a

    funs <- forM bs $ \(PLC.Def (PLC.VarDecl p name ty) term) -> case ty of
        PLC.TyFun _ i o -> Function.Function p i o . PLC.Def name <$> compileTerm term
        _ -> throwing _Error $ CompilationError (PLC.tyLoc ty) "Recursive values must be of function type. You may need to manually add unit arguments."

    liftQuote $ Function.getBuiltinMutualFixOf p0 funs<|MERGE_RESOLUTION|>--- conflicted
+++ resolved
@@ -69,63 +69,12 @@
 -- | Given a list of var decls, create a tuples of values that computes their mutually recursive fixpoint.
 mkFixpoint :: Compiling m e a => [TermDef TyName Name (Provenance a)] -> m (Tuple.Tuple (Provenance a))
 mkFixpoint bs = do
-<<<<<<< HEAD
     p0 <- ask
-=======
-    p <- ask
 
-    let tys = fmap (PLC.varDeclType . PLC.defVar) bs
-    -- The pairs of types we'll need for fixN
-    asbs <- forM tys $ \case
-        PLC.TyFun _ i o -> pure (i, o)
-        t -> throwing _Error $ CompilationError (PLC.tyLoc t) "Recursive values must be of function type. You may need to manually add unit arguments."
-
-    q <- liftQuote $ freshTyName p "Q"
-    choose <- safeFreshName p "choose"
-    let chooseTy = PLC.mkIterTyFun p tys (PLC.TyVar p q)
-
-    -- \f1 ... fn -> choose b1 ... bn
-    bsLam <- do
-          rhss <- traverse (compileTerm . PLC.defVal) bs
-          let chosen =  PLC.mkIterApp p (PLC.Var p choose) rhss
-              abstracted = PLC.mkIterLamAbs (fmap PLC.defVar bs) chosen
-          pure abstracted
-
-    -- abstract out Q and choose
-    let cLam = PLC.TyAbs p q (PLC.Type p) $ PLC.LamAbs p choose chooseTy bsLam
-
-    -- fixN {A1 B1 ... An Bn}
-    instantiatedFix <- do
-        fixN <- setProvenance p <$> (liftQuote $ Function.getBuiltinFixN (length bs))
-        pure $ PLC.mkIterInst p fixN $ foldMap (\(a, b) -> [a, b]) asbs
-
-    pure $ PLC.Apply p instantiatedFix cLam
-
--- TODO: move to MkPlc?
--- | Given a term, and a list of var decls, creates a function which takes a tuple of values for each decl, and binds
--- them in the body.
-mkTupleBinder :: Compiling m e a => PLCTerm a -> [VarDecl TyName Name (Provenance a)] -> m (PLCTerm a)
-mkTupleBinder body vars = do
-    p <- ask
-
-    let tys = fmap PLC.varDeclType vars
-
-    tupleTy <- do
-        ntuple <- setProvenance p <$> Tuple.getBuiltinTuple (length tys)
-        pure $ PLC.mkIterTyApp p ntuple tys
-
-    tupleArg <- safeFreshName p "tuple"
-
-    -- _i tuple
-    accesses <- forM [0..(length tys -1)] $ \i -> do
-            naccessor <- setProvenance p <$> Tuple.getBuiltinTupleAccessor (length tys) i
-            let accessor = PLC.mkIterInst p naccessor tys
-            pure $ PLC.Apply p accessor (PLC.Var p tupleArg)
-    let defsAndAccesses = zipWith PLC.Def vars accesses
->>>>>>> ecdf376a
-
-    funs <- forM bs $ \(PLC.Def (PLC.VarDecl p name ty) term) -> case ty of
-        PLC.TyFun _ i o -> Function.Function p i o . PLC.Def name <$> compileTerm term
-        _ -> throwing _Error $ CompilationError (PLC.tyLoc ty) "Recursive values must be of function type. You may need to manually add unit arguments."
+    funs <- forM bs $ \(PLC.Def (PLC.VarDecl p name ty) term) -> do
+        compTerm <- compileTerm term
+        case PLC.mkFunctionDef p name ty compTerm of
+            Just fun -> pure fun
+            Nothing  -> throwing _Error $ CompilationError (PLC.tyLoc ty) "Recursive values must be of function type. You may need to manually add unit arguments."
 
     liftQuote $ Function.getBuiltinMutualFixOf p0 funs