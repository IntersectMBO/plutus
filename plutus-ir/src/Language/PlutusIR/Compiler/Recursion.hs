{-# LANGUAGE FlexibleContexts    #-}
{-# LANGUAGE OverloadedStrings   #-}
{-# LANGUAGE ScopedTypeVariables #-}
-- | Functions for compiling PIR recursive let-bound functions into PLC.
module Language.PlutusIR.Compiler.Recursion where

import           Language.PlutusIR
import           Language.PlutusIR.Compiler.Definitions
import           Language.PlutusIR.Compiler.Error
import           Language.PlutusIR.Compiler.Provenance
import           Language.PlutusIR.Compiler.Types
import qualified Language.PlutusIR.MkPir                    as PIR

import           Control.Monad
import           Control.Monad.Error.Lens
import           Control.Monad.Trans

import           Data.List.NonEmpty                         hiding (length)
import qualified Data.Set                                   as Set

import qualified Language.PlutusCore                        as PLC
import qualified Language.PlutusCore.MkPlc                  as PLC
import           Language.PlutusCore.Quote
import qualified Language.PlutusCore.StdLib.Data.Function   as Function
import qualified Language.PlutusCore.StdLib.Meta.Data.Tuple as Tuple

{- Note [Recursive lets]
We need to define these with a fixpoint. We can derive a fixpoint operator for values
already.

However, we also need to work out how to encode recursion over multiple values simultaneously.
The answer is simple - we pass them through as a tuple.

Overall, the translation looks like this. We convert this:

let rec
  f_1 : t_1 = b_1
  ..
  f_i : t_i = b_i
in
  result

into this:

(\tuple : forall r . (t_1 -> .. -> t_i -> r) -> r .
  let
    f_1 = _1 tuple
    ..
    f_i = _i tuple
  in
    result
)
($fixN i$ (\choose f_1 ... f_i . choose b_1 ... b_i))

where _i is the accessor for the ith component of a tuple.

This scheme is a little complicated - why don't we just pass a function directly to the
fixed tuple that consumes the values? Why do the second round of let-binding?

The answer is that in order to use the tuple we have to provide a result type. If we used
it directly, we would have to provide the type of the *result* term, which we may not know.
Here we merely have to provide it with the types of the f_is, which we *do* know.
-}

 -- See note [Recursive lets]
-- | Compile a mutually recursive list of var decls bound in a body.
compileRecTerms
<<<<<<< HEAD
    :: Compiling m e uni a
    => PIRTerm uni a
    -> [TermDef TyName Name uni (Provenance a)]
    -> DefT SharedName uni (Provenance a) m (PIRTerm uni a)
=======
    :: Compiling m e a
    => PIRTerm a
    -> NonEmpty (TermDef TyName Name (Provenance a))
    -> DefT SharedName (Provenance a) m (PIRTerm a)
>>>>>>> f4879f41
compileRecTerms body bs = do
    p <- lift getEnclosing
    fixpoint <- mkFixpoint bs
    Tuple.bindTuple p (PIR.varDeclName . PIR.defVar <$> toList bs) fixpoint body

-- | Given a list of var decls, create a tuples of values that computes their mutually recursive fixpoint.
mkFixpoint
<<<<<<< HEAD
    :: forall m e uni a . Compiling m e uni a
    => [TermDef TyName Name uni (Provenance a)]
    -> DefT SharedName uni (Provenance a) m (Tuple.Tuple (Term TyName Name uni) uni (Provenance a))
=======
    :: forall m e a . Compiling m e a
    => NonEmpty (TermDef TyName Name (Provenance a))
    -> DefT SharedName (Provenance a) m (Tuple.Tuple (Term TyName Name) (Provenance a))
>>>>>>> f4879f41
mkFixpoint bs = do
    p0 <- lift getEnclosing

    funs <- forM bs $ \(PIR.Def (PIR.VarDecl p name ty) term) ->
        case PIR.mkFunctionDef p name ty term of
            Just fun -> pure fun
            Nothing  -> lift $ throwing _Error $ CompilationError (PLC.typeAnn ty) "Recursive values must be of function type"

    -- See Note [Extra definitions while compiling let-bindings]
<<<<<<< HEAD
    let arity = fromIntegral $ length funs
        key = FixpointCombinator arity
    fixN <- do
        maybeFix <- lookupTerm p0 key
        case maybeFix of
            Just f -> pure f
            Nothing -> do
                name <- liftQuote $ toProgramName key
                let (fixNTerm, fixNType) = Function.fixN arity
                    var :: PLC.VarDecl TyName Name uni (Provenance a)
                    var = PLC.VarDecl NoProvenance (NoProvenance <$ name) (NoProvenance <$ fixNType)
                defineTerm key (PLC.Def var (NoProvenance <$ fixNTerm, Strict)) mempty

                pure $ PIR.mkVar p0 var

    liftQuote $ Function.getMutualFixOf p0 fixN funs
=======
    let
        arity = fromIntegral $ length funs
        fixByKey = FixBy
        fixNKey = FixpointCombinator arity

    let mkFixByDef = do
          name <- liftQuote $ toProgramName fixByKey
          let (fixByTerm, fixByType) = Function.fixByAndType
          pure (PLC.Def (PLC.VarDecl NoProvenance (NoProvenance <$ name) (NoProvenance <$ fixByType)) (NoProvenance <$ fixByTerm, Strict), mempty)
    fixBy <- lookupOrDefineTerm p0 fixByKey mkFixByDef

    let mkFixNDef = do
          name <- liftQuote $ toProgramName fixNKey
          let ((fixNTerm, fixNType), fixNDeps) =
                  if arity == 1
                  then (Function.fixAndType, mempty)
                  -- fixN depends on fixBy
                  else (Function.fixNAndType arity (void fixBy), Set.singleton fixByKey)
          pure (PLC.Def (PLC.VarDecl NoProvenance (NoProvenance <$ name) (NoProvenance <$ fixNType)) (NoProvenance <$ fixNTerm, Strict), fixNDeps)
    fixN <- lookupOrDefineTerm p0 fixNKey mkFixNDef

    liftQuote $ case funs of
        -- Takes a list of function defs and function bodies and turns them into a Scott-encoded tuple, which
        -- happens to be exactly what we want
        f :| [] -> Tuple.getSpineToTuple p0 [(PLC.functionDefToType f, Function.getSingleFixOf p0 fixN f)]
        f :| fs -> Function.getMutualFixOf p0 fixN (f:fs)
>>>>>>> f4879f41
<|MERGE_RESOLUTION|>--- conflicted
+++ resolved
@@ -65,17 +65,10 @@
  -- See note [Recursive lets]
 -- | Compile a mutually recursive list of var decls bound in a body.
 compileRecTerms
-<<<<<<< HEAD
     :: Compiling m e uni a
     => PIRTerm uni a
-    -> [TermDef TyName Name uni (Provenance a)]
+    -> NonEmpty (TermDef TyName Name uni (Provenance a))
     -> DefT SharedName uni (Provenance a) m (PIRTerm uni a)
-=======
-    :: Compiling m e a
-    => PIRTerm a
-    -> NonEmpty (TermDef TyName Name (Provenance a))
-    -> DefT SharedName (Provenance a) m (PIRTerm a)
->>>>>>> f4879f41
 compileRecTerms body bs = do
     p <- lift getEnclosing
     fixpoint <- mkFixpoint bs
@@ -83,15 +76,9 @@
 
 -- | Given a list of var decls, create a tuples of values that computes their mutually recursive fixpoint.
 mkFixpoint
-<<<<<<< HEAD
     :: forall m e uni a . Compiling m e uni a
-    => [TermDef TyName Name uni (Provenance a)]
+    => NonEmpty (TermDef TyName Name uni (Provenance a))
     -> DefT SharedName uni (Provenance a) m (Tuple.Tuple (Term TyName Name uni) uni (Provenance a))
-=======
-    :: forall m e a . Compiling m e a
-    => NonEmpty (TermDef TyName Name (Provenance a))
-    -> DefT SharedName (Provenance a) m (Tuple.Tuple (Term TyName Name) (Provenance a))
->>>>>>> f4879f41
 mkFixpoint bs = do
     p0 <- lift getEnclosing
 
@@ -101,24 +88,6 @@
             Nothing  -> lift $ throwing _Error $ CompilationError (PLC.typeAnn ty) "Recursive values must be of function type"
 
     -- See Note [Extra definitions while compiling let-bindings]
-<<<<<<< HEAD
-    let arity = fromIntegral $ length funs
-        key = FixpointCombinator arity
-    fixN <- do
-        maybeFix <- lookupTerm p0 key
-        case maybeFix of
-            Just f -> pure f
-            Nothing -> do
-                name <- liftQuote $ toProgramName key
-                let (fixNTerm, fixNType) = Function.fixN arity
-                    var :: PLC.VarDecl TyName Name uni (Provenance a)
-                    var = PLC.VarDecl NoProvenance (NoProvenance <$ name) (NoProvenance <$ fixNType)
-                defineTerm key (PLC.Def var (NoProvenance <$ fixNTerm, Strict)) mempty
-
-                pure $ PIR.mkVar p0 var
-
-    liftQuote $ Function.getMutualFixOf p0 fixN funs
-=======
     let
         arity = fromIntegral $ length funs
         fixByKey = FixBy
@@ -144,5 +113,4 @@
         -- Takes a list of function defs and function bodies and turns them into a Scott-encoded tuple, which
         -- happens to be exactly what we want
         f :| [] -> Tuple.getSpineToTuple p0 [(PLC.functionDefToType f, Function.getSingleFixOf p0 fixN f)]
-        f :| fs -> Function.getMutualFixOf p0 fixN (f:fs)
->>>>>>> f4879f41
+        f :| fs -> Function.getMutualFixOf p0 fixN (f:fs)