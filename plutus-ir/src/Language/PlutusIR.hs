{-# LANGUAGE DerivingStrategies    #-}
{-# LANGUAGE FlexibleContexts      #-}
{-# LANGUAGE FlexibleInstances     #-}
{-# LANGUAGE LambdaCase            #-}
{-# LANGUAGE MultiParamTypeClasses #-}
{-# LANGUAGE OverloadedStrings     #-}
{-# LANGUAGE UndecidableInstances  #-}
{-# OPTIONS_GHC -Wno-orphans       #-}
module Language.PlutusIR (
    TyName (..),
    Name (..),
    VarDecl (..),
    TyVarDecl (..),
    varDeclNameString,
    tyVarDeclNameString,
    Kind (..),
    Type (..),
    Datatype (..),
    datatypeNameString,
    Recursivity (..),
    Binding (..),
    Term (..),
<<<<<<< HEAD
    PirCode (..),
=======
    Program (..),
>>>>>>> 50b2fafd
    prettyDef,
    embedIntoIR,
    packPir,
    serializePirTerm,
    deserializePirTerm,
    ) where


import           PlutusPrelude

import           Language.PlutusCore        (Kind, Name, TyName, Type(..))
import qualified Language.PlutusCore        as PLC
import           Language.PlutusCore.CBOR   ()
import           Language.PlutusCore.MkPlc  (TyVarDecl (..), VarDecl (..))
import qualified Language.PlutusCore.Pretty as PLC

import           Codec.Serialise           -- (Serialise, serialise)
import           Codec.CBOR.Encoding
import           Codec.CBOR.Decoding
import qualified Data.ByteString            as BS
import qualified Data.ByteString.Lazy       as BSL


import           GHC.Generics               (Generic)

-- Datatypes

data Datatype tyname name a = Datatype a (TyVarDecl tyname a) [TyVarDecl tyname a] (name a) [VarDecl tyname name a]
    deriving (Functor, Show, Eq, Generic)

<<<<<<< HEAD
instance (Serialise (tyname ()) , Serialise (name ()) ) => Serialise (Datatype tyname name ())
=======
varDeclNameString :: VarDecl name Name a -> String
varDeclNameString = bsToStr . PLC.nameString . varDeclName

tyVarDeclNameString :: TyVarDecl TyName a -> String
tyVarDeclNameString = bsToStr . PLC.nameString . PLC.unTyName . tyVarDeclName

datatypeNameString :: Datatype TyName name a -> String
datatypeNameString (Datatype _ tn _ _ _) = tyVarDeclNameString tn
>>>>>>> 50b2fafd

-- Bindings

data Recursivity = NonRec | Rec
    deriving (Show, Eq, Generic)

instance Serialise Recursivity


data Binding tyname name a = TermBind a (VarDecl tyname name a) (Term tyname name a)
                           | TypeBind a (TyVarDecl tyname a) (Type tyname a)
                           | DatatypeBind a (Datatype tyname name a)
    deriving (Functor, Show, Eq, Generic)

instance (Serialise (name ()), Serialise (tyname ()) ) => Serialise (Binding tyname name ()) 

-- Terms

{- Note [PIR as a PLC extension]
PIR is designed to be an extension of PLC, which means that we try and be strict superset of it.

The main benefit of this is simplicity, but we hope that in future it will make sharing of
theoretical and practical material easier. In the long run it would be nice if PIR was a "true"
extension of PLC (perhaps in the sense of "Trees that Grow"), and then we could potentially
even share most of the typechecker.
-}

{- Note [Declarations in Plutus Core]
In Plutus Core declarations are usually *flattened*, i.e. `(lam x ty t)`, whereas
in Plutus IR they are *reified*, i.e. `(termBind (vardecl x ty) t)`.

Plutus IR needs reified declarations to make it easier to parse *lists* of declarations,
which occur in a few places.

However, we also include all of Plutus Core's term syntax in our term syntax (and we also use
its types). We therefore have somewhat inconsistent syntax since declarations in Plutus
Core terms will be flattened. This makes the embedding obvious and makes life easier
if we were ever to use the Plutus Core AST "for real".

It would be nice to resolve the inconsistency, but this would probably require changing
Plutus Core to use reified declarations.
-}


-- See note [PIR as a PLC extension]
data Term tyname name a = 
                        -- Plutus Core (ish) forms, see note [Declarations in Plutus Core]
                          Let a Recursivity [Binding tyname name a] (Term tyname name a)
                        | Var a (name a)
                        | TyAbs a (tyname a) (Kind a) (Term tyname name a)
                        | LamAbs a (name a) (Type tyname a) (Term tyname name a)
                        | Apply a (Term tyname name a) (Term tyname name a)
                        | Constant a (PLC.Constant a)
                        | Builtin a (PLC.Builtin a)
                        | TyInst a (Term tyname name a) (Type tyname a)
                        | Error a (Type tyname a)
                        | Wrap a (tyname a) (Type tyname a) (Term tyname name a)
                        | Unwrap a (Term tyname name a)
                        deriving (Functor, Show, Eq, Generic)

instance (Serialise (tyname ()), Serialise (name ())) => Serialise (Term tyname name ()) --where


embedIntoIR :: PLC.Term tyname name a -> Term tyname name a
embedIntoIR = \case
    PLC.Var a n -> Var a n
    PLC.TyAbs a tn k t -> TyAbs a tn k (embedIntoIR t)
    PLC.LamAbs a n ty t -> LamAbs a n ty (embedIntoIR t)
    PLC.Apply a t1 t2 -> Apply a (embedIntoIR t1) (embedIntoIR t2)
    PLC.Constant a c ->  Constant a c
    PLC.Builtin a bi -> Builtin a bi
    PLC.TyInst a t ty -> TyInst a (embedIntoIR t) ty
    PLC.Error a ty -> Error a ty
    PLC.Unwrap a t -> Unwrap a (embedIntoIR t)
    PLC.Wrap a tn ty t -> Wrap a tn ty (embedIntoIR t)

<<<<<<< HEAD
newtype ImpossibleDeserialisationFailure = ImpossibleDeserialisationFailure DeserialiseFailure
    deriving Exception

instance Show ImpossibleDeserialisationFailure where
        show (ImpossibleDeserialisationFailure e) = "Failed deserialisation. This should not happen. Caused by: " ++ show e


newtype PirCode = PirCode { unPir :: BS.ByteString }
    deriving (Show, Generic, Serialise)

packPir :: PirCode -> BSL.ByteString
packPir = BSL.fromStrict . unPir

serializePirTerm :: Term TyName Name () -> PirCode
serializePirTerm term = PirCode (BSL.toStrict $ serialise term)

deserializePirTerm :: PirCode -> Term TyName Name ()
deserializePirTerm code = case deserialiseOrFail $ packPir code of
    Left e -> throw $ ImpossibleDeserialisationFailure e
    Right t -> t

=======
-- no version as PIR is not versioned
data Program tyname name a = Program a (Term tyname name a)
>>>>>>> 50b2fafd

-- Pretty-printing

instance (PLC.PrettyClassicBy configName (tyname a), PLC.PrettyClassicBy configName (name a)) =>
        PrettyBy (PLC.PrettyConfigClassic configName) (VarDecl tyname name a) where
    prettyBy config (VarDecl _ n ty) = parens' ("vardecl" </> vsep' [prettyBy config n, prettyBy config ty])

instance (PLC.PrettyClassicBy configName (tyname a)) =>
        PrettyBy (PLC.PrettyConfigClassic configName) (TyVarDecl tyname a) where
    prettyBy config (TyVarDecl _ n ty) = parens' ("tyvardecl" </> vsep' [prettyBy config n, prettyBy config ty])

instance PrettyBy (PLC.PrettyConfigClassic configName) Recursivity where
    prettyBy _ = \case
        NonRec -> parens' "nonrec"
        Rec -> parens' "rec"

instance (PLC.PrettyClassicBy configName (tyname a), PLC.PrettyClassicBy configName (name a)) =>
        PrettyBy (PLC.PrettyConfigClassic configName) (Datatype tyname name a) where
    prettyBy config (Datatype _ ty tyvars destr constrs) = parens' ("datatype" </> vsep' [
                                                                         prettyBy config ty,
                                                                         vsep' $ fmap (prettyBy config) tyvars,
                                                                         prettyBy config destr,
                                                                         vsep' $ fmap (prettyBy config) constrs])

instance (PLC.PrettyClassicBy configName (tyname a), PLC.PrettyClassicBy configName (name a)) =>
        PrettyBy (PLC.PrettyConfigClassic configName) (Binding tyname name a) where
    prettyBy config = \case
        TermBind _ d t -> parens' ("termbind" </> vsep' [prettyBy config d, prettyBy config t])
        TypeBind _ d ty -> parens' ("typebind" </> vsep' [prettyBy config d, prettyBy config ty])
        DatatypeBind _ d -> parens' ("datatypebind" </> prettyBy config d)

instance (PLC.PrettyClassicBy configName (tyname a), PLC.PrettyClassicBy configName (name a)) =>
        PrettyBy (PLC.PrettyConfigClassic configName) (Term tyname name a) where
    prettyBy config = \case
        Let _ r bs t -> parens' ("let" </> vsep' [prettyBy config r, vsep' $ fmap (prettyBy config) bs, prettyBy config t])
        Var _ n -> prettyBy config n
        TyAbs _ tn k t -> parens' ("abs" </> vsep' [prettyBy config tn, prettyBy config k, prettyBy config t])
        LamAbs _ n ty t -> parens' ("lam" </> vsep' [prettyBy config n, prettyBy config ty, prettyBy config t])
        Apply _ t1 t2 -> brackets' (vsep' [prettyBy config t1, prettyBy config t2])
        Constant _ c -> parens' ("con" </> prettyBy config c)
        Builtin _ bi -> parens' ("builtin" </> prettyBy config bi)
        TyInst _ t ty -> braces' (vsep' [prettyBy config t, prettyBy config ty])
        Error _ ty -> parens' ("error" </> prettyBy config ty)
        Wrap _ n ty t -> parens' ("wrap" </> vsep' [ prettyBy config n, prettyBy config ty, prettyBy config t ])
        Unwrap _ t -> parens' ("unwrap" </> prettyBy config t)

instance (PLC.PrettyClassicBy configName (tyname a), PLC.PrettyClassicBy configName (name a)) =>
        PrettyBy (PLC.PrettyConfigClassic configName) (Program tyname name a) where
    prettyBy config (Program _ t) = parens' ("program" </> prettyBy config t)

prettyDef :: (PLC.PrettyBy (PLC.PrettyConfigClassic PLC.PrettyConfigName) a) => a -> Doc ann
prettyDef = prettyBy $ PLC.PrettyConfigClassic PLC.defPrettyConfigName<|MERGE_RESOLUTION|>--- conflicted
+++ resolved
@@ -20,11 +20,7 @@
     Recursivity (..),
     Binding (..),
     Term (..),
-<<<<<<< HEAD
-    PirCode (..),
-=======
     Program (..),
->>>>>>> 50b2fafd
     prettyDef,
     embedIntoIR,
     packPir,
@@ -55,9 +51,8 @@
 data Datatype tyname name a = Datatype a (TyVarDecl tyname a) [TyVarDecl tyname a] (name a) [VarDecl tyname name a]
     deriving (Functor, Show, Eq, Generic)
 
-<<<<<<< HEAD
 instance (Serialise (tyname ()) , Serialise (name ()) ) => Serialise (Datatype tyname name ())
-=======
+
 varDeclNameString :: VarDecl name Name a -> String
 varDeclNameString = bsToStr . PLC.nameString . varDeclName
 
@@ -66,7 +61,6 @@
 
 datatypeNameString :: Datatype TyName name a -> String
 datatypeNameString (Datatype _ tn _ _ _) = tyVarDeclNameString tn
->>>>>>> 50b2fafd
 
 -- Bindings
 
@@ -143,32 +137,9 @@
     PLC.Unwrap a t -> Unwrap a (embedIntoIR t)
     PLC.Wrap a tn ty t -> Wrap a tn ty (embedIntoIR t)
 
-<<<<<<< HEAD
-newtype ImpossibleDeserialisationFailure = ImpossibleDeserialisationFailure DeserialiseFailure
-    deriving Exception
 
-instance Show ImpossibleDeserialisationFailure where
-        show (ImpossibleDeserialisationFailure e) = "Failed deserialisation. This should not happen. Caused by: " ++ show e
-
-
-newtype PirCode = PirCode { unPir :: BS.ByteString }
-    deriving (Show, Generic, Serialise)
-
-packPir :: PirCode -> BSL.ByteString
-packPir = BSL.fromStrict . unPir
-
-serializePirTerm :: Term TyName Name () -> PirCode
-serializePirTerm term = PirCode (BSL.toStrict $ serialise term)
-
-deserializePirTerm :: PirCode -> Term TyName Name ()
-deserializePirTerm code = case deserialiseOrFail $ packPir code of
-    Left e -> throw $ ImpossibleDeserialisationFailure e
-    Right t -> t
-
-=======
 -- no version as PIR is not versioned
 data Program tyname name a = Program a (Term tyname name a)
->>>>>>> 50b2fafd
 
 -- Pretty-printing
 
