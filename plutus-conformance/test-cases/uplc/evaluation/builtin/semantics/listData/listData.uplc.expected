<<<<<<< HEAD
(program 1.0.0 (con data (List [I 0])))
=======
(program
  1.0.0
  (con
    data (List [I 0, B #1234, Map [(I 9, List [B #abcd]), (B #4321, I 1234)]])
  )
)
>>>>>>> 916e5724
<|MERGE_RESOLUTION|>--- conflicted
+++ resolved
@@ -1,10 +1,6 @@
-<<<<<<< HEAD
-(program 1.0.0 (con data (List [I 0])))
-=======
 (program
   1.0.0
   (con
     data (List [I 0, B #1234, Map [(I 9, List [B #abcd]), (B #4321, I 1234)]])
   )
-)
->>>>>>> 916e5724
+)