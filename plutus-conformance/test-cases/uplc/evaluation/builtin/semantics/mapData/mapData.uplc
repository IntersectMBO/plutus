--- conflicted
+++ resolved
@@ -1,9 +1,5 @@
 (program 1.0.0
  [(builtin mapData)
-<<<<<<< HEAD
-  (con list (pair (data, data)) [(I 0, I 0)])
-=======
   (con (list (pair data data)) [(I 99, B #1234), (List [List [B #ef01, I -85]], Map [])])
->>>>>>> 916e5724
  ]
 )