{-# LANGUAGE TypeApplications #-}
{- | Conformance tests for the Agda implementation. -}
module Main (main) where

import Control.Monad.Trans.Except
import MAlonzo.Code.Main (runUAgda)
import PlutusConformance.Common
import PlutusCore (Error (..))
import PlutusCore.Default
import PlutusCore.Quote
import UntypedPlutusCore qualified as UPLC
import UntypedPlutusCore.DeBruijn

-- | Our `evaluator` for the Agda UPLC tests is the CEK machine.
agdaEvalUplcProg :: UplcProg -> Maybe UplcProg
agdaEvalUplcProg (UPLC.Program () version tmU) =
    let
        -- turn it into an untyped de Bruijn term
        tmUDB :: ExceptT FreeVariableError Quote (UPLC.Term NamedDeBruijn DefaultUni DefaultFun ())
        tmUDB = deBruijnTerm tmU
    in
    case runQuote $ runExceptT $ withExceptT FreeVariableErrorE tmUDB of
        -- if there's an exception, evaluation failed, should return `Nothing`.
        Left _ -> Nothing
        -- evaluate the untyped term with CEK
        Right tmUDBSuccess ->
            case runUAgda tmUDBSuccess of
                Left _ -> Nothing
                Right tmEvaluated ->
                    let tmNamed = runQuote $ runExceptT $
                            withExceptT FreeVariableErrorE $ unDeBruijnTerm tmEvaluated
                    in
                    -- turn it back into a named term
                    case tmNamed of
                        Left _          -> Nothing
                        Right namedTerm -> Just $ UPLC.Program () version namedTerm

-- | These tests are currently failing so they are marked as expected to fail.
-- Once a fix for a test is pushed, the test will fail. Remove it from this list.
failingTests :: [FilePath]
<<<<<<< HEAD
failingTests = []
    -- SOP tests don't work yet, filter out the cases that are supposed to fail,
    -- and therefore succeed by accident
    ++ fmap (\i -> "test-cases/uplc/evaluation/term/case/case-" ++ show @Integer i)
               [1,2,3,4,5,6,8,9]
    ++ fmap (\i -> "test-cases/uplc/evaluation/term/constr/constr-" ++ show @Integer i)
               [1,2,3,4,5]
=======
failingTests = [
    ]
>>>>>>> 11a9ae05

main :: IO ()
main =
    -- UPLC evaluation tests
    runUplcEvalTests agdaEvalUplcProg (\dir -> elem dir failingTests)
<|MERGE_RESOLUTION|>--- conflicted
+++ resolved
@@ -38,18 +38,14 @@
 -- | These tests are currently failing so they are marked as expected to fail.
 -- Once a fix for a test is pushed, the test will fail. Remove it from this list.
 failingTests :: [FilePath]
-<<<<<<< HEAD
-failingTests = []
+failingTests = [
+    ]
     -- SOP tests don't work yet, filter out the cases that are supposed to fail,
     -- and therefore succeed by accident
     ++ fmap (\i -> "test-cases/uplc/evaluation/term/case/case-" ++ show @Integer i)
                [1,2,3,4,5,6,8,9]
     ++ fmap (\i -> "test-cases/uplc/evaluation/term/constr/constr-" ++ show @Integer i)
                [1,2,3,4,5]
-=======
-failingTests = [
-    ]
->>>>>>> 11a9ae05
 
 main :: IO ()
 main =
