{-# LANGUAGE TypeApplications #-}
{- | Conformance tests for the Agda implementation. -}
module Main (main) where

import Control.Monad.Trans.Except
import MAlonzo.Code.Main (runUAgda)
import PlutusConformance.Common
import PlutusCore (Error (..))
import PlutusCore.Default
import PlutusCore.Quote
import UntypedPlutusCore qualified as UPLC
import UntypedPlutusCore.DeBruijn

-- | Our `evaluator` for the Agda UPLC tests is the CEK machine.
agdaEvalUplcProg :: UplcProg -> Maybe UplcProg
agdaEvalUplcProg (UPLC.Program () version tmU) =
    let
        -- turn it into an untyped de Bruijn term
        tmUDB :: ExceptT FreeVariableError Quote (UPLC.Term NamedDeBruijn DefaultUni DefaultFun ())
        tmUDB = deBruijnTerm tmU
    in
    case runQuote $ runExceptT $ withExceptT FreeVariableErrorE tmUDB of
        -- if there's an exception, evaluation failed, should return `Nothing`.
        Left _ -> Nothing
        -- evaluate the untyped term with CEK
        Right tmUDBSuccess ->
            case runUAgda tmUDBSuccess of
                Left _ -> Nothing
                Right tmEvaluated ->
                    let tmNamed = runQuote $ runExceptT $
                            withExceptT FreeVariableErrorE $ unDeBruijnTerm tmEvaluated
                    in
                    -- turn it back into a named term
                    case tmNamed of
                        Left _          -> Nothing
                        Right namedTerm -> Just $ UPLC.Program () version namedTerm

-- | These tests are currently failing so they are marked as expected to fail.
-- Once a fix for a test is pushed, the test will fail. Remove it from this list.
failingTests :: [FilePath]
failingTests = [
<<<<<<< HEAD
    -- the metatheory for list and pair is not done
    "test-cases/uplc/evaluation/builtin/semantics/mkNilPairData"
    , "test-cases/uplc/evaluation/builtin/semantics/mkNilData"
    -- The tests for consByteString are disabled because the V2 version of
    -- consByteString requires the first argument to be in [0..255].  The V1
    -- version accepts any integer and reduces it modulo 256 before consing.
    -- Agda has the BuiltinVersion=V1 but Haskell defaults to the latest
    -- BuilinVersion.
    , "test-cases/uplc/evaluation/builtin/semantics/consByteString/consByteString1"
    , "test-cases/uplc/evaluation/builtin/semantics/consByteString/consByteString2"
    ]
    -- The tests for the BLS12-381 builtins are disabled because the metatheory
    -- doesn't yet deal with the builtins properly. The commented-out tests will
    -- "succeed" because failure (for a genuine reason) is expected.
     ++ fmap ("test-cases/uplc/evaluation/builtin/semantics/" ++)
     [ "bls12_381_G1_add/add-associative"
     , "bls12_381_G1_add/add-zero"
     , "bls12_381_G1_add/add"
     , "bls12_381_G1_add/add-commutative"
     , "bls12_381_G1_compress/compress"
     , "bls12_381_G1_equal/equal-false"
     , "bls12_381_G1_equal/equal-true"
     , "bls12_381_G1_hashToGroup/hash"
     , "bls12_381_G1_scalarMul/mul0"
     , "bls12_381_G1_scalarMul/mul4x11"
     , "bls12_381_G1_scalarMul/muladd"
     , "bls12_381_G1_scalarMul/mul1"
     , "bls12_381_G1_scalarMul/mul44"
     , "bls12_381_G1_scalarMul/addmul"
     , "bls12_381_G1_scalarMul/mulneg44"
     , "bls12_381_G1_scalarMul/mul19+25"
     , "bls12_381_G1_scalarMul/mulneg1"
     , "bls12_381_G1_scalarMul/mulperiodic1"
     , "bls12_381_G1_scalarMul/mulperiodic2"
     , "bls12_381_G1_scalarMul/mulperiodic3"
     , "bls12_381_G1_scalarMul/mulperiodic4"
     , "bls12_381_G1_neg/neg"
     , "bls12_381_G1_neg/add-neg"
     , "bls12_381_G1_neg/neg-zero"
     , "bls12_381_G1_uncompress/zero"
     -- , "bls12_381_G1_uncompress/on-curve-serialised-not-compressed"
     ---, "bls12_381_G1_uncompress/off-curve"
     -- , "bls12_381_G1_uncompress/bad-zero-1"
     , "bls12_381_G1_uncompress/on-curve-bit3-set"
     -- , "bls12_381_G1_uncompress/too-short"
     -- , "bls12_381_G1_uncompress/out-of-group"
     , "bls12_381_G1_uncompress/on-curve-bit3-clear"
     -- , "bls12_381_G1_uncompress/too-long"
     -- , "bls12_381_G1_uncompress/bad-zero-2"
     -- , "bls12_381_G1_uncompress/bad-zero-3"
     , "bls12_381_G2_add/add-associative"
     , "bls12_381_G2_add/add-zero"
     , "bls12_381_G2_add/add"
     , "bls12_381_G2_add/add-commutative"
     , "bls12_381_G2_compress/compress"
     , "bls12_381_G2_equal/equal-false"
     , "bls12_381_G2_equal/equal-true"
     , "bls12_381_G2_hashToGroup/hash"
     , "bls12_381_G2_scalarMul/mul0"
     , "bls12_381_G2_scalarMul/mul4x11"
     , "bls12_381_G2_scalarMul/muladd"
     , "bls12_381_G2_scalarMul/mul1"
     , "bls12_381_G2_scalarMul/mul44"
     , "bls12_381_G2_scalarMul/addmul"
     , "bls12_381_G2_scalarMul/mulneg44"
     , "bls12_381_G2_scalarMul/mul19+25"
     , "bls12_381_G2_scalarMul/mulneg1"
     , "bls12_381_G2_scalarMul/mulperiodic1"
     , "bls12_381_G2_scalarMul/mulperiodic2"
     , "bls12_381_G2_scalarMul/mulperiodic3"
     , "bls12_381_G2_scalarMul/mulperiodic4"
     , "bls12_381_G2_neg/neg"
     , "bls12_381_G2_neg/add-neg"
     , "bls12_381_G2_neg/neg-zero"
     , "bls12_381_G2_uncompress/zero"
     -- , "bls12_381_G2_uncompress/on-curve-serialised-not-compressed"
     -- , "bls12_381_G2_uncompress/off-curve"
     -- , "bls12_381_G2_uncompress/bad-zero-1"
     , "bls12_381_G2_uncompress/on-curve-bit3-set"
     -- , "bls12_381_G2_uncompress/too-short"
     -- , "bls12_381_G2_uncompress/out-of-group"
     , "bls12_381_G2_uncompress/on-curve-bit3-clear"
     -- , "bls12_381_G2_uncompress/too-long"
     -- , "bls12_381_G2_uncompress/bad-zero-2"
     -- , "bls12_381_G2_uncompress/bad-zero-3"
     , "bls12_381_millerLoop/random-pairing"
     , "bls12_381_millerLoop/balanced"
     , "bls12_381_millerLoop/equal-pairing"
     , "bls12_381_millerLoop/right-additive"
     , "bls12_381_millerLoop/left-additive"
=======
>>>>>>> daad7f7a
    ]
    -- SOP tests don't work yet, filter out the cases that are supposed to fail,
    -- and therefore succeed by accident
    ++ fmap (\i -> "test-cases/uplc/evaluation/term/case/case-" ++ show @Integer i)
               [1,2,3,4,5,6,8,9]
    ++ fmap (\i -> "test-cases/uplc/evaluation/term/constr/constr-" ++ show @Integer i)
               [1,2,3,4,5]

main :: IO ()
main =
    -- UPLC evaluation tests
    runUplcEvalTests agdaEvalUplcProg (\dir -> elem dir failingTests)
<|MERGE_RESOLUTION|>--- conflicted
+++ resolved
@@ -38,19 +38,7 @@
 -- | These tests are currently failing so they are marked as expected to fail.
 -- Once a fix for a test is pushed, the test will fail. Remove it from this list.
 failingTests :: [FilePath]
-failingTests = [
-<<<<<<< HEAD
-    -- the metatheory for list and pair is not done
-    "test-cases/uplc/evaluation/builtin/semantics/mkNilPairData"
-    , "test-cases/uplc/evaluation/builtin/semantics/mkNilData"
-    -- The tests for consByteString are disabled because the V2 version of
-    -- consByteString requires the first argument to be in [0..255].  The V1
-    -- version accepts any integer and reduces it modulo 256 before consing.
-    -- Agda has the BuiltinVersion=V1 but Haskell defaults to the latest
-    -- BuilinVersion.
-    , "test-cases/uplc/evaluation/builtin/semantics/consByteString/consByteString1"
-    , "test-cases/uplc/evaluation/builtin/semantics/consByteString/consByteString2"
-    ]
+failingTests = []
     -- The tests for the BLS12-381 builtins are disabled because the metatheory
     -- doesn't yet deal with the builtins properly. The commented-out tests will
     -- "succeed" because failure (for a genuine reason) is expected.
@@ -130,8 +118,6 @@
      , "bls12_381_millerLoop/equal-pairing"
      , "bls12_381_millerLoop/right-additive"
      , "bls12_381_millerLoop/left-additive"
-=======
->>>>>>> daad7f7a
     ]
     -- SOP tests don't work yet, filter out the cases that are supposed to fail,
     -- and therefore succeed by accident
