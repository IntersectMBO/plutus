--- conflicted
+++ resolved
@@ -865,11 +865,7 @@
 to evaluate an invalid program which should have been detected during
 parsing or typechecking.
 
-<<<<<<< HEAD
-For efficiency reasons the behavixr of the machine defined in
-=======
-For efficiency reasons the behavior of the machine defined in
->>>>>>> 3934f251
+For efficiency reasons the behaviour of the machine defined in
 Figure~\ref{fig:typed-ck-machine} differs in two respects from the semantics
 defined in Figure~\ref{fig:term-reduction}:
 \begin{itemize}
