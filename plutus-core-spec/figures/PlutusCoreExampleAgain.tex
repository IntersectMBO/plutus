\documentclass[../plutus-core-specification.tex]{subfiles}

\begin{document}

<<<<<<< HEAD
\newcommand\unit{$\mathit{unit}$}
\newcommand\boolean{$\mathit{boolean}$}
\newcommand\signed{$\mathit{signed}$}
\newcommand\txhash{$\mathit{txhash}$}
\newcommand\pubkey{$\mathit{pubkey}$}
\newcommand\blocknum{$\mathit{blocknum}$}
% These are for use inside listings.  If you just use \textit it uses
% the italic tt font and the spacing inside the words is a bit
% strange.

[\blue{The treatment of \textit{txhash} needs to be fixed here: it's no longer built in.}]

=======
>>>>>>> 7d3e3da7
We illustrate the use of Plutus Core by constructing a simple
validator program for the situation described in the previous
section. We present components of this program in a high-level style:
for instance, we write
\begin{lstlisting}
   |\one| : |\unit|
   |\one| = (abs $a$ (type) (lam $x$ $a$ $x$))
\end{lstlisting}
for the element of the type $unit$ (defined Figure~\ref{fig:Plutus_core_type_abbreviations}).

We stress that declarations in this style are not part of the Plutus
Core language. We merely use the familiar syntax to present our
example. If the high-level definitions in our example were compiled to
a Plutus Core expression, it would result in something like Figure
\ref{fig:Continuized_Let_Example}.

We proceed by defining the booleans. Like \textit{unit}, the type \textit{boolean}
below is an abbreviation in the specification. Some built-in constants
return values of type $boolean$. When needed, user programs should
contain the declarations below. We have

% Note that |\boolean| below causes \boolean to be treated as normal latex.
% It works like this because of the \escapeinside setting in \lstset in the document header.

\begin{lstlisting}
  |\true| : |\boolean|
  |\true| = (abs $a$ (type)
          (lam $x$ $a$
          (lam $y$ $a$
                $x$ )))
\end{lstlisting}
and similarly
\begin{lstlisting}
  |\false| : |\boolean|
  |\false| = (abs $a$ (type)
           (lam $x$ $a$
           (lam $y$ $a$
                 $y$ )))
\end{lstlisting}

\noindent Next, we define the \case{} function for the type $boolean$ as follows:
\begin{lstlisting}
  |\case| : (all $a$ (type)
          (fun |\boolean|
          (fun (fun |\unit| $a$) (fun (fun |\unit| $a$) $a$))))
  |\case| = (abs $a$ (type)
          (lam $b$ |\boolean|
          (lam $t$ (fun |\unit| $a$)
          (lam $f$ (fun |\unit| $a$)
             [
               [ {$b$ (fun |\unit| $a$)} $t$ $f$ ]
               |\one|
             ]
          ))))
\end{lstlisting}
The reader is encouraged to verify that
\begin{lstlisting}
  [{|\case| a} |\true| (lam |\unit| u x) (lam |\unit| u y)] $\stackrel{*}{\rightarrow}$ x
\end{lstlisting}
and
\begin{lstlisting}
  [{|\case| a} |\false| (lam |\unit| u x) (lam |\unit| u y)] $\stackrel{*}{\rightarrow}$ y
\end{lstlisting}

\noindent We can use \case{} to define the following function:
\begin{lstlisting}
  verifyIdentity :
    (fun (con bytestring 256) (fun (con bytestring 32) unit))
  verifyIdentity =
    (lam |\pubkey| (con bytestring 256)
    (lam |\signed| (con bytestring 32)
  [ { |\case| |\unit| } [ {(builtin verifySignature)
                                  (con size 32) (con size 32) (con size 256)}
                      |\signed| |\txhash| |\pubkey|
                   ]
        (lam u |\unit| |\one|)
        (lam u |\unit| (error |\unit|))
      ]))
\end{lstlisting}
the idea being that the first argument is a public key, and the second
argument is the result of signing the hash of the current transaction
(contained in $\mathit{txhash} : \texttt{(con bytestring 32)}$) with
the corresponding private key\footnote{In practice $\mathit{txhash}$
  is contained in a data structure supplied as an extra parameter to
  the validator script at the start of the validation process.  The
  Plutus Core code required to access $\mathit{txhash}$ is a (rather
  complicated) implementation detail: we omit it here, regarding
  $\mathit{txhash}$ as a value contained in some enclosing
  environment.}.  The function terminates normally if and only if the
signature is valid, returning \texttt{error} otherwise. Now, given
Alice's public key we can apply our function to obtain one that
verifies whether or not its input is the result of Alice signing the
current block number. Again, we stress that the Plutus Core expression
corresponding to \texttt{verifyIdentity} is going to look something
like Figure \ref{fig:Continuized_Let_Example}.

% The next bit no longer makes a lot of sense because 

%% With minimal modification we might turn our function into one that
%% verifies a signature of the current block number; specifically, we
%% could replace \txhash{} with
%% \begin{lstlisting}
%%   [ {intToByteString (con 16) (con 32)}
%%     256
%%     [{|\blocknum| (con 16)} 16]
%%   ]
%% \end{lstlisting}

%% Notice that we must supply \blocknum{} with the size we wish to use to
%% store the result twice, once at the type level and again at the term
%% level. This is necessary because we want to have the size information
%% available both at the type level, to facilitate gas calculations, and
%% at the term level, so that once types are erased the runtime will know
%% how much memory to allocate. This quirk is present in a number of the
%% built in functions.

\begin{figure*}[h]  % Using H here causes undefined references to this figure
\begin{lstlisting}
(lam |\pubkey| (con bytestring 256)
(lam |\signed| (con bytestring 32)
    [ 
    {
        (abs $a$ (type)
        (lam $b$ (all $a$ (type) (fun $a$ (fun $a$ $a$)))
            (lam $t$ (fun (all $a$ (type) (fun $a$ $a$)) $a$)
            (lam $f$ (fun (all $a$ (type) (fun $a$ $a$)) $a$)
                [
                [ { $b$ (fun (all $a$ (type) (fun $a$ $a$)) $a$) } $t$ $f$ ]
                (abs $a$ (type) (lam $x$ $a$ $x$))
                ]
            )
            )
        )
        )
        (all $a$ (type) (fun $a$ $a$))
    }
    [ {(builtin verifySignature)
                (con size 32) (con size 32) (con size 256)}
       |\signed| |\txhash| |\pubkey|
     ]
    (lam $u$ (all $a$ (type) (fun $a$ $a$))
        (abs $a$ (type) (lam $x$ $a$ $x$))
    )
    (lam $u$ (all $a$ (type) (fun $a$ $a$))
        (error (all $a$ (type) (fun $a$ $a$)))
    )
    ]
)
)
\end{lstlisting}
\caption{Example of Section 5 written out in full}
\label{fig:Continuized_Let_Example}
\end{figure*}

\end{document}
<|MERGE_RESOLUTION|>--- conflicted
+++ resolved
@@ -2,21 +2,6 @@
 
 \begin{document}
 
-<<<<<<< HEAD
-\newcommand\unit{$\mathit{unit}$}
-\newcommand\boolean{$\mathit{boolean}$}
-\newcommand\signed{$\mathit{signed}$}
-\newcommand\txhash{$\mathit{txhash}$}
-\newcommand\pubkey{$\mathit{pubkey}$}
-\newcommand\blocknum{$\mathit{blocknum}$}
-% These are for use inside listings.  If you just use \textit it uses
-% the italic tt font and the spacing inside the words is a bit
-% strange.
-
-[\blue{The treatment of \textit{txhash} needs to be fixed here: it's no longer built in.}]
-
-=======
->>>>>>> 7d3e3da7
 We illustrate the use of Plutus Core by constructing a simple
 validator program for the situation described in the previous
 section. We present components of this program in a high-level style:
