= https://github.com/input-output-hk/plutus[Plutus Platform]
:email: plutus@iohk.io
:author: Input Output HK Limited
:toc: left
:reproducible:

The Plutus Platform enables you to:

* Work with Plutus Core, the smart contract language embedded in the Cardano ledger.
* Write Haskell programs that create and use embedded Plutus Core programs using Plutus Tx.
* Write smart contract executables which can be distributed for use with the Plutus
Smart Contract Backend.

You are free to copy, modify, and distribute the Plutus Platform with
under the terms of the Apache 2.0 license. See the link:./LICENSE[LICENSE]
and link:./NOTICE[NOTICE] files for details.

== How to use the project

This section contains brief information about how to use this project. For development
work see <<how-to-develop>> for more information.

[[prerequisites]]
=== Prerequisites

The Haskell libraries in the Plutus Platform can be built in a number of ways. The prerequisites depend
on how you want to build the libraries. The other artifacts (docs etc.) are most easily built with Nix,
so we recommend installing it regardless.

* https://nixos.org/nix/[Nix] (recommended).
** Install Nix following the instructions on the https://nixos.org/nix/[Nix website].
+
[IMPORTANT]
====
Even if you already have Nix installed, make sure to set up the xref:iohk-binary-cache[IOHK binary cache].
====
** See <<nix>> for further advice on using Nix.
* https://www.haskell.org/cabal/[`cabal`] (if building Haskell packages with `cabal`).
* https://haskellstack.org/[`stack`] (if building Haskell packages with `stack`).

=== How to get started using the libraries

There is an example project in the `example` folder, see its link:./example/README.md[README]
for more details.

=== How to build the Haskell packages and other artifacts

[[building-with-nix]]
==== How to build Haskell packages and other artifacts with Nix

Run `nix build -f default.nix localPackages.language-plutus-core`
from the root to build the Plutus Core library.

See <<nix-build-attributes>> to find out
what other attributes you can build.

==== How to build Haskell packages with `cabal`

Run `cabal v2-build language-plutus-core` from the root to build the
Plutus Core library.

See the link:./cabal.project[cabal project file] to see the other
projects that you can build with `cabal`.

==== How to build the Haskell packages with `stack`

Run `stack build language-plutus-core` from the root to build the
Plutus Core library.

See the link:./stack.yaml[stack project file] to see the other
projects that you can build with stack.

=== How to run a local Plutus Playground in a Docker container

1. Install Docker following the instructions on the https://docs.docker.com/[Docker website].
2. Run `nix build -f default.nix docker.plutusPlaygroundImage`, to build
3. Run `docker load < docker-image-plutus-playgrounds.tar.gz` - this will
print out the image name at the end, e.g. `Loaded image: plutus-playgrounds:yn7h7m5qdjnnj9rxv8cgkvvwjkkcdnvp`
4. Run `docker run --mount ‘type=bind,source=/tmp,target=/tmp’ -p 8080:8080 plutus-playgrounds:yn7h7m5qdjnnj9rxv8cgkvvwjkkcdnvp` using the image name from the previous step.
5. Open http://localhost:8080/ in a web browser.

=== How to get the most recent documentation PDFs from CI

==== Specifications and design

- https://hydra.iohk.io/job/Cardano/plutus/docs.plutus-core-spec.x86_64-linux/latest/download-by-type/doc-pdf/plutus-core-specification[Plutus Core Specification]
- https://hydra.iohk.io/job/Cardano/plutus/docs.extended-utxo-spec.x86_64-linux/latest/download-by-type/doc-pdf/extended-utxo-specification[Extended UTXO Model]

==== Academic papers

- https://hydra.iohk.io/job/Cardano/plutus/papers.unraveling-recursion.x86_64-linux/latest/download-by-type/doc-pdf/unraveling-recursion[Unraveling Recursion] (https://doi.org/10.1007/978-3-030-33636-3_15[published version])
- https://hydra.iohk.io/job/Cardano/plutus/papers.system-f-in-agda.x86_64-linux/latest/download-by-type/doc-pdf/paper[System F in Agda] (https://doi.org/10.1007/978-3-030-33636-3_10[published version])
- https://hydra.iohk.io/job/Cardano/plutus/papers.eutxo.x86_64-linux/latest/download-by-type/doc-pdf/eutxo[The Extended UTXO Model] (in press)

== Where to go next

=== Where to find tutorials

The link:./plutus-tutorial/README{outfilesuffix}[plutus-tutorial] project contains a basic tutorial
for using the Plutus Platform to write smart contracts.

To build a full HTML version of the tutorial that you can view locally, build the `docs.plutus-tutorial` xref:building-with-nix[using Nix].

=== Where to find the changelog

The changelog is stored in link:./CHANGELOG.md[CHANGELOG].

=== How to submit an issue

We track our issues on the
https://github.com/input-output-hk/plutus/issues[GitHub Issue tracker].

=== How to communicate with us

We’re active on the https://forum.cardano.org/[Cardano
forum]. Tag your post with the `plutus` tag so we’ll see it.

Use the Github issue tracker for bugs and feature requests, but keep
other discussions to the forum.

[[how-to-develop]]
=== How to develop and contribute to the project

See link:CONTRIBUTING{outfilesuffix}[CONTRIBUTING], which describes our processes in more
detail including development environments;
and link:ARCHITECTURE{outfilesuffix}[ARCHITECTURE], which describes the structure of the repository.

[[nix]]
== Nix

[[iohk-binary-cache]]
=== How to set up the IOHK binary caches

Adding the IOHK binary cache to your Nix configuration will speed up
builds a lot, since many things will have been built already by our CI.

If you find you are building packages that are not defined in this
repository, or if the build seems to take a very long time then you may
not have this set up properly.

To set up the cache:

. On non-NixOS, edit `/etc/nix/nix.conf` and add the following lines:
+
----
substituters        = https://hydra.iohk.io https://cache.nixos.org/
trusted-public-keys = hydra.iohk.io:f/Ea+s+dFdN+3Y/G+FDgSq+a5NEWhJGzdjvKNGv0/EQ= cache.nixos.org-1:6NCHdD59X431o0gWypbMrAURkbJ16ZPMQFGspcDShjY=
----
. On NixOS, set the following NixOS options:
+
----
nix = {
  binaryCaches          = [ "https://hydra.iohk.io" ];
  binaryCachePublicKeys = [ "hydra.iohk.io:f/Ea+s+dFdN+3Y/G+FDgSq+a5NEWhJGzdjvKNGv0/EQ=" ];
};
----

NOTE: If you are a https://nixos.org/nix/manual/#ssec-multi-user[trusted user] you may add the
`nix.conf` lines to `~/.config/nix/nix.conf` instead.

=== Nix on macOS

Nix on macOS can be a bit tricky. In particular, sandboxing is disabled by default, which can lead to strange failures.

These days it should be safe to turn on sandboxing on macOS with a few exceptions. Consider setting the following Nix settings,
in the same way as in xref:iohk-binary-cache[previous section]:

----
sandbox = true
extra-sandbox-paths = /System/Library/Frameworks /System/Library/PrivateFrameworks /usr/lib /private/tmp /private/var/tmp /usr/bin/env
----

<<<<<<< HEAD
=== How to get a development environment

While developing the libraries, you probably will not want to use Nix to
build all the libraries. If you want to use `cabal v2-build` to build
the local projects only, then:
. Run `nix-shell`.
. Run `cabal v2-build` as normal.

=== How to setup HIE

Depending on your setup, symlink either `hie-cabal.yaml` or `hie-stack.yaml` to `hie.yaml`.

=======
>>>>>>> c8257984

[[nix-build-attributes]]
=== Which attributes to use to build different artifacts

link:./default.nix[`default.nix`] defines a package set with attributes for all the
artifacts you can build from this repository. These can be built
using `nix build`. For example:

----
nix build -f default.nix localPackages.language-plutus-core
----

.Example attributes
* Local packages: defined inside `localPackages`
** e.g. `localPackages.language-plutus-core`
* Documents: defined inside `docs`
** e.g. `docs.plutus-core-spec`
* Development scripts: defined inside `dev`
** e.g. `dev.scripts.fixStylishHaskell`

There are other attributes defined in link:./default.nix[`default.nix`].<|MERGE_RESOLUTION|>--- conflicted
+++ resolved
@@ -170,21 +170,6 @@
 extra-sandbox-paths = /System/Library/Frameworks /System/Library/PrivateFrameworks /usr/lib /private/tmp /private/var/tmp /usr/bin/env
 ----
 
-<<<<<<< HEAD
-=== How to get a development environment
-
-While developing the libraries, you probably will not want to use Nix to
-build all the libraries. If you want to use `cabal v2-build` to build
-the local projects only, then:
-. Run `nix-shell`.
-. Run `cabal v2-build` as normal.
-
-=== How to setup HIE
-
-Depending on your setup, symlink either `hie-cabal.yaml` or `hie-stack.yaml` to `hie.yaml`.
-
-=======
->>>>>>> c8257984
 
 [[nix-build-attributes]]
 === Which attributes to use to build different artifacts
