--- conflicted
+++ resolved
@@ -151,41 +151,6 @@
 
 editorPane ::
   forall m aff.
-<<<<<<< HEAD
-  MonadAff (AceEffects (localStorage :: LOCALSTORAGE | aff)) m =>
-  FrontendState ->
-  ParentHTML Query ChildQuery ChildSlot m
-editorPane state = div_ [ demoScriptsPane
-                        , div [ onDragOver $ Just <<< action <<< HandleDragEvent
-                              , onDrop $ Just <<< action <<< HandleDropEvent
-                              ] [ slot' cpEditor EditorSlot (aceComponent initEditor (Just Live)) unit (input HandleEditorMessage)
-                                ]
-                        , br_
-                        , div_ [ div [ class_ pullRight
-                                     ] [ gistControls (view _authStatus state) (view _createGistResult state)
-                                       ]
-                               , div_ [ button [ classes [ btn
-                                                         , btnClass
-                                                         ]
-                                               , onClick $ input_ CompileProgram
-                                               , disabled (isLoading state.runResult)
-                                               ] [ btnText
-                                                 ]
-                                      , button [ classes [ btn
-                                                         , btnPrimary 
-                                                         ]
-                                               , onClick $ input_ SendResult
-                                               , disabled ((isLoading state.runResult) || (isNotSuccess state.runResult))
-                                               ] [ text "Send to Simulator" 
-                                                 ]
-
-                                      ]
-                               ]
-                        , br_
-                        , runResult
-                        , errorList
-                        ]
-=======
   MonadAff (AceEffects (localStorage :: LOCALSTORAGE | aff)) m
   => State -> ParentHTML Query ChildQuery ChildSlot m
 editorPane state =
@@ -215,12 +180,17 @@
                 ]
                 [ btnText ]
             ]
+            , button [ classes [ btn
+                               , btnPrimary 
+                               ]
+                     , onClick $ input_ SendResult
+                     , disabled ((isLoading state.runResult) || (isNotSuccess state.runResult))
+                     ] [ text "Send to Simulator" ]
         ]
     , br_
     , runResult
     , errorList
     ]
->>>>>>> ec8ea21f
   where
   btnClass = case state.runResult of
     Success (Right _) -> btnSuccess
@@ -297,16 +267,17 @@
 compilationErrorPane (RawError error) = div_ [ text error
                                              ]
 
-compilationErrorPane (CompilationError error) = div [ class_ $ ClassName "compilation-error"
-                                                    , onClick $ input_ $ ScrollTo { row: error.row
-                                                                                  , column: error.column
-                                                                                  }
-                                                    ] [ small [ class_ pullRight
-                                                              ] [ text "jump"
-                                                                ]
-                                                      , h3_ [ text $ "Line " <> show error.row <> ", Column " <> show error.column <> ":"
-                                                            ]
-                                                      , code_ [ pre_ [ text $ String.joinWith "\n" error.text
-                                                                     ]
-                                                              ]
-                                                      ]+compilationErrorPane :: forall p. CompilationError -> HTML p Query
+compilationErrorPane (RawError error) =
+  div_ [ text error ]
+compilationErrorPane (CompilationError error) =
+  div [ class_ $ ClassName "compilation-error"
+      , onClick $ input_ $ ScrollTo {row: error.row, column: error.column}
+      ]
+    [ small [ class_ pullRight ]
+        [ text "jump" ]
+    , h3_
+        [ text $ "Line " <> show error.row <> ", Column " <> show error.column <> ":" ]
+    , code_
+        [ pre_ [ text $ String.joinWith "\n" error.text ] ]
+    ]