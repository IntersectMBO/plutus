module Semantics where

<<<<<<< HEAD
import Control.Monad

import Data.BigInt
  ( BigInt
  , fromInt
  , toString
  , fromString
  )
import Data.Either
  ( Either(..)
  )
import Data.Eq
  ( class Eq
  , (/=)
  , (==)
  )
import Data.EuclideanRing
  ( div
  , mod
  )
import Data.HeytingAlgebra
  ( not
  , (&&)
  , (||)
  )
import Data.List
  ( List(..)
  , concat
  , foldl
  , foldr
  , fromFoldable
  , reverse
  )
import Data.Maybe
  ( Maybe(..)
  , fromMaybe
  )
import Data.Ord
  ( class Ord
  , max
  , (<)
  , (<=)
  , (>)
  , (>=)
  )
import Data.Ring
  ( negate
  , (*)
  , (+)
  , (-)
  )
import Data.Show
  ( class Show
  )
import Data.String
  ( joinWith
  )
import Data.String.Regex
  ( split
  , regex
  )
import Data.String.Regex.Flags
  ( RegexFlags(..)
  )
import Data.Tuple
  ( Tuple(..)
  )
=======
import Data.BigInt (BigInt, fromInt, toString)
import Data.Eq (class Eq, (/=), (==))
import Data.EuclideanRing (div, mod)
import Data.HeytingAlgebra (not, (&&), (||))
import Data.List (List(..), concat, foldl, foldr)
import Data.Maybe (Maybe(..), fromMaybe)
import Data.Ord (class Ord, max, (<), (<=), (>), (>=))
import Data.Ring (negate, (*), (+), (-))
import Data.Show (class Show)
import Data.String (joinWith)
import Data.Tuple (Tuple(..))
import Prelude (show)
>>>>>>> c75042ca

import Data.Foldable as F
import Data.Map as M
import Data.Set as S

type BlockNumber
  = BigInt

type Timeout
  = BlockNumber

type Person
  = BigInt

type Choice
  = BigInt

type IdAction
  = BigInt

type IdCommit
  = BigInt

type IdChoice
  = {choice :: BigInt, person :: Person}

data WIdChoice
  = WIdChoice IdChoice

derive instance eqWIdChoice :: Eq WIdChoice

derive instance ordWIdChoice :: Ord WIdChoice

type IdOracle
  = BigInt

type LetLabel
  = BigInt

showIdChoice :: IdChoice -> String
showIdChoice { choice, person } = joinWith "" [ "("
                                              , toString choice
                                              , ", "
                                              , toString person
                                              , ")"
                                              ]

showBigInt ::
  BigInt ->
  String
showBigInt x = if (x >= fromInt 0)
  then toString x
  else joinWith "" [ "("
                   , toString x
                   , ")"
                   ]

data Value
  = CurrentBlock
  | Committed IdCommit
  | Constant BigInt
  | NegValue Value
  | AddValue Value Value
  | SubValue Value Value
  | MulValue Value Value
  | DivValue Value Value Value
  | ModValue Value Value Value
  | ValueFromChoice IdChoice Value
  | ValueFromOracle IdOracle Value

derive instance eqValue :: Eq Value

derive instance ordValue :: Ord Value

<<<<<<< HEAD
showValue ::
  Value ->
  String
showValue CurrentBlock = "CurrentBlock"

showValue (Committed idCommit) = joinWith "" [ "Committed "
                                             , showBigInt idCommit
                                             ]

showValue (Constant bigInt) = joinWith "" [ "Constant "
                                          , showBigInt bigInt
                                          ]

showValue (NegValue value1) = joinWith "" [ "NegValue ("
                                          , showValue value1
                                          , ")"
                                          ]

showValue (AddValue value1 value2) = joinWith "" [ "AddValue ("
                                                 , showValue value1
                                                 , ") ("
                                                 , showValue value2
                                                 , ")"
                                                 ]

showValue (SubValue value1 value2) = joinWith "" [ "SubValue ("
                                                 , showValue value1
                                                 , ") ("
                                                 , showValue value2
                                                 , ")"
                                                 ]

showValue (MulValue value1 value2) = joinWith "" [ "MulValue ("
                                                 , showValue value1
                                                 , ") ("
                                                 , showValue value2
                                                 , ")"
                                                 ]

showValue (DivValue value1 value2 value3) = joinWith "" [ "DivValue ("
                                                        , showValue value1
                                                        , ") ("
                                                        , showValue value2
                                                        , ") ("
                                                        , showValue value3
                                                        , ")"
                                                        ]

showValue (ModValue value1 value2 value3) = joinWith "" [ "ModValue ("
                                                        , showValue value1
                                                        , ") ("
                                                        , showValue value2
                                                        , ") ("
                                                        , showValue value3
                                                        , ")"
                                                        ]

showValue (ValueFromChoice idChoice value) = joinWith "" [ "ValueFromChoice "
                                                         , showIdChoice idChoice
                                                         , " ("
                                                         , showValue value
                                                         , ")"
                                                         ]

showValue (ValueFromOracle idOracle value) = joinWith "" [ "ValueFromOracle "
                                                         , showBigInt idOracle
                                                         , " ("
                                                         , showValue value
                                                         , ")"
                                                         ]

instance showValueI ::
  Show Value where
    show = showValue
=======
instance showValue :: Show Value where
  show CurrentBlock = "CurrentBlock"
  show (Committed idCommit) = joinWith "" ["Committed ", toString idCommit]
  show (Constant bigInt) = joinWith "" ["Constant ", toString bigInt]
  show (NegValue value1) = joinWith "" ["NegValue (", show value1, ")"]
  show (AddValue value1 value2) = joinWith "" [ "AddValue ("
                                              , show value1
                                              , ") ("
                                              , show value2
                                              , ")"
                                              ]
  show (SubValue value1 value2) = joinWith "" [ "SubValue ("
                                              , show value1
                                              , ") ("
                                              , show value2
                                              , ")"
                                              ]
  show (MulValue value1 value2) = joinWith "" [ "MulValue ("
                                              , show value1
                                              , ") ("
                                              , show value2
                                              , ")"
                                              ]
  show (DivValue value1 value2 value3) = joinWith "" [ "DivValue ("
                                                     , show value1
                                                     , ") ("
                                                     , show value2
                                                     , ") ("
                                                     , show value3
                                                     , ")"
                                                     ]
  show (ModValue value1 value2 value3) = joinWith "" [ "ModValue ("
                                                     , show value1
                                                     , ") ("
                                                     , show value2
                                                     , ") ("
                                                     , show value3
                                                     , ")"
                                                     ]
  show (ValueFromChoice idChoice value) = joinWith "" [ "ValueFromChoice "
                                                      , showIdChoice idChoice
                                                      , " ("
                                                      , show value
                                                      , ")"
                                                      ]
  show (ValueFromOracle idOracle value) = joinWith "" [ "ValueFromOracle "
                                                      , toString idOracle
                                                      , " ("
                                                      , show value
                                                      , ")"
                                                      ]
>>>>>>> c75042ca

data Observation
  = BelowTimeout Timeout
  | AndObs Observation Observation
  | OrObs Observation Observation
  | NotObs Observation
  | ChoseThis IdChoice Choice
  | ChoseSomething IdChoice
  | ValueGE Value Value
  | ValueGT Value Value
  | ValueLT Value Value
  | ValueLE Value Value
  | ValueEQ Value Value
  | TrueObs
  | FalseObs

<<<<<<< HEAD
derive instance eqObservation ::
  Eq Observation

derive instance ordObservation ::
  Ord Observation

showObservation ::
  Observation ->
  String
showObservation (BelowTimeout timeout) = joinWith " " [ "BelowTimeout"
                                                      , showBigInt timeout
                                                      ]

showObservation (AndObs observation1 observation2) = joinWith "" [ "AndObs ("
                                                                 , showObservation observation1
                                                                 , ") ("
                                                                 , showObservation observation2
                                                                 , ")"
                                                                 ]

showObservation (OrObs observation1 observation2) = joinWith "" [ "OrObs ("
                                                                , showObservation observation1
                                                                , ") ("
                                                                , showObservation observation2
                                                                , ")"
                                                                ]

showObservation (NotObs observation) = joinWith "" [ "NotObs ("
                                                   , showObservation observation
                                                   , ")"
                                                   ]

showObservation (ChoseThis idChoice choice) = joinWith " " [ "ChoseThis"
                                                           , showIdChoice idChoice
                                                           , showBigInt choice
                                                           ]

showObservation (ChoseSomething idChoice) = joinWith " " [ "ChoseSomething"
                                                         , showIdChoice idChoice
                                                         ]

showObservation (ValueGE value1 value2) = joinWith "" [ "ValueGE ("
                                                      , showValue value1
                                                      , ") ("
                                                      , showValue value2
                                                      , ")"
                                                      ]

showObservation (ValueGT value1 value2) = joinWith "" [ "ValueGT ("
                                                      , showValue value1
                                                      , ") ("
                                                      , showValue value2
                                                      , ")"
                                                      ]

showObservation (ValueLT value1 value2) = joinWith "" [ "ValueLT ("
                                                      , showValue value1
                                                      , ") ("
                                                      , showValue value2
                                                      , ")"
                                                      ]

showObservation (ValueLE value1 value2) = joinWith "" [ "ValueLE ("
                                                      , showValue value1
                                                      , ") ("
                                                      , showValue value2
                                                      , ")"
                                                      ]

showObservation (ValueEQ value1 value2) = joinWith "" [ "ValueEQ ("
                                                      , showValue value1
                                                      , ") ("
                                                      , showValue value2
                                                      , ")"
                                                      ]

showObservation TrueObs = "TrueObs"
=======
derive instance eqObservation :: Eq Observation
>>>>>>> c75042ca

derive instance ordObservation :: Ord Observation

instance showObservation :: Show Observation where
  show (BelowTimeout timeout) = joinWith " " ["BelowTimeout", toString timeout]
  show (AndObs observation1 observation2) = joinWith "" [ "AndObs ("
                                                        , show observation1
                                                        , ") ("
                                                        , show observation2
                                                        , ")"
                                                        ]
  show (OrObs observation1 observation2) = joinWith "" [ "OrObs ("
                                                       , show observation1
                                                       , ") ("
                                                       , show observation2
                                                       , ")"
                                                       ]
  show (NotObs observation) = joinWith "" ["NotObs (", show observation, ")"]
  show (ChoseThis idChoice choice) = joinWith " " [ "ChoseThis"
                                                  , showIdChoice idChoice
                                                  , toString choice
                                                  ]
  show (ChoseSomething idChoice) = joinWith " " [ "ChoseSomething"
                                                , showIdChoice idChoice
                                                ]
  show (ValueGE value1 value2) = joinWith "" [ "ValueGE ("
                                             , show value1
                                             , ") ("
                                             , show value2
                                             , ")"
                                             ]
  show (ValueGT value1 value2) = joinWith "" [ "ValueGT ("
                                             , show value1
                                             , ") ("
                                             , show value2
                                             , ")"
                                             ]
  show (ValueLT value1 value2) = joinWith "" [ "ValueLT ("
                                             , show value1
                                             , ") ("
                                             , show value2
                                             , ")"
                                             ]
  show (ValueLE value1 value2) = joinWith "" [ "ValueLE ("
                                             , show value1
                                             , ") ("
                                             , show value2
                                             , ")"
                                             ]
  show (ValueEQ value1 value2) = joinWith "" [ "ValueEQ ("
                                             , show value1
                                             , ") ("
                                             , show value2
                                             , ")"
                                             ]
  show TrueObs = "TrueObs"
  show FalseObs = "FalseObs"

data Contract
  = Null
  | Commit IdAction IdCommit Person Value Timeout Timeout Contract Contract
  | Pay IdAction IdCommit Person Value Timeout Contract Contract
  | Both Contract Contract
  | Choice Observation Contract Contract
  | When Observation Timeout Contract Contract
  | While Observation Timeout Contract Contract
  | Scale Value Value Value Contract
  | Let LetLabel Contract Contract
  | Use LetLabel

<<<<<<< HEAD
derive instance eqContract ::
  Eq Contract

derive instance ordContract ::
  Ord Contract

showContract ::
  Contract ->
  String
showContract Null = "Null"

showContract (Commit idAction idCommit person value timeout1 timeout2 contract1 contract2) = joinWith "" [ "Commit "
                                                                                                         , showBigInt idAction
                                                                                                         , " "
                                                                                                         , showBigInt idCommit
                                                                                                         , " "
                                                                                                         , showBigInt person
                                                                                                         , " ("
                                                                                                         , showValue value
                                                                                                         , ") "
                                                                                                         , showBigInt timeout1
                                                                                                         , " "
                                                                                                         , showBigInt timeout2
                                                                                                         , " ("
                                                                                                         , showContract contract1
                                                                                                         , ") ("
                                                                                                         , showContract contract2
                                                                                                         , ")"
                                                                                                         ]

showContract (Pay idAction idCommit person value timeout contract1 contract2) = joinWith "" [ "Pay "
                                                                                            , showBigInt idAction
                                                                                            , " "
                                                                                            , showBigInt idCommit
                                                                                            , " "
                                                                                            , showBigInt person
                                                                                            , " ("
                                                                                            , showValue value
                                                                                            , ") "
                                                                                            , showBigInt timeout
                                                                                            , " ("
                                                                                            , showContract contract1
                                                                                            , ") ("
                                                                                            , showContract contract2
                                                                                            , ")"
                                                                                            ]

showContract (Both contract1 contract2) = joinWith "" [ "Both ("
                                                      , showContract contract1
                                                      , ") ("
                                                      , showContract contract2
                                                      , ")"
                                                      ]

showContract (Choice observation contract1 contract2) = joinWith "" [ "Choice ("
                                                                    , showObservation observation
                                                                    , ") ("
                                                                    , showContract contract1
                                                                    , ") ("
                                                                    , showContract contract2
                                                                    , ")"
                                                                    ]

showContract (When observation timeout contract1 contract2) = joinWith "" [ "When ("
                                                                          , showObservation observation
                                                                          , ") "
                                                                          , showBigInt timeout
                                                                          , " ("
                                                                          , showContract contract1
                                                                          , ") ("
                                                                          , showContract contract2
                                                                          , ")"
                                                                          ]

showContract (While observation timeout contract1 contract2) = joinWith "" [ "While ("
                                                                           , showObservation observation
                                                                           , ") "
                                                                           , showBigInt timeout
                                                                           , " ("
                                                                           , showContract contract1
                                                                           , ") ("
                                                                           , showContract contract2
                                                                           , ")"
                                                                           ]

showContract (Scale value1 value2 value3 contract) = joinWith "" [ "Scale ("
                                                                 , showValue value1
                                                                 , ") ("
                                                                 , showValue value2
                                                                 , ") ("
                                                                 , showValue value3
                                                                 , ") ("
                                                                 , showContract contract
                                                                 , ")"
                                                                 ]

showContract (Let letLabel contract1 contract2) = joinWith "" [ "Let "
                                                              , showBigInt letLabel
                                                              , " ("
                                                              , showContract contract1
=======
derive instance eqContract :: Eq Contract

derive instance ordContract :: Ord Contract

instance showContract :: Show Contract where
  show Null = "Null"
  show (Commit idAction idCommit person value timeout1 timeout2 contract1 contract2) = joinWith "" [ "Commit "
                                                                                                   , toString idAction
                                                                                                   , " "
                                                                                                   , toString idCommit
                                                                                                   , " "
                                                                                                   , toString person
                                                                                                   , " ("
                                                                                                   , show value
                                                                                                   , ") "
                                                                                                   , toString timeout1
                                                                                                   , " "
                                                                                                   , toString timeout2
                                                                                                   , " ("
                                                                                                   , show contract1
                                                                                                   , ") ("
                                                                                                   , show contract2
                                                                                                   , ")"
                                                                                                   ]
  show (Pay idAction idCommit person value timeout contract1 contract2) = joinWith "" [ "Pay "
                                                                                      , toString idAction
                                                                                      , " "
                                                                                      , toString idCommit
                                                                                      , " "
                                                                                      , toString person
                                                                                      , " ("
                                                                                      , show value
                                                                                      , ") "
                                                                                      , toString timeout
                                                                                      , " ("
                                                                                      , show contract1
                                                                                      , ") ("
                                                                                      , show contract2
                                                                                      , ")"
                                                                                      ]
  show (Both contract1 contract2) = joinWith "" [ "Both ("
                                                , show contract1
                                                , ") ("
                                                , show contract2
                                                , ")"
                                                ]
  show (Choice observation contract1 contract2) = joinWith "" [ "Choice ("
                                                              , show observation
>>>>>>> c75042ca
                                                              , ") ("
                                                              , show contract1
                                                              , ") ("
                                                              , show contract2
                                                              , ")"
                                                              ]
  show (When observation timeout contract1 contract2) = joinWith "" [ "When ("
                                                                    , show observation
                                                                    , ") "
                                                                    , toString timeout
                                                                    , " ("
                                                                    , show contract1
                                                                    , ") ("
                                                                    , show contract2
                                                                    , ")"
                                                                    ]
  show (While observation timeout contract1 contract2) = joinWith "" [ "While ("
                                                                     , show observation
                                                                     , ") "
                                                                     , toString timeout
                                                                     , " ("
                                                                     , show contract1
                                                                     , ") ("
                                                                     , show contract2
                                                                     , ")"
                                                                     ]
  show (Scale value1 value2 value3 contract) = joinWith "" [ "Scale ("
                                                           , show value1
                                                           , ") ("
                                                           , show value2
                                                           , ") ("
                                                           , show value3
                                                           , ") ("
                                                           , show contract
                                                           , ")"
                                                           ]
  show (Let letLabel contract1 contract2) = joinWith "" [ "Let "
                                                        , toString letLabel
                                                        , " ("
                                                        , show contract1
                                                        , ") ("
                                                        , show contract2
                                                        , ")"
                                                        ]
  show (Use letLabel) = joinWith "" ["Use ", toString letLabel]

<<<<<<< HEAD
showContract (Use letLabel) = joinWith "" [ "Use "
                                          , showBigInt letLabel
                                          ]

instance showContractI ::
  Show Contract where
    show = showContract

newtype Parser a
  = Parser {runParser :: List String -> Maybe (Tuple a (List String))}

instance functorParser ::
  Functor Parser where
    map ::
      forall a b.
      (a -> b) ->
      Parser a ->
      Parser b
    map x (Parser y) = Parser { runParser: (\z ->
                                case y.runParser z of
                                  Nothing -> Nothing
                                  Just (Tuple q1 q2) -> Just (Tuple (x q1) q2))
                              }

instance applyParser ::
  Apply Parser where
    apply ::
      forall a b.
      Parser (a -> b) ->
      Parser a ->
      Parser b
    apply (Parser p) (Parser a) = Parser { runParser: (\y ->
                                           case a.runParser y of
                                             Nothing -> Nothing
                                             Just (Tuple z1 z2) -> (case p.runParser z2 of
                                               Nothing -> Nothing
                                               Just (Tuple p1 p2) -> Just (Tuple (p1 z1) p2)))
                                         }

instance applicativeParser ::
  Applicative Parser where
    pure ::
      forall a.
      a ->
      Parser a
    pure x = Parser { runParser: (\y ->
                      Just (Tuple x y))
                    }

instance bindParser ::
  Bind Parser where
    bind ::
      forall a b.
      Parser a ->
      (a -> Parser b) ->
      Parser b
    bind (Parser a) fb = Parser { runParser: (\y ->
                                  case a.runParser y of
                                    Nothing -> Nothing
                                    Just (Tuple z1 z2) -> let Parser b = fb z1
                                                          in b.runParser z2)
                                }

instance monadParser ::
  Monad Parser

getToken ::
  Parser String
getToken = Parser { runParser: (\x ->
                    case x of
                      Nil -> Nothing
                      (Cons y z) -> Just (Tuple y z))
                  }

wrongParse ::
  forall a.
  Parser a
wrongParse = Parser { runParser: (\y ->
                      Nothing)
                    }

runParser ::
  forall a.
  List String ->
  Parser a ->
  Maybe a
runParser l (Parser p) = case p.runParser l of
  Just (Tuple x Nil) -> Just x
  _ -> Nothing

bigIntParser ::
  Parser BigInt
bigIntParser = do
  tok <- getToken
  case fromString tok of
    Just v -> pure v
    Nothing -> wrongParse

valueParser ::
  Parser Value
valueParser = do
  tok <- getToken
  case tok of
    "CurrentBlock" -> pure CurrentBlock
    "Committed" -> do
      idCommit <- bigIntParser
      pure (Committed idCommit)
    "Constant" -> do
      bigInt <- bigIntParser
      pure (Constant bigInt)
    "NegValue" -> do
      value <- valueParser
      pure (NegValue value)
    "AddValue" -> do
      value1 <- valueParser
      value2 <- valueParser
      pure (AddValue value1 value2)
    "SubValue" -> do
      value1 <- valueParser
      value2 <- valueParser
      pure (SubValue value1 value2)
    "MulValue" -> do
      value1 <- valueParser
      value2 <- valueParser
      pure (MulValue value1 value2)
    "DivValue" -> do
      value1 <- valueParser
      value2 <- valueParser
      value3 <- valueParser
      pure (DivValue value1 value2 value3)
    "ModValue" -> do
      value1 <- valueParser
      value2 <- valueParser
      value3 <- valueParser
      pure (ModValue value1 value2 value3)
    "ValueFromChoice" -> do
      choice <- bigIntParser
      person <- bigIntParser
      value <- valueParser
      pure (ValueFromChoice { choice
                            , person
                            } value)
    "ValueFromOracle" -> do
      idOracle <- bigIntParser
      value <- valueParser
      pure (ValueFromOracle idOracle value)
    _ -> wrongParse

observationParser ::
  Parser Observation
observationParser = do
  tok <- getToken
  case tok of
    "BelowTimeout" -> do
      timeout <- bigIntParser
      pure (BelowTimeout timeout)
    "AndObs" -> do
      observation1 <- observationParser
      observation2 <- observationParser
      pure (AndObs observation1 observation2)
    "OrObs" -> do
      observation1 <- observationParser
      observation2 <- observationParser
      pure (OrObs observation1 observation2)
    "NotObs" -> do
      observation <- observationParser
      pure (NotObs observation)
    "ChoseThis" -> do
      choice <- bigIntParser
      person <- bigIntParser
      choice2 <- bigIntParser
      pure (ChoseThis { choice
                      , person
                      } choice2)
    "ChoseSomething" -> do
      choice <- bigIntParser
      person <- bigIntParser
      pure (ChoseSomething { choice
                           , person
                           })
    "ValueGE" -> do
      value1 <- valueParser
      value2 <- valueParser
      pure (ValueGE value1 value2)
    "ValueGT" -> do
      value1 <- valueParser
      value2 <- valueParser
      pure (ValueGT value1 value2)
    "ValueLT" -> do
      value1 <- valueParser
      value2 <- valueParser
      pure (ValueLT value1 value2)
    "ValueLE" -> do
      value1 <- valueParser
      value2 <- valueParser
      pure (ValueLE value1 value2)
    "ValueEQ" -> do
      value1 <- valueParser
      value2 <- valueParser
      pure (ValueEQ value1 value2)
    "TrueObs" -> pure TrueObs
    "FalseObs" -> pure FalseObs
    _ -> wrongParse

contractParser ::
  Parser Contract
contractParser = do
  tok <- getToken
  case tok of
    "Null" -> pure Null
    "Commit" -> do
      idAction <- bigIntParser
      idCommit <- bigIntParser
      person <- bigIntParser
      value <- valueParser
      timeout1 <- bigIntParser
      timeout2 <- bigIntParser
      contract1 <- contractParser
      contract2 <- contractParser
      pure (Commit idAction idCommit person value timeout1 timeout2 contract1 contract2)
    "Pay" -> do
      idAction <- bigIntParser
      idCommit <- bigIntParser
      person <- bigIntParser
      value <- valueParser
      timeout <- bigIntParser
      contract1 <- contractParser
      contract2 <- contractParser
      pure (Pay idAction idCommit person value timeout contract1 contract2)
    "Both" -> do
      contract1 <- contractParser
      contract2 <- contractParser
      pure (Both contract1 contract2)
    "Choice" -> do
      observation <- observationParser
      contract1 <- contractParser
      contract2 <- contractParser
      pure (Choice observation contract1 contract2)
    "When" -> do
      observation <- observationParser
      timeout <- bigIntParser
      contract1 <- contractParser
      contract2 <- contractParser
      pure (When observation timeout contract1 contract2)
    "While" -> do
      observation <- observationParser
      timeout <- bigIntParser
      contract1 <- contractParser
      contract2 <- contractParser
      pure (While observation timeout contract1 contract2)
    "Scale" -> do
      value1 <- valueParser
      value2 <- valueParser
      value3 <- valueParser
      contract <- contractParser
      pure (Scale value1 value2 value3 contract)
    "Let" -> do
      letLabel <- bigIntParser
      contract1 <- contractParser
      contract2 <- contractParser
      pure (Let letLabel contract1 contract2)
    "Use" -> do
      letLabel <- bigIntParser
      pure (Use letLabel)
    _ -> wrongParse

alternateRemove ::
  forall a.
  Boolean ->
  List a ->
  List a ->
  List a
alternateRemove _ Nil x = reverse x

alternateRemove true (Cons x y) l = alternateRemove false y (Cons x l)

alternateRemove false (Cons _ x) l = alternateRemove true x l

removeOdd ::
  forall a.
  List a ->
  List a
removeOdd x = alternateRemove false x Nil

readContract ::
  String ->
  Maybe Contract
readContract x = case mr of
  Left _ -> Nothing
  Right re -> runParser (removeOdd (fromFoldable (split re x))) contractParser
  where
  mr = regex ("([a-zA-Z]+|-?[0-9]+)") (RegexFlags { global: true
                                                  , ignoreCase: false
                                                  , multiline: true
                                                  , sticky: false
                                                  , unicode: true
                                                  })

-- Data type for Inputs with their information 
=======
-- Data type for Inputs with their information
>>>>>>> c75042ca
data Input
  = IChoice IdChoice Choice
  | IOracle IdOracle BlockNumber BigInt

derive instance eqInput :: Eq Input

derive instance ordInput :: Ord Input

data AnyInput
  = Action IdAction
  | Input Input

derive instance eqAnyInput :: Eq AnyInput

derive instance ordAnyInput :: Ord AnyInput

data IdInput
  = IdChoice IdChoice
  | IdOracle IdOracle

derive instance eqIdInput :: Eq IdInput

derive instance ordIdInput :: Ord IdInput

type TimeoutData
  = M.Map Timeout (S.Set IdCommit)

type CommitInfoRecord
  = {person :: Person, amount :: BigInt, timeout :: Timeout}

data CommitInfo
  = CommitInfo {redeemedPerPerson :: M.Map Person BigInt, currentCommitsById :: M.Map IdCommit CommitInfoRecord, expiredCommitIds :: S.Set IdCommit, timeoutData :: TimeoutData}

type OracleDataPoint
  = {blockNumber :: BlockNumber, value :: BigInt}

data State
  = State {commits :: CommitInfo, choices :: M.Map WIdChoice Choice, oracles :: M.Map IdOracle OracleDataPoint, usedIds :: S.Set IdAction}

-- Adds a commit identifier to the timeout data map
addToCommByTim ::
  Timeout ->
  IdCommit ->
  TimeoutData ->
  TimeoutData
addToCommByTim timeout idCommit timData = case M.lookup timeout timData of
  Just commSet -> M.insert timeout (S.insert idCommit commSet) timData
  Nothing -> M.insert timeout (S.singleton idCommit) timData

-- Remove a commit identifier from the timeout data map
removeFromCommByTim ::
  Timeout ->
  IdCommit ->
  TimeoutData ->
  TimeoutData
removeFromCommByTim timeout idCommit timData = case M.lookup timeout timData of
  Just commSet -> let newCommSet = S.delete idCommit commSet
                  in if S.isEmpty newCommSet
                    then M.delete timeout timData
                    else M.insert timeout newCommSet timData
  Nothing -> timData

-- Add a commit to CommitInfo
addCommit ::
  IdCommit ->
  Person ->
  BigInt ->
  Timeout ->
  State ->
  State
addCommit idCommit person value timeout (State state) = State (state { commits = CommitInfo (ci { currentCommitsById = M.insert idCommit ({ person
                                                                                                                                          , amount: value
                                                                                                                                          , timeout
                                                                                                                                          }) ci.currentCommitsById, timeoutData = addToCommByTim timeout idCommit ci.timeoutData }) })
  where
  (CommitInfo ci) = state.commits

-- Return the person corresponding to a commit
personForCurrentCommit ::
  IdCommit ->
  State ->
  Maybe Person
personForCurrentCommit idCommit (State state) = case M.lookup idCommit ci.currentCommitsById of
  Just v -> Just v.person
  Nothing -> Nothing
  where
  (CommitInfo ci) = state.commits

-- Check whether the commit is current (committed not expired)
isCurrentCommit ::
  IdCommit ->
  State ->
  Boolean
isCurrentCommit idCommit (State { commits: (CommitInfo ci) }) = M.member idCommit ci.currentCommitsById

-- Check whether the commit is expired
isExpiredCommit ::
  IdCommit ->
  State ->
  Boolean
isExpiredCommit idCommit (State state) = idCommit `S.member` ci.expiredCommitIds
  where
  CommitInfo ci = state.commits

-- Remove a current commit from CommitInfo
removeCurrentCommit ::
  IdCommit ->
  State ->
  State
removeCurrentCommit idCommit (State state) = case M.lookup idCommit commById of
  Just v -> State (state { commits = CommitInfo (ci { currentCommitsById = M.delete idCommit commById, timeoutData = removeFromCommByTim v.timeout idCommit timData }) })
  Nothing -> State state
  where
  CommitInfo ci = state.commits
  commById = ci.currentCommitsById
  timData = ci.timeoutData

-- Get expired not collected for person
getRedeemedForPersonCI ::
  Person ->
  CommitInfo ->
  BigInt
getRedeemedForPersonCI person (CommitInfo ci) = fromMaybe (fromInt 0) (M.lookup person ci.redeemedPerPerson)

getRedeemedForPerson :: Person -> State -> BigInt
getRedeemedForPerson person (State state) = getRedeemedForPersonCI person state.commits

-- Set the amount in redeemedPerPerson to zero
resetRedeemedForPerson ::
  Person ->
  State ->
  State
resetRedeemedForPerson person (State state) = State (state { commits = CommitInfo (ci { redeemedPerPerson = M.delete person rppm }) })
  where
  (CommitInfo ci) = state.commits
  rppm = ci.redeemedPerPerson

discountAvailableMoneyFromCommit :: IdCommit -> BigInt -> State -> Maybe State
discountAvailableMoneyFromCommit idCommit discount (State state) = case M.lookup idCommit commById of
  Just { person, amount, timeout } -> Just (State (state { commits = CommitInfo (ci { currentCommitsById = M.insert idCommit ({ person
                                                                                                                              , amount: amount - discount
                                                                                                                              , timeout
                                                                                                                              }) commById }) }))
  Nothing -> Nothing
  where
  CommitInfo ci = state.commits
  commById = ci.currentCommitsById

getAvailableAmountInCommit :: IdCommit -> State -> BigInt
getAvailableAmountInCommit idCommit (State state) = case M.lookup idCommit ci.currentCommitsById of
  Just v -> v.amount
  Nothing -> fromInt 0
  where
  CommitInfo ci = state.commits

-- Collect inputs needed by a contract
collectNeededInputsFromValue ::
  Value ->
  S.Set IdInput
collectNeededInputsFromValue (CurrentBlock) = S.empty

collectNeededInputsFromValue (Committed _) = S.empty

collectNeededInputsFromValue (Constant _) = S.empty

collectNeededInputsFromValue (NegValue value) = collectNeededInputsFromValue value

collectNeededInputsFromValue (AddValue value1 value2) = S.unions [ collectNeededInputsFromValue value1
                                                                 , collectNeededInputsFromValue value2
                                                                 ]

collectNeededInputsFromValue (SubValue value1 value2) = S.unions [ collectNeededInputsFromValue value1
                                                                 , collectNeededInputsFromValue value2
                                                                 ]

collectNeededInputsFromValue (MulValue value1 value2) = S.unions [ collectNeededInputsFromValue value1
                                                                 , collectNeededInputsFromValue value2
                                                                 ]

collectNeededInputsFromValue (DivValue value1 value2 value3) = S.unions [ collectNeededInputsFromValue value1
                                                                        , collectNeededInputsFromValue value2
                                                                        , collectNeededInputsFromValue value3
                                                                        ]

collectNeededInputsFromValue (ModValue value1 value2 value3) = S.unions [ collectNeededInputsFromValue value1
                                                                        , collectNeededInputsFromValue value2
                                                                        , collectNeededInputsFromValue value3
                                                                        ]

collectNeededInputsFromValue (ValueFromChoice idChoice value) = S.unions [ S.singleton (IdChoice idChoice)
                                                                         , collectNeededInputsFromValue value
                                                                         ]

collectNeededInputsFromValue (ValueFromOracle idOracle value) = S.unions [ S.singleton (IdOracle idOracle)
                                                                         , collectNeededInputsFromValue value
                                                                         ]

collectNeededInputsFromObservation :: Observation -> S.Set IdInput
collectNeededInputsFromObservation (BelowTimeout _) = S.empty

collectNeededInputsFromObservation (AndObs observation1 observation2) = S.unions [ collectNeededInputsFromObservation observation1
                                                                                 , collectNeededInputsFromObservation observation2
                                                                                 ]

collectNeededInputsFromObservation (OrObs observation1 observation2) = S.unions [ collectNeededInputsFromObservation observation1
                                                                                , collectNeededInputsFromObservation observation2
                                                                                ]

collectNeededInputsFromObservation (NotObs observation) = collectNeededInputsFromObservation observation

collectNeededInputsFromObservation (ChoseThis idChoice _) = S.singleton (IdChoice idChoice)

collectNeededInputsFromObservation (ChoseSomething idChoice) = S.singleton (IdChoice idChoice)

collectNeededInputsFromObservation (ValueGE value1 value2) = S.unions [ collectNeededInputsFromValue value1
                                                                      , collectNeededInputsFromValue value2
                                                                      ]

collectNeededInputsFromObservation (ValueGT value1 value2) = S.unions [ collectNeededInputsFromValue value1
                                                                      , collectNeededInputsFromValue value2
                                                                      ]

collectNeededInputsFromObservation (ValueLT value1 value2) = S.unions [ collectNeededInputsFromValue value1
                                                                      , collectNeededInputsFromValue value2
                                                                      ]

collectNeededInputsFromObservation (ValueLE value1 value2) = S.unions [ collectNeededInputsFromValue value1
                                                                      , collectNeededInputsFromValue value2
                                                                      ]

collectNeededInputsFromObservation (ValueEQ value1 value2) = S.unions [ collectNeededInputsFromValue value1
                                                                      , collectNeededInputsFromValue value2
                                                                      ]

collectNeededInputsFromObservation (TrueObs) = S.empty

collectNeededInputsFromObservation (FalseObs) = S.empty

collectNeededInputsFromContract :: Contract -> S.Set IdInput
collectNeededInputsFromContract Null = S.empty

collectNeededInputsFromContract (Commit _ _ _ value _ _ contract1 contract2) = S.unions [ collectNeededInputsFromValue value
                                                                                        , collectNeededInputsFromContract contract1
                                                                                        , collectNeededInputsFromContract contract2
                                                                                        ]

collectNeededInputsFromContract (Pay _ _ _ value _ contract1 contract2) = S.unions [ collectNeededInputsFromValue value
                                                                                   , collectNeededInputsFromContract contract1
                                                                                   , collectNeededInputsFromContract contract2
                                                                                   ]

collectNeededInputsFromContract (Both contract1 contract2) = S.unions [ collectNeededInputsFromContract contract1
                                                                      , collectNeededInputsFromContract contract2
                                                                      ]

collectNeededInputsFromContract (Choice observation contract1 contract2) = S.unions [ collectNeededInputsFromObservation observation
                                                                                    , collectNeededInputsFromContract contract1
                                                                                    , collectNeededInputsFromContract contract2
                                                                                    ]

collectNeededInputsFromContract (When observation _ contract1 contract2) = S.unions [ collectNeededInputsFromObservation observation
                                                                                    , collectNeededInputsFromContract contract1
                                                                                    , collectNeededInputsFromContract contract2
                                                                                    ]

collectNeededInputsFromContract (While observation _ contract1 contract2) = S.unions [ collectNeededInputsFromObservation observation
                                                                                     , collectNeededInputsFromContract contract1
                                                                                     , collectNeededInputsFromContract contract2
                                                                                     ]

collectNeededInputsFromContract (Scale value1 value2 value3 contract) = S.unions [ collectNeededInputsFromValue value1
                                                                                 , collectNeededInputsFromValue value2
                                                                                 , collectNeededInputsFromValue value3
                                                                                 , collectNeededInputsFromContract contract
                                                                                 ]

collectNeededInputsFromContract (Let _ contract1 contract2) = S.unions [ collectNeededInputsFromContract contract1
                                                                       , collectNeededInputsFromContract contract2
                                                                       ]

collectNeededInputsFromContract (Use _) = S.empty

-- Add inputs and action ids to state.
-- Return Nothing on redundant or irrelevant inputs
addAnyInput ::
  BlockNumber ->
  AnyInput ->
  S.Set IdInput ->
  State ->
  Maybe State
--  current block ---^
addAnyInput _ (Action idInput) _ (State state)
  | idInput `S.member` state.usedIds = Nothing
  | true = Just (State (state { usedIds = S.insert idInput usedIdsSet }))
    where
    usedIdsSet = state.usedIds

addAnyInput _ (Input (IChoice idChoice choice)) neededInputs (State state)
  | (WIdChoice idChoice) `M.member` state.choices = Nothing
  | (IdChoice idChoice) `S.member` neededInputs = Just (State (state { choices = M.insert (WIdChoice idChoice) choice state.choices }))
  | true = Nothing

addAnyInput blockNumber (Input (IOracle idOracle timestamp value)) neededInputs (State state) = case M.lookup idOracle oracleMap of
  Just v -> if (timestamp > v.blockNumber) && (timestamp <= blockNumber) && ((IdOracle idOracle) `S.member` neededInputs)
    then Just newState
    else Nothing
  Nothing -> Just newState
  where
  newState = State (state { oracles = M.insert idOracle { blockNumber: timestamp
                                                        , value
                                                        } oracleMap
                          })
  oracleMap = state.oracles

-- Decides whether something has expired
isExpired ::
  BlockNumber ->
  BlockNumber ->
  Boolean
isExpired currBlockNum expirationBlockNum = currBlockNum >= expirationBlockNum

-- Expire commits
expireOneCommit ::
  IdCommit ->
  CommitInfo ->
  CommitInfo
expireOneCommit idCommit (CommitInfo commitInfo) = CommitInfo case M.lookup idCommit currentCommits of
  Just { person, amount } -> let redeemedBefore = case M.lookup person redPerPer of
                                   Just x -> x
                                   Nothing -> fromInt 0
                             in commitInfo { redeemedPerPerson = M.insert person (redeemedBefore + amount) redPerPer, currentCommitsById = M.delete idCommit currentCommits }
  Nothing -> commitInfo
  where
  redPerPer = commitInfo.redeemedPerPerson
  currentCommits = commitInfo.currentCommitsById

expireManyCommits :: S.Set IdCommit -> CommitInfo -> CommitInfo
expireManyCommits commitIds (CommitInfo commitInfo) = foldr expireOneCommit semiUpdatedCI commitIds
  where
  semiUpdatedCI = CommitInfo (commitInfo { expiredCommitIds = S.union expiComms commitIds
                                         })
  expiComms = commitInfo.expiredCommitIds

expireCommitsCI :: BlockNumber -> CommitInfo -> CommitInfo
expireCommitsCI blockNumber (CommitInfo commitInfo) = case M.findMin timData of
  Just res -> let minBlock = res.key
                  commIds = res.value
                  remTimData = M.delete minBlock timData
              in if isExpired blockNumber minBlock
                then let partUpdatedCommitInfo = CommitInfo (commitInfo { timeoutData = remTimData
                                                                        })
                         updatedCommitInfo = expireManyCommits commIds partUpdatedCommitInfo
                     in expireCommitsCI blockNumber updatedCommitInfo
                else CommitInfo commitInfo
  Nothing -> CommitInfo commitInfo
  where
  timData = commitInfo.timeoutData

expireCommits :: BlockNumber -> State -> State
expireCommits blockNumber (State state) = State (state { commits = expireCommitsCI blockNumber commitInfo })
  where
  commitInfo = state.commits

-- Evaluate a value
evalValue ::
  BlockNumber ->
  State ->
  Value ->
  BigInt
evalValue blockNumber _ CurrentBlock = blockNumber

evalValue _ state (Committed idCommit) = getAvailableAmountInCommit idCommit state

evalValue _ _ (Constant value) = value

evalValue blockNumber state (NegValue value) = -(evalValue blockNumber state value)

evalValue blockNumber state (AddValue lhs rhs) = (go lhs) + (go rhs)
  where
  go = evalValue blockNumber state

evalValue blockNumber state (SubValue lhs rhs) = (go lhs) - (go rhs)
  where
  go = evalValue blockNumber state

evalValue blockNumber state (MulValue lhs rhs) = (go lhs) * (go rhs)
  where
  go = evalValue blockNumber state

evalValue blockNumber state (DivValue dividend divisor defaultVal) = if actualDivisor == (fromInt 0)
  then go defaultVal
  else div (go dividend) actualDivisor
  where
  go = evalValue blockNumber state
  actualDivisor = go divisor

evalValue blockNumber state (ModValue dividend divisor defaultVal) = if actualDivisor == (fromInt 0)
  then go defaultVal
  else mod (go dividend) actualDivisor
  where
  go = evalValue blockNumber state
  actualDivisor = go divisor

evalValue blockNumber (State state) (ValueFromChoice idChoice val) = fromMaybe (evalValue blockNumber (State state) val) (M.lookup (WIdChoice idChoice) state.choices)

evalValue blockNumber (State state) (ValueFromOracle idOracle val) = case M.lookup idOracle state.oracles of
  Just v -> v.value
  Nothing -> evalValue blockNumber (State state) val

-- Evaluate an observation
evalObservation ::
  BlockNumber ->
  State ->
  Observation ->
  Boolean
evalObservation blockNumber _ (BelowTimeout timeout) = not (isExpired blockNumber timeout)

evalObservation blockNumber state (AndObs obs1 obs2) = (go obs1) && (go obs2)
  where
  go = evalObservation blockNumber state

evalObservation blockNumber state (OrObs obs1 obs2) = (go obs1) && (go obs2)
  where
  go = evalObservation blockNumber state

evalObservation blockNumber state (NotObs obs) = not (evalObservation blockNumber state obs)

evalObservation _ (State state) (ChoseThis idChoice choice) = case M.lookup (WIdChoice idChoice) (state.choices) of
  Just actualChoice -> actualChoice == choice
  Nothing -> false

evalObservation _ (State state) (ChoseSomething idChoice) = (WIdChoice idChoice) `M.member` (state.choices)

evalObservation blockNumber state (ValueGE val1 val2) = (go val1) >= (go val2)
  where
  go = evalValue blockNumber state

evalObservation blockNumber state (ValueGT val1 val2) = (go val1) > (go val2)
  where
  go = evalValue blockNumber state

evalObservation blockNumber state (ValueLT val1 val2) = (go val1) < (go val2)
  where
  go = evalValue blockNumber state

evalObservation blockNumber state (ValueLE val1 val2) = (go val1) <= (go val2)
  where
  go = evalValue blockNumber state

evalObservation blockNumber state (ValueEQ val1 val2) = (go val1) == (go val2)
  where
  go = evalValue blockNumber state

evalObservation _ _ TrueObs = true

evalObservation _ _ FalseObs = false

isNormalised :: BigInt -> BigInt -> Boolean
isNormalised divid divis = divid == divis && divid /= (fromInt 0)

type Environment
  = M.Map BigInt Contract

emptyEnvironment :: Environment
emptyEnvironment = M.empty

addToEnvironment :: LetLabel -> Contract -> Environment -> Environment
addToEnvironment = M.insert

lookupEnvironment :: LetLabel -> Environment -> Maybe Contract
lookupEnvironment = M.lookup

-- Find the highest label in the given Contract (assuming there is an order to LetLabels)
maxIdFromContract ::
  Contract ->
  LetLabel
maxIdFromContract Null = (fromInt 0)

maxIdFromContract (Commit _ _ _ _ _ _ contract1 contract2) = (max (maxIdFromContract contract1) (maxIdFromContract contract2))

maxIdFromContract (Pay _ _ _ _ _ contract1 contract2) = (max (maxIdFromContract contract1) (maxIdFromContract contract2))

maxIdFromContract (Both contract1 contract2) = (max (maxIdFromContract contract1) (maxIdFromContract contract2))

maxIdFromContract (Choice _ contract1 contract2) = (max (maxIdFromContract contract1) (maxIdFromContract contract2))

maxIdFromContract (When _ _ contract1 contract2) = (max (maxIdFromContract contract1) (maxIdFromContract contract2))

maxIdFromContract (While _ _ contract1 contract2) = (max (maxIdFromContract contract1) (maxIdFromContract contract2))

maxIdFromContract (Scale _ _ _ contract) = (maxIdFromContract contract)

maxIdFromContract (Let letLabel contract1 contract2) = max letLabel (max (maxIdFromContract contract1) (maxIdFromContract contract2))

maxIdFromContract (Use letLabel) = letLabel

-- Looks for an unused label in the Environment and Contract provided
-- (assuming that labels are numbers)
getFreshLabel ::
  Environment ->
  Contract ->
  LetLabel
getFreshLabel env c = (fromInt 1) + (max (case M.findMax env of
  Nothing -> fromInt 0
  Just v -> v.key) (maxIdFromContract c))

-- We check subcontract in case it uses undefined labels
-- (to prevent potential infinite loop)
-- Optimisation: We do not need to check existing bindings because all
-- contracts are nullified before being added to Environment;
-- Ensures all Use are defined in Environment, if they are not
-- they are replaced with Null
nullifyInvalidUses ::
  Environment ->
  Contract ->
  Contract
nullifyInvalidUses _ Null = Null

nullifyInvalidUses env (Commit idAction idCommit person value timeout1 timeout2 contract1 contract2) = Commit idAction idCommit person value timeout1 timeout2 (nullifyInvalidUses env contract1) (nullifyInvalidUses env contract2)

nullifyInvalidUses env (Pay idAction idCommit person value timeout contract1 contract2) = Pay idAction idCommit person value timeout (nullifyInvalidUses env contract1) (nullifyInvalidUses env contract2)

nullifyInvalidUses env (Both contract1 contract2) = Both (nullifyInvalidUses env contract1) (nullifyInvalidUses env contract2)

nullifyInvalidUses env (Choice observation contract1 contract2) = Choice observation (nullifyInvalidUses env contract1) (nullifyInvalidUses env contract2)

nullifyInvalidUses env (When observation timeout contract1 contract2) = When observation timeout (nullifyInvalidUses env contract1) (nullifyInvalidUses env contract2)

nullifyInvalidUses env (While observation timeout contract1 contract2) = While observation timeout (nullifyInvalidUses env contract1) (nullifyInvalidUses env contract2)

nullifyInvalidUses env (Scale value1 value2 value3 contract) = Scale value1 value2 value3 (nullifyInvalidUses env contract)

nullifyInvalidUses env (Let letLabel contract1 contract2) = Let letLabel (nullifyInvalidUses env contract1) (nullifyInvalidUses newEnv contract2)
  where
  newEnv = addToEnvironment letLabel Null env

-- We just need to mark it as available for this function
nullifyInvalidUses env (Use letLabel) = case lookupEnvironment letLabel env of
  Nothing -> Null
  Just _ -> Use letLabel

-- Replaces a label with another one (unless it is shadowed)
relabel ::
  LetLabel ->
  LetLabel ->
  Contract ->
  Contract
relabel _ _ Null = Null

relabel startLabel endLabel (Commit idAction idCommit person value timeout1 timeout2 contract1 contract2) = Commit idAction idCommit person value timeout1 timeout2 (relabel startLabel endLabel contract1) (relabel startLabel endLabel contract2)

relabel startLabel endLabel (Pay idAction idCommit person value timeout contract1 contract2) = Pay idAction idCommit person value timeout (relabel startLabel endLabel contract1) (relabel startLabel endLabel contract2)

relabel startLabel endLabel (Both contract1 contract2) = Both (relabel startLabel endLabel contract1) (relabel startLabel endLabel contract2)

relabel startLabel endLabel (Choice observation contract1 contract2) = Choice observation (relabel startLabel endLabel contract1) (relabel startLabel endLabel contract2)

relabel startLabel endLabel (When observation timeout contract1 contract2) = When observation timeout (relabel startLabel endLabel contract1) (relabel startLabel endLabel contract2)

relabel startLabel endLabel (While observation timeout contract1 contract2) = While observation timeout (relabel startLabel endLabel contract1) (relabel startLabel endLabel contract2)

relabel startLabel endLabel (Scale value1 value2 value3 contract) = Scale value1 value2 value3 (relabel startLabel endLabel contract)

relabel startLabel endLabel (Let letLabel contract1 contract2) = Let letLabel (relabel startLabel endLabel contract1) (if (letLabel == startLabel)
  then contract2
  else relabel startLabel endLabel contract2)

relabel startLabel endLabel (Use letLabel) = if (letLabel == startLabel)
  then Use endLabel
  else Use letLabel

-- Reduce non actionable primitives and remove expired
reduceRec ::
  BlockNumber ->
  State ->
  Environment ->
  Contract ->
  Contract
reduceRec _ _ _ Null = Null

reduceRec blockNum state env c@(Commit _ _ _ _ timeout_start timeout_end _ continuation) = if (isExpired blockNum timeout_start) || (isExpired blockNum timeout_end)
  then reduceRec blockNum state env continuation
  else c

reduceRec blockNum state env c@(Pay _ _ _ _ timeout _ continuation) = if isExpired blockNum timeout
  then reduceRec blockNum state env continuation
  else c

reduceRec blockNum state env (Both cont1 cont2) = Both (go cont1) (go cont2)
  where
  go = reduceRec blockNum state env

reduceRec blockNum state env (Choice obs cont1 cont2) = reduceRec blockNum state env (if (evalObservation blockNum state obs)
  then cont1
  else cont2)

reduceRec blockNum state env c@(When obs timeout cont1 cont2) = if isExpired timeout blockNum
  then go cont2
  else if evalObservation blockNum state obs
    then go cont1
    else c
  where
  go = reduceRec blockNum state env

reduceRec blockNum state env (Scale divid divis def contract) = Scale (Constant vsDivid) (Constant vsDivis) (Constant vsDef) (go contract)
  where
  go = reduceRec blockNum state env
  vsDivid = evalValue blockNum state divid
  vsDivis = evalValue blockNum state divis
  vsDef = evalValue blockNum state def

reduceRec blockNum state env (While obs timeout contractWhile contractAfter) = if isExpired timeout blockNum
  then go contractAfter
  else if evalObservation blockNum state obs
    then (While obs timeout (go contractWhile) contractAfter)
    else go contractAfter
  where
  go = reduceRec blockNum state env

reduceRec blockNum state env (Let label boundContract contract) = case lookupEnvironment label env of
  Nothing -> let newEnv = addToEnvironment label checkedBoundContract env
             in Let label checkedBoundContract (reduceRec blockNum state newEnv contract)
  Just _ -> let freshLabel = getFreshLabel env contract
                newEnv = addToEnvironment freshLabel checkedBoundContract env
                fixedContract = relabel label freshLabel contract
            in Let freshLabel checkedBoundContract (reduceRec blockNum state newEnv fixedContract)
  where
  checkedBoundContract = nullifyInvalidUses env boundContract

reduceRec blockNum state env (Use label) = case lookupEnvironment label env of
  Just contract -> reduceRec blockNum state env contract
  Nothing -> Null

-- Optimisation: We do not need to restore environment of the binding because:
--  * We ensure entries are not overwritten in Environment
--  * We check that all entries of Environment had their Use defined when added
reduce ::
  BlockNumber ->
  State ->
  Contract ->
  Contract
reduce blockNum state contract = reduceRec blockNum state emptyEnvironment contract

-- Reduce useless primitives to Null
simplify_aux ::
  Contract ->
  {contract :: Contract, uses :: S.Set LetLabel}
simplify_aux Null = { contract: Null, uses: S.empty }

simplify_aux (Commit idAction idCommit person value timeout1 timeout2 contract1 contract2) = let v1 = simplify_aux contract1
                                                                                                 v2 = simplify_aux contract2
                                                                                                 contract = Commit idAction idCommit person value timeout1 timeout2 v1.contract v2.contract
                                                                                                 uses = S.union (v1.uses) (v2.uses)
                                                                                             in { contract
                                                                                                , uses
                                                                                                }

simplify_aux (Pay idAction idCommit person value timeout contract1 contract2) = let v1 = simplify_aux contract1
                                                                                    v2 = simplify_aux contract2
                                                                                    contract = Pay idAction idCommit person value timeout v1.contract v2.contract
                                                                                    uses = S.union (v1.uses) (v2.uses)
                                                                                in { contract
                                                                                   , uses
                                                                                   }

simplify_aux (Both contract1 contract2) = case simplify_aux contract1, simplify_aux contract2 of
  v1@{ contract: Null }, v2 -> v2
  v1, v2@{ contract: Null } -> v1
  v1, v2 -> { contract: Both v1.contract v2.contract
            , uses: S.union v1.uses v2.uses
            }

simplify_aux (Choice observation contract1 contract2) = let v1 = simplify_aux contract1
                                                            v2 = simplify_aux contract2
                                                            contract = if (v1.contract == Null) && (v2.contract == Null)
                                                              then Null
                                                              else Choice observation v1.contract v2.contract
                                                            uses = S.union v1.uses v2.uses
                                                        in { contract, uses }

simplify_aux (When observation timeout contract1 contract2) = let v1 = simplify_aux contract1
                                                                  v2 = simplify_aux contract2
                                                                  contract = if (v1.contract == Null) && (v2.contract == Null)
                                                                    then Null
                                                                    else When observation timeout v1.contract v2.contract
                                                                  uses = S.union v1.uses v2.uses
                                                              in { contract
                                                                 , uses
                                                                 }

simplify_aux (While observation timeout contract1 contract2) = let v1 = simplify_aux contract1
                                                                   v2 = simplify_aux contract2
                                                               in if (v1.contract == Null) && (v2.contract == Null)
                                                                 then { contract: Null
                                                                      , uses: S.empty
                                                                      }
                                                                 else { contract: While observation timeout v1.contract v2.contract
                                                                      , uses: S.union v1.uses v2.uses
                                                                      }

simplify_aux (Scale value1 value2 value3 contract) = let v = simplify_aux contract
                                                     in if (v.contract == Null)
                                                       then { contract: Null
                                                            , uses: S.empty
                                                            }
                                                       else { contract: Scale value1 value2 value3 v.contract
                                                            , uses: v.uses
                                                            }

simplify_aux (Let letLabel contract1 contract2) = (let v1 = simplify_aux contract1
                                                       v2 = simplify_aux contract2
                                                   in (if S.member letLabel v2.uses
                                                     then { contract: Let letLabel v1.contract v2.contract
                                                          , uses: S.union v1.uses (S.delete letLabel v2.uses)
                                                          }
                                                     else { contract: v2.contract
                                                          , uses: v2.uses
                                                          }))

simplify_aux (Use letLabel) = { contract: Use letLabel
                              , uses: S.singleton letLabel
                              }

simplify :: Contract -> Contract
simplify c = let v = simplify_aux c
             in v.contract

-- How much everybody pays or receives in transaction
type TransactionOutcomes
  = M.Map Person BigInt

emptyOutcome :: TransactionOutcomes
emptyOutcome = M.empty

isEmptyOutcome :: TransactionOutcomes -> Boolean
isEmptyOutcome trOut = F.all (\x ->
  x == (fromInt 0)) trOut

-- Adds a value to the map of outcomes
addOutcome ::
  Person ->
  BigInt ->
  TransactionOutcomes ->
  TransactionOutcomes
addOutcome person diffValue trOut = M.insert person newValue trOut
  where
  newValue = case M.lookup person trOut of
    Just value -> value + diffValue
    Nothing -> diffValue

-- Get effect of outcomes on the bank of the contract
outcomeEffect ::
  TransactionOutcomes ->
  BigInt
outcomeEffect trOut = foldl (-) (fromInt 0) trOut

-- Add two transaction outcomes together
combineOutcomes ::
  TransactionOutcomes ->
  TransactionOutcomes ->
  TransactionOutcomes
combineOutcomes = M.unionWith (+)

data FetchResult a
  = Picked a
  | NoMatch
  | MultipleMatches

data DetachedPrimitive
  = DCommit IdCommit Person BigInt Timeout
  | DPay IdCommit Person BigInt

derive instance eqDetachedPrimitive :: Eq DetachedPrimitive

derive instance ordDetachedPrimitive :: Ord DetachedPrimitive

-- Semantics of Scale
scaleValue ::
  BigInt ->
  BigInt ->
  BigInt ->
  BigInt ->
  BigInt
scaleValue divid divis def val = if (divis == fromInt 0)
  then def
  else ((val * divid) `div` divis)

scaleResult ::
  BigInt ->
  BigInt ->
  BigInt ->
  DetachedPrimitive ->
  DetachedPrimitive
scaleResult divid divis def (DCommit idCommit person val tim) = DCommit idCommit person (scaleValue divid divis def val) tim

scaleResult divid divis def (DPay idCommit person val) = DPay idCommit person (scaleValue divid divis def val)

-- Find out whether the Action is allowed given the current state
-- and contract, and, if so, pick the corresponding primitive in the contract.
-- Also return the contract without the selected primitive.
fetchPrimitive ::
  IdAction ->
  BlockNumber ->
  State ->
  Contract ->
  FetchResult {prim :: DetachedPrimitive, contract :: Contract}
--                                 Remaining contract --^
fetchPrimitive idAction blockNum state (Commit idActionC idCommit person value _ timeout continuation _) = if (idAction == idActionC && notCurrentCommit && notExpiredCommit)
  then Picked { prim: (DCommit idCommit person actualValue timeout)
              , contract: continuation
              }
  else NoMatch
  where
  notCurrentCommit = isCurrentCommit idCommit state
  notExpiredCommit = isExpiredCommit idCommit state
  actualValue = evalValue blockNum state value

fetchPrimitive idAction blockNum state (Pay idActionC idCommit person value _ continuation _) = if (idAction == idActionC)
  then Picked { prim: (DPay idCommit person actualValue)
              , contract: continuation
              }
  else NoMatch
  where
  actualValue = evalValue blockNum state value

fetchPrimitive idAction blockNum state (Both leftContract rightContract) = case Tuple (go leftContract) (go rightContract) of
  Tuple (Picked v) NoMatch -> Picked { prim: v.prim
                                     , contract: Both v.contract rightContract
                                     }
  Tuple NoMatch (Picked v) -> Picked { prim: v.prim
                                     , contract: Both leftContract v.contract
                                     }
  Tuple NoMatch NoMatch -> NoMatch
  _ -> MultipleMatches
  where
  go = fetchPrimitive idAction blockNum state

fetchPrimitive idAction blockNum state (While obs timeout contract1 contract2) = case fetchPrimitive idAction blockNum state contract1 of
  Picked v -> Picked { prim: v.prim
                     , contract: While obs timeout v.contract contract2
                     }
  NoMatch -> NoMatch
  MultipleMatches -> MultipleMatches

fetchPrimitive idAction blockNum state (Let label boundContract subContract) = case fetchPrimitive idAction blockNum state subContract of
  Picked v -> Picked { prim: v.prim
                     , contract: Let label boundContract v.contract
                     }
  NoMatch -> NoMatch
  MultipleMatches -> MultipleMatches

fetchPrimitive idAction blockNum state (Scale divid divis def subContract) = case fetchPrimitive idAction blockNum state subContract of
  Picked v -> Picked { prim: scaleResult sDivid sDivis sDef v.prim
                     , contract: Scale divid divis def v.contract
                     }
  NoMatch -> NoMatch
  MultipleMatches -> MultipleMatches
  where
  sDivid = evalValue blockNum state divid
  sDivis = evalValue blockNum state divis
  sDef = evalValue blockNum state def

fetchPrimitive _ _ _ _ = NoMatch

data DynamicProblem
  = NoProblem
  | CommitNotMade
  | NotEnoughMoneyLeftInCommit
  | CommitIsExpired

derive instance eqDynamicProblem :: Eq DynamicProblem

derive instance ordDynamicProblem :: Ord DynamicProblem

data EvaluationResult a
  = Result a DynamicProblem
  | InconsistentState

-- This should not happen when using fetchPrimitive result
-- Evaluation of actionable input
eval ::
  DetachedPrimitive ->
  State ->
  EvaluationResult {outcome :: TransactionOutcomes, state :: State}
eval (DCommit idCommit person value timeout) state = if (isCurrentCommit idCommit state) || (isExpiredCommit idCommit state)
  then InconsistentState
  else Result { outcome: addOutcome person (-value) emptyOutcome
              , state: addCommit idCommit person value timeout state
              } NoProblem

eval (DPay idCommit person value) state = if (not (isCurrentCommit idCommit state))
  then (if (not (isExpiredCommit idCommit state))
    then Result { outcome: emptyOutcome, state } CommitNotMade
    else Result { outcome: emptyOutcome, state } CommitIsExpired)
  else (if value > maxValue
    then case discountAvailableMoneyFromCommit idCommit maxValue state of
      Just newState -> Result { outcome: addOutcome person maxValue emptyOutcome
                              , state: newState
                              } NotEnoughMoneyLeftInCommit
      Nothing -> InconsistentState
    else case discountAvailableMoneyFromCommit idCommit value state of
      Just newState -> Result { outcome: addOutcome person value emptyOutcome
                              , state: newState
                              } NoProblem
      Nothing -> InconsistentState)
  where
  maxValue = getAvailableAmountInCommit idCommit state

-- Check whether the person who must sign has signed
areActionPermissionsValid ::
  DetachedPrimitive ->
  S.Set Person ->
  Boolean
areActionPermissionsValid (DCommit _ person _ _) sigs = person `S.member` sigs

areActionPermissionsValid (DPay _ person _) sigs = person `S.member` sigs

areInputPermissionsValid :: Input -> S.Set Person -> Boolean
areInputPermissionsValid (IChoice cid _) sigs = cid.person `S.member` sigs

areInputPermissionsValid (IOracle _ _ _) _ = true

-- Implementation ToDo: need to check signature
-- Check whether a commit or payment has negative value
isTransactionNegative ::
  DetachedPrimitive ->
  Boolean
isTransactionNegative (DCommit _ _ val _) = val < (fromInt 0)

isTransactionNegative (DPay _ _ val) = val < (fromInt 0)

data ErrorResult
  = InvalidInput
  | NoValidSignature
  | NegativeTransaction
  | AmbiguousId
  | InternalError

derive instance eqErrorResult :: Eq ErrorResult

derive instance ordErrorResult :: Ord ErrorResult

data ApplicationResult a
  = SuccessfullyApplied a DynamicProblem
  | CouldNotApply ErrorResult

-- High level wrapper that calls the appropriate update function on contract and state.
-- Does not take care of reducing, that must be done before and after applyAnyInput.
applyAnyInput ::
  AnyInput ->
  S.Set Person ->
  S.Set IdInput ->
  BlockNumber ->
  State ->
  Contract ->
  ApplicationResult {outcome :: TransactionOutcomes, state :: State, contract :: Contract}
applyAnyInput anyInput sigs neededInputs blockNum state contract = case addAnyInput blockNum anyInput neededInputs state of
  Just updatedState -> case anyInput of
    Input input -> if areInputPermissionsValid input sigs
      then SuccessfullyApplied { outcome: emptyOutcome
                               , state: updatedState
                               , contract
                               } NoProblem
      else CouldNotApply NoValidSignature
    Action idAction -> case fetchPrimitive idAction blockNum updatedState contract of
      Picked v -> case eval v.prim updatedState of
        Result v2 dynamicProblem -> if isTransactionNegative v.prim
          then CouldNotApply NegativeTransaction
          else if areActionPermissionsValid v.prim sigs
            then SuccessfullyApplied { outcome: v2.outcome
                                     , state: v2.state
                                     , contract: v.contract
                                     } dynamicProblem
            else CouldNotApply NoValidSignature
        InconsistentState -> CouldNotApply InternalError
      NoMatch -> CouldNotApply InvalidInput
      MultipleMatches -> CouldNotApply AmbiguousId
  Nothing -> CouldNotApply InvalidInput

-- Give redeemed money to owners
redeemMoneyLoop ::
  List Person ->
  TransactionOutcomes ->
  State ->
  {outcome :: TransactionOutcomes, state :: State}
redeemMoneyLoop Nil trOut state = { outcome: trOut, state }

redeemMoneyLoop (Cons h t) trOut state = redeemMoneyLoop t (addOutcome h redeemed trOut) newState
  where
  redeemed = getRedeemedForPerson h state
  newState = resetRedeemedForPerson h state

redeemMoney ::
  S.Set Person ->
  State ->
  {outcome :: TransactionOutcomes, state :: State}
redeemMoney sigs state = redeemMoneyLoop (S.toUnfoldable sigs) emptyOutcome state

data MApplicationResult a
  = MSuccessfullyApplied a (List DynamicProblem)
  | MCouldNotApply ErrorResult

-- Fold applyAnyInput through a list of AnyInputs.
-- Check that balance is positive at every step
-- In the last step: simplify
applyAnyInputs ::
  List AnyInput ->
  S.Set Person ->
  S.Set IdInput ->
  BlockNumber ->
  State ->
  Contract ->
  BigInt ->
  TransactionOutcomes ->
  List DynamicProblem ->
  MApplicationResult {funds :: BigInt, outcome :: TransactionOutcomes, state :: State, contract :: Contract}
applyAnyInputs Nil sigs _ _ state contract value trOut dynProbList = let v = redeemMoney sigs state
                                                                         newValue = value + outcomeEffect v.outcome
                                                                     in if newValue < fromInt 0
                                                                       then MCouldNotApply InternalError
                                                                       else let newTrOut = combineOutcomes v.outcome trOut
                                                                                simplifiedContract = simplify contract
                                                                            in MSuccessfullyApplied { funds: newValue
                                                                                                    , outcome: newTrOut
                                                                                                    , state: v.state
                                                                                                    , contract: simplifiedContract
                                                                                                    } dynProbList

applyAnyInputs (Cons h t) sigs neededInputs blockNum state contract value trOut dynProbList = case applyAnyInput h sigs neededInputs blockNum state contract of
  SuccessfullyApplied v newDynProb -> let newValue = value + outcomeEffect v.outcome
                                      in if newValue < fromInt 0
                                        then MCouldNotApply InternalError
                                        else let newTrOut = combineOutcomes v.outcome trOut
                                                 reducedNewContract = reduce blockNum v.state v.contract
                                             in applyAnyInputs t sigs neededInputs blockNum v.state reducedNewContract newValue newTrOut (concat (Cons dynProbList (Cons (Cons newDynProb Nil) Nil)))
  CouldNotApply currError -> MCouldNotApply currError

-- Expire commits and apply applyAnyInputs
applyTransaction ::
  List AnyInput ->
  S.Set Person ->
  BlockNumber ->
  State ->
  Contract ->
  BigInt ->
  MApplicationResult {funds :: BigInt, outcome :: TransactionOutcomes, state :: State, contract :: Contract}
applyTransaction inputs sigs blockNum state contract value = case appResult of
  MSuccessfullyApplied v _ -> if (inputs == Nil) && (reducedContract == contract) && (isEmptyOutcome v.outcome)
    then MCouldNotApply InvalidInput
    else appResult
  _ -> appResult
  where
  neededInputs = collectNeededInputsFromContract contract
  expiredState = expireCommits blockNum state
  reducedContract = reduce blockNum expiredState contract
  appResult = applyAnyInputs inputs sigs neededInputs blockNum expiredState reducedContract value emptyOutcome Nil<|MERGE_RESOLUTION|>--- conflicted
+++ resolved
@@ -1,87 +1,21 @@
 module Semantics where
 
-<<<<<<< HEAD
 import Control.Monad
-
-import Data.BigInt
-  ( BigInt
-  , fromInt
-  , toString
-  , fromString
-  )
-import Data.Either
-  ( Either(..)
-  )
-import Data.Eq
-  ( class Eq
-  , (/=)
-  , (==)
-  )
-import Data.EuclideanRing
-  ( div
-  , mod
-  )
-import Data.HeytingAlgebra
-  ( not
-  , (&&)
-  , (||)
-  )
-import Data.List
-  ( List(..)
-  , concat
-  , foldl
-  , foldr
-  , fromFoldable
-  , reverse
-  )
-import Data.Maybe
-  ( Maybe(..)
-  , fromMaybe
-  )
-import Data.Ord
-  ( class Ord
-  , max
-  , (<)
-  , (<=)
-  , (>)
-  , (>=)
-  )
-import Data.Ring
-  ( negate
-  , (*)
-  , (+)
-  , (-)
-  )
-import Data.Show
-  ( class Show
-  )
-import Data.String
-  ( joinWith
-  )
-import Data.String.Regex
-  ( split
-  , regex
-  )
-import Data.String.Regex.Flags
-  ( RegexFlags(..)
-  )
-import Data.Tuple
-  ( Tuple(..)
-  )
-=======
-import Data.BigInt (BigInt, fromInt, toString)
+import Data.BigInt (BigInt, fromInt, toString, fromString)
+import Data.Either (Either(..))
 import Data.Eq (class Eq, (/=), (==))
 import Data.EuclideanRing (div, mod)
 import Data.HeytingAlgebra (not, (&&), (||))
-import Data.List (List(..), concat, foldl, foldr)
+import Data.List (List(..), concat, foldl, foldr, fromFoldable, reverse)
 import Data.Maybe (Maybe(..), fromMaybe)
 import Data.Ord (class Ord, max, (<), (<=), (>), (>=))
 import Data.Ring (negate, (*), (+), (-))
 import Data.Show (class Show)
 import Data.String (joinWith)
+import Data.String.Regex (split, regex)
+import Data.String.Regex.Flags ( RegexFlags(..) )
 import Data.Tuple (Tuple(..))
 import Prelude (show)
->>>>>>> c75042ca
 
 import Data.Foldable as F
 import Data.Map as M
@@ -156,82 +90,6 @@
 
 derive instance ordValue :: Ord Value
 
-<<<<<<< HEAD
-showValue ::
-  Value ->
-  String
-showValue CurrentBlock = "CurrentBlock"
-
-showValue (Committed idCommit) = joinWith "" [ "Committed "
-                                             , showBigInt idCommit
-                                             ]
-
-showValue (Constant bigInt) = joinWith "" [ "Constant "
-                                          , showBigInt bigInt
-                                          ]
-
-showValue (NegValue value1) = joinWith "" [ "NegValue ("
-                                          , showValue value1
-                                          , ")"
-                                          ]
-
-showValue (AddValue value1 value2) = joinWith "" [ "AddValue ("
-                                                 , showValue value1
-                                                 , ") ("
-                                                 , showValue value2
-                                                 , ")"
-                                                 ]
-
-showValue (SubValue value1 value2) = joinWith "" [ "SubValue ("
-                                                 , showValue value1
-                                                 , ") ("
-                                                 , showValue value2
-                                                 , ")"
-                                                 ]
-
-showValue (MulValue value1 value2) = joinWith "" [ "MulValue ("
-                                                 , showValue value1
-                                                 , ") ("
-                                                 , showValue value2
-                                                 , ")"
-                                                 ]
-
-showValue (DivValue value1 value2 value3) = joinWith "" [ "DivValue ("
-                                                        , showValue value1
-                                                        , ") ("
-                                                        , showValue value2
-                                                        , ") ("
-                                                        , showValue value3
-                                                        , ")"
-                                                        ]
-
-showValue (ModValue value1 value2 value3) = joinWith "" [ "ModValue ("
-                                                        , showValue value1
-                                                        , ") ("
-                                                        , showValue value2
-                                                        , ") ("
-                                                        , showValue value3
-                                                        , ")"
-                                                        ]
-
-showValue (ValueFromChoice idChoice value) = joinWith "" [ "ValueFromChoice "
-                                                         , showIdChoice idChoice
-                                                         , " ("
-                                                         , showValue value
-                                                         , ")"
-                                                         ]
-
-showValue (ValueFromOracle idOracle value) = joinWith "" [ "ValueFromOracle "
-                                                         , showBigInt idOracle
-                                                         , " ("
-                                                         , showValue value
-                                                         , ")"
-                                                         ]
-
-instance showValueI ::
-  Show Value where
-    show = showValue
-=======
 instance showValue :: Show Value where
   show CurrentBlock = "CurrentBlock"
   show (Committed idCommit) = joinWith "" ["Committed ", toString idCommit]
@@ -283,7 +141,6 @@
                                                       , show value
                                                       , ")"
                                                       ]
->>>>>>> c75042ca
 
 data Observation
   = BelowTimeout Timeout
@@ -300,87 +157,7 @@
   | TrueObs
   | FalseObs
 
-<<<<<<< HEAD
-derive instance eqObservation ::
-  Eq Observation
-
-derive instance ordObservation ::
-  Ord Observation
-
-showObservation ::
-  Observation ->
-  String
-showObservation (BelowTimeout timeout) = joinWith " " [ "BelowTimeout"
-                                                      , showBigInt timeout
-                                                      ]
-
-showObservation (AndObs observation1 observation2) = joinWith "" [ "AndObs ("
-                                                                 , showObservation observation1
-                                                                 , ") ("
-                                                                 , showObservation observation2
-                                                                 , ")"
-                                                                 ]
-
-showObservation (OrObs observation1 observation2) = joinWith "" [ "OrObs ("
-                                                                , showObservation observation1
-                                                                , ") ("
-                                                                , showObservation observation2
-                                                                , ")"
-                                                                ]
-
-showObservation (NotObs observation) = joinWith "" [ "NotObs ("
-                                                   , showObservation observation
-                                                   , ")"
-                                                   ]
-
-showObservation (ChoseThis idChoice choice) = joinWith " " [ "ChoseThis"
-                                                           , showIdChoice idChoice
-                                                           , showBigInt choice
-                                                           ]
-
-showObservation (ChoseSomething idChoice) = joinWith " " [ "ChoseSomething"
-                                                         , showIdChoice idChoice
-                                                         ]
-
-showObservation (ValueGE value1 value2) = joinWith "" [ "ValueGE ("
-                                                      , showValue value1
-                                                      , ") ("
-                                                      , showValue value2
-                                                      , ")"
-                                                      ]
-
-showObservation (ValueGT value1 value2) = joinWith "" [ "ValueGT ("
-                                                      , showValue value1
-                                                      , ") ("
-                                                      , showValue value2
-                                                      , ")"
-                                                      ]
-
-showObservation (ValueLT value1 value2) = joinWith "" [ "ValueLT ("
-                                                      , showValue value1
-                                                      , ") ("
-                                                      , showValue value2
-                                                      , ")"
-                                                      ]
-
-showObservation (ValueLE value1 value2) = joinWith "" [ "ValueLE ("
-                                                      , showValue value1
-                                                      , ") ("
-                                                      , showValue value2
-                                                      , ")"
-                                                      ]
-
-showObservation (ValueEQ value1 value2) = joinWith "" [ "ValueEQ ("
-                                                      , showValue value1
-                                                      , ") ("
-                                                      , showValue value2
-                                                      , ")"
-                                                      ]
-
-showObservation TrueObs = "TrueObs"
-=======
 derive instance eqObservation :: Eq Observation
->>>>>>> c75042ca
 
 derive instance ordObservation :: Ord Observation
 
@@ -451,108 +228,6 @@
   | Let LetLabel Contract Contract
   | Use LetLabel
 
-<<<<<<< HEAD
-derive instance eqContract ::
-  Eq Contract
-
-derive instance ordContract ::
-  Ord Contract
-
-showContract ::
-  Contract ->
-  String
-showContract Null = "Null"
-
-showContract (Commit idAction idCommit person value timeout1 timeout2 contract1 contract2) = joinWith "" [ "Commit "
-                                                                                                         , showBigInt idAction
-                                                                                                         , " "
-                                                                                                         , showBigInt idCommit
-                                                                                                         , " "
-                                                                                                         , showBigInt person
-                                                                                                         , " ("
-                                                                                                         , showValue value
-                                                                                                         , ") "
-                                                                                                         , showBigInt timeout1
-                                                                                                         , " "
-                                                                                                         , showBigInt timeout2
-                                                                                                         , " ("
-                                                                                                         , showContract contract1
-                                                                                                         , ") ("
-                                                                                                         , showContract contract2
-                                                                                                         , ")"
-                                                                                                         ]
-
-showContract (Pay idAction idCommit person value timeout contract1 contract2) = joinWith "" [ "Pay "
-                                                                                            , showBigInt idAction
-                                                                                            , " "
-                                                                                            , showBigInt idCommit
-                                                                                            , " "
-                                                                                            , showBigInt person
-                                                                                            , " ("
-                                                                                            , showValue value
-                                                                                            , ") "
-                                                                                            , showBigInt timeout
-                                                                                            , " ("
-                                                                                            , showContract contract1
-                                                                                            , ") ("
-                                                                                            , showContract contract2
-                                                                                            , ")"
-                                                                                            ]
-
-showContract (Both contract1 contract2) = joinWith "" [ "Both ("
-                                                      , showContract contract1
-                                                      , ") ("
-                                                      , showContract contract2
-                                                      , ")"
-                                                      ]
-
-showContract (Choice observation contract1 contract2) = joinWith "" [ "Choice ("
-                                                                    , showObservation observation
-                                                                    , ") ("
-                                                                    , showContract contract1
-                                                                    , ") ("
-                                                                    , showContract contract2
-                                                                    , ")"
-                                                                    ]
-
-showContract (When observation timeout contract1 contract2) = joinWith "" [ "When ("
-                                                                          , showObservation observation
-                                                                          , ") "
-                                                                          , showBigInt timeout
-                                                                          , " ("
-                                                                          , showContract contract1
-                                                                          , ") ("
-                                                                          , showContract contract2
-                                                                          , ")"
-                                                                          ]
-
-showContract (While observation timeout contract1 contract2) = joinWith "" [ "While ("
-                                                                           , showObservation observation
-                                                                           , ") "
-                                                                           , showBigInt timeout
-                                                                           , " ("
-                                                                           , showContract contract1
-                                                                           , ") ("
-                                                                           , showContract contract2
-                                                                           , ")"
-                                                                           ]
-
-showContract (Scale value1 value2 value3 contract) = joinWith "" [ "Scale ("
-                                                                 , showValue value1
-                                                                 , ") ("
-                                                                 , showValue value2
-                                                                 , ") ("
-                                                                 , showValue value3
-                                                                 , ") ("
-                                                                 , showContract contract
-                                                                 , ")"
-                                                                 ]
-
-showContract (Let letLabel contract1 contract2) = joinWith "" [ "Let "
-                                                              , showBigInt letLabel
-                                                              , " ("
-                                                              , showContract contract1
-=======
 derive instance eqContract :: Eq Contract
 
 derive instance ordContract :: Ord Contract
@@ -601,7 +276,6 @@
                                                 ]
   show (Choice observation contract1 contract2) = joinWith "" [ "Choice ("
                                                               , show observation
->>>>>>> c75042ca
                                                               , ") ("
                                                               , show contract1
                                                               , ") ("
@@ -647,15 +321,6 @@
                                                         , ")"
                                                         ]
   show (Use letLabel) = joinWith "" ["Use ", toString letLabel]
-
-<<<<<<< HEAD
-showContract (Use letLabel) = joinWith "" [ "Use "
-                                          , showBigInt letLabel
-                                          ]
-
-instance showContractI ::
-  Show Contract where
-    show = showContract
 
 newtype Parser a
   = Parser {runParser :: List String -> Maybe (Tuple a (List String))}
@@ -948,9 +613,7 @@
                                                   })
 
 -- Data type for Inputs with their information 
-=======
--- Data type for Inputs with their information
->>>>>>> c75042ca
+
 data Input
   = IChoice IdChoice Choice
   | IOracle IdOracle BlockNumber BigInt
@@ -1061,7 +724,10 @@
   State ->
   State
 removeCurrentCommit idCommit (State state) = case M.lookup idCommit commById of
-  Just v -> State (state { commits = CommitInfo (ci { currentCommitsById = M.delete idCommit commById, timeoutData = removeFromCommByTim v.timeout idCommit timData }) })
+  Just v -> State (state { commits = CommitInfo (ci { currentCommitsById = M.delete idCommit commById
+                                                    , timeoutData = removeFromCommByTim v.timeout idCommit timData
+                                                    })
+                         })
   Nothing -> State state
   where
   CommitInfo ci = state.commits
@@ -1250,7 +916,8 @@
 
 addAnyInput _ (Input (IChoice idChoice choice)) neededInputs (State state)
   | (WIdChoice idChoice) `M.member` state.choices = Nothing
-  | (IdChoice idChoice) `S.member` neededInputs = Just (State (state { choices = M.insert (WIdChoice idChoice) choice state.choices }))
+  | (IdChoice idChoice) `S.member` neededInputs = Just (State (state { choices = M.insert (WIdChoice idChoice) choice state.choices
+                                                                     }))
   | true = Nothing
 
 addAnyInput blockNumber (Input (IOracle idOracle timestamp value)) neededInputs (State state) = case M.lookup idOracle oracleMap of
@@ -1281,7 +948,9 @@
   Just { person, amount } -> let redeemedBefore = case M.lookup person redPerPer of
                                    Just x -> x
                                    Nothing -> fromInt 0
-                             in commitInfo { redeemedPerPerson = M.insert person (redeemedBefore + amount) redPerPer, currentCommitsById = M.delete idCommit currentCommits }
+                             in commitInfo { redeemedPerPerson = M.insert person (redeemedBefore + amount) redPerPer
+                                           , currentCommitsById = M.delete idCommit currentCommits
+                                           }
   Nothing -> commitInfo
   where
   redPerPer = commitInfo.redeemedPerPerson
@@ -1598,7 +1267,9 @@
 simplify_aux ::
   Contract ->
   {contract :: Contract, uses :: S.Set LetLabel}
-simplify_aux Null = { contract: Null, uses: S.empty }
+simplify_aux Null = { contract: Null
+                    , uses: S.empty
+                    }
 
 simplify_aux (Commit idAction idCommit person value timeout1 timeout2 contract1 contract2) = let v1 = simplify_aux contract1
                                                                                                  v2 = simplify_aux contract2
@@ -1629,7 +1300,9 @@
                                                               then Null
                                                               else Choice observation v1.contract v2.contract
                                                             uses = S.union v1.uses v2.uses
-                                                        in { contract, uses }
+                                                        in { contract
+                                                           , uses
+                                                           }
 
 simplify_aux (When observation timeout contract1 contract2) = let v1 = simplify_aux contract1
                                                                   v2 = simplify_aux contract2
