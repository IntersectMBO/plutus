-- | The CEK machine tests.

{-# LANGUAGE OverloadedStrings #-}
module CekMachine
    ( test_evaluateCek
    ) where

import           Language.PlutusCore.Generators.Interesting
import           Language.PlutusCore.Generators.Test
import           Language.PlutusCore.Interpreter.CekMachine

import           Test.Tasty
import           Test.Tasty.Hedgehog

<<<<<<< HEAD
propEvaluateCek :: GenT Quote (TermOf (TypedBuiltinValue Size a)) -> Property
propEvaluateCek = propEvaluate $ evaluateCek mempty

-- | Generate an 'Integer', turn it into a Scott-encoded PLC @Nat@ (see 'getBuiltinNat'),
-- turn that @Nat@ into the corresponding PLC @integer@ using a fold (see 'getBuiltinFoldNat')
-- defined in terms of generic fix (see 'getBuiltinFix'), feed the resulting 'Term' to the CK machine
-- (see 'evaluateCk') and check that the original 'Integer' and the computed @integer@ are in sync.
prop_NatRoundtrip :: Property
prop_NatRoundtrip = propEvaluateCek genNatRoundtrip

-- | Generate a list of 'Integer's, turn it into a Scott-encoded PLC @List@ (see 'getBuiltinList'),
-- sum elements of the list (see 'getBuiltinSum'), feed the resulting 'Term' to the CK machine
-- (see 'evaluateCk') and check that 'sum' applied to the original list is in sync with the computed sum.
prop_ListSum :: Property
prop_ListSum = propEvaluateCek genListSum

-- | Generate a @boolean@ and two @integer@s and check whether @if b then i1 else i2@
-- means the same thing in Haskell and PLC. Terms are generated using 'genTermLoose'.
prop_ifIntegers :: Property
prop_ifIntegers = propEvaluateCek genIfIntegers

=======
>>>>>>> a77022dd
test_evaluateCek :: TestTree
test_evaluateCek = testGroup "evaluateCk"
    [ testGroup "props" $ fromInteretingGens (\name -> testProperty name . propEvaluate evaluateCek)
    ]<|MERGE_RESOLUTION|>--- conflicted
+++ resolved
@@ -12,30 +12,6 @@
 import           Test.Tasty
 import           Test.Tasty.Hedgehog
 
-<<<<<<< HEAD
-propEvaluateCek :: GenT Quote (TermOf (TypedBuiltinValue Size a)) -> Property
-propEvaluateCek = propEvaluate $ evaluateCek mempty
-
--- | Generate an 'Integer', turn it into a Scott-encoded PLC @Nat@ (see 'getBuiltinNat'),
--- turn that @Nat@ into the corresponding PLC @integer@ using a fold (see 'getBuiltinFoldNat')
--- defined in terms of generic fix (see 'getBuiltinFix'), feed the resulting 'Term' to the CK machine
--- (see 'evaluateCk') and check that the original 'Integer' and the computed @integer@ are in sync.
-prop_NatRoundtrip :: Property
-prop_NatRoundtrip = propEvaluateCek genNatRoundtrip
-
--- | Generate a list of 'Integer's, turn it into a Scott-encoded PLC @List@ (see 'getBuiltinList'),
--- sum elements of the list (see 'getBuiltinSum'), feed the resulting 'Term' to the CK machine
--- (see 'evaluateCk') and check that 'sum' applied to the original list is in sync with the computed sum.
-prop_ListSum :: Property
-prop_ListSum = propEvaluateCek genListSum
-
--- | Generate a @boolean@ and two @integer@s and check whether @if b then i1 else i2@
--- means the same thing in Haskell and PLC. Terms are generated using 'genTermLoose'.
-prop_ifIntegers :: Property
-prop_ifIntegers = propEvaluateCek genIfIntegers
-
-=======
->>>>>>> a77022dd
 test_evaluateCek :: TestTree
 test_evaluateCek = testGroup "evaluateCk"
     [ testGroup "props" $ fromInteretingGens (\name -> testProperty name . propEvaluate evaluateCek)
