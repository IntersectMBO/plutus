--- conflicted
+++ resolved
@@ -12,48 +12,9 @@
 
 import           Test.Tasty
 
-<<<<<<< HEAD
--- | Type check and evaluate a term that can contain dynamic built-ins.
-typecheckEvaluate
-    :: (MonadError (Error ()) m, MonadQuote m)
-    => DynamicBuiltinNameMeanings -> Quote (Term TyName Name ()) -> m EvaluationResult
-typecheckEvaluate meanings getTerm = do
-    let types = dynamicBuiltinNameMeaningsToTypes meanings
-    term <- liftQuote getTerm
-    _ <- annotateTerm term >>= typecheckTerm (TypeConfig True types Nothing)
-    return $ evaluateCek meanings term
-
-dynamicFactorialName :: DynamicBuiltinName
-dynamicFactorialName = DynamicBuiltinName "factorial"
-
-dynamicFactorialMeaning :: DynamicBuiltinNameMeaning
-dynamicFactorialMeaning = DynamicBuiltinNameMeaning sch fac where
-    sch =
-        TypeSchemeAllSize $ \s ->
-            TypeSchemeBuiltin (TypedBuiltinSized (SizeBound s) TypedBuiltinSizedInt)  `TypeSchemeArrow`
-            TypeSchemeBuiltin (TypedBuiltinSized (SizeBound s) TypedBuiltinSizedInt)
-    fac n = product [1..n]
-
-dynamicFactorialDefinition :: DynamicBuiltinNameDefinition
-dynamicFactorialDefinition = DynamicBuiltinNameDefinition dynamicFactorialName dynamicFactorialMeaning
-
-dynamicFactorial :: Term tyname name ()
-dynamicFactorial = dynamicBuiltinNameAsTerm dynamicFactorialName
-
--- | Check that the dynamic factorial defined above computes to the same thing as
--- a factorial defined in PLC itself.
-test_dynamicFactorial :: TestTree
-test_dynamicFactorial = testCase "dynamicFactorial" $
-        runQuoteT (typecheckEvaluate
-            (insertDynamicBuiltinNameDefinition dynamicFactorialDefinition mempty)
-            (pure $ applyFactorial dynamicFactorial 3 10))
-    @?=
-        Right (evaluateCek mempty $ applyFactorial (runQuote getBuiltinFactorial) 3 10)
-=======
 test_dynamicBuiltins :: TestTree
 test_dynamicBuiltins =
     testGroup "Dynamic built-ins"
         [ test_dynamicFactorial
         , test_collectChars
-        ]
->>>>>>> 3eb12e4a
+        ]