-- | The CEK machine.
-- Rules are the same as for the CK machine from "Language.PlutusCore.Evaluation.CkMachine",
-- except we do not use substitution and use environments instead.
-- The CEK machine relies on variables having non-equal 'Unique's whenever they have non-equal
-- string names. I.e. 'Unique's are used instead of string names. This is for efficiency reasons.
-- The type checker pass is a prerequisite.
-- Feeding ill-typed terms to the CEK machine will likely result in a 'MachineException'.
-- The CEK machine generates booleans along the way which might contain globally non-unique 'Unique's.
-- This is not a problem as the CEK machines handles name capture by design.
-- Dynamic extensions to the set of built-ins are allowed.
-- In case an unknown dynamic built-in is encountered, an 'UnknownDynamicBuiltinNameError' is returned
-- (wrapped in 'OtherMachineError').

module Language.PlutusCore.Interpreter.CekMachine
    ( CekMachineException
    , EvaluationResultF (EvaluationSuccess, EvaluationFailure)
    , EvaluationResult
    , evaluateCekCatch
    , evaluateCek
    , runCek
    ) where

import           Language.PlutusCore
import           Language.PlutusCore.Constant
import           Language.PlutusCore.Evaluation.MachineException
import           Language.PlutusCore.View
import           PlutusPrelude

import           Control.Monad.Except
import           Control.Monad.Reader
import           Data.IntMap                                     (IntMap)
import qualified Data.IntMap                                     as IntMap
import qualified Data.Map                                        as Map

type Plain f = f TyName Name ()

-- | The CEK machine-specific 'MachineException'.
type CekMachineException = MachineException (UnknownDynamicBuiltinError DynamicBuiltinName)

-- | A 'Value' packed together with the environment it's defined in.
data Closure = Closure
    { _closureVarEnv :: VarEnv
    , _closureValue  :: Plain Value
    }

-- | Variable environments used by the CEK machine.
-- Each row is a mapping from the 'Unique' representing a variable to a 'Closure'.
newtype VarEnv = VarEnv (IntMap Closure)

-- | The environment the CEK machine runs in.
data CekEnv = CekEnv
    { _cekEnvDbnms  :: DynamicBuiltinNameMeanings
    , _cekEnvVarEnv :: VarEnv
    }

-- | The monad the CEK machine runs in.
type CekM = ReaderT CekEnv (Either CekMachineException)

data Frame
    = FrameApplyFun VarEnv (Plain Value)         -- ^ @[V _]@
    | FrameApplyArg VarEnv (Plain Term)          -- ^ @[_ N]@
    | FrameTyInstArg (Type TyName ())            -- ^ @{_ A}@
    | FrameUnwrap                                -- ^ @(unwrap _)@
    | FrameWrap () (TyName ()) (Type TyName ())  -- ^ @(wrap α A _)@

type Context = [Frame]

-- | Get the current 'VarEnv'.
getVarEnv :: CekM VarEnv
getVarEnv = asks _cekEnvVarEnv

-- | Set a new 'VarEnv' and proceed.
withVarEnv :: VarEnv -> CekM a -> CekM a
withVarEnv env = local $ \cekEnv -> cekEnv { _cekEnvVarEnv = env }

-- | Extend an environment with a variable name, the value the variable stands for
-- and the environment the value is defined in.
extendVarEnv :: Name () -> Plain Value -> VarEnv -> VarEnv -> VarEnv
extendVarEnv argName arg argVarEnv (VarEnv oldVarEnv) =
    VarEnv $ IntMap.insert (unUnique $ nameUnique argName) (Closure argVarEnv arg) oldVarEnv

-- | Look up a variable name in the environment.
lookupVarName :: Name () -> CekM Closure
lookupVarName varName = do
    VarEnv varEnv <- getVarEnv
    case IntMap.lookup (unUnique $ nameUnique varName) varEnv of
        Nothing   -> throwError $ MachineException OpenTermEvaluatedMachineError (Var () varName)
        Just clos -> pure clos

-- | Look up a 'DynamicBuiltinName' in the environment.
lookupDynamicBuiltinName :: DynamicBuiltinName -> CekM DynamicBuiltinNameMeaning
lookupDynamicBuiltinName dynName = do
    DynamicBuiltinNameMeanings means <- asks _cekEnvDbnms
    case Map.lookup dynName means of
        Nothing   -> throwError $ MachineException err term where
<<<<<<< HEAD
            err  = OtherMachineError $ UnknownDynamicBuiltinError dynName
            term = Constant () $ DynBuiltinName () dynName
=======
            err  = OtherMachineError $ UnknownDynamicBuiltinNameErrorE dynName
            term = Builtin () $ DynBuiltinName () dynName
>>>>>>> 72088a80
        Just mean -> pure mean

-- | The computing part of the CEK machine.
-- Either
-- 1. adds a frame to the context and calls 'computeCek' ('TyInst', 'Apply', 'Wrap', 'Unwrap')
-- 2. calls 'returnCek' on values ('TyAbs', 'LamAbs', 'Constant')
-- 3. returns 'EvaluationFailure' ('Error')
-- 4. looks up a variable in the environment and calls 'returnCek' ('Var')
computeCek :: Context -> Plain Term -> CekM EvaluationResult
computeCek con (TyInst _ body ty)     = computeCek (FrameTyInstArg ty : con) body
computeCek con (Apply _ fun arg)      = do
    varEnv <- getVarEnv
    computeCek (FrameApplyArg varEnv arg : con) fun
computeCek con (Wrap ann tyn ty term) = computeCek (FrameWrap ann tyn ty : con) term
computeCek con (Unwrap _ term)        = computeCek (FrameUnwrap : con) term
computeCek con tyAbs@TyAbs{}          = returnCek con tyAbs
computeCek con lamAbs@LamAbs{}        = returnCek con lamAbs
computeCek con constant@Constant{}    = returnCek con constant
computeCek con bi@Builtin{} = returnCek con bi
computeCek _   Error{}                = pure EvaluationFailure
computeCek con (Var _ varName)        = do
    Closure newVarEnv term <- lookupVarName varName
    withVarEnv newVarEnv $ returnCek con term

-- | The returning part of the CEK machine.
-- Returns 'EvaluationSuccess' in case the context is empty, otherwise pops up one frame
-- from the context and either
-- 1. performs reduction and calls 'computeCek' ('FrameTyInstArg', 'FrameApplyFun', 'FrameUnwrap')
-- 2. performs a constant application and calls 'returnCek' ('FrameTyInstArg', 'FrameApplyFun')
-- 3. puts 'FrameApplyFun' on top of the context and proceeds with the argument from 'FrameApplyArg'
-- 4. grows the resulting term ('FrameWrap')
returnCek :: Context -> Plain Value -> CekM EvaluationResult
returnCek []                                  res = pure $ EvaluationSuccess res
returnCek (FrameTyInstArg ty           : con) fun = instantiateEvaluate con ty fun
returnCek (FrameApplyArg argVarEnv arg : con) fun = do
    funVarEnv <- getVarEnv
    withVarEnv argVarEnv $ computeCek (FrameApplyFun funVarEnv fun : con) arg
returnCek (FrameApplyFun funVarEnv fun : con) arg = do
    argVarEnv <- getVarEnv
    applyEvaluate funVarEnv argVarEnv con fun arg
returnCek (FrameWrap ann tyn ty        : con) val = returnCek con $ Wrap ann tyn ty val
returnCek (FrameUnwrap                 : con) dat = case dat of
    Wrap _ _ _ term -> returnCek con term
    term            -> throwError $ MachineException NonWrapUnwrappedMachineError term

-- | Instantiate a term with a type and proceed.
-- In case of 'TyAbs' just ignore the type. Otherwise check if the term is an
-- iterated application of a 'BuiltinName' to a list of 'Value's and, if succesful,
-- apply the term to the type via 'TyInst'.
instantiateEvaluate :: Context -> Type TyName () -> Plain Term -> CekM EvaluationResult
instantiateEvaluate con _  (TyAbs _ _ _ body) = computeCek con body
instantiateEvaluate con ty fun
    | isJust $ termAsPrimIterApp fun = returnCek con $ TyInst () fun ty
    | otherwise                      =
        throwError $ MachineException NonPrimitiveInstantiationMachineError fun

-- | Apply a function to an argument and proceed.
-- If the function is a 'LamAbs', then extend the current environment with a new variable and proceed.
-- If the function is not a 'LamAbs', then 'Apply' it to the argument and view this
-- as an iterated application of a 'BuiltinName' to a list of 'Value's.
-- If succesful, proceed with either this same term or with the result of the computation
-- depending on whether 'BuiltinName' is saturated or not.
applyEvaluate
    :: VarEnv -> VarEnv -> Context -> Plain Value -> Plain Value -> CekM EvaluationResult
applyEvaluate funVarEnv argVarEnv con (LamAbs _ name _ body) arg =
    withVarEnv (extendVarEnv name arg argVarEnv funVarEnv) $ computeCek con body
applyEvaluate funVarEnv _         con fun                    arg =
    let term = Apply () fun arg in
        case termAsPrimIterApp term of
            Nothing                       ->
                throwError $ MachineException NonPrimitiveApplicationMachineError term
            Just (IterApp headName spine) -> do
                constAppResult <- runQuote <$> applyStagedBuiltinName headName spine
                withVarEnv funVarEnv $ case constAppResult of
                    ConstAppSuccess res -> returnCek con res
                    ConstAppFailure     -> pure EvaluationFailure
                    ConstAppStuck       -> returnCek con term
                    ConstAppError   err ->
                        throwError $ MachineException (ConstAppMachineError err) term

-- | Apply a 'StagedBuiltinName' to a list of 'Value's.
applyStagedBuiltinName :: StagedBuiltinName -> [Plain Value] -> CekM (Quote ConstAppResult)
applyStagedBuiltinName (DynamicStagedBuiltinName name) args = do
    DynamicBuiltinNameMeaning sch x <- lookupDynamicBuiltinName name
    pure $ applyTypeSchemed sch x args
applyStagedBuiltinName (StaticStagedBuiltinName  name) args = pure $ applyBuiltinName name args

-- | Evaluate a term using the CEK machine.
evaluateCekCatch
    :: DynamicBuiltinNameMeanings -> Plain Term -> Either CekMachineException EvaluationResult
evaluateCekCatch dbnms term =
    runReaderT (computeCek [] term) (CekEnv dbnms $ VarEnv IntMap.empty)

-- | Evaluate a term using the CEK machine. May throw a 'CekMachineException'.
evaluateCek :: DynamicBuiltinNameMeanings -> Term TyName Name () -> EvaluationResult
evaluateCek = either throw id .* evaluateCekCatch

-- | Run a program using the CEK machine. May throw a 'CekMachineException'.
-- Calls 'evaluateCek' under the hood.
runCek :: DynamicBuiltinNameMeanings -> Program TyName Name () -> EvaluationResult
runCek dbnms (Program _ _ term) = evaluateCek dbnms term<|MERGE_RESOLUTION|>--- conflicted
+++ resolved
@@ -35,7 +35,7 @@
 type Plain f = f TyName Name ()
 
 -- | The CEK machine-specific 'MachineException'.
-type CekMachineException = MachineException (UnknownDynamicBuiltinError DynamicBuiltinName)
+type CekMachineException = MachineException UnknownDynamicBuiltinNameError
 
 -- | A 'Value' packed together with the environment it's defined in.
 data Closure = Closure
@@ -93,13 +93,8 @@
     DynamicBuiltinNameMeanings means <- asks _cekEnvDbnms
     case Map.lookup dynName means of
         Nothing   -> throwError $ MachineException err term where
-<<<<<<< HEAD
-            err  = OtherMachineError $ UnknownDynamicBuiltinError dynName
-            term = Constant () $ DynBuiltinName () dynName
-=======
             err  = OtherMachineError $ UnknownDynamicBuiltinNameErrorE dynName
             term = Builtin () $ DynBuiltinName () dynName
->>>>>>> 72088a80
         Just mean -> pure mean
 
 -- | The computing part of the CEK machine.
