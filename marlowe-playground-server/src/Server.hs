--- conflicted
+++ resolved
@@ -34,15 +34,8 @@
 import           Language.Marlowe.Pretty                          (pretty)
 import           Network.HTTP.Simple                              (getResponseBody, httpJSON)
 import           Network.Wai.Middleware.Cors                      (cors, corsRequestHeaders, simpleCorsResourcePolicy)
-<<<<<<< HEAD
-import           Servant                                          ((:<|>) ((:<|>)), (:>), Application,
-                                                                   Handler (Handler), Server, ServerError, hoistServer,
-                                                                   serve, throwError)
-import           Servant.Server.Internal.ServerError              (ServerError (..), err400)
-=======
 import           Servant                                          (Application, Handler (Handler), Server, ServerError,
                                                                    hoistServer, serve, (:<|>) ((:<|>)), (:>))
->>>>>>> b6cf77bc
 import           System.Environment                               (lookupEnv)
 import qualified Web.JWT                                          as JWT
 
