--- conflicted
+++ resolved
@@ -200,7 +200,6 @@
     BS.writeFile (outputDir </> "Examples" </> "Marlowe" </> "Contracts.purs") marloweUsecasesModule
     putStrLn outputDir
 
-<<<<<<< HEAD
 writePangramJson :: FilePath -> IO ()
 writePangramJson outputDir = do
     let pangram =         
@@ -232,7 +231,7 @@
     BS.writeFile (outputDir </> "JSON" </> "contract.json") encodedPangram
     BS.writeFile (outputDir </> "JSON" </> "state.json") encodedState
         
-
+type Web = ("api" :> (API.API :<|> Auth.FrontendAPI)) :<|> MS.API :<|> Webghc.FrontendAPI
 
 generate :: FilePath -> IO ()
 generate outputDir = do
@@ -240,20 +239,7 @@
         mySettings
         outputDir
         myBridgeProxy
-        (Proxy @(API.API :<|> Auth.FrontendAPI))
+        (Proxy @Web)
     writePSTypesWith (defaultSwitch <> genForeign (ForeignOptions True)) outputDir (buildBridge myBridge) myTypes
     writeUsecases outputDir
-    writePangramJson outputDir
-=======
-type Web = ("api" :> (API.API :<|> Auth.FrontendAPI)) :<|> MS.API :<|> Webghc.FrontendAPI
-
-generate :: FilePath -> IO ()
-generate outputDir = do
-  writeAPIModuleWithSettings
-    mySettings
-    outputDir
-    myBridgeProxy
-    (Proxy @Web)
-  writePSTypesWith (defaultSwitch <> genForeign (ForeignOptions True)) outputDir (buildBridge myBridge) myTypes
-  writeUsecases outputDir
->>>>>>> 57b2d9ec
+    writePangramJson outputDir