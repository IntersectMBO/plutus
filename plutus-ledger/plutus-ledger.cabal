--- conflicted
+++ resolved
@@ -119,12 +119,9 @@
         cardano-crypto -any,
         cardano-crypto-class -any,
         deepseq -any,
-<<<<<<< HEAD
         freer-simple -any,
         semigroups -any,
         swagger2
-=======
->>>>>>> d6f82974
 
     ghc-options: -fprint-potential-instances
 
