--- conflicted
+++ resolved
@@ -60,73 +60,6 @@
 
 deriving newtype instance Arbitrary MajorProtocolVersion
 
-<<<<<<< HEAD
-{-| Test that the builtins that we expect to be allowed in each LL/PV
-  combination can be successfully deserialised and that the rest cannot.  This
-  is mostly testing that `builtinsAvailableIn` does what it's supposed to.
-  This should be updated when new builtins, ledger languages, or protocol
-  versions are added, but we expect that after Anon all builtins will be
-  allowed in all ledger languages.
--}
-{- FIXME: Ideally we'd test that for PV11 scripts, all of the newer builtins
-   have the same cost in each Plutus ledger language.  That would involve having
-   appropriate sets of cost model parameters to feed into the parameter update
-   process though.
-
-   https://github.com/IntersectMBO/plutus-private/issues/1727
--}
-testPermittedBuiltins :: TestTree
-testPermittedBuiltins =
-  let testBuiltins ll deserialise pv expectedGood =
-        let expectGood scripts =
-              for_ scripts $ \(name, script) ->
-              assertBool  (name ++ " should be allowed in " ++ show ll ++" @" ++ showPV pv) $
-              isRight $ deserialise pv script
-            expectBad scripts =
-              for_ scripts $ \(name, script) ->
-              assertBool  (name ++ " should not be allowed in " ++ show ll ++" @" ++ showPV pv) $
-              isLeft $ deserialise pv script
-        in testCase (showPV pv) $ do
-          expectGood expectedGood
-          expectBad (allBuiltins \\ expectedGood)
-  in  testGroup "Builtins allowed"
-  [ let mkTest = testBuiltins PlutusV1 V1.deserialiseScript
-    in testGroup "PlutusV1"
-         [ mkTest shelleyPV   []
-         , mkTest allegraPV   []
-         , mkTest maryPV      []
-         , mkTest alonzoPV    builtins1
-         , mkTest vasilPV     builtins1
-         , mkTest valentinePV builtins1
-         , mkTest changPV     builtins1
-         , mkTest plominPV    builtins1
-         , mkTest newestPV    allBuiltins
-      ]
-    , let mkTest = testBuiltins PlutusV2 V2.deserialiseScript
-      in testGroup "PlutusV2"
-         [ mkTest shelleyPV   []
-         , mkTest allegraPV   []
-         , mkTest maryPV      []
-         , mkTest alonzoPV    []
-         , mkTest vasilPV     $ builtins1 ++ builtins2
-         , mkTest valentinePV $ builtins1 ++ builtins2 ++ builtins3
-         , mkTest changPV     $ builtins1 ++ builtins2 ++ builtins3
-         , mkTest plominPV    $ builtins1 ++ builtins2 ++ builtins3 ++ builtins4b
-         , mkTest newestPV    allBuiltins
-      ]
-    , let mkTest = testBuiltins PlutusV3 V3.deserialiseScript
-      in testGroup "PlutusV3"
-         [ mkTest shelleyPV   []
-         , mkTest allegraPV   []
-         , mkTest maryPV      []
-         , mkTest alonzoPV    []
-         , mkTest vasilPV     []
-         , mkTest valentinePV []
-         , mkTest changPV     $ builtins1 ++ builtins2 ++ builtins3 ++ builtins4a ++ builtins4b
-         , mkTest plominPV    $ builtins1 ++ builtins2 ++ builtins3 ++ builtins4a ++ builtins4b ++ builtins5
-         , mkTest newestPV    allBuiltins
-      ]
-=======
 testBuiltinVersions :: TestTree
 testBuiltinVersions = testGroup "builtins"
     [ testCase "all builtins are available some time" $
@@ -150,7 +83,6 @@
              assertBool "in l3,Alonzo" $ isLeft $ V3.deserialiseScript alonzoPV script
              assertBool "in l2,Valentine" $ isLeft $ V2.deserialiseScript valentinePV script
              assertBool "not in l3,future" $ isRight $ V3.deserialiseScript futurePV script
->>>>>>> e047551d
     ]
 
 testRmdr :: TestTree
