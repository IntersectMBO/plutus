--- conflicted
+++ resolved
@@ -28,13 +28,7 @@
     [ testCase "length" $ do
             166 @=? length v1_ParamNames
             185 @=? length v2_ParamNames
-<<<<<<< HEAD
-            185 @=? length V2.costModelParamsForTesting
-            236 @=? length v3_ParamNames
-            236 @=? length V3.costModelParamsForTesting
-=======
             251 @=? length v3_ParamNames
->>>>>>> d3cf1177
     , testCase "tripping paramname" $ do
             for_ v1_ParamNames $ \ p ->
                 assertBool "tripping v1 cm params failed" $ Just p == readParamName (showParamName p)
