--- conflicted
+++ resolved
@@ -67,11 +67,8 @@
     PlutusLedgerApi.V1.Contexts
     PlutusLedgerApi.V1.Credential
     PlutusLedgerApi.V1.Crypto
-<<<<<<< HEAD
     PlutusLedgerApi.V1.Data.Contexts
     PlutusLedgerApi.V1.Data.Tx
-=======
->>>>>>> 3f2e83b8
     PlutusLedgerApi.V1.Data.Value
     PlutusLedgerApi.V1.DCert
     PlutusLedgerApi.V1.EvaluationContext
@@ -201,12 +198,9 @@
     Spec.Budget
     Spec.Data.Budget
     Spec.Data.Value
-<<<<<<< HEAD
-=======
     Spec.ReturnUnit.V1
     Spec.ReturnUnit.V2
     Spec.ReturnUnit.V3
->>>>>>> 3f2e83b8
     Spec.Value
 
   build-depends:
