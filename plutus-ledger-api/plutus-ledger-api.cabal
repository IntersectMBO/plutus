cabal-version:   3.0
name:            plutus-ledger-api
version:         1.28.0.0
license:         Apache-2.0
license-files:
  LICENSE
  NOTICE

maintainer:      michael.peyton-jones@iohk.io
author:          Michael Peyton Jones, Jann Mueller
synopsis:        Interface to the Plutus ledger for the Cardano ledger.
description:
  Interface to the Plutus scripting support for the Cardano ledger.

category:        Language
build-type:      Simple
extra-doc-files: CHANGELOG.md

source-repository head
  type:     git
  location: https://github.com/IntersectMBO/plutus

common lang
  default-language:   Haskell2010
  default-extensions:
    DeriveFoldable
    DeriveFunctor
    DeriveGeneric
    DeriveLift
    DeriveTraversable
    DerivingStrategies
    ExplicitForAll
    FlexibleContexts
    GeneralizedNewtypeDeriving
    ImportQualifiedPost
    MultiParamTypeClasses
    ScopedTypeVariables
    StandaloneDeriving

  -- See Plutus Tx readme for why we need the following flags:
  -- -fobject-code -fno-ignore-interface-pragmas and -fno-omit-interface-pragmas
  ghc-options:
    -Wall -Wnoncanonical-monad-instances -Wincomplete-uni-patterns
    -Wincomplete-record-updates -Wredundant-constraints -Widentities
    -Wunused-packages -Wmissing-deriving-strategies -fobject-code
    -fno-ignore-interface-pragmas -fno-omit-interface-pragmas
    -fno-strictness

common ghc-version-support
  -- See the section on GHC versions in CONTRIBUTING
  if (impl(ghc <9.6) || impl(ghc >=9.7))
    buildable: False

library
  import:           lang
  hs-source-dirs:   src
  default-language: Haskell2010
  exposed-modules:
    PlutusLedgerApi.Common
    PlutusLedgerApi.Common.Versions
    PlutusLedgerApi.V1
    PlutusLedgerApi.V1.Address
    PlutusLedgerApi.V1.Bytes
    PlutusLedgerApi.V1.Contexts
    PlutusLedgerApi.V1.Credential
    PlutusLedgerApi.V1.Crypto
    PlutusLedgerApi.V1.Data.Value
    PlutusLedgerApi.V1.DCert
    PlutusLedgerApi.V1.EvaluationContext
    PlutusLedgerApi.V1.Interval
    PlutusLedgerApi.V1.ParamName
    PlutusLedgerApi.V1.Scripts
    PlutusLedgerApi.V1.Time
    PlutusLedgerApi.V1.Tx
    PlutusLedgerApi.V1.Value
    PlutusLedgerApi.V2
    PlutusLedgerApi.V2.Contexts
    PlutusLedgerApi.V2.EvaluationContext
    PlutusLedgerApi.V2.ParamName
    PlutusLedgerApi.V2.Tx
    PlutusLedgerApi.V3
    PlutusLedgerApi.V3.Contexts
    PlutusLedgerApi.V3.EvaluationContext
    PlutusLedgerApi.V3.ParamName
    PlutusLedgerApi.V3.Tx

  other-modules:
    PlutusLedgerApi.Common.Eval
    PlutusLedgerApi.Common.ParamName
    PlutusLedgerApi.Common.ProtocolVersions
    PlutusLedgerApi.Common.SerialisedScript
    Prettyprinter.Extras

  build-depends:
    , base               >=4.9   && <5
    , base16-bytestring  >=1
    , bytestring
    , cborg
    , containers
    , deepseq
    , lens
    , mtl
    , nothunks
    , plutus-core        ^>=1.28
    , plutus-tx          ^>=1.28
    , prettyprinter
    , serialise
    , tagged
    , text

library plutus-ledger-api-testlib
  import:          lang
  visibility:      public
  hs-source-dirs:  testlib
  exposed-modules:
    PlutusLedgerApi.Test.Common.EvaluationContext
    PlutusLedgerApi.Test.EvaluationEvent
    PlutusLedgerApi.Test.Examples
    PlutusLedgerApi.Test.Scripts
    PlutusLedgerApi.Test.V1.Data.Value
    PlutusLedgerApi.Test.V1.EvaluationContext
    PlutusLedgerApi.Test.V1.Value
    PlutusLedgerApi.Test.V2.EvaluationContext
    PlutusLedgerApi.Test.V3.EvaluationContext

  build-depends:
    , barbies
    , base                                            >=4.9      && <5
    , base16-bytestring
    , base64-bytestring
    , bytestring
    , containers
    , plutus-core:{plutus-core, plutus-core-testlib}  ^>=1.28
    , plutus-ledger-api                               ^>=1.28
    , plutus-tx                                       ^>=1.28
    , prettyprinter
    , PyF                                             >=0.11.1.0
    , QuickCheck
    , serialise
    , text

test-suite plutus-ledger-api-test
  import:         lang
  type:           exitcode-stdio-1.0
  main-is:        Spec.hs
  hs-source-dirs: test
  ghc-options:    -threaded -rtsopts -with-rtsopts=-N
  other-modules:
    Spec.CBOR.DeserialiseFailureInfo
    Spec.ContextDecoding
    Spec.CostModelParams
    Spec.Eval
    Spec.Interval
    Spec.ScriptDecodeError
    Spec.V1.Data.Value
    Spec.V1.Value
    Spec.Versions

  build-depends:
    , base                                                              >=4.9   && <5
    , bytestring
    , cborg
    , containers
    , extra
    , hedgehog
    , lens
    , mtl
    , nothunks
    , plutus-core:{plutus-core, plutus-core-testlib}                    ^>=1.28
    , plutus-ledger-api:{plutus-ledger-api, plutus-ledger-api-testlib}  ^>=1.28
    , plutus-tx:{plutus-tx, plutus-tx-testlib}                          ^>=1.28
    , prettyprinter
    , serialise
    , tasty
    , tasty-hedgehog
    , tasty-hunit
    , tasty-quickcheck

-- A suite for tests that use the Plutus Tx plugin. We don't merge those into
-- @plutus-ledger-api-test@, because @plutus-ledger-api@ has to be buildable for older versions of
-- GHC (a requirement imposed by @cardano-node@) and while its tests don't have to, we don't want to
-- give up on all @plutus-ledger-api@ tests for older versions of GHC.
test-suite plutus-ledger-api-plugin-test
  import:         lang, ghc-version-support
  type:           exitcode-stdio-1.0
  main-is:        Spec.hs
  hs-source-dirs: test-plugin
  ghc-options:    -threaded -rtsopts -with-rtsopts=-N
  other-modules:
    Spec.Budget
<<<<<<< HEAD
    Spec.Data.Budget
    Spec.Data.Value
=======
    Spec.ReturnUnit.V1
    Spec.ReturnUnit.V2
    Spec.ReturnUnit.V3
>>>>>>> bbeb1a4a
    Spec.Value

  build-depends:
    , base                                                              >=4.9   && <5
    , containers
    , mtl
    , plutus-core:{plutus-core, plutus-core-testlib}                    ^>=1.28
    , plutus-ledger-api:{plutus-ledger-api, plutus-ledger-api-testlib}  ^>=1.28
    , plutus-tx-plugin                                                  ^>=1.28
    , plutus-tx:{plutus-tx, plutus-tx-testlib}                          ^>=1.28
    , prettyprinter
    , tasty
    , tasty-hunit

-- This is a nightly test, so it is an executable instead of test-suite to avoid
-- running this in CI.
executable test-onchain-evaluation
  import:           lang
  main-is:          Main.hs
  other-modules:    LoadScriptEvents
  hs-source-dirs:   exe/test-onchain-evaluation exe/common
  ghc-options:      -threaded -rtsopts -with-rtsopts=-N
  build-depends:
    , async
    , base                                                              >=4.9   && <5
    , extra
    , filepath
    , mtl
    , plutus-core                                                       ^>=1.28
    , plutus-ledger-api:{plutus-ledger-api, plutus-ledger-api-testlib}  ^>=1.28
    , serialise
    , tasty
    , tasty-hunit

  default-language: Haskell2010

executable analyse-script-events
  import:           lang
  main-is:          Main.hs
  other-modules:    LoadScriptEvents
  hs-source-dirs:   exe/analyse-script-events exe/common
  ghc-options:      -threaded -rtsopts -with-rtsopts=-N
  build-depends:
    , base                                                              >=4.9   && <5
    , extra
    , filepath
    , lens
    , mtl
    , plutus-core                                                       ^>=1.28
    , plutus-ledger-api:{plutus-ledger-api, plutus-ledger-api-testlib}  ^>=1.28
    , plutus-tx                                                         ^>=1.28
    , primitive
    , serialise

  default-language: Haskell2010<|MERGE_RESOLUTION|>--- conflicted
+++ resolved
@@ -188,14 +188,11 @@
   ghc-options:    -threaded -rtsopts -with-rtsopts=-N
   other-modules:
     Spec.Budget
-<<<<<<< HEAD
     Spec.Data.Budget
     Spec.Data.Value
-=======
     Spec.ReturnUnit.V1
     Spec.ReturnUnit.V2
     Spec.ReturnUnit.V3
->>>>>>> bbeb1a4a
     Spec.Value
 
   build-depends:
