--- conflicted
+++ resolved
@@ -1,13 +1,6 @@
-<<<<<<< HEAD
-CPU:               339_444_208
-Memory:                986_371
-Term Size:                 692
-Flat Size:                 987
-=======
-CPU:               386_165_274
-Memory:                982_824
+CPU:               335_212_553
+Memory:                971_336
 Term Size:                 672
-Flat Size:                 951
->>>>>>> dd1328d3
+Flat Size:                 957
 
 (con bool False)