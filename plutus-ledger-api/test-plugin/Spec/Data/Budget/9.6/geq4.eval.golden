<<<<<<< HEAD
CPU:             585_742_155
Memory:            1_704_442
Size:                    752
=======
CPU:               561_120_600
Memory:              1_643_047
Term Size:                 743
Flat Size:               3_580
>>>>>>> 67adbe8a

(constr 1)<|MERGE_RESOLUTION|>--- conflicted
+++ resolved
@@ -1,12 +1,6 @@
-<<<<<<< HEAD
-CPU:             585_742_155
-Memory:            1_704_442
-Size:                    752
-=======
-CPU:               561_120_600
-Memory:              1_643_047
-Term Size:                 743
-Flat Size:               3_580
->>>>>>> 67adbe8a
+CPU:               553_472_600
+Memory:              1_595_247
+Term Size:                 716
+Flat Size:               3_564
 
 (constr 1)