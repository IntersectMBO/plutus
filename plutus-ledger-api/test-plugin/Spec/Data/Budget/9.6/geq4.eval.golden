<<<<<<< HEAD
cpu: 561120600
mem: 1643047
size: 743
=======
CPU:             587_374_155
Memory:            1_714_642
Size:                    764
>>>>>>> dbeaa705

(constr 1)<|MERGE_RESOLUTION|>--- conflicted
+++ resolved
@@ -1,11 +1,5 @@
-<<<<<<< HEAD
-cpu: 561120600
-mem: 1643047
-size: 743
-=======
-CPU:             587_374_155
-Memory:            1_714_642
-Size:                    764
->>>>>>> dbeaa705
+CPU:             561_120_600
+Memory:            1_643_047
+Size:                    743
 
 (constr 1)