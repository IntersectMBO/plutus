<<<<<<< HEAD
CPU:             561_120_600
Memory:            1_643_047
Size:                    743
=======
CPU:               587_374_155
Memory:              1_714_642
Term Size:                 764
Flat Size:               3_630
>>>>>>> 8b2c2dc2

(constr 1)<|MERGE_RESOLUTION|>--- conflicted
+++ resolved
@@ -1,12 +1,6 @@
-<<<<<<< HEAD
-CPU:             561_120_600
-Memory:            1_643_047
-Size:                    743
-=======
-CPU:               587_374_155
-Memory:              1_714_642
-Term Size:                 764
-Flat Size:               3_630
->>>>>>> 8b2c2dc2
+CPU:               561_120_600
+Memory:              1_643_047
+Term Size:                 743
+Flat Size:               3_580
 
 (constr 1)