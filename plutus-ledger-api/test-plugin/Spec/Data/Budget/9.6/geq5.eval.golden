<<<<<<< HEAD
CPU:               363_012_696
Memory:              1_085_361
Term Size:                 692
Flat Size:                 987
=======
CPU:               411_423_571
Memory:              1_071_776
Term Size:                 672
Flat Size:                 951
>>>>>>> dd1328d3

(con bool True)<|MERGE_RESOLUTION|>--- conflicted
+++ resolved
@@ -1,13 +1,6 @@
-<<<<<<< HEAD
-CPU:               363_012_696
-Memory:              1_085_361
-Term Size:                 692
-Flat Size:                 987
-=======
-CPU:               411_423_571
-Memory:              1_071_776
+CPU:               355_644_383
+Memory:              1_059_200
 Term Size:                 672
-Flat Size:                 951
->>>>>>> dd1328d3
+Flat Size:                 957
 
 (con bool True)