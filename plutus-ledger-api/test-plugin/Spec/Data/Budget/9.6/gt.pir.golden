let
<<<<<<< HEAD
  data Bool | Bool_match where
    True : Bool
    False : Bool
  !caseList' : all a r. r -> (a -> list a -> r) -> list a -> r
    = /\a r ->
        \(z : r) (f : a -> list a -> r) (xs : list a) ->
          chooseList
            {a}
            {all dead. r}
            xs
            (/\dead -> z)
            (/\dead -> f (headList {a} xs) (tailList {a} xs))
            {r}
in
letrec
  ~go : list (pair data data) -> Bool
    = caseList'
        {pair data data}
        {Bool}
        True
        (\(hd : pair data data) ->
           Bool_match
             (case
                Bool
                (equalsInteger 0 (unIData (sndPair {data} {data} hd)))
                [False, True])
             {all dead. list (pair data data) -> Bool}
             (/\dead -> go)
             (/\dead -> \(ds : list (pair data data)) -> False)
             {all dead. dead})
in
let
=======
>>>>>>> 840af899
  !`$fToDataInteger_$ctoBuiltinData` : integer -> data
    = \(i : integer) -> iData i
  data (These :: * -> * -> *) a b | These_match where
    That : b -> These a b
    These : a -> b -> These a b
    This : a -> These a b
  !`$fToDataThese_$ctoBuiltinData` :
     all a b. (\a -> a -> data) a -> (\a -> a -> data) b -> These a b -> data
    = /\a b ->
        \(`$dToData` : (\a -> a -> data) a)
         (`$dToData` : (\a -> a -> data) b)
         (ds : These a b) ->
          These_match
            {a}
            {b}
            ds
            {data}
            (\(arg : b) -> constrData 1 (mkCons {data} (`$dToData` arg) []))
            (\(arg : a) (arg : b) ->
               constrData
                 2
                 (mkCons
                    {data}
                    (`$dToData` arg)
                    (mkCons {data} (`$dToData` arg) [])))
            (\(arg : a) -> constrData 0 (mkCons {data} (`$dToData` arg) []))
  ~`$dToData` : These integer integer -> data
    = `$fToDataThese_$ctoBuiltinData`
        {integer}
        {integer}
        `$fToDataInteger_$ctoBuiltinData`
        `$fToDataInteger_$ctoBuiltinData`
  data Unit | Unit_match where
    Unit : Unit
  data Bool | Bool_match where
    True : Bool
    False : Bool
  !`$fUnsafeFromDataThese_$cunsafeFromBuiltinData` :
     all a b. (\a -> data -> a) a -> (\a -> data -> a) b -> data -> These a b
    = /\a b ->
        \(`$dUnsafeFromData` : (\a -> data -> a) a)
         (`$dUnsafeFromData` : (\a -> data -> a) b)
         (d : data) ->
          let
            !tup : pair integer (list data) = unConstrData d
            !index : integer = fstPair {integer} {list data} tup
            !args : list data = sndPair {integer} {list data} tup
          in
          Bool_match
            (case Bool (equalsInteger 0 index) [False, True])
            {all dead. These a b}
            (/\dead -> This {a} {b} (`$dUnsafeFromData` (headList {data} args)))
            (/\dead ->
               Bool_match
                 (case Bool (equalsInteger 1 index) [False, True])
                 {all dead. These a b}
                 (/\dead ->
                    That {a} {b} (`$dUnsafeFromData` (headList {data} args)))
                 (/\dead ->
                    Bool_match
                      (case Bool (equalsInteger 2 index) [False, True])
                      {all dead. These a b}
                      (/\dead ->
                         These
                           {a}
                           {b}
                           (`$dUnsafeFromData` (headList {data} args))
                           (`$dUnsafeFromData`
                              (headList {data} (tailList {data} args))))
                      (/\dead ->
                         let
                           !x : Unit = trace {Unit} "PT1" Unit
                         in
                         error {These a b})
                      {all dead. dead})
                 {all dead. dead})
            {all dead. dead}
<<<<<<< HEAD
  !ifThenElse : all a. bool -> a -> a -> a
    = /\a -> \(b : bool) (x : a) (y : a) -> case a b [y, x]
in
letrec
  ~go : list (pair data data) -> Bool
    = caseList'
        {pair data data}
        {Bool}
        True
        (\(hd : pair data data) ->
           Bool_match
             (let
               !k' : These integer integer
                 = `$fUnsafeFromDataThese_$cunsafeFromBuiltinData`
                     {integer}
                     {integer}
                     unIData
                     unIData
                     (sndPair {data} {data} hd)
             in
             These_match
               {integer}
               {integer}
               k'
               {Bool}
               (\(b : integer) ->
                  ifThenElse {Bool} (lessThanInteger 0 b) False True)
               (\(a : integer) (b : integer) ->
                  ifThenElse {Bool} (lessThanInteger a b) False True)
               (\(a : integer) ->
                  ifThenElse {Bool} (lessThanInteger a 0) False True))
             {all dead. list (pair data data) -> Bool}
             (/\dead -> go)
             (/\dead -> \(ds : list (pair data data)) -> False)
             {all dead. dead})
in
let
=======
>>>>>>> 840af899
  !`$fToDataMap_$ctoBuiltinData` :
     all k a. (\k a -> list (pair data data)) k a -> data
    = /\k a -> \(ds : (\k a -> list (pair data data)) k a) -> mapData ds
  !caseList' : all a r. r -> (a -> list a -> r) -> list a -> r
    = /\a r ->
        \(z : r) (f : a -> list a -> r) (xs : list a) ->
          chooseList
            {a}
            {all dead. r}
            xs
            (/\dead -> z)
            (/\dead -> f (headList {a} xs) (tailList {a} xs))
            {r}
  !map :
     all k a b.
       (\a -> data -> a) a ->
       (\a -> a -> data) b ->
       (a -> b) ->
       (\k a -> list (pair data data)) k a ->
       (\k a -> list (pair data data)) k b
    = /\k a b ->
        \(`$dUnsafeFromData` : (\a -> data -> a) a)
         (`$dToData` : (\a -> a -> data) b)
         (f : a -> b) ->
          letrec
            !go : list (pair data data) -> list (pair data data)
              = caseList'
                  {pair data data}
                  {list (pair data data)}
                  []
                  (\(hd : pair data data) (eta : list (pair data data)) ->
                     mkCons
                       {pair data data}
                       (mkPairData
                          (fstPair {data} {data} hd)
                          (`$dToData`
                             (f
                                (`$dUnsafeFromData`
                                   (sndPair {data} {data} hd)))))
                       (go eta))
          in
          go
in
letrec
  !safeAppend :
     list (pair data data) -> list (pair data data) -> list (pair data data)
    = \(xs : list (pair data data)) (xs : list (pair data data)) ->
        caseList'
          {pair data data}
          {list (pair data data)}
          xs
          (\(hd : pair data data) (tl : list (pair data data)) ->
             let
               !v : data = sndPair {data} {data} hd
               !k : data = fstPair {data} {data} hd
               !eta : list (pair data data) = safeAppend tl xs
               !nilCase : list (pair data data)
                 = mkCons {pair data data} (mkPairData k v) []
             in
             letrec
               !go : list (pair data data) -> list (pair data data)
                 = caseList'
                     {pair data data}
                     {list (pair data data)}
                     nilCase
                     (\(hd : pair data data) ->
                        Bool_match
                          (case
                             Bool
                             (equalsData k (fstPair {data} {data} hd))
                             [False, True])
                          {all dead.
                             list (pair data data) -> list (pair data data)}
                          (/\dead -> mkCons {pair data data} (mkPairData k v))
                          (/\dead ->
                             \(eta : list (pair data data)) ->
                               mkCons {pair data data} hd (go eta))
                          {all dead. dead})
             in
             go eta)
          xs
in
let
  data (Maybe :: * -> *) a | Maybe_match where
    Just : a -> Maybe a
    Nothing : Maybe a
  !lookup' : data -> list (pair data data) -> Maybe data
<<<<<<< HEAD
    = \(k : data) ->
        letrec
          ~go : list (pair data data) -> Maybe data
            = caseList'
                {pair data data}
                {Maybe data}
                (Nothing {data})
                (\(hd : pair data data) ->
                   Bool_match
                     (case
                        Bool
                        (equalsData k (fstPair {data} {data} hd))
                        [False, True])
                     {all dead. list (pair data data) -> Maybe data}
                     (/\dead ->
                        \(ds : list (pair data data)) ->
                          Just {data} (sndPair {data} {data} hd))
                     (/\dead -> go)
                     {all dead. dead})
        in
        \(m : list (pair data data)) -> go m
=======
    = \(k : data) (m : list (pair data data)) ->
        (letrec
            !go : list (pair data data) -> Maybe data
              = caseList'
                  {pair data data}
                  {Maybe data}
                  (Nothing {data})
                  (\(hd : pair data data) ->
                     Bool_match
                       (ifThenElse
                          {Bool}
                          (equalsData k (fstPair {data} {data} hd))
                          True
                          False)
                       {all dead. list (pair data data) -> Maybe data}
                       (/\dead ->
                          \(ds : list (pair data data)) ->
                            Just {data} (sndPair {data} {data} hd))
                       (/\dead -> go)
                       {all dead. dead})
          in
          go)
          m
>>>>>>> 840af899
  !union :
     all k a b.
       (\a -> data -> a) a ->
       (\a -> data -> a) b ->
       (\a -> a -> data) a ->
       (\a -> a -> data) b ->
       (\k a -> list (pair data data)) k a ->
       (\k a -> list (pair data data)) k b ->
       (\k a -> list (pair data data)) k (These a b)
    = /\k a b ->
        \(`$dUnsafeFromData` : (\a -> data -> a) a)
         (`$dUnsafeFromData` : (\a -> data -> a) b)
         (`$dToData` : (\a -> a -> data) a)
         (`$dToData` : (\a -> a -> data) b)
         (ds : (\k a -> list (pair data data)) k a)
         (ds : (\k a -> list (pair data data)) k b) ->
          letrec
            !goRight : list (pair data data) -> list (pair data data)
              = caseList'
                  {pair data data}
                  {list (pair data data)}
                  []
                  (\(hd : pair data data) (tl : list (pair data data)) ->
                     let
                       !v : data = sndPair {data} {data} hd
                       !k : data = fstPair {data} {data} hd
                     in
                     Maybe_match
                       {data}
                       (lookup' k ds)
                       {all dead. list (pair data data)}
                       (\(r : data) ->
                          /\dead ->
                            mkCons
                              {pair data data}
                              (mkPairData
                                 k
                                 (`$fToDataThese_$ctoBuiltinData`
                                    {a}
                                    {b}
                                    `$dToData`
                                    `$dToData`
                                    (These
                                       {a}
                                       {b}
                                       (`$dUnsafeFromData` v)
                                       (`$dUnsafeFromData` r))))
                              (goRight tl))
                       (/\dead ->
                          mkCons
                            {pair data data}
                            (mkPairData
                               k
                               (`$fToDataThese_$ctoBuiltinData`
                                  {a}
                                  {b}
                                  `$dToData`
                                  `$dToData`
                                  (That {a} {b} (`$dUnsafeFromData` v))))
                            (goRight tl))
                       {all dead. dead})
          in
          letrec
            !goLeft : list (pair data data) -> list (pair data data)
              = caseList'
                  {pair data data}
                  {list (pair data data)}
                  []
                  (\(hd : pair data data) (tl : list (pair data data)) ->
                     let
                       !v : data = sndPair {data} {data} hd
                       !k : data = fstPair {data} {data} hd
                     in
                     Maybe_match
                       {data}
                       (lookup' k ds)
                       {all dead. list (pair data data)}
                       (\(r : data) ->
                          /\dead ->
                            mkCons
                              {pair data data}
                              (mkPairData
                                 k
                                 (`$fToDataThese_$ctoBuiltinData`
                                    {a}
                                    {b}
                                    `$dToData`
                                    `$dToData`
                                    (These
                                       {a}
                                       {b}
                                       (`$dUnsafeFromData` v)
                                       (`$dUnsafeFromData` r))))
                              (goLeft tl))
                       (/\dead ->
                          mkCons
                            {pair data data}
                            (mkPairData
                               k
                               (`$fToDataThese_$ctoBuiltinData`
                                  {a}
                                  {b}
                                  `$dToData`
                                  `$dToData`
                                  (This {a} {b} (`$dUnsafeFromData` v))))
                            (goLeft tl))
                       {all dead. dead})
          in
          safeAppend (goLeft ds) (goRight ds)
in
letrec
  !rev : all a. list a -> list a -> list a
    = /\a ->
        \(l : list a) (acc : list a) ->
          caseList'
            {a}
            {Unit -> list a}
            (\(ds : Unit) -> acc)
            (\(x : a) (xs : list a) (ds : Unit) ->
               rev {a} xs (mkCons {a} x acc))
            l
            Unit
in
let
  !unordEqWith :
     (data -> Bool) ->
     (data -> data -> Bool) ->
     list (pair data data) ->
     list (pair data data) ->
     Bool
    = \(is : data -> Bool) (eqV : data -> data -> Bool) ->
        letrec
          !goBoth : list (pair data data) -> list (pair data data) -> Bool
            = \(l : list (pair data data)) (l : list (pair data data)) ->
                caseList'
                  {pair data data}
                  {Unit -> Bool}
                  (\(ds : Unit) ->
                     caseList'
                       {pair data data}
                       {Unit -> Bool}
                       (\(ds : Unit) -> True)
                       (\(x : pair data data)
                         (xs : list (pair data data))
                         (ds : Unit) ->
                          letrec
                            !go : list (pair data data) -> Bool
                              = caseList'
                                  {pair data data}
                                  {Bool}
                                  True
                                  (\(hd : pair data data) ->
                                     Bool_match
                                       (is (sndPair {data} {data} hd))
                                       {all dead. list (pair data data) -> Bool}
                                       (/\dead -> go)
                                       (/\dead ->
                                          \(ds : list (pair data data)) ->
                                            False)
                                       {all dead. dead})
                          in
                          go l)
                       l
                       Unit)
                  (\(x : pair data data) ->
                     let
                       ~v : data = sndPair {data} {data} x
                     in
                     \(xs : list (pair data data)) (ds : Unit) ->
                       caseList'
                         {pair data data}
                         {Unit -> Bool}
                         (\(ds : Unit) ->
                            letrec
                              !go : list (pair data data) -> Bool
                                = caseList'
                                    {pair data data}
                                    {Bool}
                                    True
                                    (\(hd : pair data data) ->
                                       Bool_match
                                         (is (sndPair {data} {data} hd))
                                         {all dead.
                                            list (pair data data) -> Bool}
                                         (/\dead -> go)
                                         (/\dead ->
                                            \(ds : list (pair data data)) ->
                                              False)
                                         {all dead. dead})
                            in
                            go l)
                         (\(x : pair data data)
                           (xs : list (pair data data))
                           (ds : Unit) ->
                            let
                              !d : data = fstPair {data} {data} x
                            in
                            letrec
                              !goRight :
                                 list (pair data data) ->
                                 list (pair data data) ->
                                 Bool
                                = \(acc : list (pair data data))
                                   (l : list (pair data data)) ->
                                    caseList'
                                      {pair data data}
                                      {Unit -> Bool}
                                      (\(ds : Unit) -> False)
                                      (\(x : pair data data)
                                        (xs : list (pair data data))
                                        (ds : Unit) ->
                                         let
                                           !v : data = sndPair {data} {data} x
                                         in
                                         Bool_match
                                           (is v)
                                           {all dead. Bool}
                                           (/\dead -> goRight acc xs)
                                           (/\dead ->
                                              Bool_match
                                                (ifThenElse
                                                   {Bool}
                                                   (equalsData
                                                      (fstPair {data} {data} x)
                                                      d)
                                                   True
                                                   False)
                                                {all dead. Bool}
                                                (/\dead ->
                                                   Bool_match
                                                     (eqV v v)
                                                     {all dead. Bool}
                                                     (/\dead ->
                                                        goBoth
                                                          xs
                                                          (rev
                                                             {pair data data}
                                                             acc
                                                             xs))
                                                     (/\dead -> False)
                                                     {all dead. dead})
                                                (/\dead ->
                                                   goRight
                                                     (mkCons
                                                        {pair data data}
                                                        x
                                                        acc)
                                                     xs)
                                                {all dead. dead})
                                           {all dead. dead})
                                      l
                                      Unit
                            in
                            Bool_match
                              (ifThenElse
                                 {Bool}
                                 (equalsData d (fstPair {data} {data} x))
                                 True
                                 False)
                              {all dead. Bool}
                              (/\dead ->
                                 Bool_match
                                   (eqV v (sndPair {data} {data} x))
                                   {all dead. Bool}
                                   (/\dead -> goBoth xs xs)
                                   (/\dead -> False)
                                   {all dead. dead})
                              (/\dead ->
                                 Bool_match
                                   (is v)
                                   {all dead. Bool}
                                   (/\dead -> goBoth xs l)
                                   (/\dead ->
                                      goRight
                                        (Bool_match
                                           (is (sndPair {data} {data} x))
                                           {all dead. list (pair data data)}
                                           (/\dead -> [])
                                           (/\dead ->
                                              mkCons {pair data data} x [])
                                           {all dead. dead})
                                        xs)
                                   {all dead. dead})
                              {all dead. dead})
                         l
                         Unit)
<<<<<<< HEAD
                    (\(x : pair data data) ->
                       let
                         ~v : data = sndPair {data} {data} x
                       in
                       \(xs : list (pair data data)) (ds : Unit) ->
                         caseList'
                           {pair data data}
                           {Unit -> Bool}
                           (\(ds : Unit) -> go l)
                           (\(x : pair data data)
                             (xs : list (pair data data))
                             (ds : Unit) ->
                              let
                                !d : data = fstPair {data} {data} x
                              in
                              letrec
                                !goRight :
                                   list (pair data data) ->
                                   list (pair data data) ->
                                   Bool
                                  = \(acc : list (pair data data))
                                     (l : list (pair data data)) ->
                                      caseList'
                                        {pair data data}
                                        {Unit -> Bool}
                                        (\(ds : Unit) -> False)
                                        (\(x : pair data data) ->
                                           let
                                             ~v : data = sndPair {data} {data} x
                                           in
                                           \(xs : list (pair data data))
                                            (ds : Unit) ->
                                             Bool_match
                                               (is v)
                                               {all dead. Bool}
                                               (/\dead -> goRight acc xs)
                                               (/\dead ->
                                                  Bool_match
                                                    (case
                                                       Bool
                                                       (equalsData
                                                          (fstPair
                                                             {data}
                                                             {data}
                                                             x)
                                                          d)
                                                       [False, True])
                                                    {all dead. Bool}
                                                    (/\dead ->
                                                       Bool_match
                                                         (eqV v v)
                                                         {all dead. Bool}
                                                         (/\dead ->
                                                            goBoth
                                                              xs
                                                              (rev
                                                                 {pair
                                                                    data
                                                                    data}
                                                                 acc
                                                                 xs))
                                                         (/\dead -> False)
                                                         {all dead. dead})
                                                    (/\dead ->
                                                       goRight
                                                         (mkCons
                                                            {pair data data}
                                                            x
                                                            acc)
                                                         xs)
                                                    {all dead. dead})
                                               {all dead. dead})
                                        l
                                        Unit
                              in
                              Bool_match
                                (case
                                   Bool
                                   (equalsData d (fstPair {data} {data} x))
                                   [False, True])
                                {all dead. Bool}
                                (/\dead ->
                                   Bool_match
                                     (eqV v (sndPair {data} {data} x))
                                     {all dead. Bool}
                                     (/\dead -> goBoth xs xs)
                                     (/\dead -> False)
                                     {all dead. dead})
                                (/\dead ->
                                   Bool_match
                                     (is v)
                                     {all dead. Bool}
                                     (/\dead -> goBoth xs l)
                                     (/\dead ->
                                        goRight
                                          (Bool_match
                                             (is (sndPair {data} {data} x))
                                             {all dead. list (pair data data)}
                                             (/\dead -> [])
                                             (/\dead ->
                                                mkCons {pair data data} x [])
                                             {all dead. dead})
                                          xs)
                                     {all dead. dead})
                                {all dead. dead})
                           l
                           Unit)
                    l
                    Unit
          in
          \(eta : list (pair data data)) (eta : list (pair data data)) ->
            goBoth eta eta
=======
                  l
                  Unit
        in
        \(eta : list (pair data data)) (eta : list (pair data data)) ->
          goBoth eta eta
>>>>>>> 840af899
in
\(l :
    (\k a -> list (pair data data))
      bytestring
      ((\k a -> list (pair data data)) bytestring integer))
 (r :
    (\k a -> list (pair data data))
      bytestring
      ((\k a -> list (pair data data)) bytestring integer)) ->
  Bool_match
    (letrec
      !go : list (pair data data) -> Bool
        = caseList'
            {pair data data}
            {Bool}
            True
            (\(hd : pair data data) ->
               Bool_match
                 (let
                   !k' : These integer integer
                     = `$fUnsafeFromDataThese_$cunsafeFromBuiltinData`
                         {integer}
                         {integer}
                         unIData
                         unIData
                         (sndPair {data} {data} hd)
                 in
                 These_match
                   {integer}
                   {integer}
                   k'
                   {Bool}
                   (\(b : integer) ->
                      ifThenElse {Bool} (lessThanInteger 0 b) False True)
                   (\(a : integer) (b : integer) ->
                      ifThenElse {Bool} (lessThanInteger a b) False True)
                   (\(a : integer) ->
                      ifThenElse {Bool} (lessThanInteger a 0) False True))
                 {all dead. list (pair data data) -> Bool}
                 (/\dead -> go)
                 (/\dead -> \(ds : list (pair data data)) -> False)
                 {all dead. dead})
    in
    letrec
      !go : list (pair data data) -> Bool
        = caseList'
            {pair data data}
            {Bool}
            True
            (\(hd : pair data data) ->
               Bool_match
                 (go (unMapData (sndPair {data} {data} hd)))
                 {all dead. list (pair data data) -> Bool}
                 (/\dead -> go)
                 (/\dead -> \(ds : list (pair data data)) -> False)
                 {all dead. dead})
    in
    go
      (map
         {bytestring}
         {These
            ((\k a -> list (pair data data)) bytestring integer)
            ((\k a -> list (pair data data)) bytestring integer)}
         {(\k a -> list (pair data data)) bytestring (These integer integer)}
         (`$fUnsafeFromDataThese_$cunsafeFromBuiltinData`
            {(\k a -> list (pair data data)) bytestring integer}
            {(\k a -> list (pair data data)) bytestring integer}
            (\(eta : data) -> unMapData eta)
            (\(eta : data) -> unMapData eta))
         (`$fToDataMap_$ctoBuiltinData` {bytestring} {These integer integer})
         (\(k :
              These
                ((\k a -> list (pair data data)) bytestring integer)
                ((\k a -> list (pair data data)) bytestring integer)) ->
            These_match
              {(\k a -> list (pair data data)) bytestring integer}
              {(\k a -> list (pair data data)) bytestring integer}
              k
              {(\k a -> list (pair data data))
                 bytestring
                 (These integer integer)}
              (\(b : (\k a -> list (pair data data)) bytestring integer) ->
                 map
                   {bytestring}
                   {integer}
                   {These integer integer}
                   unIData
                   `$dToData`
                   (\(ds : integer) -> That {integer} {integer} ds)
                   b)
              (\(a : (\k a -> list (pair data data)) bytestring integer)
                (b : (\k a -> list (pair data data)) bytestring integer) ->
                 union
                   {bytestring}
                   {integer}
                   {integer}
                   unIData
                   unIData
                   `$fToDataInteger_$ctoBuiltinData`
                   `$fToDataInteger_$ctoBuiltinData`
                   a
                   b)
              (\(a : (\k a -> list (pair data data)) bytestring integer) ->
                 map
                   {bytestring}
                   {integer}
                   {These integer integer}
                   unIData
                   `$dToData`
                   (\(ds : integer) -> This {integer} {integer} ds)
                   a))
         (union
            {bytestring}
            {(\k a -> list (pair data data)) bytestring integer}
            {(\k a -> list (pair data data)) bytestring integer}
            (\(eta : data) -> unMapData eta)
            (\(eta : data) -> unMapData eta)
            (`$fToDataMap_$ctoBuiltinData` {bytestring} {integer})
            (`$fToDataMap_$ctoBuiltinData` {bytestring} {integer})
            l
            r)))
    {all dead. Bool}
    (/\dead ->
       Bool_match
         (unordEqWith
            (\(v : data) ->
               (letrec
                   !go : list (pair data data) -> Bool
                     = caseList'
                         {pair data data}
                         {Bool}
                         True
                         (\(hd : pair data data) ->
                            Bool_match
                              (ifThenElse
                                 {Bool}
                                 (equalsInteger
                                    0
                                    (unIData (sndPair {data} {data} hd)))
                                 True
                                 False)
                              {all dead. list (pair data data) -> Bool}
                              (/\dead -> go)
                              (/\dead -> \(ds : list (pair data data)) -> False)
                              {all dead. dead})
                 in
                 go)
                 (unMapData v))
            (\(v : data) (v : data) ->
               unordEqWith
                 (\(v : data) ->
                    case Bool (equalsInteger 0 (unIData v)) [False, True])
                 (\(v : data) (v : data) ->
                    case
                      Bool
                      (equalsInteger (unIData v) (unIData v))
                      [False, True])
                 (unMapData v)
                 (unMapData v))
            l
            r)
         {all dead. Bool}
         (/\dead -> False)
         (/\dead -> True)
         {all dead. dead})
    (/\dead -> False)
    {all dead. dead}<|MERGE_RESOLUTION|>--- conflicted
+++ resolved
@@ -1,39 +1,4 @@
 let
-<<<<<<< HEAD
-  data Bool | Bool_match where
-    True : Bool
-    False : Bool
-  !caseList' : all a r. r -> (a -> list a -> r) -> list a -> r
-    = /\a r ->
-        \(z : r) (f : a -> list a -> r) (xs : list a) ->
-          chooseList
-            {a}
-            {all dead. r}
-            xs
-            (/\dead -> z)
-            (/\dead -> f (headList {a} xs) (tailList {a} xs))
-            {r}
-in
-letrec
-  ~go : list (pair data data) -> Bool
-    = caseList'
-        {pair data data}
-        {Bool}
-        True
-        (\(hd : pair data data) ->
-           Bool_match
-             (case
-                Bool
-                (equalsInteger 0 (unIData (sndPair {data} {data} hd)))
-                [False, True])
-             {all dead. list (pair data data) -> Bool}
-             (/\dead -> go)
-             (/\dead -> \(ds : list (pair data data)) -> False)
-             {all dead. dead})
-in
-let
-=======
->>>>>>> 840af899
   !`$fToDataInteger_$ctoBuiltinData` : integer -> data
     = \(i : integer) -> iData i
   data (These :: * -> * -> *) a b | These_match where
@@ -111,46 +76,6 @@
                       {all dead. dead})
                  {all dead. dead})
             {all dead. dead}
-<<<<<<< HEAD
-  !ifThenElse : all a. bool -> a -> a -> a
-    = /\a -> \(b : bool) (x : a) (y : a) -> case a b [y, x]
-in
-letrec
-  ~go : list (pair data data) -> Bool
-    = caseList'
-        {pair data data}
-        {Bool}
-        True
-        (\(hd : pair data data) ->
-           Bool_match
-             (let
-               !k' : These integer integer
-                 = `$fUnsafeFromDataThese_$cunsafeFromBuiltinData`
-                     {integer}
-                     {integer}
-                     unIData
-                     unIData
-                     (sndPair {data} {data} hd)
-             in
-             These_match
-               {integer}
-               {integer}
-               k'
-               {Bool}
-               (\(b : integer) ->
-                  ifThenElse {Bool} (lessThanInteger 0 b) False True)
-               (\(a : integer) (b : integer) ->
-                  ifThenElse {Bool} (lessThanInteger a b) False True)
-               (\(a : integer) ->
-                  ifThenElse {Bool} (lessThanInteger a 0) False True))
-             {all dead. list (pair data data) -> Bool}
-             (/\dead -> go)
-             (/\dead -> \(ds : list (pair data data)) -> False)
-             {all dead. dead})
-in
-let
-=======
->>>>>>> 840af899
   !`$fToDataMap_$ctoBuiltinData` :
      all k a. (\k a -> list (pair data data)) k a -> data
     = /\k a -> \(ds : (\k a -> list (pair data data)) k a) -> mapData ds
@@ -238,29 +163,6 @@
     Just : a -> Maybe a
     Nothing : Maybe a
   !lookup' : data -> list (pair data data) -> Maybe data
-<<<<<<< HEAD
-    = \(k : data) ->
-        letrec
-          ~go : list (pair data data) -> Maybe data
-            = caseList'
-                {pair data data}
-                {Maybe data}
-                (Nothing {data})
-                (\(hd : pair data data) ->
-                   Bool_match
-                     (case
-                        Bool
-                        (equalsData k (fstPair {data} {data} hd))
-                        [False, True])
-                     {all dead. list (pair data data) -> Maybe data}
-                     (/\dead ->
-                        \(ds : list (pair data data)) ->
-                          Just {data} (sndPair {data} {data} hd))
-                     (/\dead -> go)
-                     {all dead. dead})
-        in
-        \(m : list (pair data data)) -> go m
-=======
     = \(k : data) (m : list (pair data data)) ->
         (letrec
             !go : list (pair data data) -> Maybe data
@@ -270,11 +172,10 @@
                   (Nothing {data})
                   (\(hd : pair data data) ->
                      Bool_match
-                       (ifThenElse
-                          {Bool}
+                       (case
+                          Bool
                           (equalsData k (fstPair {data} {data} hd))
-                          True
-                          False)
+                          [False, True])
                        {all dead. list (pair data data) -> Maybe data}
                        (/\dead ->
                           \(ds : list (pair data data)) ->
@@ -284,7 +185,6 @@
           in
           go)
           m
->>>>>>> 840af899
   !union :
      all k a b.
        (\a -> data -> a) a ->
@@ -505,13 +405,12 @@
                                            (/\dead -> goRight acc xs)
                                            (/\dead ->
                                               Bool_match
-                                                (ifThenElse
-                                                   {Bool}
+                                                (case
+                                                   Bool
                                                    (equalsData
                                                       (fstPair {data} {data} x)
                                                       d)
-                                                   True
-                                                   False)
+                                                   [False, True])
                                                 {all dead. Bool}
                                                 (/\dead ->
                                                    Bool_match
@@ -539,11 +438,10 @@
                                       Unit
                             in
                             Bool_match
-                              (ifThenElse
-                                 {Bool}
+                              (case
+                                 Bool
                                  (equalsData d (fstPair {data} {data} x))
-                                 True
-                                 False)
+                                 [False, True])
                               {all dead. Bool}
                               (/\dead ->
                                  Bool_match
@@ -571,126 +469,13 @@
                               {all dead. dead})
                          l
                          Unit)
-<<<<<<< HEAD
-                    (\(x : pair data data) ->
-                       let
-                         ~v : data = sndPair {data} {data} x
-                       in
-                       \(xs : list (pair data data)) (ds : Unit) ->
-                         caseList'
-                           {pair data data}
-                           {Unit -> Bool}
-                           (\(ds : Unit) -> go l)
-                           (\(x : pair data data)
-                             (xs : list (pair data data))
-                             (ds : Unit) ->
-                              let
-                                !d : data = fstPair {data} {data} x
-                              in
-                              letrec
-                                !goRight :
-                                   list (pair data data) ->
-                                   list (pair data data) ->
-                                   Bool
-                                  = \(acc : list (pair data data))
-                                     (l : list (pair data data)) ->
-                                      caseList'
-                                        {pair data data}
-                                        {Unit -> Bool}
-                                        (\(ds : Unit) -> False)
-                                        (\(x : pair data data) ->
-                                           let
-                                             ~v : data = sndPair {data} {data} x
-                                           in
-                                           \(xs : list (pair data data))
-                                            (ds : Unit) ->
-                                             Bool_match
-                                               (is v)
-                                               {all dead. Bool}
-                                               (/\dead -> goRight acc xs)
-                                               (/\dead ->
-                                                  Bool_match
-                                                    (case
-                                                       Bool
-                                                       (equalsData
-                                                          (fstPair
-                                                             {data}
-                                                             {data}
-                                                             x)
-                                                          d)
-                                                       [False, True])
-                                                    {all dead. Bool}
-                                                    (/\dead ->
-                                                       Bool_match
-                                                         (eqV v v)
-                                                         {all dead. Bool}
-                                                         (/\dead ->
-                                                            goBoth
-                                                              xs
-                                                              (rev
-                                                                 {pair
-                                                                    data
-                                                                    data}
-                                                                 acc
-                                                                 xs))
-                                                         (/\dead -> False)
-                                                         {all dead. dead})
-                                                    (/\dead ->
-                                                       goRight
-                                                         (mkCons
-                                                            {pair data data}
-                                                            x
-                                                            acc)
-                                                         xs)
-                                                    {all dead. dead})
-                                               {all dead. dead})
-                                        l
-                                        Unit
-                              in
-                              Bool_match
-                                (case
-                                   Bool
-                                   (equalsData d (fstPair {data} {data} x))
-                                   [False, True])
-                                {all dead. Bool}
-                                (/\dead ->
-                                   Bool_match
-                                     (eqV v (sndPair {data} {data} x))
-                                     {all dead. Bool}
-                                     (/\dead -> goBoth xs xs)
-                                     (/\dead -> False)
-                                     {all dead. dead})
-                                (/\dead ->
-                                   Bool_match
-                                     (is v)
-                                     {all dead. Bool}
-                                     (/\dead -> goBoth xs l)
-                                     (/\dead ->
-                                        goRight
-                                          (Bool_match
-                                             (is (sndPair {data} {data} x))
-                                             {all dead. list (pair data data)}
-                                             (/\dead -> [])
-                                             (/\dead ->
-                                                mkCons {pair data data} x [])
-                                             {all dead. dead})
-                                          xs)
-                                     {all dead. dead})
-                                {all dead. dead})
-                           l
-                           Unit)
-                    l
-                    Unit
-          in
-          \(eta : list (pair data data)) (eta : list (pair data data)) ->
-            goBoth eta eta
-=======
                   l
                   Unit
         in
         \(eta : list (pair data data)) (eta : list (pair data data)) ->
           goBoth eta eta
->>>>>>> 840af899
+  !ifThenElse : all a. bool -> a -> a -> a
+    = /\a -> \(b : bool) (x : a) (y : a) -> case a b [y, x]
 in
 \(l :
     (\k a -> list (pair data data))
@@ -825,13 +610,12 @@
                          True
                          (\(hd : pair data data) ->
                             Bool_match
-                              (ifThenElse
-                                 {Bool}
+                              (case
+                                 Bool
                                  (equalsInteger
                                     0
                                     (unIData (sndPair {data} {data} hd)))
-                                 True
-                                 False)
+                                 [False, True])
                               {all dead. list (pair data data) -> Bool}
                               (/\dead -> go)
                               (/\dead -> \(ds : list (pair data data)) -> False)
