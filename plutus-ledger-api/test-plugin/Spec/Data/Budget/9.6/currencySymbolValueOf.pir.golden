let
  data Bool | Bool_match where
    True : Bool
    False : Bool
  data (Maybe :: * -> *) a | Maybe_match where
    Just : a -> Maybe a
    Nothing : Maybe a
  !caseList' : all a r. r -> (a -> list a -> r) -> list a -> r
    = /\a r ->
        \(z : r) (f : a -> list a -> r) (xs : list a) ->
          chooseList
            {a}
            {all dead. r}
            xs
            (/\dead -> z)
            (/\dead -> f (headList {a} xs) (tailList {a} xs))
            {r}
in
\(value :
    (\k a -> list (pair data data))
      bytestring
      ((\k a -> list (pair data data)) bytestring integer))
 (cur : bytestring) ->
  Maybe_match
    {data}
    (let
      !k : data = bData cur
    in
<<<<<<< HEAD
    letrec
      ~go : list (pair data data) -> Maybe data
        = caseList'
            {pair data data}
            {Maybe data}
            (Nothing {data})
            (\(hd : pair data data) ->
               Bool_match
                 (case
                    Bool
                    (equalsData k (fstPair {data} {data} hd))
                    [False, True])
                 {all dead. list (pair data data) -> Maybe data}
                 (/\dead ->
                    \(ds : list (pair data data)) ->
                      Just {data} (sndPair {data} {data} hd))
                 (/\dead -> go)
                 {all dead. dead})
    in
    go value)
=======
    (letrec
        !go : list (pair data data) -> Maybe data
          = caseList'
              {pair data data}
              {Maybe data}
              (Nothing {data})
              (\(hd : pair data data) ->
                 Bool_match
                   (ifThenElse
                      {Bool}
                      (equalsData k (fstPair {data} {data} hd))
                      True
                      False)
                   {all dead. list (pair data data) -> Maybe data}
                   (/\dead ->
                      \(ds : list (pair data data)) ->
                        Just {data} (sndPair {data} {data} hd))
                   (/\dead -> go)
                   {all dead. dead})
      in
      go)
      value)
>>>>>>> 840af899
    {integer}
    (\(a : data) ->
       (letrec
           !go : list (pair data data) -> integer
             = caseList'
                 {pair data data}
                 {integer}
                 0
                 (\(hd : pair data data) (eta : list (pair data data)) ->
                    addInteger (unIData (sndPair {data} {data} hd)) (go eta))
         in
         go)
         (unMapData a))
    0<|MERGE_RESOLUTION|>--- conflicted
+++ resolved
@@ -26,28 +26,6 @@
     (let
       !k : data = bData cur
     in
-<<<<<<< HEAD
-    letrec
-      ~go : list (pair data data) -> Maybe data
-        = caseList'
-            {pair data data}
-            {Maybe data}
-            (Nothing {data})
-            (\(hd : pair data data) ->
-               Bool_match
-                 (case
-                    Bool
-                    (equalsData k (fstPair {data} {data} hd))
-                    [False, True])
-                 {all dead. list (pair data data) -> Maybe data}
-                 (/\dead ->
-                    \(ds : list (pair data data)) ->
-                      Just {data} (sndPair {data} {data} hd))
-                 (/\dead -> go)
-                 {all dead. dead})
-    in
-    go value)
-=======
     (letrec
         !go : list (pair data data) -> Maybe data
           = caseList'
@@ -56,11 +34,10 @@
               (Nothing {data})
               (\(hd : pair data data) ->
                  Bool_match
-                   (ifThenElse
-                      {Bool}
+                   (case
+                      Bool
                       (equalsData k (fstPair {data} {data} hd))
-                      True
-                      False)
+                      [False, True])
                    {all dead. list (pair data data) -> Maybe data}
                    (/\dead ->
                       \(ds : list (pair data data)) ->
@@ -70,7 +47,6 @@
       in
       go)
       value)
->>>>>>> 840af899
     {integer}
     (\(a : data) ->
        (letrec
