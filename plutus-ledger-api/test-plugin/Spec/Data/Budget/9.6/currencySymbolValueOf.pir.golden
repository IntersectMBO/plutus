letrec
  !go : list (pair data data) -> integer
    = \(xs : list (pair data data)) ->
        case
          integer
          xs
          [ (\(hd : pair data data) (eta : list (pair data data)) ->
               addInteger (unIData (sndPair {data} {data} hd)) (go eta))
          , 0 ]
in
let
  data (Maybe :: * -> *) a | Maybe_match where
    Just : a -> Maybe a
    Nothing : Maybe a
in
\(value :
    (\k a -> list (pair data data))
      bytestring
      ((\k a -> list (pair data data)) bytestring integer))
 (cur : bytestring) ->
  Maybe_match
    {data}
    (let
      !k : data = bData cur
    in
    letrec
      !go : list (pair data data) -> Maybe data
        = \(xs : list (pair data data)) ->
            case
              (Maybe data)
              xs
<<<<<<< HEAD
              [ (\(hd : pair data data) ->
                   Bool_match
                     (case
                        Bool
                        (equalsData k (fstPair {data} {data} hd))
                        [False, True])
                     {all dead. list (pair data data) -> Maybe data}
                     (/\dead ->
                        \(ds : list (pair data data)) ->
                          Just {data} (sndPair {data} {data} hd))
                     (/\dead -> go)
                     {all dead. dead})
              , (Nothing {data}) ]
=======
              [ (Nothing {data})
              , (\(hd : pair data data) ->
                   case
                     (all dead. list (pair data data) -> Maybe data)
                     (equalsData k (fstPair {data} {data} hd))
                     [ (/\dead -> go)
                     , (/\dead ->
                          \(ds : list (pair data data)) ->
                            Just {data} (sndPair {data} {data} hd)) ]
                     {all dead. dead}) ]
>>>>>>> 3a8805dd
    in
    go value)
    {integer}
    (\(a : data) -> go (unMapData a))
    0<|MERGE_RESOLUTION|>--- conflicted
+++ resolved
@@ -4,9 +4,9 @@
         case
           integer
           xs
-          [ (\(hd : pair data data) (eta : list (pair data data)) ->
-               addInteger (unIData (sndPair {data} {data} hd)) (go eta))
-          , 0 ]
+          [ 0
+          , (\(hd : pair data data) (eta : list (pair data data)) ->
+               addInteger (unIData (sndPair {data} {data} hd)) (go eta)) ]
 in
 let
   data (Maybe :: * -> *) a | Maybe_match where
@@ -29,21 +29,6 @@
             case
               (Maybe data)
               xs
-<<<<<<< HEAD
-              [ (\(hd : pair data data) ->
-                   Bool_match
-                     (case
-                        Bool
-                        (equalsData k (fstPair {data} {data} hd))
-                        [False, True])
-                     {all dead. list (pair data data) -> Maybe data}
-                     (/\dead ->
-                        \(ds : list (pair data data)) ->
-                          Just {data} (sndPair {data} {data} hd))
-                     (/\dead -> go)
-                     {all dead. dead})
-              , (Nothing {data}) ]
-=======
               [ (Nothing {data})
               , (\(hd : pair data data) ->
                    case
@@ -54,7 +39,6 @@
                           \(ds : list (pair data data)) ->
                             Just {data} (sndPair {data} {data} hd)) ]
                      {all dead. dead}) ]
->>>>>>> 3a8805dd
     in
     go value)
     {integer}
