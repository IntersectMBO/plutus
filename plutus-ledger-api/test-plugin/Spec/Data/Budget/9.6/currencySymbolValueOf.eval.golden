<<<<<<< HEAD
CPU:              22_014_868
Memory:               61_274
Size:                    111
=======
CPU:                22_759_162
Memory:                 63_080
Term Size:                 112
Flat Size:                 521
>>>>>>> 8b2c2dc2

(con integer 3636)<|MERGE_RESOLUTION|>--- conflicted
+++ resolved
@@ -1,12 +1,6 @@
-<<<<<<< HEAD
-CPU:              22_014_868
-Memory:               61_274
-Size:                    111
-=======
-CPU:                22_759_162
-Memory:                 63_080
-Term Size:                 112
-Flat Size:                 521
->>>>>>> 8b2c2dc2
+CPU:                22_014_868
+Memory:                 61_274
+Term Size:                 111
+Flat Size:                 520
 
 (con integer 3636)