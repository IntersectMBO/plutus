<<<<<<< HEAD
CPU:               383_891_198
Memory:              1_173_296
Term Size:                 692
Flat Size:               1_031
=======
CPU:               437_002_138
Memory:              1_160_257
Term Size:                 672
Flat Size:                 995
>>>>>>> dd1328d3

(con bool True)<|MERGE_RESOLUTION|>--- conflicted
+++ resolved
@@ -1,13 +1,6 @@
-<<<<<<< HEAD
-CPU:               383_891_198
-Memory:              1_173_296
-Term Size:                 692
-Flat Size:               1_031
-=======
-CPU:               437_002_138
-Memory:              1_160_257
+CPU:               376_112_887
+Memory:              1_146_529
 Term Size:                 672
-Flat Size:                 995
->>>>>>> dd1328d3
+Flat Size:               1_001
 
 (con bool True)