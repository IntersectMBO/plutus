--- conflicted
+++ resolved
@@ -1,13 +1,6 @@
-<<<<<<< HEAD
-CPU:               402_216_280
-Memory:              1_235_020
-Term Size:               1_091
-Flat Size:               1_358
-=======
-CPU:               459_725_945
-Memory:              1_220_680
+CPU:               394_436_300
+Memory:              1_205_960
 Term Size:               1_065
-Flat Size:               1_306
->>>>>>> dd1328d3
+Flat Size:               1_317
 
 (con bool False)