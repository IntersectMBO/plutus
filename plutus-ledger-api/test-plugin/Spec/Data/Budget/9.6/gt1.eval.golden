<<<<<<< HEAD
cpu: 677763628
mem: 2048824
size: 1184
=======
CPU:             713_536_368
Memory:            2_149_084
Size:                  1_227
>>>>>>> dbeaa705

(constr 1)<|MERGE_RESOLUTION|>--- conflicted
+++ resolved
@@ -1,11 +1,5 @@
-<<<<<<< HEAD
-cpu: 677763628
-mem: 2048824
-size: 1184
-=======
-CPU:             713_536_368
-Memory:            2_149_084
-Size:                  1_227
->>>>>>> dbeaa705
+CPU:             677_763_628
+Memory:            2_048_824
+Size:                  1_184
 
 (constr 1)