--- conflicted
+++ resolved
@@ -1,12 +1,6 @@
-<<<<<<< HEAD
-CPU:             677_763_628
-Memory:            2_048_824
-Size:                  1_184
-=======
-CPU:               713_536_368
-Memory:              2_149_084
-Term Size:               1_227
-Flat Size:               5_064
->>>>>>> 8b2c2dc2
+CPU:               677_763_628
+Memory:              2_048_824
+Term Size:               1_184
+Flat Size:               5_035
 
 (constr 1)