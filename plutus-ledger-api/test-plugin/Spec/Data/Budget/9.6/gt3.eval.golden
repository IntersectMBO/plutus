--- conflicted
+++ resolved
@@ -1,12 +1,6 @@
-<<<<<<< HEAD
-CPU:             777_049_022
-Memory:            2_351_376
-Size:                  1_188
-=======
-CPU:               740_795_106
-Memory:              2_259_492
-Term Size:               1_184
-Flat Size:               5_086
->>>>>>> 67adbe8a
+CPU:               729_947_106
+Memory:              2_191_692
+Term Size:               1_121
+Flat Size:               5_050
 
 (constr 0)