--- conflicted
+++ resolved
@@ -1,11 +1,5 @@
-<<<<<<< HEAD
-cpu: 740795106
-mem: 2259492
-size: 1184
-=======
-CPU:             779_961_022
-Memory:            2_369_576
-Size:                  1_227
->>>>>>> dbeaa705
+CPU:             740_795_106
+Memory:            2_259_492
+Size:                  1_184
 
 (constr 0)