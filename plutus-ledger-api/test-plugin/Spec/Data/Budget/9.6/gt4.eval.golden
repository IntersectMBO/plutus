--- conflicted
+++ resolved
@@ -1,13 +1,6 @@
-<<<<<<< HEAD
-CPU:               339_812_208
-Memory:                988_671
-Term Size:               1_091
-Flat Size:               1_365
-=======
-CPU:               386_533_274
-Memory:                985_124
+CPU:               335_580_553
+Memory:                973_636
 Term Size:               1_065
-Flat Size:               1_313
->>>>>>> dd1328d3
+Flat Size:               1_324
 
 (con bool False)