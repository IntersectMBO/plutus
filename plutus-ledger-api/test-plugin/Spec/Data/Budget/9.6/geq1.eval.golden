--- conflicted
+++ resolved
@@ -1,11 +1,5 @@
-<<<<<<< HEAD
-cpu: 581291535
-mem: 1732825
-size: 743
-=======
-CPU:             613_090_560
-Memory:            1_824_850
-Size:                    764
->>>>>>> dbeaa705
+CPU:             581_291_535
+Memory:            1_732_825
+Size:                    743
 
 (constr 0)