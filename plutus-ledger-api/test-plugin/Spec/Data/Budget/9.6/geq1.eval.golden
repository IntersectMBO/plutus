<<<<<<< HEAD
CPU:             611_170_560
Memory:            1_812_850
Size:                    752
=======
CPU:               581_291_535
Memory:              1_732_825
Term Size:                 743
Flat Size:               3_573
>>>>>>> 67adbe8a

(constr 0)<|MERGE_RESOLUTION|>--- conflicted
+++ resolved
@@ -1,12 +1,6 @@
-<<<<<<< HEAD
-CPU:             611_170_560
-Memory:            1_812_850
-Size:                    752
-=======
-CPU:               581_291_535
-Memory:              1_732_825
-Term Size:                 743
-Flat Size:               3_573
->>>>>>> 67adbe8a
+CPU:               572_651_535
+Memory:              1_678_825
+Term Size:                 716
+Flat Size:               3_557
 
 (constr 0)