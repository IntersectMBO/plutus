<<<<<<< HEAD
CPU:             581_291_535
Memory:            1_732_825
Size:                    743
=======
CPU:               613_090_560
Memory:              1_824_850
Term Size:                 764
Flat Size:               3_623
>>>>>>> 8b2c2dc2

(constr 0)<|MERGE_RESOLUTION|>--- conflicted
+++ resolved
@@ -1,12 +1,6 @@
-<<<<<<< HEAD
-CPU:             581_291_535
-Memory:            1_732_825
-Size:                    743
-=======
-CPU:               613_090_560
-Memory:              1_824_850
-Term Size:                 764
-Flat Size:               3_623
->>>>>>> 8b2c2dc2
+CPU:               581_291_535
+Memory:              1_732_825
+Term Size:                 743
+Flat Size:               3_573
 
 (constr 0)