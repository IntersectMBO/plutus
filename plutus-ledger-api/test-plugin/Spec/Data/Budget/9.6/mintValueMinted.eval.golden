<<<<<<< HEAD
CPU:              36_996_280
Memory:              148_008
Size:                    130
=======
CPU:                40_273_309
Memory:                158_529
Term Size:                 138
Flat Size:                 557
>>>>>>> 8b2c2dc2

(con
  (list (pair data data))
  [ (B #32, Map [(B #323032, I 203)])
  , (B #34, Map [(B #343032, I 403), (B #343034, I 405), (B #343036, I 407)])
  , (B #35, Map [(B #353032, I 503), (B #353034, I 505), (B #353036, I 507)]) ]
)<|MERGE_RESOLUTION|>--- conflicted
+++ resolved
@@ -1,13 +1,7 @@
-<<<<<<< HEAD
-CPU:              36_996_280
-Memory:              148_008
-Size:                    130
-=======
-CPU:                40_273_309
-Memory:                158_529
-Term Size:                 138
-Flat Size:                 557
->>>>>>> 8b2c2dc2
+CPU:                36_996_280
+Memory:                148_008
+Term Size:                 130
+Flat Size:                 553
 
 (con
   (list (pair data data))
