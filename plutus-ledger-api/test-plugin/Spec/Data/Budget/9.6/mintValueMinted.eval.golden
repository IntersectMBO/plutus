--- conflicted
+++ resolved
@@ -1,13 +1,7 @@
-<<<<<<< HEAD
-CPU:              39_601_309
-Memory:              154_329
-Size:                    135
-=======
-CPU:                36_996_280
-Memory:                148_008
-Term Size:                 130
-Flat Size:                 553
->>>>>>> 67adbe8a
+CPU:                35_652_280
+Memory:                139_608
+Term Size:                 121
+Flat Size:                 547
 
 (con
   (list (pair data data))
