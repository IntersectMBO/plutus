--- conflicted
+++ resolved
@@ -1,12 +1,6 @@
-<<<<<<< HEAD
-CPU:             645_690_509
-Memory:            1_928_770
-Size:                    752
-=======
-CPU:               614_410_994
-Memory:              1_844_735
-Term Size:                 743
-Flat Size:               3_624
->>>>>>> 67adbe8a
+CPU:               605_386_994
+Memory:              1_788_335
+Term Size:                 716
+Flat Size:               3_608
 
 (constr 1)