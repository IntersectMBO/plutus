--- conflicted
+++ resolved
@@ -22,46 +22,26 @@
                         (unConstrData d)
                         [(\(l : integer) (r : list data) -> r)]))))
     in
-<<<<<<< HEAD
-    Bool_match
-      (case
-         Bool
-         (equalsInteger
-            1
-            (case integer tup [(\(l : integer) (r : list data) -> l)]))
-         [False, True])
-      {all dead. Bool}
-      (/\dead ->
-         let
-           !l : list data
-             = case (list data) tup [(\(l : integer) (r : list data) -> r)]
-         in
-         Maybe_match
-           {data}
-           (let
-             !tup : pair integer (list data)
-               = unConstrData (headList {data} (tailList {data} l))
-             !index : integer
-               = case integer tup [(\(l : integer) (r : list data) -> l)]
-             !args : list data
-               = case (list data) tup [(\(l : integer) (r : list data) -> r)]
-=======
     case
       (all dead. bool)
-      (equalsInteger 1 (fstPair {integer} {list data} tup))
+      (equalsInteger
+         1
+         (case integer tup [(\(l : integer) (r : list data) -> l)]))
       [ (/\dead -> False)
       , (/\dead ->
            let
-             !l : list data = sndPair {integer} {list data} tup
->>>>>>> dd1328d3
+             !l : list data
+               = case (list data) tup [(\(l : integer) (r : list data) -> r)]
            in
            Maybe_match
              {data}
              (let
                !tup : pair integer (list data)
                  = unConstrData (headList {data} (tailList {data} l))
-               !index : integer = fstPair {integer} {list data} tup
-               !args : list data = sndPair {integer} {list data} tup
+               !index : integer
+                 = case integer tup [(\(l : integer) (r : list data) -> l)]
+               !args : list data
+                 = case (list data) tup [(\(l : integer) (r : list data) -> r)]
              in
              case
                (list data -> Maybe data)
