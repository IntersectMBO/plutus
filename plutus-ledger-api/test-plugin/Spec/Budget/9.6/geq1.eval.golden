<<<<<<< HEAD
CPU:             107_146_685
Memory:              592_630
Size:                    569
=======
CPU:                98_753_050
Memory:                594_715
Term Size:                 600
Flat Size:               2_107
>>>>>>> 67adbe8a

(constr 0)<|MERGE_RESOLUTION|>--- conflicted
+++ resolved
@@ -1,12 +1,6 @@
-<<<<<<< HEAD
-CPU:             107_146_685
-Memory:              592_630
-Size:                    569
-=======
-CPU:                98_753_050
-Memory:                594_715
-Term Size:                 600
-Flat Size:               2_107
->>>>>>> 67adbe8a
+CPU:                87_713_050
+Memory:                525_715
+Term Size:                 558
+Flat Size:               2_092
 
 (constr 0)