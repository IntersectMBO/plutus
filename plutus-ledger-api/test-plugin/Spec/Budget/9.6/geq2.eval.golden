<<<<<<< HEAD
CPU:             106_098_020
Memory:              639_421
Size:                    628
=======
CPU:               126_563_949
Memory:                709_942
Term Size:                 639
Flat Size:               2_242
>>>>>>> 8b2c2dc2

(constr 1)<|MERGE_RESOLUTION|>--- conflicted
+++ resolved
@@ -1,12 +1,6 @@
-<<<<<<< HEAD
-CPU:             106_098_020
-Memory:              639_421
-Size:                    628
-=======
-CPU:               126_563_949
-Memory:                709_942
-Term Size:                 639
-Flat Size:               2_242
->>>>>>> 8b2c2dc2
+CPU:               106_098_020
+Memory:                639_421
+Term Size:                 628
+Flat Size:               2_201
 
 (constr 1)