<<<<<<< HEAD
cpu: 106098020
mem: 639421
size: 628
=======
CPU:             126_563_949
Memory:              709_942
Size:                    639
>>>>>>> dbeaa705

(constr 1)<|MERGE_RESOLUTION|>--- conflicted
+++ resolved
@@ -1,11 +1,5 @@
-<<<<<<< HEAD
-cpu: 106098020
-mem: 639421
-size: 628
-=======
-CPU:             126_563_949
-Memory:              709_942
-Size:                    639
->>>>>>> dbeaa705
+CPU:             106_098_020
+Memory:              639_421
+Size:                    628
 
 (constr 1)