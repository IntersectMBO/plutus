<<<<<<< HEAD
CPU:             114_755_949
Memory:              636_142
Size:                    597
=======
CPU:               106_098_020
Memory:                639_421
Term Size:                 628
Flat Size:               2_201
>>>>>>> 67adbe8a

(constr 1)<|MERGE_RESOLUTION|>--- conflicted
+++ resolved
@@ -1,12 +1,6 @@
-<<<<<<< HEAD
-CPU:             114_755_949
-Memory:              636_142
-Size:                    597
-=======
-CPU:               106_098_020
-Memory:                639_421
-Term Size:                 628
-Flat Size:               2_201
->>>>>>> 67adbe8a
+CPU:                94_290_020
+Memory:                565_621
+Term Size:                 586
+Flat Size:               2_186
 
 (constr 1)