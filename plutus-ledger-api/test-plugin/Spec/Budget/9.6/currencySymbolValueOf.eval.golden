--- conflicted
+++ resolved
@@ -1,11 +1,5 @@
-<<<<<<< HEAD
-cpu: 7152564
-mem: 39918
-size: 182
-=======
-CPU:               8_088_858
-Memory:               42_924
-Size:                    186
->>>>>>> dbeaa705
+CPU:               7_152_564
+Memory:               39_918
+Size:                    182
 
 (con integer 3636)