--- conflicted
+++ resolved
@@ -1,12 +1,6 @@
-<<<<<<< HEAD
-CPU:             102_460_728
-Memory:              567_420
-Size:                    887
-=======
-CPU:                96_079_338
-Memory:                579_710
-Term Size:                 955
-Flat Size:               3_392
->>>>>>> 67adbe8a
+CPU:                85_295_338
+Memory:                512_310
+Term Size:                 856
+Flat Size:               3_356
 
 (constr 1)