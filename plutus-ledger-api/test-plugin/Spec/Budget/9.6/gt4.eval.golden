<<<<<<< HEAD
cpu: 96079338
mem: 579710
size: 955
=======
CPU:             113_244_728
Memory:              634_820
Size:                    983
>>>>>>> dbeaa705

(constr 1)<|MERGE_RESOLUTION|>--- conflicted
+++ resolved
@@ -1,11 +1,5 @@
-<<<<<<< HEAD
-cpu: 96079338
-mem: 579710
-size: 955
-=======
-CPU:             113_244_728
-Memory:              634_820
-Size:                    983
->>>>>>> dbeaa705
+CPU:              96_079_338
+Memory:              579_710
+Size:                    955
 
 (constr 1)