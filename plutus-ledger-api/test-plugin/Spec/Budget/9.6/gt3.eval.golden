--- conflicted
+++ resolved
@@ -1,11 +1,5 @@
-<<<<<<< HEAD
-cpu: 133272518
-mem: 798962
-size: 979
-=======
-CPU:             161_112_456
-Memory:              896_124
-Size:                  1_007
->>>>>>> dbeaa705
+CPU:             133_272_518
+Memory:              798_962
+Size:                    979
 
 (constr 0)