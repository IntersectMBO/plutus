<<<<<<< HEAD
CPU:             106_306_020
Memory:              640_721
Size:                    979
=======
CPU:               125_187_949
Memory:                701_342
Term Size:               1_007
Flat Size:               3_526
>>>>>>> 8b2c2dc2

(constr 1)<|MERGE_RESOLUTION|>--- conflicted
+++ resolved
@@ -1,12 +1,6 @@
-<<<<<<< HEAD
-CPU:             106_306_020
-Memory:              640_721
-Size:                    979
-=======
-CPU:               125_187_949
-Memory:                701_342
-Term Size:               1_007
-Flat Size:               3_526
->>>>>>> 8b2c2dc2
+CPU:               106_306_020
+Memory:                640_721
+Term Size:                 979
+Flat Size:               3_472
 
 (constr 1)