--- conflicted
+++ resolved
@@ -1,12 +1,6 @@
-<<<<<<< HEAD
-CPU:             122_985_718
-Memory:              677_370
-Size:                    887
-=======
-CPU:               113_631_103
-Memory:                682_935
-Term Size:                 955
-Flat Size:               3_392
->>>>>>> 67adbe8a
+CPU:               100_767_103
+Memory:                602_535
+Term Size:                 856
+Flat Size:               3_356
 
 (constr 0)