<<<<<<< HEAD
cpu: 113631103
mem: 682935
size: 955
=======
CPU:             135_849_718
Memory:              757_770
Size:                    983
>>>>>>> dbeaa705

(constr 0)<|MERGE_RESOLUTION|>--- conflicted
+++ resolved
@@ -1,11 +1,5 @@
-<<<<<<< HEAD
-cpu: 113631103
-mem: 682935
-size: 955
-=======
-CPU:             135_849_718
-Memory:              757_770
-Size:                    983
->>>>>>> dbeaa705
+CPU:             113_631_103
+Memory:              682_935
+Size:                    955
 
 (constr 0)