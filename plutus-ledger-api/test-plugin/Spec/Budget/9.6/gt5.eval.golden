--- conflicted
+++ resolved
@@ -1,12 +1,6 @@
-<<<<<<< HEAD
-CPU:             113_631_103
-Memory:              682_935
-Size:                    955
-=======
-CPU:               135_849_718
-Memory:                757_770
-Term Size:                 983
-Flat Size:               3_446
->>>>>>> 8b2c2dc2
+CPU:               113_631_103
+Memory:                682_935
+Term Size:                 955
+Flat Size:               3_392
 
 (constr 0)