--- conflicted
+++ resolved
@@ -1,12 +1,6 @@
-<<<<<<< HEAD
-CPU:             108_740_470
-Memory:              654_526
-Size:                    628
-=======
-CPU:               130_466_644
-Memory:                730_552
-Term Size:                 639
-Flat Size:               2_243
->>>>>>> 8b2c2dc2
+CPU:               108_740_470
+Memory:                654_526
+Term Size:                 628
+Flat Size:               2_202
 
 (constr 0)