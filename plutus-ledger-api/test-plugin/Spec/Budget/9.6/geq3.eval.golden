--- conflicted
+++ resolved
@@ -1,11 +1,5 @@
-<<<<<<< HEAD
-cpu: 108740470
-mem: 654526
-size: 628
-=======
-CPU:             130_466_644
-Memory:              730_552
-Size:                    639
->>>>>>> dbeaa705
+CPU:             108_740_470
+Memory:              654_526
+Size:                    628
 
 (constr 0)