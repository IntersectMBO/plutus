<<<<<<< HEAD
CPU:             134_512_115
Memory:              738_500
Size:                    883
=======
CPU:               122_592_765
Memory:                735_150
Term Size:                 951
Flat Size:               3_378
>>>>>>> 67adbe8a

(constr 1)<|MERGE_RESOLUTION|>--- conflicted
+++ resolved
@@ -1,12 +1,6 @@
-<<<<<<< HEAD
-CPU:             134_512_115
-Memory:              738_500
-Size:                    883
-=======
-CPU:               122_592_765
-Memory:                735_150
-Term Size:                 951
-Flat Size:               3_378
->>>>>>> 67adbe8a
+CPU:               108_544_765
+Memory:                647_350
+Term Size:                 852
+Flat Size:               3_342
 
 (constr 1)