--- conflicted
+++ resolved
@@ -1,14 +1,11 @@
 module Main where
 
 import Spec.Budget qualified
-<<<<<<< HEAD
 import Spec.Data.Budget qualified
 import Spec.Data.Value qualified
-=======
 import Spec.ReturnUnit.V1 qualified
 import Spec.ReturnUnit.V2 qualified
 import Spec.ReturnUnit.V3 qualified
->>>>>>> bbeb1a4a
 import Spec.Value qualified
 
 import Test.Tasty
@@ -20,12 +17,9 @@
 tests = testGroup "plutus-ledger-api-plugin-test"
     [ Spec.Budget.tests
     , Spec.Value.test_EqValue
-<<<<<<< HEAD
-    , Spec.Data.Budget.tests
-    , Spec.Data.Value.test_EqValue
-=======
     , Spec.ReturnUnit.V1.tests
     , Spec.ReturnUnit.V2.tests
     , Spec.ReturnUnit.V3.tests
->>>>>>> bbeb1a4a
+    , Spec.Data.Budget.tests
+    , Spec.Data.Value.test_EqValue
     ]