{-# LANGUAGE DataKinds           #-}
{-# LANGUAGE DeriveAnyClass      #-}
{-# LANGUAGE DeriveGeneric       #-}
{-# LANGUAGE DerivingVia         #-}
{-# LANGUAGE FlexibleContexts    #-}
{-# LANGUAGE FlexibleInstances   #-}
{-# LANGUAGE LambdaCase          #-}
{-# LANGUAGE NoImplicitPrelude   #-}
{-# LANGUAGE OverloadedStrings   #-}
{-# LANGUAGE PatternSynonyms     #-}
{-# LANGUAGE RankNTypes          #-}
{-# LANGUAGE ScopedTypeVariables #-}
{-# LANGUAGE TemplateHaskell     #-}
{-# LANGUAGE TypeApplications    #-}
{-# LANGUAGE TypeOperators       #-}
{-# LANGUAGE ViewPatterns        #-}

{-# OPTIONS_GHC -fno-warn-orphans #-}
{-# OPTIONS_GHC -fno-specialise #-}

-- | Functions for working with scripts on the ledger.
module Plutus.V1.Ledger.Scripts(
    -- * Scripts
    Script (..),
    scriptSize,
    fromCompiledCode,
    ScriptError (..),
    evaluateScript,
    runScript,
    runMintingPolicyScript,
    runStakeValidatorScript,
    applyValidator,
    applyMintingPolicyScript,
    applyStakeValidatorScript,
    mkTermToEvaluate,
    applyArguments,
    -- * Script wrappers
    mkValidatorScript,
    Validator (..),
    unValidatorScript,
    Redeemer(..),
    Datum(..),
    mkMintingPolicyScript,
    MintingPolicy (..),
    unMintingPolicyScript,
    mkStakeValidatorScript,
    StakeValidator (..),
    unStakeValidatorScript,
    Context(..),
    -- * Hashes
    DatumHash(..),
    RedeemerHash(..),
    ValidatorHash(..),
    MintingPolicyHash (..),
    StakeValidatorHash (..),
    -- * Example scripts
    unitRedeemer,
    unitDatum,
    ) where

import qualified Prelude                                  as Haskell

import           Codec.CBOR.Decoding                      (decodeBytes)
import           Codec.Serialise                          (Serialise, decode, encode, serialise)
import           Control.DeepSeq                          (NFData)
import           Control.Monad.Except                     (MonadError, runExceptT, throwError)
import           Data.Aeson                               (FromJSON, FromJSONKey, ToJSON, ToJSONKey)
import qualified Data.Aeson                               as JSON
import qualified Data.Aeson.Extras                        as JSON
import qualified Data.ByteArray                           as BA
import qualified Data.ByteString.Lazy                     as BSL
import           Data.Hashable                            (Hashable)
import           Data.String
import           Data.Text                                (Text)
import           Data.Text.Prettyprint.Doc
import           Data.Text.Prettyprint.Doc.Extras
import qualified Flat
import           GHC.Generics                             (Generic)
import           Plutus.V1.Ledger.Bytes                   (LedgerBytes (..))
import           Plutus.V1.Ledger.Orphans                 ()
import qualified PlutusCore                               as PLC
import qualified PlutusCore.Data                          as PLC
import qualified PlutusCore.DeBruijn                      as PLC
import qualified PlutusCore.Evaluation.Machine.ExBudget   as PLC
import qualified PlutusCore.MkPlc                         as PLC
import           PlutusTx                                 (CompiledCode, FromData (..), ToData (..),
                                                           UnsafeFromData (..), getPlc, makeLift)
import           PlutusTx.Builtins                        as Builtins
import           PlutusTx.Builtins.Internal               as BI
import           PlutusTx.Evaluation                      (ErrorWithCause (..), EvaluationError (..), evaluateCekTrace)
import           PlutusTx.Prelude
import qualified UntypedPlutusCore                        as UPLC
import qualified UntypedPlutusCore.Evaluation.Machine.Cek as UPLC

import           Data.Proxy                               (Proxy (..))
import qualified Data.Swagger                             as Swagger

-- | A script on the chain. This is an opaque type as far as the chain is concerned.
newtype Script = Script { unScript :: UPLC.Program UPLC.DeBruijn PLC.DefaultUni PLC.DefaultFun () }
  deriving stock Generic
  -- See Note [Using Flat inside CBOR instance of Script]
  -- Important to go via 'WithSizeLimits' to ensure we enforce the size limits for constants
  deriving Serialise via (SerialiseViaFlat (UPLC.WithSizeLimits 64 (UPLC.Program UPLC.DeBruijn PLC.DefaultUni PLC.DefaultFun ())))

<<<<<<< HEAD
instance Swagger.ToSchema Script where
    declareNamedSchema _ =
        Haskell.pure $ Swagger.NamedSchema (Just "Script") (Swagger.toSchema (Proxy :: Proxy String))

{-| Note [Using Flat inside CBOR instance of Script]
=======
{- Note [Using Flat inside CBOR instance of Script]
>>>>>>> d6f82974
`plutus-ledger` uses CBOR for data serialisation and `plutus-core` uses Flat. The
choice to use Flat was made to have a more efficient (most wins are in uncompressed
size) data serialisation format and use less space on-chain.

To make `plutus-ledger` work with scripts serialised with Flat, and keep the CBOR
format otherwise we have defined a Serialise instance for Script, which is a wrapper
over Programs serialised with Flat. The instance will see programs as an opaque
ByteString, which is the result of encoding programs using Flat.

Because Flat is not self-describing and it gets used in the encoding of Programs,
data structures that include scripts (for example, transactions) no-longer benefit
for CBOR's ability to self-describe it's format.
-}

-- | Newtype for to provide 'Serialise' instances for types with a 'Flat' instance that
-- just encodes the flat-serialized value as a CBOR bytestring
newtype SerialiseViaFlat a = SerialiseViaFlat a
instance Flat.Flat a => Serialise (SerialiseViaFlat a) where
  encode (SerialiseViaFlat a) = encode $ Flat.flat a
  decode = do
    bs <- decodeBytes
    case Flat.unflat bs of
      Left  err -> Haskell.fail (Haskell.show err)
      Right v   -> return (SerialiseViaFlat v)

{- Note [Eq and Ord for Scripts]
We need `Eq` and `Ord` instances for `Script`s mostly so we can put them in `Set`s.
However, the `Eq` instance for `Program`s is *alpha-equivalence*, and we don't
have a compatible `Ord` instance, nor is it easy to derive one.

So we piggyback off a different representation. In this instance we have two
options:
- Use the serialized form
- Use a hash
The problem with the latter is that we don't want to add a derived `Hashable` instance
for `Program`s that's not compatible with the `Eq` instance. We *could* add a derived
instance for `Program`s with de Bruijn indices, since in that case the derived `Eq`
coincides with alpha-equivalence. However, this might be faster.

For the moment we use the serialized form. We used to store the serialized form directly
in `Script`, but that led to a lot of deserializing and reserializing in `applyProgram`.
Here we have to serialize when we do `Eq` or `Ord` operations, but this happens comparatively
infrequently (I believe).
-}
instance Haskell.Eq Script where
    a == b = Builtins.toBuiltin (BSL.toStrict (serialise a)) == Builtins.toBuiltin (BSL.toStrict (serialise b))

instance Haskell.Ord Script where
    a `compare` b = Builtins.toBuiltin (BSL.toStrict (serialise a)) `compare` Builtins.toBuiltin (BSL.toStrict (serialise b))

instance Haskell.Show Script where
    showsPrec _ _ = Haskell.showString "<Script>"

instance NFData Script

-- | The size of a 'Script'. No particular interpretation is given to this, other than that it is
-- proportional to the serialized size of the script.
scriptSize :: Script -> Integer
scriptSize (Script s) = UPLC.programSize s

-- See Note [Normalized types in Scripts]
-- | Turn a 'CompiledCode' (usually produced by 'compile') into a 'Script' for use with this package.
fromCompiledCode :: CompiledCode a -> Script
fromCompiledCode = fromPlc . getPlc

fromPlc :: UPLC.Program UPLC.NamedDeBruijn PLC.DefaultUni PLC.DefaultFun () -> Script
fromPlc (UPLC.Program a v t) =
    let nameless = UPLC.termMapNames UPLC.unNameDeBruijn t
    in Script $ UPLC.Program a v nameless

data ScriptError =
    EvaluationError [Text] Haskell.String -- ^ Expected behavior of the engine (e.g. user-provided error)
    | EvaluationException Haskell.String Haskell.String -- ^ Unexpected behavior of the engine (a bug)
    | MalformedScript Haskell.String -- ^ Script is wrong in some way
    deriving (Haskell.Show, Haskell.Eq, Generic, NFData)
    deriving anyclass (ToJSON, FromJSON)

applyArguments :: Script -> [PLC.Data] -> Script
applyArguments (Script (UPLC.Program a v t)) args =
    let termArgs = Haskell.fmap (UPLC.termMapNames UPLC.unNameDeBruijn . PLC.mkConstant ()) args
        applied = PLC.mkIterApp () t termArgs
    in Script (UPLC.Program a v applied)

mkTermToEvaluate :: Script -> Either PLC.FreeVariableError (UPLC.Program UPLC.Name PLC.DefaultUni PLC.DefaultFun ())
mkTermToEvaluate (Script (UPLC.Program a v t)) =
    -- TODO: evaluate the nameless debruijn program directly
    let named = UPLC.termMapNames PLC.fakeNameDeBruijn t
        namedProgram = UPLC.Program a v named
    in PLC.runQuote $ runExceptT @PLC.FreeVariableError $ UPLC.unDeBruijnProgram namedProgram

-- | Evaluate a script, returning the trace log.
evaluateScript :: forall m . (MonadError ScriptError m) => Script -> m (PLC.ExBudget, [Text])
evaluateScript s = do
    p <- case mkTermToEvaluate s of
        Right p -> return p
        Left e  -> throwError $ MalformedScript $ Haskell.show e
    let (logOut, UPLC.TallyingSt _ budget, result) = evaluateCekTrace p
    case result of
        Right _ -> Haskell.pure ()
        Left errWithCause@(ErrorWithCause err _) -> throwError $ case err of
            InternalEvaluationError internalEvalError    -> EvaluationException (Haskell.show errWithCause) (PLC.show internalEvalError)
            UserEvaluationError evalError -> EvaluationError logOut (PLC.show evalError)  -- TODO fix this error channel fuckery
    Haskell.pure (budget, logOut)

{- Note [JSON instances for Script]
The JSON instances for Script are partially hand-written rather than going via the Serialise
instance directly. The reason for this is to *avoid* the size checks that are in place in the
Serialise instance. These are only useful for deserialisation checks on-chain, whereas the
JSON instances are used for e.g. transmitting validation events, which often include scripts
with the data arguments applied (which can be very big!).
-}

instance ToJSON Script where
    -- See note [JSON instances for Script]
    toJSON (Script p) = JSON.String $ JSON.encodeSerialise (SerialiseViaFlat p)

instance FromJSON Script where
    -- See note [JSON instances for Script]
    parseJSON v = do
        (SerialiseViaFlat p) <- JSON.decodeSerialise v
        return $ Script p

deriving via (JSON.JSONViaSerialise PLC.Data) instance ToJSON (PLC.Data)
deriving via (JSON.JSONViaSerialise PLC.Data) instance FromJSON (PLC.Data)

mkValidatorScript :: CompiledCode (BuiltinData -> BuiltinData -> BuiltinData -> ()) -> Validator
mkValidatorScript = Validator . fromCompiledCode

unValidatorScript :: Validator -> Script
unValidatorScript = getValidator

mkMintingPolicyScript :: CompiledCode (BuiltinData -> BuiltinData -> ()) -> MintingPolicy
mkMintingPolicyScript = MintingPolicy . fromCompiledCode

unMintingPolicyScript :: MintingPolicy -> Script
unMintingPolicyScript = getMintingPolicy

mkStakeValidatorScript :: CompiledCode (BuiltinData -> BuiltinData -> ()) -> StakeValidator
mkStakeValidatorScript = StakeValidator . fromCompiledCode

unStakeValidatorScript :: StakeValidator -> Script
unStakeValidatorScript = getStakeValidator

-- | 'Validator' is a wrapper around 'Script's which are used as validators in transaction outputs.
newtype Validator = Validator { getValidator :: Script }
  deriving stock (Generic)
  deriving newtype (Haskell.Eq, Haskell.Ord, Serialise, Swagger.ToSchema)
  deriving anyclass (ToJSON, FromJSON, NFData)
  deriving Pretty via (PrettyShow Validator)

instance Haskell.Show Validator where
    show = const "Validator { <script> }"

instance BA.ByteArrayAccess Validator where
    length =
        BA.length . BSL.toStrict . serialise
    withByteArray =
        BA.withByteArray . BSL.toStrict . serialise

-- | 'Datum' is a wrapper around 'Data' values which are used as data in transaction outputs.
newtype Datum = Datum { getDatum :: BuiltinData  }
  deriving stock (Generic, Haskell.Show)
  deriving newtype (Haskell.Eq, Haskell.Ord, Eq, ToData, FromData, UnsafeFromData)
  deriving (ToJSON, FromJSON, Swagger.ToSchema, Serialise, NFData) via PLC.Data
  deriving Pretty via PLC.Data


instance BA.ByteArrayAccess Datum where
    length =
        BA.length . BSL.toStrict . serialise
    withByteArray =
        BA.withByteArray . BSL.toStrict . serialise

-- | 'Redeemer' is a wrapper around 'Data' values that are used as redeemers in transaction inputs.
newtype Redeemer = Redeemer { getRedeemer :: BuiltinData }
  deriving stock (Generic, Haskell.Show)
  deriving newtype (Haskell.Eq, Haskell.Ord, Eq)
  deriving (ToJSON, FromJSON, Swagger.ToSchema, Serialise, NFData, Pretty) via PLC.Data

instance BA.ByteArrayAccess Redeemer where
    length =
        BA.length . BSL.toStrict . serialise
    withByteArray =
        BA.withByteArray . BSL.toStrict . serialise

-- | 'MintingPolicy' is a wrapper around 'Script's which are used as validators for minting constraints.
newtype MintingPolicy = MintingPolicy { getMintingPolicy :: Script }
  deriving stock (Generic)
  deriving newtype (Haskell.Eq, Haskell.Ord, Serialise)
  deriving anyclass (ToJSON, FromJSON, Swagger.ToSchema, NFData)
  deriving Pretty via (PrettyShow MintingPolicy)

instance Haskell.Show MintingPolicy where
    show = const "MintingPolicy { <script> }"

instance BA.ByteArrayAccess MintingPolicy where
    length =
        BA.length . BSL.toStrict . serialise
    withByteArray =
        BA.withByteArray . BSL.toStrict . serialise

-- | 'StakeValidator' is a wrapper around 'Script's which are used as validators for withdrawals and stake address certificates.
newtype StakeValidator = StakeValidator { getStakeValidator :: Script }
  deriving stock (Generic)
  deriving newtype (Haskell.Eq, Haskell.Ord, Serialise)
  deriving anyclass (ToJSON, FromJSON, NFData)
  deriving Pretty via (PrettyShow MintingPolicy)

instance Haskell.Show StakeValidator where
    show = const "StakeValidator { <script> }"

instance BA.ByteArrayAccess StakeValidator where
    length =
        BA.length . BSL.toStrict . serialise
    withByteArray =
        BA.withByteArray . BSL.toStrict . serialise

-- | Script runtime representation of a @Digest SHA256@.
newtype ValidatorHash =
    ValidatorHash Builtins.BuiltinByteString
    deriving (IsString, Haskell.Show, Serialise, Pretty) via LedgerBytes
    deriving stock (Generic)
    deriving newtype (Haskell.Eq, Haskell.Ord, Eq, Ord, Hashable, ToData, FromData, UnsafeFromData)
    deriving anyclass (FromJSON, ToJSON, Swagger.ToSchema, ToJSONKey, FromJSONKey, NFData)

-- | Script runtime representation of a @Digest SHA256@.
newtype DatumHash =
    DatumHash Builtins.BuiltinByteString
    deriving (IsString, Haskell.Show, Serialise, Pretty) via LedgerBytes
    deriving stock (Generic)
    deriving newtype (Haskell.Eq, Haskell.Ord, Eq, Ord, Hashable, ToData, FromData, UnsafeFromData)
    deriving anyclass (FromJSON, ToJSON, Swagger.ToSchema, ToJSONKey, FromJSONKey, NFData)

-- | Script runtime representation of a @Digest SHA256@.
newtype RedeemerHash =
    RedeemerHash Builtins.BuiltinByteString
    deriving (IsString, Haskell.Show, Serialise, Pretty) via LedgerBytes
    deriving stock (Generic)
    deriving newtype (Haskell.Eq, Haskell.Ord, Eq, Ord, Hashable, ToData, FromData, UnsafeFromData)
    deriving anyclass (FromJSON, ToJSON, ToJSONKey, FromJSONKey, NFData)

-- | Script runtime representation of a @Digest SHA256@.
newtype MintingPolicyHash =
    MintingPolicyHash Builtins.BuiltinByteString
    deriving (IsString, Haskell.Show, Serialise, Pretty) via LedgerBytes
    deriving stock (Generic)
    deriving newtype (Haskell.Eq, Haskell.Ord, Eq, Ord, Hashable, ToData, FromData, UnsafeFromData, Swagger.ToSchema)
    deriving anyclass (FromJSON, ToJSON, ToJSONKey, FromJSONKey)

-- | Script runtime representation of a @Digest SHA256@.
newtype StakeValidatorHash =
    StakeValidatorHash Builtins.BuiltinByteString
    deriving (IsString, Haskell.Show, Serialise, Pretty) via LedgerBytes
    deriving stock (Generic)
    deriving newtype (Haskell.Eq, Haskell.Ord, Eq, Ord, Hashable, ToData, FromData, UnsafeFromData)
    deriving anyclass (FromJSON, ToJSON, ToJSONKey, FromJSONKey)

-- | Information about the state of the blockchain and about the transaction
--   that is currently being validated, represented as a value in 'Data'.
newtype Context = Context BuiltinData
    deriving (ToJSON, FromJSON, Pretty, Haskell.Show) via PLC.Data

-- | Apply a 'Validator' to its 'Context', 'Datum', and 'Redeemer'.
applyValidator
    :: Context
    -> Validator
    -> Datum
    -> Redeemer
    -> Script
applyValidator (Context (BuiltinData valData)) (Validator validator) (Datum (BuiltinData datum)) (Redeemer (BuiltinData redeemer)) =
    applyArguments validator [datum, redeemer, valData]

-- | Evaluate a 'Validator' with its 'Context', 'Datum', and 'Redeemer', returning the log.
runScript
    :: (MonadError ScriptError m)
    => Context
    -> Validator
    -> Datum
    -> Redeemer
    -> m (PLC.ExBudget, [Text])
runScript context validator datum redeemer = do
    evaluateScript (applyValidator context validator datum redeemer)

-- | Apply 'MintingPolicy' to its 'Context' and 'Redeemer'.
applyMintingPolicyScript
    :: Context
    -> MintingPolicy
    -> Redeemer
    -> Script
applyMintingPolicyScript (Context (BuiltinData valData)) (MintingPolicy validator) (Redeemer (BuiltinData red)) =
    applyArguments validator [red, valData]

-- | Evaluate a 'MintingPolicy' with its 'Context' and 'Redeemer', returning the log.
runMintingPolicyScript
    :: (MonadError ScriptError m)
    => Context
    -> MintingPolicy
    -> Redeemer
    -> m (PLC.ExBudget, [Text])
runMintingPolicyScript context mps red = do
    evaluateScript (applyMintingPolicyScript context mps red)

-- | Apply 'StakeValidator' to its 'Context' and 'Redeemer'.
applyStakeValidatorScript
    :: Context
    -> StakeValidator
    -> Redeemer
    -> Script
applyStakeValidatorScript (Context (BuiltinData valData)) (StakeValidator validator) (Redeemer (BuiltinData red)) =
    applyArguments validator [red, valData]

-- | Evaluate a 'StakeValidator' with its 'Context' and 'Redeemer', returning the log.
runStakeValidatorScript
    :: (MonadError ScriptError m)
    => Context
    -> StakeValidator
    -> Redeemer
    -> m (PLC.ExBudget, [Text])
runStakeValidatorScript context wps red = do
    evaluateScript (applyStakeValidatorScript context wps red)

-- | @()@ as a datum.
unitDatum :: Datum
unitDatum = Datum $ toBuiltinData ()

-- | @()@ as a redeemer.
unitRedeemer :: Redeemer
unitRedeemer = Redeemer $ toBuiltinData ()

makeLift ''ValidatorHash

makeLift ''MintingPolicyHash

makeLift ''StakeValidatorHash

makeLift ''DatumHash

makeLift ''RedeemerHash

makeLift ''Datum<|MERGE_RESOLUTION|>--- conflicted
+++ resolved
@@ -102,15 +102,11 @@
   -- Important to go via 'WithSizeLimits' to ensure we enforce the size limits for constants
   deriving Serialise via (SerialiseViaFlat (UPLC.WithSizeLimits 64 (UPLC.Program UPLC.DeBruijn PLC.DefaultUni PLC.DefaultFun ())))
 
-<<<<<<< HEAD
 instance Swagger.ToSchema Script where
     declareNamedSchema _ =
         Haskell.pure $ Swagger.NamedSchema (Just "Script") (Swagger.toSchema (Proxy :: Proxy String))
 
 {-| Note [Using Flat inside CBOR instance of Script]
-=======
-{- Note [Using Flat inside CBOR instance of Script]
->>>>>>> d6f82974
 `plutus-ledger` uses CBOR for data serialisation and `plutus-core` uses Flat. The
 choice to use Flat was made to have a more efficient (most wins are in uncompressed
 size) data serialisation format and use less space on-chain.
