--- conflicted
+++ resolved
@@ -69,8 +69,7 @@
           ]),
   -- Vasil is protocolversion=7.0
   ((PlutusV2, vasilPV), Set.fromList [
-<<<<<<< HEAD
-          SerialiseData
+          SerialiseData, VerifyEcdsaSecp256k1Signature, VerifySchnorrSecp256k1Signature
           ]),
   -- Chang is protocolversion=8.0
   ((PlutusV2, changPV), Set.fromList [
@@ -80,9 +79,6 @@
           ShiftByteString, RotateByteString,
           TestBitByteString, WriteBitByteString,
           PopCountByteString, FindFirstSetByteString
-=======
-          SerialiseData, VerifyEcdsaSecp256k1Signature, VerifySchnorrSecp256k1Signature
->>>>>>> c4d1b579
           ])
   ]
 
