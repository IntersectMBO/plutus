-- editorconfig-checker-disable-file
{-# LANGUAGE DeriveAnyClass #-}
{-# LANGUAGE LambdaCase     #-}

{- | This module contains the code for handling the various kinds of version that we care about:

* Protocol versions
* Plutus ledger languages
* Plutus Core language versions
-}
module PlutusLedgerApi.Common.Versions
    ( -- * Cardano Protocol versions
      module PlutusLedgerApi.Common.ProtocolVersions
      -- * Plutus ledger languages
    , PlutusLedgerLanguage (..)
      -- * Plutus Core language versions
    , Version (..)
      -- * Version-testing functions
    , ledgerLanguageIntroducedIn
    , ledgerLanguagesAvailableIn
    , plcVersionsIntroducedIn
    , plcVersionsAvailableIn
    , builtinsIntroducedIn
    , builtinsAvailableIn
    ) where

import PlutusCore
import PlutusLedgerApi.Common.ProtocolVersions
import PlutusPrelude

import Codec.Serialise.Class (Serialise)
import Data.Map qualified as Map
import Data.Set qualified as Set
import NoThunks.Class (NoThunks)
import PlutusCore.Version (plcVersion100, plcVersion110)
import Prettyprinter

{- Note [New builtins/language versions and protocol versions]
When we add a new builtin to the Plutus language, that is a *backwards-compatible* change.
Old scripts will still work (since they don't use the new builtins), we just make some more
scripts possible.

The same is true for new Plutus Core language versions: adding these is also backwards-compatible.

It would be nice, therefore, to get away with just having one definition of the set of builtin
functions/language features. Then the new features will just "work". However, this neglects the fact that
support for the new feature will be added in the *software update* that
brings a new Plutus ledger language, but they should only be usable after the corresponding
*hard fork*. So there is a period of time in which the feature must be present in the software but not
usable, so we need to decide this conditionally based on the protocol version.

To do this we need to:
- Know which protocol version a feature was introduced in.
- Given the protocol version, check a program for features that should not be usable yet.

To simplify our lives, we pervasively make the assumption that after a
feature is introduced in a ledger-language/protocol-version combo, it is present in all
later ledger-languages/protocol-versions.

Note that this doesn't currently handle removals, although it fairly straighforwardly
could do, just by tracking when they were removed.

See also Note [Adding new builtins: protocol versions].
-}

{-| The Plutus ledger language. These are entirely different script languages from the ledger's perspective,
which on our side are interpreted in very similar ways.

It is a simple enumerated datatype (there is no major and minor components as in protocol version)
and the __ordering of constructors__ is essential for deriving Enum,Ord,Bounded.

IMPORTANT: this is different from the Plutus Core language version, `PlutusCore.Version`
-}
data PlutusLedgerLanguage =
      PlutusV1 -- ^ introduced in shelley era
    | PlutusV2 -- ^ introduced in vasil era
    | PlutusV3 -- ^ not yet enabled
   deriving stock (Eq, Ord, Show, Generic, Enum, Bounded)
   deriving anyclass (NFData, NoThunks, Serialise)

instance Pretty PlutusLedgerLanguage where
    pretty = viaShow

{-| A map indicating which builtin functions were introduced in which 'MajorProtocolVersion'.

This __must__ be updated when new builtins are added.
See Note [New builtins/language versions and protocol versions]
-}
builtinsIntroducedIn :: Map.Map (PlutusLedgerLanguage, MajorProtocolVersion) (Set.Set DefaultFun)
builtinsIntroducedIn = Map.fromList [
  ((PlutusV1, alonzoPV), Set.fromList [
          AddInteger, SubtractInteger, MultiplyInteger, DivideInteger, QuotientInteger, RemainderInteger, ModInteger, EqualsInteger, LessThanInteger, LessThanEqualsInteger,
          AppendByteString, ConsByteString, SliceByteString, LengthOfByteString, IndexByteString, EqualsByteString, LessThanByteString, LessThanEqualsByteString,
          Sha2_256, Sha3_256, Blake2b_256, VerifyEd25519Signature,
          AppendString, EqualsString, EncodeUtf8, DecodeUtf8,
          IfThenElse,
          ChooseUnit,
          Trace,
          FstPair, SndPair,
          ChooseList, MkCons, HeadList, TailList, NullList,
          ChooseData, ConstrData, MapData, ListData, IData, BData, UnConstrData, UnMapData, UnListData, UnIData, UnBData, EqualsData,
          MkPairData, MkNilData, MkNilPairData
          ]),
  ((PlutusV2, vasilPV), Set.fromList [
          SerialiseData
          ]),
  ((PlutusV2, valentinePV), Set.fromList [
          VerifyEcdsaSecp256k1Signature, VerifySchnorrSecp256k1Signature
          ]),
  ((PlutusV2, conwayPlus1PV), Set.fromList [
          IntegerToByteString, ByteStringToInteger
          ]),
  ((PlutusV3, conwayPV), Set.fromList [
          Bls12_381_G1_add, Bls12_381_G1_neg, Bls12_381_G1_scalarMul,
          Bls12_381_G1_equal, Bls12_381_G1_hashToGroup,
          Bls12_381_G1_compress, Bls12_381_G1_uncompress,
          Bls12_381_G2_add, Bls12_381_G2_neg, Bls12_381_G2_scalarMul,
          Bls12_381_G2_equal, Bls12_381_G2_hashToGroup,
          Bls12_381_G2_compress, Bls12_381_G2_uncompress,
          Bls12_381_millerLoop, Bls12_381_mulMlResult, Bls12_381_finalVerify,
<<<<<<< HEAD
          Keccak_256, Blake2b_224, IntegerToByteString, ByteStringToInteger,
          Ripemd_160
=======
          Keccak_256, Blake2b_224, IntegerToByteString, ByteStringToInteger
          ]),
  ((PlutusV3, futurePV), Set.fromList [
          AndByteString, OrByteString, XorByteString, ComplementByteString,
          ReadBit, WriteBits, ReplicateByte,
          ShiftByteString, RotateByteString, CountSetBits, FindFirstSetBit
>>>>>>> d3cf1177
          ])
  ]

{-| A map indicating which Plutus Core versions were introduced in which
'MajorProtocolVersion' and 'PlutusLedgerLanguage'. Each version should appear at most once.

This __must__ be updated when new versions are added.
See Note [New builtins/language versions and protocol versions]
-}
plcVersionsIntroducedIn :: Map.Map (PlutusLedgerLanguage, MajorProtocolVersion) (Set.Set Version)
plcVersionsIntroducedIn = Map.fromList [
  ((PlutusV1, alonzoPV), Set.fromList [ plcVersion100 ]),
  ((PlutusV3, conwayPV), Set.fromList [ plcVersion110 ])
  ]

{-| Query the protocol version that a specific Plutus ledger language was first introduced in.
-}
ledgerLanguageIntroducedIn :: PlutusLedgerLanguage -> MajorProtocolVersion
ledgerLanguageIntroducedIn = \case
    PlutusV1 -> alonzoPV
    PlutusV2 -> vasilPV
    PlutusV3 -> conwayPV

{-| Which Plutus language versions are available in the given 'MajorProtocolVersion'?

See Note [New builtins/language versions and protocol versions]
-}
ledgerLanguagesAvailableIn :: MajorProtocolVersion -> Set.Set PlutusLedgerLanguage
ledgerLanguagesAvailableIn searchPv =
    foldMap ledgerVersionToSet enumerate
  where
    -- OPTIMIZE: could be done faster using takeWhile
    ledgerVersionToSet :: PlutusLedgerLanguage -> Set.Set PlutusLedgerLanguage
    ledgerVersionToSet ll
        | ledgerLanguageIntroducedIn ll <= searchPv = Set.singleton ll
        | otherwise = mempty

{-| Which Plutus Core language versions are available in the given 'PlutusLedgerLanguage'
and 'MajorProtocolVersion'?

See Note [New builtins/language versions and protocol versions]
-}
plcVersionsAvailableIn :: PlutusLedgerLanguage -> MajorProtocolVersion -> Set.Set Version
plcVersionsAvailableIn thisLv thisPv = fold $ Map.elems $
    Map.takeWhileAntitone plcVersionAvailableIn plcVersionsIntroducedIn
    where
      plcVersionAvailableIn :: (PlutusLedgerLanguage, MajorProtocolVersion) -> Bool
      plcVersionAvailableIn (introducedInLv,introducedInPv) =
          -- both should be satisfied
          introducedInLv <= thisLv && introducedInPv <= thisPv

{-| Which builtin functions are available in the given given 'PlutusLedgerLanguage'
and 'MajorProtocolVersion'?

See Note [New builtins/language versions and protocol versions]
-}
builtinsAvailableIn :: PlutusLedgerLanguage -> MajorProtocolVersion -> Set.Set DefaultFun
builtinsAvailableIn thisLv thisPv = fold $
    Map.filterWithKey (const . alreadyIntroduced) builtinsIntroducedIn
    where
      alreadyIntroduced :: (PlutusLedgerLanguage, MajorProtocolVersion) -> Bool
      alreadyIntroduced (introducedInLv,introducedInPv) =
          -- both should be satisfied
          introducedInLv <= thisLv && introducedInPv <= thisPv<|MERGE_RESOLUTION|>--- conflicted
+++ resolved
@@ -118,17 +118,14 @@
           Bls12_381_G2_equal, Bls12_381_G2_hashToGroup,
           Bls12_381_G2_compress, Bls12_381_G2_uncompress,
           Bls12_381_millerLoop, Bls12_381_mulMlResult, Bls12_381_finalVerify,
-<<<<<<< HEAD
-          Keccak_256, Blake2b_224, IntegerToByteString, ByteStringToInteger,
-          Ripemd_160
-=======
           Keccak_256, Blake2b_224, IntegerToByteString, ByteStringToInteger
           ]),
+          Keccak_256, Blake2b_224, IntegerToByteString, ByteStringToInteger,
   ((PlutusV3, futurePV), Set.fromList [
           AndByteString, OrByteString, XorByteString, ComplementByteString,
           ReadBit, WriteBits, ReplicateByte,
-          ShiftByteString, RotateByteString, CountSetBits, FindFirstSetBit
->>>>>>> d3cf1177
+          ShiftByteString, RotateByteString, CountSetBits, FindFirstSetBit,
+          Ripemd_160
           ])
   ]
 
