-- editorconfig-checker-disable-file
{-# LANGUAGE OverloadedStrings #-}
module PlutusLedgerApi.Common.Versions
    ( module PlutusLedgerApi.Common.ProtocolVersions
    , LedgerPlutusVersion (..)
    , builtinsIntroducedIn
    , builtinsAvailableIn
    ) where

import PlutusCore
import PlutusLedgerApi.Common.ProtocolVersions

import Data.Foldable
import Data.Map qualified as Map
import Data.Set qualified as Set
import Prettyprinter

{- Note [New builtins and protocol versions]
When we add a new builtin to the language, that is a *backwards-compatible* change.
Old scripts will still work (since they don't use the new builtins), we just make some more
scripts possible.

It would be nice, therefore, to get away with just having one definition of the set of builtin
functions. Then the new builtins will just "work". However, this neglects the fact that
the new builtins will be added to the builtin universe in the *software update* that
brings a new version of Plutus, but they should only be usable after the corresponding
*hard fork*. So there is a period of time in which they must be present in the software but not
usable, so we need to decide this conditionally based on the protocol version.

To do this we need to:
- Know which protocol version a builtin was introduced in.
- Given the protocol version, check a program for builtins that should not be usable yet.

Note that this doesn't currently handle removals of builtins, although it fairly straighforwardly
could do, just by tracking when they were removed.
-}

-- | The plutus language version as seen from the ledger's side.
-- Note: the ordering of constructors matters for deriving Ord
data LedgerPlutusVersion =
      PlutusV1
    | PlutusV2
    | PlutusV3
   deriving stock (Eq, Ord, Show)

instance Pretty LedgerPlutusVersion where
    pretty = viaShow

{-| A map indicating which builtin functions were introduced in which 'ProtocolVersion'. Each builtin function should appear at most once.

This *must* be updated when new builtins are added.
See Note [New builtins and protocol versions]
-}
builtinsIntroducedIn :: Map.Map (LedgerPlutusVersion, ProtocolVersion) (Set.Set DefaultFun)
builtinsIntroducedIn = Map.fromList [
  -- Alonzo is protocolversion=5.0
  ((PlutusV1, alonzoPV), Set.fromList [
          AddInteger, SubtractInteger, MultiplyInteger, DivideInteger, QuotientInteger, RemainderInteger, ModInteger, EqualsInteger, LessThanInteger, LessThanEqualsInteger,
          AppendByteString, ConsByteString, SliceByteString, LengthOfByteString, IndexByteString, EqualsByteString, LessThanByteString, LessThanEqualsByteString,
          Sha2_256, Sha3_256, Blake2b_256, VerifyEd25519Signature,
          AppendString, EqualsString, EncodeUtf8, DecodeUtf8,
          IfThenElse,
          ChooseUnit,
          Trace,
          FstPair, SndPair,
          ChooseList, MkCons, HeadList, TailList, NullList,
          ChooseData, ConstrData, MapData, ListData, IData, BData, UnConstrData, UnMapData, UnListData, UnIData, UnBData, EqualsData,
          MkPairData, MkNilData, MkNilPairData
          ]),
  -- Vasil is protocolversion=7.0
  ((PlutusV2, vasilPV), Set.fromList [
<<<<<<< HEAD
          SerialiseData, VerifyEcdsaSecp256k1Signature, VerifySchnorrSecp256k1Signature
          ]),
  -- Chang is protocolversion=8.0
  ((PlutusV2, changPV), Set.fromList [
          VerifyEcdsaSecp256k1Signature, VerifySchnorrSecp256k1Signature,
          IntegerToByteString, ByteStringToInteger,
          AndByteString, IorByteString, XorByteString, ComplementByteString,
          ShiftByteString, RotateByteString,
          TestBitByteString, WriteBitByteString,
          PopCountByteString, FindFirstSetByteString
=======
          SerialiseData
          ]),
  -- Chang is protocolversion=8.0
  ((PlutusV2, changPV), Set.fromList [
          VerifyEcdsaSecp256k1Signature, VerifySchnorrSecp256k1Signature
>>>>>>> 0d950e59
          ])
  ]

{-| Which builtin functions are available in the given 'ProtocolVersion'?

See Note [New builtins and protocol versions]
-}
builtinsAvailableIn :: LedgerPlutusVersion -> ProtocolVersion -> Set.Set DefaultFun
builtinsAvailableIn thisLv thisPv = fold $ Map.elems $
    Map.takeWhileAntitone builtinAvailableIn builtinsIntroducedIn
    where
      builtinAvailableIn :: (LedgerPlutusVersion, ProtocolVersion) -> Bool
      builtinAvailableIn (introducedInLv,introducedInPv) =
          -- both should be satisfied
          introducedInLv <= thisLv && introducedInPv <= thisPv<|MERGE_RESOLUTION|>--- conflicted
+++ resolved
@@ -69,8 +69,7 @@
           ]),
   -- Vasil is protocolversion=7.0
   ((PlutusV2, vasilPV), Set.fromList [
-<<<<<<< HEAD
-          SerialiseData, VerifyEcdsaSecp256k1Signature, VerifySchnorrSecp256k1Signature
+          SerialiseData
           ]),
   -- Chang is protocolversion=8.0
   ((PlutusV2, changPV), Set.fromList [
@@ -80,13 +79,6 @@
           ShiftByteString, RotateByteString,
           TestBitByteString, WriteBitByteString,
           PopCountByteString, FindFirstSetByteString
-=======
-          SerialiseData
-          ]),
-  -- Chang is protocolversion=8.0
-  ((PlutusV2, changPV), Set.fromList [
-          VerifyEcdsaSecp256k1Signature, VerifySchnorrSecp256k1Signature
->>>>>>> 0d950e59
           ])
   ]
 
