--- conflicted
+++ resolved
@@ -109,15 +109,12 @@
           Bls12_381_G2_equal, Bls12_381_G2_hashToGroup,
           Bls12_381_G2_compress, Bls12_381_G2_uncompress,
           Bls12_381_millerLoop, Bls12_381_mulMlResult, Bls12_381_finalVerify,
-<<<<<<< HEAD
+          Keccak_256, Blake2b_224,
           IntegerToByteString, ByteStringToInteger,
           AndByteString, IorByteString, XorByteString, ComplementByteString,
           ShiftByteString, RotateByteString,
           TestBitByteString, WriteBitByteString,
           PopCountByteString, FindFirstSetByteString
-=======
-          Keccak_256, Blake2b_224
->>>>>>> 173dce5e
           ])
   ]
 
