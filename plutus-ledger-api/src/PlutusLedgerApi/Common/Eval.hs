--- conflicted
+++ resolved
@@ -155,12 +155,6 @@
       -- doesn't depend on the 'PlutusLedgerLanguage' or the AST version: deserialisation of a 1.0.0
       -- AST fails upon encountering a 'Case' node anyway, so we can safely assume here that 'case'
       -- is available.
-<<<<<<< HEAD
-      -- FIXME (https://github.com/IntersectMBO/plutus-private/issues/1725): do we need to
-      -- test that it fails for older PVs?  We can't submit
-      -- transactions in old PVs, so maybe it doesn't matter.
-=======
->>>>>>> e047551d
     , _evalCtxToSemVar      :: MajorProtocolVersion -> BuiltinSemanticsVariant DefaultFun
       -- ^ Specifies how to get a semantics variant for this ledger language given a
       -- 'MajorProtocolVersion'.
