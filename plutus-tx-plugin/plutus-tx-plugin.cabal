cabal-version:   3.0
name:            plutus-tx-plugin
version:         1.46.0.0
license:         Apache-2.0
license-files:
  LICENSE
  NOTICE

maintainer:      michael.peyton-jones@iohk.io
author:          Michael Peyton Jones
synopsis:        The Plutus Tx compiler and GHC plugin
description:     The Plutus Tx compiler and GHC plugin.
category:        Language
build-type:      Simple
extra-doc-files: README.md

source-repository head
  type:     git
  location: https://github.com/IntersectMBO/plutus

common lang
  default-language:   Haskell2010
  default-extensions:
    DeriveFoldable
    DeriveFunctor
    DeriveGeneric
    DeriveLift
    DeriveTraversable
    DerivingStrategies
    ExplicitForAll
    GeneralizedNewtypeDeriving
    ImportQualifiedPost
    ScopedTypeVariables
    StandaloneDeriving

  -- See Plutus Tx readme for why we need the following flags:
  -- -fobject-code -fno-ignore-interface-pragmas and -fno-omit-interface-pragmas
  ghc-options:
    -Wall -Wnoncanonical-monad-instances -Wincomplete-uni-patterns
    -Wincomplete-record-updates -Wredundant-constraints -Widentities
    -Wunused-packages -Wmissing-deriving-strategies -fobject-code
    -fno-ignore-interface-pragmas -fno-omit-interface-pragmas

common ghc-version-support
  -- See the section on GHC versions in CONTRIBUTING
  if (impl(ghc <9.6) || impl(ghc >=9.7))
    buildable: False

common os-support
  if (impl(ghcjs) || os(windows))
    buildable: False

library
  import:          lang, ghc-version-support, os-support
  hs-source-dirs:  src
  exposed-modules:
    PlutusTx.Compiler.Error
    PlutusTx.Options
    PlutusTx.Plugin

  other-modules:
    PlutusTx.Compiler.Binders
    PlutusTx.Compiler.Builtins
    PlutusTx.Compiler.Expr
    PlutusTx.Compiler.Kind
    PlutusTx.Compiler.Laziness
    PlutusTx.Compiler.Names
    PlutusTx.Compiler.Trace
    PlutusTx.Compiler.Type
    PlutusTx.Compiler.Types
    PlutusTx.Compiler.Utils
    PlutusTx.PIRTypes
    PlutusTx.PLCTypes

  build-depends:
    , array
    , base                   >=4.9   && <5
    , base16-bytestring
    , bytestring
    , containers
    , either
    , extra
    , flat                   ^>=0.6
    , ghc
    , lens
    , megaparsec
    , mtl
    , plutus-core            ^>=1.46
    , plutus-core:plutus-ir
<<<<<<< HEAD
    , plutus-metatheory
    , plutus-tx              ^>=1.45
=======
    , plutus-tx              ^>=1.46
>>>>>>> 66029b4b
    , prettyprinter
    , template-haskell
    , text
    , uniplate

executable gen-plugin-opts-doc
  import:           lang, ghc-version-support, os-support
  main-is:          GeneratePluginOptionsDoc.hs
  hs-source-dirs:   app
  ghc-options:      -threaded -rtsopts -with-rtsopts=-N
  build-depends:
    , base                  >=4.7      && <5
    , containers
    , lens
    , optparse-applicative
    , plutus-tx-plugin      ^>=1.46
    , prettyprinter
    , PyF                   >=0.11.1.0
    , text

  default-language: Haskell2010

test-suite plutus-tx-plugin-tests
  import:             lang, ghc-version-support, os-support
  type:               exitcode-stdio-1.0
  hs-source-dirs:     test
  main-is:            Spec.hs
  other-modules:
    Array.Spec
    AsData.Budget.Spec
    AsData.Budget.Types
    AssocMap.Golden
    AssocMap.Properties1
    AssocMap.Properties2
    AssocMap.Properties3
    AssocMap.Semantics
    AssocMap.Spec
    Blueprint.Tests
    Blueprint.Tests.Lib
    Blueprint.Tests.Lib.AsData.Blueprint
    Blueprint.Tests.Lib.AsData.Decls
    Budget.Spec
    Budget.WithGHCOptimisations
    Budget.WithoutGHCOptimisations
    BuiltinList.Budget.Spec
    ByteStringLiterals.Lib
    ByteStringLiterals.Spec
    DataList.Budget.Spec
    Inline.Spec
    IntegerLiterals.NoStrict.NegativeLiterals.Spec
    IntegerLiterals.NoStrict.NoNegativeLiterals.Spec
    IntegerLiterals.Strict.NegativeLiterals.Spec
    IntegerLiterals.Strict.NoNegativeLiterals.Spec
    IsData.Spec
    Lib
    Lift.Spec
    List.Properties1
    List.Properties2
    List.Semantics
    List.Spec
    Optimization.Spec
    Plugin.Basic.Spec
    Plugin.Coverage.Spec
    Plugin.Data.Spec
    Plugin.Debug.Spec
    Plugin.Errors.Spec
    Plugin.Functions.Spec
    Plugin.Laziness.Spec
    Plugin.Lib
    Plugin.NoTrace.Lib
    Plugin.NoTrace.Spec
    Plugin.NoTrace.WithoutTraces
    Plugin.NoTrace.WithPreservedLogging
    Plugin.NoTrace.WithTraces
    Plugin.Optimization.Spec
    Plugin.Patterns.Spec
    Plugin.Primitives.Spec
    Plugin.Profiling.Spec
    Plugin.Spec
    Plugin.Strict.Spec
    Plugin.Typeclasses.Lib
    Plugin.Typeclasses.Spec
    Recursion.Spec
    ShortCircuit.Spec
    ShortCircuit.WithGHCOptimisations
    ShortCircuit.WithoutGHCOptimisations
    StdLib.Spec
    Strictness.Spec
    TH.Spec
    TH.TestTH
    Unicode.Spec

  build-depends:
    , base                             >=4.9   && <5
    , base16-bytestring
    , bytestring
    , containers
    , deepseq
    , filepath
    , flat                             ^>=0.6
    , hedgehog
    , lens
    , mtl
    , plutus-core                      ^>=1.46
    , plutus-core:plutus-core-testlib
    , plutus-tx                        ^>=1.46
    , plutus-tx-plugin                 ^>=1.46
    , plutus-tx-test-util
    , plutus-tx:plutus-tx-testlib
    , serialise
    , tasty
    , tasty-golden
    , tasty-hedgehog
    , tasty-hunit
    , template-haskell
    , text
    , these

  default-extensions: Strict
  ghc-options:        -threaded -rtsopts -with-rtsopts=-N

  -- NOTE: -g makes the plugin give better errors
  -- See Note [-fno-full-laziness in Plutus Tx]
  ghc-options:
    -g -fno-strictness -fno-unbox-strict-fields
    -fno-unbox-small-strict-fields -fno-full-laziness

test-suite size
  import:             lang, ghc-version-support, os-support

  -- needs plutus-tx-plugin but it looks unused
  ghc-options:        -Wno-unused-packages
  type:               exitcode-stdio-1.0
  main-is:            Main.hs
  hs-source-dirs:     test/size
  build-depends:
    , base                             >=4.9   && <5.0
    , plutus-core                      ^>=1.46
    , plutus-core:plutus-core-testlib
    , plutus-tx                        ^>=1.46
    , plutus-tx-plugin                 ^>=1.46
    , plutus-tx:plutus-tx-testlib
    , tagged
    , tasty

  default-extensions: Strict
  ghc-options:        -threaded -rtsopts -with-rtsopts=-N

  -- See Note [-fno-full-laziness in Plutus Tx]
  ghc-options:
    -fno-strictness -fno-unbox-strict-fields
    -fno-unbox-small-strict-fields -fno-full-laziness<|MERGE_RESOLUTION|>--- conflicted
+++ resolved
@@ -87,12 +87,8 @@
     , mtl
     , plutus-core            ^>=1.46
     , plutus-core:plutus-ir
-<<<<<<< HEAD
     , plutus-metatheory
-    , plutus-tx              ^>=1.45
-=======
     , plutus-tx              ^>=1.46
->>>>>>> 66029b4b
     , prettyprinter
     , template-haskell
     , text
