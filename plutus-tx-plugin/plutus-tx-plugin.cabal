cabal-version:   3.0
name:            plutus-tx-plugin
version:         1.7.0.0
license:         Apache-2.0
license-files:
  LICENSE
  NOTICE

maintainer:      michael.peyton-jones@iohk.io
author:          Michael Peyton Jones
synopsis:        The Plutus Tx compiler and GHC plugin
description:     The Plutus Tx compiler and GHC plugin.
category:        Language
build-type:      Simple
extra-doc-files: README.md

source-repository head
  type:     git
  location: https://github.com/input-output-hk/plutus

common lang
  default-language:   Haskell2010
  default-extensions:
    DeriveFoldable
    DeriveFunctor
    DeriveGeneric
    DeriveLift
    DeriveTraversable
    DerivingStrategies
    ExplicitForAll
    GeneralizedNewtypeDeriving
    ImportQualifiedPost
    ScopedTypeVariables
    StandaloneDeriving

  -- See Plutus Tx readme for why we need the following flags:
  -- -fobject-code -fno-ignore-interface-pragmas and -fno-omit-interface-pragmas
  ghc-options:
    -Wall -Wnoncanonical-monad-instances -Wincomplete-uni-patterns
    -Wincomplete-record-updates -Wredundant-constraints -Widentities
    -Wunused-packages -Wmissing-deriving-strategies -fobject-code
    -fno-ignore-interface-pragmas -fno-omit-interface-pragmas

common ghc-version-support
  -- See the section on GHC versions in CONTRIBUTING
  if impl(ghc <9.2)
    buildable: False

flag use-ghc-stub
  description: Use the `plutus-ghc-stub` package instead of `ghc`.
  default:     False
  manual:      True

library
  import:          lang, ghc-version-support
  hs-source-dirs:  src
  exposed-modules:
    PlutusTx.Compiler.Error
    PlutusTx.Options
    PlutusTx.Plugin

  other-modules:
    PlutusTx.Compiler.Binders
    PlutusTx.Compiler.Builtins
    PlutusTx.Compiler.Expr
    PlutusTx.Compiler.Kind
    PlutusTx.Compiler.Laziness
    PlutusTx.Compiler.Names
    PlutusTx.Compiler.Type
    PlutusTx.Compiler.Types
    PlutusTx.Compiler.Utils
    PlutusTx.PIRTypes
    PlutusTx.PLCTypes

  build-depends:
    , array
    , base                                  >=4.9      && <5
    , bytestring
    , containers
    , either
    , extra
    , flat                                  ^>=0.6
    , lens
    , mtl
    , plutus-core:{plutus-core, plutus-ir}  ^>=1.7
    , plutus-tx                             ^>=1.7
    , prettyprinter
    , PyF                                   >=0.11.1.0
    , template-haskell
    , text

  if flag(use-ghc-stub)
    build-depends: plutus-ghc-stub
    ghc-options:
      -Wno-unused-packages -Wno-unused-imports -Wno-overlapping-patterns

  else
    build-depends: ghc >=9.2

executable gen-plugin-opts-doc
  import:           lang, ghc-version-support
  main-is:          GeneratePluginOptionsDoc.hs
  hs-source-dirs:   app
  ghc-options:      -threaded -rtsopts -with-rtsopts=-N
  build-depends:
    , base                  >=4.7      && <5
    , containers
    , lens
    , optparse-applicative
    , plutus-tx-plugin      ^>=1.7
    , prettyprinter
    , PyF                   >=0.11.1.0
    , text

  default-language: Haskell2010

<<<<<<< HEAD
test-suite plutus-tx-plugin-tests
  import:         lang
=======
test-suite plutus-tx-tests
  import:         lang, ghc-version-support
>>>>>>> e2f664e5

  -- test output changes after 9.2, bad for golden tests
  if impl(ghc >=9.3)
    buildable: False

  if flag(use-ghc-stub)
    buildable: False

  type:           exitcode-stdio-1.0
  hs-source-dirs: test
  main-is:        Spec.hs
  other-modules:
    Budget.Spec
    IsData.Spec
    Lib
    Lift.Spec
    Optimization.Spec
    Plugin.Basic.Spec
    Plugin.Coverage.Spec
    Plugin.Data.Spec
    Plugin.Debug.Spec
    Plugin.Errors.Spec
    Plugin.Functions.Spec
    Plugin.Laziness.Spec
    Plugin.Lib
    Plugin.NoTrace.Spec
    Plugin.Primitives.Spec
    Plugin.Profiling.Spec
    Plugin.Spec
    Plugin.Strict.Spec
    Plugin.Typeclasses.Lib
    Plugin.Typeclasses.Spec
    StdLib.Spec
    TH.Spec
    TH.TestTH

  build-depends:
    , base                                            >=4.9 && <5
    , containers
    , deepseq
    , flat                                            ^>=0.6
    , hedgehog
    , lens
    , mtl
    , plutus-core:{plutus-core, plutus-core-testlib}  ^>=1.7
    , plutus-tx-plugin                                ^>=1.7
    , plutus-tx:{plutus-tx, plutus-tx-testlib}        ^>=1.7
    , tasty
    , tasty-hedgehog
    , tasty-hunit
    , template-haskell
    , text

  -- NOTE: -g makes the plugin give better errors
  ghc-options:    -g

test-suite size
  import:         lang, ghc-version-support

  -- needs plutus-tx-plugin but it looks unused
  ghc-options:    -Wno-unused-packages
  type:           exitcode-stdio-1.0
  main-is:        Main.hs
  hs-source-dirs: test/size
  build-depends:
    , base                                      >=4.9 && <5.0
    , plutus-tx-plugin                          ^>=1.7
    , plutus-tx:{plutus-tx, plutus-tx-testlib}  ^>=1.7
    , tagged
    , tasty<|MERGE_RESOLUTION|>--- conflicted
+++ resolved
@@ -114,13 +114,8 @@
 
   default-language: Haskell2010
 
-<<<<<<< HEAD
-test-suite plutus-tx-plugin-tests
-  import:         lang
-=======
 test-suite plutus-tx-tests
   import:         lang, ghc-version-support
->>>>>>> e2f664e5
 
   -- test output changes after 9.2, bad for golden tests
   if impl(ghc >=9.3)
