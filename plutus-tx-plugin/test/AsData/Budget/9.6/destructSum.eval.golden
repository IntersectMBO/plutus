--- conflicted
+++ resolved
@@ -1,12 +1,6 @@
-<<<<<<< HEAD
-CPU:               6_937_454
-Memory:               25_123
-Size:                    219
-=======
-CPU:                 7_405_601
-Memory:                 26_626
-Term Size:                 231
-Flat Size:                 536
->>>>>>> 8b2c2dc2
+CPU:                 6_937_454
+Memory:                 25_123
+Term Size:                 219
+Flat Size:                 527
 
 (con data (Constr 0 [I 20, I 40, I 60, I 80]))