(program
   1.1.0
   (\d ->
      (\cse ->
         (\cse ->
            (\cse ->
               (\cse ->
                  (\cse ->
<<<<<<< HEAD
                     (\lessThanInteger ->
                        addInteger
                          (addInteger
                             (addInteger
                                (addInteger (addInteger cse cse) cse)
                                cse)
=======
                     addInteger
                       (addInteger
                          (addInteger (addInteger (addInteger cse cse) cse) cse)
                          (force
>>>>>>> 67adbe8a
                             (case
                                (lessThanInteger
                                   (addInteger cse cse)
                                   (addInteger cse cse))
<<<<<<< HEAD
                                [(addInteger cse cse), (addInteger cse cse)]))
=======
                                [ (delay (addInteger cse cse))
                                , (delay (addInteger cse cse)) ])))
                       (force
>>>>>>> 67adbe8a
                          (case
                             (lessThanInteger
                                (addInteger cse cse)
                                (addInteger cse cse))
<<<<<<< HEAD
                             [(addInteger cse cse), (addInteger cse cse)]))
                       (\x y ->
                          force ifThenElse
                            (lessThanInteger x y)
                            (constr 0 [])
                            (constr 1 [])))
=======
                             [ (delay (addInteger cse cse))
                             , (delay (addInteger cse cse)) ])))
>>>>>>> 67adbe8a
                    (cse (\ds ds ds ds -> ds) (\void -> error)))
                 (cse (\ds ds ds ds -> ds) (\void -> error)))
              (cse (\ds ds ds ds -> ds) (\void -> error)))
           (cse (\ds ds ds ds -> ds) (\void -> error)))
        (\cont fail ->
           (\l ->
              (\l ->
                 (\l ->
                    cont
                      (unIData (force headList l))
                      (unIData (force headList l))
                      (unIData (force headList l))
                      (unIData (force headList (force tailList l))))
                   (force tailList l))
                (force tailList l))
             (force (force sndPair) (unConstrData d)))))<|MERGE_RESOLUTION|>--- conflicted
+++ resolved
@@ -6,45 +6,19 @@
             (\cse ->
                (\cse ->
                   (\cse ->
-<<<<<<< HEAD
-                     (\lessThanInteger ->
-                        addInteger
-                          (addInteger
-                             (addInteger
-                                (addInteger (addInteger cse cse) cse)
-                                cse)
-=======
                      addInteger
                        (addInteger
                           (addInteger (addInteger (addInteger cse cse) cse) cse)
-                          (force
->>>>>>> 67adbe8a
-                             (case
-                                (lessThanInteger
-                                   (addInteger cse cse)
-                                   (addInteger cse cse))
-<<<<<<< HEAD
-                                [(addInteger cse cse), (addInteger cse cse)]))
-=======
-                                [ (delay (addInteger cse cse))
-                                , (delay (addInteger cse cse)) ])))
-                       (force
->>>>>>> 67adbe8a
                           (case
                              (lessThanInteger
                                 (addInteger cse cse)
                                 (addInteger cse cse))
-<<<<<<< HEAD
                              [(addInteger cse cse), (addInteger cse cse)]))
-                       (\x y ->
-                          force ifThenElse
-                            (lessThanInteger x y)
-                            (constr 0 [])
-                            (constr 1 [])))
-=======
-                             [ (delay (addInteger cse cse))
-                             , (delay (addInteger cse cse)) ])))
->>>>>>> 67adbe8a
+                       (case
+                          (lessThanInteger
+                             (addInteger cse cse)
+                             (addInteger cse cse))
+                          [(addInteger cse cse), (addInteger cse cse)]))
                     (cse (\ds ds ds ds -> ds) (\void -> error)))
                  (cse (\ds ds ds ds -> ds) (\void -> error)))
               (cse (\ds ds ds ds -> ds) (\void -> error)))
