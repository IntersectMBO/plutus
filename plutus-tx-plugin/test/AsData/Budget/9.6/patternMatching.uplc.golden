program
  1.1.0
  (\d ->
     (\ds ->
        (\ds ->
           (\x ->
              (\y ->
                 (\z ->
                    (\w ->
                       (\lessThanInteger ->
                          addInteger
                            (addInteger
                               (addInteger
                                  (addInteger
                                     (addInteger (force x) (force y))
                                     (force z))
                                  (force w))
                               (force
                                  (case
                                     (lessThanInteger
                                        (addInteger (force y) (force z))
                                        (addInteger (force x) (force w)))
                                     [ (delay (addInteger (force x) (force z)))
                                     , (delay
                                          (addInteger (force y) (force w))) ])))
                            (force
                               (case
                                  (lessThanInteger
<<<<<<< HEAD
                                     (addInteger cse cse)
                                     (addInteger cse cse))
                                  [ (delay (addInteger cse cse))
                                  , (delay (addInteger cse cse)) ])))
                         (force
                            (case
                               (lessThanInteger
                                  (addInteger cse cse)
                                  (addInteger cse cse))
                               [ (delay (addInteger cse cse))
                               , (delay (addInteger cse cse)) ])))
                      (case cse [(\x y z w -> y)]))
                   (case cse [(\x y z w -> z)]))
                (case cse [(\x y z w -> x)]))
             (case cse [(\x y z w -> w)]))
          (\x y ->
             force ifThenElse
               (lessThanInteger x y)
               (constr 0 [])
               (constr 1 [])))
       ((\tup ->
           force
             (force
                (force ifThenElse
                   (equalsInteger 0 (force (force fstPair) tup))
                   (delay
                      (delay
                         ((\l ->
                             (\l ->
                                (\l ->
                                   (\z w ->
                                      constr 0
                                        [ (unIData (force headList l))
                                        , (unIData (force headList l))
                                        , z
                                        , w ])
                                     (unIData (force headList l))
                                     (unIData
                                        (force headList (force tailList l))))
                                  (force tailList l))
                               (force tailList l))
                            (force (force sndPair) tup))))
                   (delay (delay (case error [error]))))))
          (unConstrData d)))
=======
                                     (addInteger (force z) (force y))
                                     (addInteger (force w) (force x)))
                                  [ (delay (addInteger (force z) (force x)))
                                  , (delay
                                       (addInteger (force w) (force y))) ])))
                         (\x y ->
                            force ifThenElse
                              (lessThanInteger x y)
                              (constr 0 [])
                              (constr 1 [])))
                      (delay (case (force ds) [(\x y z w -> w)])))
                   (delay (case (force ds) [(\x y z w -> z)])))
                (delay (case (force ds) [(\x y z w -> y)])))
             (delay (case (force ds) [(\x y z w -> x)])))
          (force ds))
       (delay
          ((\tup ->
              force
                (force ifThenElse
                   (equalsInteger 0 (force (force fstPair) tup))
                   (delay
                      ((\l ->
                          (\l ->
                             (\l ->
                                (\z w ->
                                   constr 0
                                     [ (unIData (force headList l))
                                     , (unIData (force headList l))
                                     , z
                                     , w ])
                                  (unIData (force headList l))
                                  (unIData (force headList (force tailList l))))
                               (force tailList l))
                            (force tailList l))
                         (force (force sndPair) tup)))
                   (delay (case error [error]))))
             (unConstrData d))))
>>>>>>> 91b4ed62
<|MERGE_RESOLUTION|>--- conflicted
+++ resolved
@@ -26,52 +26,6 @@
                             (force
                                (case
                                   (lessThanInteger
-<<<<<<< HEAD
-                                     (addInteger cse cse)
-                                     (addInteger cse cse))
-                                  [ (delay (addInteger cse cse))
-                                  , (delay (addInteger cse cse)) ])))
-                         (force
-                            (case
-                               (lessThanInteger
-                                  (addInteger cse cse)
-                                  (addInteger cse cse))
-                               [ (delay (addInteger cse cse))
-                               , (delay (addInteger cse cse)) ])))
-                      (case cse [(\x y z w -> y)]))
-                   (case cse [(\x y z w -> z)]))
-                (case cse [(\x y z w -> x)]))
-             (case cse [(\x y z w -> w)]))
-          (\x y ->
-             force ifThenElse
-               (lessThanInteger x y)
-               (constr 0 [])
-               (constr 1 [])))
-       ((\tup ->
-           force
-             (force
-                (force ifThenElse
-                   (equalsInteger 0 (force (force fstPair) tup))
-                   (delay
-                      (delay
-                         ((\l ->
-                             (\l ->
-                                (\l ->
-                                   (\z w ->
-                                      constr 0
-                                        [ (unIData (force headList l))
-                                        , (unIData (force headList l))
-                                        , z
-                                        , w ])
-                                     (unIData (force headList l))
-                                     (unIData
-                                        (force headList (force tailList l))))
-                                  (force tailList l))
-                               (force tailList l))
-                            (force (force sndPair) tup))))
-                   (delay (delay (case error [error]))))))
-          (unConstrData d)))
-=======
                                      (addInteger (force z) (force y))
                                      (addInteger (force w) (force x)))
                                   [ (delay (addInteger (force z) (force x)))
@@ -90,23 +44,25 @@
        (delay
           ((\tup ->
               force
-                (force ifThenElse
-                   (equalsInteger 0 (force (force fstPair) tup))
-                   (delay
-                      ((\l ->
-                          (\l ->
-                             (\l ->
-                                (\z w ->
-                                   constr 0
-                                     [ (unIData (force headList l))
-                                     , (unIData (force headList l))
-                                     , z
-                                     , w ])
-                                  (unIData (force headList l))
-                                  (unIData (force headList (force tailList l))))
-                               (force tailList l))
-                            (force tailList l))
-                         (force (force sndPair) tup)))
-                   (delay (case error [error]))))
-             (unConstrData d))))
->>>>>>> 91b4ed62
+                (force
+                   (force ifThenElse
+                      (equalsInteger 0 (force (force fstPair) tup))
+                      (delay
+                         (delay
+                            ((\l ->
+                                (\l ->
+                                   (\l ->
+                                      (\z w ->
+                                         constr 0
+                                           [ (unIData (force headList l))
+                                           , (unIData (force headList l))
+                                           , z
+                                           , w ])
+                                        (unIData (force headList l))
+                                        (unIData
+                                           (force headList (force tailList l))))
+                                     (force tailList l))
+                                  (force tailList l))
+                               (force (force sndPair) tup))))
+                      (delay (delay (case error [error]))))))
+             (unConstrData d))))