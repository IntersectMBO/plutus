<<<<<<< HEAD
cpu: 9744548
mem: 34488
size: 181
=======
CPU:              10_360_646
Memory:               37_390
Size:                    197
>>>>>>> dbeaa705

(con integer 220)<|MERGE_RESOLUTION|>--- conflicted
+++ resolved
@@ -1,11 +1,5 @@
-<<<<<<< HEAD
-cpu: 9744548
-mem: 34488
-size: 181
-=======
-CPU:              10_360_646
-Memory:               37_390
-Size:                    197
->>>>>>> dbeaa705
+CPU:               9_744_548
+Memory:               34_488
+Size:                    181
 
 (con integer 220)