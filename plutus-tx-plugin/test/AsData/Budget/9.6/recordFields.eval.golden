<<<<<<< HEAD
CPU:               9_744_548
Memory:               34_488
Size:                    181
=======
CPU:                10_360_646
Memory:                 37_390
Term Size:                 197
Flat Size:                 622
>>>>>>> 8b2c2dc2

(con integer 220)<|MERGE_RESOLUTION|>--- conflicted
+++ resolved
@@ -1,12 +1,6 @@
-<<<<<<< HEAD
-CPU:               9_744_548
-Memory:               34_488
-Size:                    181
-=======
-CPU:                10_360_646
-Memory:                 37_390
-Term Size:                 197
-Flat Size:                 622
->>>>>>> 8b2c2dc2
+CPU:                 9_744_548
+Memory:                 34_488
+Term Size:                 181
+Flat Size:                 539
 
 (con integer 220)