let
  data Unit | Unit_match where
    Unit : Unit
  !fail : unit -> data
    = \(ds : unit) ->
        let
          !defaultBody : data = error {data}
        in
        Unit_match (error {Unit}) {data} defaultBody
  !`$mInts` :
     all r.
       data ->
       (integer -> integer -> integer -> integer -> r) ->
       (unit -> r) ->
       r
    = /\r ->
        \(scrut : data)
         (cont : integer -> integer -> integer -> integer -> r)
         (fail : unit -> r) ->
          let
            !l : list data
              = case
                  (list data)
                  (unConstrData scrut)
                  [(\(l : integer) (r : list data) -> r)]
            !l : list data = tailList {data} l
            !l : list data = tailList {data} l
          in
          cont
            (unIData (headList {data} l))
            (unIData (headList {data} l))
            (unIData (headList {data} l))
            (unIData (headList {data} (tailList {data} l)))
in
\(d : data) ->
  let
    !tup : pair integer (list data) = unConstrData d
  in
<<<<<<< HEAD
  Bool_match
    (case
       Bool
       (equalsInteger
          0
          (case integer tup [(\(l : integer) (r : list data) -> l)]))
       [False, True])
    {all dead. data}
    (/\dead ->
       headList
         {data}
         (case (list data) tup [(\(l : integer) (r : list data) -> r)]))
    (/\dead ->
       let
         !tup : pair integer (list data) = unConstrData d
       in
       Bool_match
         (case
            Bool
            (equalsInteger
               0
               (case integer tup [(\(l : integer) (r : list data) -> l)]))
            [False, True])
         {all dead. data}
         (/\dead ->
            headList
              {data}
              (case (list data) tup [(\(l : integer) (r : list data) -> r)]))
         (/\dead ->
            let
              !tup : pair integer (list data) = unConstrData d
            in
            Bool_match
              (case
                 Bool
                 (equalsInteger
                    2
                    (case integer tup [(\(l : integer) (r : list data) -> l)]))
                 [False, True])
              {all dead. data}
              (/\dead ->
                 let
                   !args : list data
                     = case
                         (list data)
                         tup
                         [(\(l : integer) (r : list data) -> r)]
                   !y : data = headList {data} (tailList {data} args)
                   !ds : data = headList {data} args
                 in
                 `$mInts`
                   {data}
                   ds
                   (\(x : integer) (y : integer) (z : integer) (w : integer) ->
                      `$mInts`
                        {data}
                        y
                        (\(x : integer)
                          (y : integer)
                          (z : integer)
                          (w : integer) ->
                           constrData
                             0
                             (mkCons
                                {data}
                                (iData (addInteger x x))
                                (mkCons
                                   {data}
                                   (iData (addInteger y y))
=======
  case
    (all dead. data)
    (equalsInteger 0 (fstPair {integer} {list data} tup))
    [ (/\dead ->
         let
           !tup : pair integer (list data) = unConstrData d
         in
         case
           (all dead. data)
           (equalsInteger 1 (fstPair {integer} {list data} tup))
           [ (/\dead ->
                let
                  !tup : pair integer (list data) = unConstrData d
                in
                case
                  (all dead. data)
                  (equalsInteger 2 (fstPair {integer} {list data} tup))
                  [ (/\dead -> fail ())
                  , (/\dead ->
                       let
                         !args : list data = sndPair {integer} {list data} tup
                         !y : data = headList {data} (tailList {data} args)
                         !ds : data = headList {data} args
                       in
                       `$mInts`
                         {data}
                         ds
                         (\(x : integer)
                           (y : integer)
                           (z : integer)
                           (w : integer) ->
                            `$mInts`
                              {data}
                              y
                              (\(x : integer)
                                (y : integer)
                                (z : integer)
                                (w : integer) ->
                                 constrData
                                   0
>>>>>>> dd1328d3
                                   (mkCons
                                      {data}
                                      (iData (addInteger x x))
                                      (mkCons
                                         {data}
                                         (iData (addInteger y y))
                                         (mkCons
                                            {data}
                                            (iData (addInteger z z))
                                            (mkCons
                                               {data}
                                               (iData (addInteger w w))
                                               [])))))
                              (\(void : unit) -> fail ()))
                         (\(void : unit) -> fail ())) ]
                  {all dead. dead})
           , (/\dead -> headList {data} (sndPair {integer} {list data} tup)) ]
           {all dead. dead})
    , (/\dead -> headList {data} (sndPair {integer} {list data} tup)) ]
    {all dead. dead}<|MERGE_RESOLUTION|>--- conflicted
+++ resolved
@@ -36,98 +36,35 @@
   let
     !tup : pair integer (list data) = unConstrData d
   in
-<<<<<<< HEAD
-  Bool_match
-    (case
-       Bool
-       (equalsInteger
-          0
-          (case integer tup [(\(l : integer) (r : list data) -> l)]))
-       [False, True])
-    {all dead. data}
-    (/\dead ->
-       headList
-         {data}
-         (case (list data) tup [(\(l : integer) (r : list data) -> r)]))
-    (/\dead ->
-       let
-         !tup : pair integer (list data) = unConstrData d
-       in
-       Bool_match
-         (case
-            Bool
-            (equalsInteger
-               0
-               (case integer tup [(\(l : integer) (r : list data) -> l)]))
-            [False, True])
-         {all dead. data}
-         (/\dead ->
-            headList
-              {data}
-              (case (list data) tup [(\(l : integer) (r : list data) -> r)]))
-         (/\dead ->
-            let
-              !tup : pair integer (list data) = unConstrData d
-            in
-            Bool_match
-              (case
-                 Bool
-                 (equalsInteger
-                    2
-                    (case integer tup [(\(l : integer) (r : list data) -> l)]))
-                 [False, True])
-              {all dead. data}
-              (/\dead ->
-                 let
-                   !args : list data
-                     = case
-                         (list data)
-                         tup
-                         [(\(l : integer) (r : list data) -> r)]
-                   !y : data = headList {data} (tailList {data} args)
-                   !ds : data = headList {data} args
-                 in
-                 `$mInts`
-                   {data}
-                   ds
-                   (\(x : integer) (y : integer) (z : integer) (w : integer) ->
-                      `$mInts`
-                        {data}
-                        y
-                        (\(x : integer)
-                          (y : integer)
-                          (z : integer)
-                          (w : integer) ->
-                           constrData
-                             0
-                             (mkCons
-                                {data}
-                                (iData (addInteger x x))
-                                (mkCons
-                                   {data}
-                                   (iData (addInteger y y))
-=======
   case
     (all dead. data)
-    (equalsInteger 0 (fstPair {integer} {list data} tup))
+    (equalsInteger 0 (case integer tup [(\(l : integer) (r : list data) -> l)]))
     [ (/\dead ->
          let
            !tup : pair integer (list data) = unConstrData d
          in
          case
            (all dead. data)
-           (equalsInteger 1 (fstPair {integer} {list data} tup))
+           (equalsInteger
+              1
+              (case integer tup [(\(l : integer) (r : list data) -> l)]))
            [ (/\dead ->
                 let
                   !tup : pair integer (list data) = unConstrData d
                 in
                 case
                   (all dead. data)
-                  (equalsInteger 2 (fstPair {integer} {list data} tup))
+                  (equalsInteger
+                     2
+                     (case integer tup [(\(l : integer) (r : list data) -> l)]))
                   [ (/\dead -> fail ())
                   , (/\dead ->
                        let
-                         !args : list data = sndPair {integer} {list data} tup
+                         !args : list data
+                           = case
+                               (list data)
+                               tup
+                               [(\(l : integer) (r : list data) -> r)]
                          !y : data = headList {data} (tailList {data} args)
                          !ds : data = headList {data} args
                        in
@@ -147,7 +84,6 @@
                                 (w : integer) ->
                                  constrData
                                    0
->>>>>>> dd1328d3
                                    (mkCons
                                       {data}
                                       (iData (addInteger x x))
@@ -164,7 +100,16 @@
                               (\(void : unit) -> fail ()))
                          (\(void : unit) -> fail ())) ]
                   {all dead. dead})
-           , (/\dead -> headList {data} (sndPair {integer} {list data} tup)) ]
+           , (/\dead ->
+                headList
+                  {data}
+                  (case
+                     (list data)
+                     tup
+                     [(\(l : integer) (r : list data) -> r)])) ]
            {all dead. dead})
-    , (/\dead -> headList {data} (sndPair {integer} {list data} tup)) ]
+    , (/\dead ->
+         headList
+           {data}
+           (case (list data) tup [(\(l : integer) (r : list data) -> r)])) ]
     {all dead. dead}