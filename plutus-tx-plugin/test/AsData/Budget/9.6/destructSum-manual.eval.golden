<<<<<<< HEAD
CPU:               6_917_121
Memory:               25_322
Size:                    221
=======
CPU:                 7_305_268
Memory:                 26_325
Term Size:                 220
Flat Size:                 549
>>>>>>> 8b2c2dc2

(con data (Constr 0 [I 20, I 40, I 60, I 80]))<|MERGE_RESOLUTION|>--- conflicted
+++ resolved
@@ -1,12 +1,6 @@
-<<<<<<< HEAD
-CPU:               6_917_121
-Memory:               25_322
-Size:                    221
-=======
-CPU:                 7_305_268
-Memory:                 26_325
-Term Size:                 220
-Flat Size:                 549
->>>>>>> 8b2c2dc2
+CPU:                 6_917_121
+Memory:                 25_322
+Term Size:                 221
+Flat Size:                 557
 
 (con data (Constr 0 [I 20, I 40, I 60, I 80]))