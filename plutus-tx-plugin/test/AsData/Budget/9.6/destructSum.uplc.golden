--- conflicted
+++ resolved
@@ -14,7 +14,8 @@
                                  (force
                                     (case
                                        (equalsInteger 2 cse)
-                                       [ (delay (case error [error]))
+                                       [ (delay
+                                            ((\cse -> case cse [cse]) error))
                                        , (delay
                                             ((\l ->
                                                 (\`$mInts` ->
@@ -43,7 +44,6 @@
                                                                      mkCons
                                                                      (iData
                                                                         (addInteger
-<<<<<<< HEAD
                                                                            y
                                                                            y))
                                                                      (force
@@ -60,9 +60,9 @@
                                                                                  w))
                                                                            [  ])))))
                                                           (\void ->
-                                                             case
-                                                               error
-                                                               [error])))
+                                                             (\cse ->
+                                                                case cse [cse])
+                                                               error)))
                                                   (\scrut
                                                     cont
                                                     fail ->
@@ -92,44 +92,14 @@
                                                           (force tailList l))
                                                        (force (force sndPair)
                                                           (unConstrData scrut)))
-                                                  (\void -> case error [error]))
+                                                  (\void ->
+                                                     (\cse -> case cse [cse])
+                                                       error))
                                                (force (force sndPair)
                                                   cse))) ])))
                             , (delay
                                  (force headList
                                     (force (force sndPair) cse))) ])))
                  , (delay (force headList (force (force sndPair) cse))) ]))
-=======
-                                                                           w
-                                                                           w))
-                                                                     [])))))
-                                                    (\void ->
-                                                       (\cse -> case cse [cse])
-                                                         error)))
-                                            (\scrut cont fail ->
-                                               (\l ->
-                                                  (\l ->
-                                                     (\l ->
-                                                        cont
-                                                          (unIData
-                                                             (force headList l))
-                                                          (unIData
-                                                             (force headList l))
-                                                          (unIData
-                                                             (force headList l))
-                                                          (unIData
-                                                             (force headList
-                                                                (force tailList
-                                                                   l))))
-                                                       (force tailList l))
-                                                    (force tailList l))
-                                                 (force (force sndPair)
-                                                    (unConstrData scrut)))
-                                            (\void ->
-                                               (\cse -> case cse [cse]) error))
-                                         (force (force sndPair) cse)))
-                                   (delay
-                                      ((\cse -> case cse [cse]) error))))))))))
->>>>>>> 840af899
            (force (force fstPair) cse))
         (unConstrData d)))