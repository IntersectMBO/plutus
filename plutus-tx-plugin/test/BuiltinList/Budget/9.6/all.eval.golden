<<<<<<< HEAD
cpu: 11715161
mem: 49999
size: 76
=======
CPU:              14_535_700
Memory:               62_410
Size:                     86
>>>>>>> dbeaa705

(constr 0 (constr 1) (constr 0))<|MERGE_RESOLUTION|>--- conflicted
+++ resolved
@@ -1,11 +1,5 @@
-<<<<<<< HEAD
-cpu: 11715161
-mem: 49999
-size: 76
-=======
-CPU:              14_535_700
-Memory:               62_410
-Size:                     86
->>>>>>> dbeaa705
+CPU:              11_715_161
+Memory:               49_999
+Size:                     76
 
 (constr 0 (constr 1) (constr 0))