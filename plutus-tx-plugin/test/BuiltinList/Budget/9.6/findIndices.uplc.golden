(program
   1.1.0
   (\xs ->
      force
        ((\f ->
            (\s -> f (\x -> f (\x -> f (\x -> f (\x -> s s x) x) x) x))
              (\s -> f (\x -> s s x)))
           (\go arg ->
              delay
                (\i xs ->
                   force
                     (force (force chooseList)
                        xs
                        (delay [])
                        (delay
                           ((\x xs ->
                               (\indices ->
                                  force
<<<<<<< HEAD
                                    (force ifThenElse
                                       (equalsInteger (modInteger x 2) 0)
                                       (delay indices)
                                       (delay (force mkCons i indices))))
=======
                                    (case
                                       (force
                                          (case
                                             (equalsInteger (modInteger x 2) 0)
                                             [ (delay (constr 0 []))
                                             , (delay (constr 1 [])) ]))
                                       [ (delay (force mkCons i indices))
                                       , (delay indices) ]))
>>>>>>> 67adbe8a
                                 (force (go (delay (\x -> x)))
                                    (addInteger i 1)
                                    xs))
                              (force headList xs)
                              (force tailList xs))))))
           (delay (\x -> x)))
        0
        xs))<|MERGE_RESOLUTION|>--- conflicted
+++ resolved
@@ -15,22 +15,9 @@
                         (delay
                            ((\x xs ->
                                (\indices ->
-                                  force
-<<<<<<< HEAD
-                                    (force ifThenElse
-                                       (equalsInteger (modInteger x 2) 0)
-                                       (delay indices)
-                                       (delay (force mkCons i indices))))
-=======
-                                    (case
-                                       (force
-                                          (case
-                                             (equalsInteger (modInteger x 2) 0)
-                                             [ (delay (constr 0 []))
-                                             , (delay (constr 1 [])) ]))
-                                       [ (delay (force mkCons i indices))
-                                       , (delay indices) ]))
->>>>>>> 67adbe8a
+                                  case
+                                    (equalsInteger (modInteger x 2) 0)
+                                    [(force mkCons i indices), indices])
                                  (force (go (delay (\x -> x)))
                                     (addInteger i 1)
                                     xs))
