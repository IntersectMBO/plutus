--- conflicted
+++ resolved
@@ -45,13 +45,9 @@
                                           (force (go (delay (\x -> x)))
                                              ys
                                              (cse xs)))
-<<<<<<< HEAD
-                                       (force mkCons y)) ])
+                                       (force mkCons y))
+                                  , (force (go (delay (\x -> x))) ys xs) ])
                            , [] ]))
-=======
-                                       (force mkCons y))
-                                  , (force (go (delay (\x -> x))) ys xs) ]) ]))
->>>>>>> 3a8805dd
                  (delay (\x -> x)))
               eta
               [])
