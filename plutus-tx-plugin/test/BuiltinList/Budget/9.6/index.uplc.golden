--- conflicted
+++ resolved
@@ -1,26 +1,5 @@
 (program
    1.1.0
-<<<<<<< HEAD
-   ((\go v -> go v 5)
-      ((\s -> s s)
-         (\s xs i ->
-            force
-              (force (force chooseList)
-                 xs
-                 (delay
-                    (\ds -> (\x -> error) (force trace "PT22" (constr 0 []))))
-                 (delay
-                    ((\x xs ds eta ->
-                        force
-                          (case
-                             (equalsInteger 0 i)
-                             [ (delay (s s xs (subtractInteger i 1)))
-                             , (delay x) ]))
-                       (force headList xs)
-                       (force tailList xs))))
-              (constr 0 [])
-              (constr 0 [])))))
-=======
    (\v ->
       (\l ->
          force
@@ -32,5 +11,4 @@
                  ((\x xs ds eta -> x) (force headList l) (force tailList l))))
            (constr 0 [])
            (constr 0 []))
-        (force dropList 5 v)))
->>>>>>> de1b3ef1
+        (force dropList 5 v)))