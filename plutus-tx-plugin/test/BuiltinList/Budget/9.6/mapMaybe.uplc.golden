--- conflicted
+++ resolved
@@ -14,45 +14,17 @@
                         (delay [])
                         (delay
                            ((\xs ->
-<<<<<<< HEAD
                                case
                                  ((\x ->
-                                     force
-                                       (force ifThenElse
-                                          (equalsInteger (modInteger x 2) 0)
-                                          (delay (constr 1 []))
-                                          (delay (constr 0 [x]))))
+                                     case
+                                       (equalsInteger (modInteger x 2) 0)
+                                       [(constr 0 [x]), (constr 1 [])])
                                     (force headList xs))
                                  [ (\y ->
                                       force mkCons
                                         y
                                         (force (go (delay (\x -> x))) xs))
                                  , (force (go (delay (\x -> x))) xs) ])
-=======
-                               force
-                                 (case
-                                    ((\x ->
-                                        force
-                                          (case
-                                             (force
-                                                (case
-                                                   (equalsInteger
-                                                      (modInteger x 2)
-                                                      0)
-                                                   [ (delay (constr 0 []))
-                                                   , (delay (constr 1 [])) ]))
-                                             [ (delay (constr 0 [x]))
-                                             , (delay (constr 1 [])) ]))
-                                       (force headList xs))
-                                    [ (\y ->
-                                         delay
-                                           (force mkCons
-                                              y
-                                              (force (go (delay (\x -> x)))
-                                                 xs)))
-                                    , (delay
-                                         (force (go (delay (\x -> x))) xs)) ]))
->>>>>>> 67adbe8a
                               (force tailList xs))))))
            (delay (\x -> x)))
         xs))