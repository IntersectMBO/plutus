<<<<<<< HEAD
CPU:              13_206_574
Memory:               54_622
Size:                     98
=======
CPU:                15_087_064
Memory:                 61_632
Term Size:                 105
Flat Size:                 277
>>>>>>> 8b2c2dc2

(constr 1)<|MERGE_RESOLUTION|>--- conflicted
+++ resolved
@@ -1,12 +1,6 @@
-<<<<<<< HEAD
-CPU:              13_206_574
-Memory:               54_622
-Size:                     98
-=======
-CPU:                15_087_064
-Memory:                 61_632
-Term Size:                 105
-Flat Size:                 277
->>>>>>> 8b2c2dc2
+CPU:                13_206_574
+Memory:                 54_622
+Term Size:                  98
+Flat Size:                 274
 
 (constr 1)