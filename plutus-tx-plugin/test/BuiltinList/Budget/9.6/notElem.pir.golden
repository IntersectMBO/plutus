let
  !equalsInteger : integer -> integer -> bool = equalsInteger
  ~equalsInteger : integer -> integer -> bool
    = \(x : integer) ->
        let
          !x : integer = x
        in
        \(y : integer) -> let !y : integer = y in equalsInteger x y
  ~`$fEqInteger` : (\a -> a -> a -> bool) integer = equalsInteger
  !caseList' : all a r. r -> (a -> list a -> r) -> list a -> r
<<<<<<< HEAD
    = /\a r -> \(z : r) (f : a -> list a -> r) (xs : list a) -> case r xs [f, z]
  ~elem : all a. (\a -> a -> a -> Bool) a -> a -> list a -> Bool
=======
    = /\a r -> \(z : r) (f : a -> list a -> r) (xs : list a) -> case r xs [z, f]
  ~elem : all a. (\a -> a -> a -> bool) a -> a -> list a -> bool
>>>>>>> 3a8805dd
    = /\a ->
        \(`$dEq` : (\a -> a -> a -> bool) a) (a : a) ->
          let
            !a : a = a
          in
          letrec
            ~go : list a -> bool
              = caseList'
                  {a}
                  {bool}
                  False
                  (\(x : a) ->
                     let
                       !x : a = x
                     in
                     \(xs : list a) ->
                       let
                         !xs : list a = xs
                       in
                       case
                         (all dead. bool)
                         (`$dEq` a x)
                         [(/\dead -> go xs), (/\dead -> True)]
                         {all dead. dead})
          in
          go
  ~notElem : all a. (\a -> a -> a -> bool) a -> a -> list a -> bool
    = /\a ->
        \(`$dEq` : (\a -> a -> a -> bool) a) (a : a) ->
          let
            !a : a = a
            ~g : list a -> bool = elem {a} `$dEq` a
          in
          \(eta : list a) ->
            let
              !x : list a = eta
              !g : list a -> bool = g
            in
            case bool (g x) [True, False]
in
\(xs : list integer) ->
  let
    !xs : list integer = xs
  in
  notElem {integer} `$fEqInteger` 42 xs<|MERGE_RESOLUTION|>--- conflicted
+++ resolved
@@ -8,13 +8,8 @@
         \(y : integer) -> let !y : integer = y in equalsInteger x y
   ~`$fEqInteger` : (\a -> a -> a -> bool) integer = equalsInteger
   !caseList' : all a r. r -> (a -> list a -> r) -> list a -> r
-<<<<<<< HEAD
     = /\a r -> \(z : r) (f : a -> list a -> r) (xs : list a) -> case r xs [f, z]
-  ~elem : all a. (\a -> a -> a -> Bool) a -> a -> list a -> Bool
-=======
-    = /\a r -> \(z : r) (f : a -> list a -> r) (xs : list a) -> case r xs [z, f]
   ~elem : all a. (\a -> a -> a -> bool) a -> a -> list a -> bool
->>>>>>> 3a8805dd
     = /\a ->
         \(`$dEq` : (\a -> a -> a -> bool) a) (a : a) ->
           let
