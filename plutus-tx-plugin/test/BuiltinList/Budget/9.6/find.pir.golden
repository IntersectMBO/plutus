--- conflicted
+++ resolved
@@ -47,8 +47,6 @@
                          {all dead. dead})
           in
           go
-<<<<<<< HEAD
-=======
   !ifThenElse : all a. bool -> a -> a -> a = ifThenElse
   !lessThanInteger : integer -> integer -> bool = lessThanInteger
   ~greaterThanEqualsInteger : integer -> integer -> Bool
@@ -61,7 +59,6 @@
             !y : integer = y
           in
           ifThenElse {Bool} (lessThanInteger x y) False True
->>>>>>> 7e21569f
 in
 \(xs : list integer) ->
   let
@@ -70,16 +67,5 @@
   Tuple2
     {Maybe integer}
     {Maybe integer}
-<<<<<<< HEAD
-    (find
-       {integer}
-       (\(v : integer) -> case Bool (lessThanInteger v 8) [True, False])
-       xs)
-    (find
-       {integer}
-       (\(v : integer) -> case Bool (lessThanInteger v 12) [True, False])
-       xs)
-=======
     (find {integer} (\(v : integer) -> greaterThanEqualsInteger v v) xs)
-    (find {integer} (\(v : integer) -> greaterThanEqualsInteger v v) xs)
->>>>>>> 7e21569f
+    (find {integer} (\(v : integer) -> greaterThanEqualsInteger v v) xs)