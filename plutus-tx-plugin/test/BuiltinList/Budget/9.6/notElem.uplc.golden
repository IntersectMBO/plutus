--- conflicted
+++ resolved
@@ -11,20 +11,11 @@
                    (\xs ->
                       case
                         xs
-<<<<<<< HEAD
                         [ (\x xs ->
                              case
                                (equalsInteger 42 x)
-                               [ (force (go (delay (\x -> x))) xs)
-                               , (constr 0 []) ])
-                        , (constr 1 []) ]))
-=======
-                        [ False
-                        , (\x xs ->
-                             case
-                               (equalsInteger 42 x)
-                               [(force (go (delay (\x -> x))) xs), True]) ]))
->>>>>>> 3a8805dd
+                               [(force (go (delay (\x -> x))) xs), True])
+                        , False ]))
               (delay (\x -> x)))
            xs)
         [True, False]))