let
  data Bool | Bool_match where
    True : Bool
    False : Bool
  !equalsInteger : integer -> integer -> bool = equalsInteger
  !ifThenElse : all a. bool -> a -> a -> a = ifThenElse
  ~equalsInteger : integer -> integer -> Bool
    = \(x : integer) ->
        let
          !x : integer = x
        in
        \(y : integer) ->
          let
            !y : integer = y
            !b : bool = equalsInteger x y
          in
          ifThenElse {Bool} b True False
  ~`$fEqInteger` : (\a -> a -> a -> Bool) integer = equalsInteger
  data (Tuple2 :: * -> * -> *) a b | Tuple2_match where
    Tuple2 : a -> b -> Tuple2 a b
  !caseList' : all a r. r -> (a -> list a -> r) -> list a -> r
    = /\a r ->
        \(z : r) (f : a -> list a -> r) (xs : list a) ->
          chooseList
            {a}
            {all dead. r}
            xs
            (/\dead -> z)
            (/\dead -> f (headList {a} xs) (tailList {a} xs))
            {r}
  ~elem : all a. (\a -> a -> a -> Bool) a -> a -> list a -> Bool
    = /\a ->
        \(`$dEq` : (\a -> a -> a -> Bool) a) (a : a) ->
          let
            !a : a = a
          in
          letrec
            ~go : list a -> Bool
              = caseList'
                  {a}
                  {Bool}
                  False
                  (\(x : a) ->
                     let
                       !x : a = x
                     in
                     \(xs : list a) ->
                       let
                         !xs : list a = xs
                       in
                       Bool_match
                         (`$dEq` a x)
                         {all dead. Bool}
                         (/\dead -> True)
                         (/\dead -> go xs)
                         {all dead. dead})
          in
          go
in
\(xs : list integer) ->
  let
    !xs : list integer = xs
  in
  Tuple2
    {Bool}
    {Bool}
<<<<<<< HEAD
    (elem
       {integer}
       (\(x : integer) (y : integer) ->
          case Bool (equalsInteger x y) [False, True])
       8
       xs)
    (elem
       {integer}
       (\(x : integer) (y : integer) ->
          case Bool (equalsInteger x y) [False, True])
       12
       xs)
=======
    (elem {integer} `$fEqInteger` 8 xs)
    (elem {integer} `$fEqInteger` 12 xs)
>>>>>>> 7e21569f
<|MERGE_RESOLUTION|>--- conflicted
+++ resolved
@@ -64,20 +64,5 @@
   Tuple2
     {Bool}
     {Bool}
-<<<<<<< HEAD
-    (elem
-       {integer}
-       (\(x : integer) (y : integer) ->
-          case Bool (equalsInteger x y) [False, True])
-       8
-       xs)
-    (elem
-       {integer}
-       (\(x : integer) (y : integer) ->
-          case Bool (equalsInteger x y) [False, True])
-       12
-       xs)
-=======
     (elem {integer} `$fEqInteger` 8 xs)
-    (elem {integer} `$fEqInteger` 12 xs)
->>>>>>> 7e21569f
+    (elem {integer} `$fEqInteger` 12 xs)