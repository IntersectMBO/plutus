<<<<<<< HEAD
CPU:              12_502_024
Memory:               52_312
Size:                     92
=======
CPU:                10_941_534
Memory:                 47_302
Term Size:                  88
Flat Size:                 250
>>>>>>> 67adbe8a

(constr 1)<|MERGE_RESOLUTION|>--- conflicted
+++ resolved
@@ -1,12 +1,6 @@
-<<<<<<< HEAD
-CPU:              12_502_024
-Memory:               52_312
-Size:                     92
-=======
-CPU:                10_941_534
-Memory:                 47_302
-Term Size:                  88
-Flat Size:                 250
->>>>>>> 67adbe8a
+CPU:                10_621_534
+Memory:                 45_302
+Term Size:                  85
+Flat Size:                 248
 
 (constr 1)