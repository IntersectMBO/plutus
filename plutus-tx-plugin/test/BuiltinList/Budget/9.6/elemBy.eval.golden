<<<<<<< HEAD
CPU:              10_941_534
Memory:               47_302
Size:                     88
=======
CPU:                12_822_024
Memory:                 54_312
Term Size:                  95
Flat Size:                 253
>>>>>>> 8b2c2dc2

(constr 1)<|MERGE_RESOLUTION|>--- conflicted
+++ resolved
@@ -1,12 +1,6 @@
-<<<<<<< HEAD
-CPU:              10_941_534
-Memory:               47_302
-Size:                     88
-=======
-CPU:                12_822_024
-Memory:                 54_312
-Term Size:                  95
-Flat Size:                 253
->>>>>>> 8b2c2dc2
+CPU:                10_941_534
+Memory:                 47_302
+Term Size:                  88
+Flat Size:                 250
 
 (constr 1)