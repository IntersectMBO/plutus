(program
   1.1.0
   (\xs ->
      (\cse -> constr 0 [(cse 8 xs), (cse 12 xs)])
        (\a ->
           force
             ((\f ->
                 (\s -> f (\x -> f (\x -> f (\x -> f (\x -> s s x) x) x) x))
                   (\s -> f (\x -> s s x)))
                (\go arg ->
                   delay
                     (\xs ->
                        case
                          xs
<<<<<<< HEAD
                          [ (\x xs ->
                               case
                                 (equalsInteger a x)
                                 [ (force (go (delay (\x -> x))) xs)
                                 , (constr 0 []) ])
                          , (constr 1 []) ]))
=======
                          [ False
                          , (\x xs ->
                               case
                                 (equalsInteger a x)
                                 [(force (go (delay (\x -> x))) xs), True]) ]))
>>>>>>> 3a8805dd
                (delay (\x -> x))))))<|MERGE_RESOLUTION|>--- conflicted
+++ resolved
@@ -12,18 +12,9 @@
                      (\xs ->
                         case
                           xs
-<<<<<<< HEAD
                           [ (\x xs ->
                                case
                                  (equalsInteger a x)
-                                 [ (force (go (delay (\x -> x))) xs)
-                                 , (constr 0 []) ])
-                          , (constr 1 []) ]))
-=======
-                          [ False
-                          , (\x xs ->
-                               case
-                                 (equalsInteger a x)
-                                 [(force (go (delay (\x -> x))) xs), True]) ]))
->>>>>>> 3a8805dd
+                                 [(force (go (delay (\x -> x))) xs), True])
+                          , False ]))
                 (delay (\x -> x))))))