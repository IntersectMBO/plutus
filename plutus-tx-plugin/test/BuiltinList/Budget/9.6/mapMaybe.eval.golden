--- conflicted
+++ resolved
@@ -1,12 +1,6 @@
-<<<<<<< HEAD
-CPU:              15_667_604
-Memory:               65_972
-Size:                    121
-=======
-CPU:                16_908_094
-Memory:                 68_982
-Term Size:                 122
-Flat Size:                 318
->>>>>>> 8b2c2dc2
+CPU:                15_667_604
+Memory:                 65_972
+Term Size:                 121
+Flat Size:                 319
 
 (con (list integer) [1,3,5,7,9])