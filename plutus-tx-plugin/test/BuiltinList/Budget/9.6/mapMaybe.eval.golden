<<<<<<< HEAD
CPU:              16_268_094
Memory:               64_982
Size:                    116
=======
CPU:                15_667_604
Memory:                 65_972
Term Size:                 121
Flat Size:                 319
>>>>>>> 67adbe8a

(con (list integer) [1,3,5,7,9])<|MERGE_RESOLUTION|>--- conflicted
+++ resolved
@@ -1,12 +1,6 @@
-<<<<<<< HEAD
-CPU:              16_268_094
-Memory:               64_982
-Size:                    116
-=======
-CPU:                15_667_604
-Memory:                 65_972
-Term Size:                 121
-Flat Size:                 319
->>>>>>> 67adbe8a
+CPU:                14_387_604
+Memory:                 57_972
+Term Size:                 109
+Flat Size:                 310
 
 (con (list integer) [1,3,5,7,9])