<<<<<<< HEAD
CPU:               1_001_907
Memory:                4_596
Size:                     84
=======
CPU:                 1_189_956
Memory:                  5_297
Term Size:                  91
Flat Size:                 239
>>>>>>> 8b2c2dc2

(constr 0)<|MERGE_RESOLUTION|>--- conflicted
+++ resolved
@@ -1,12 +1,6 @@
-<<<<<<< HEAD
-CPU:               1_001_907
-Memory:                4_596
-Size:                     84
-=======
-CPU:                 1_189_956
-Memory:                  5_297
-Term Size:                  91
-Flat Size:                 239
->>>>>>> 8b2c2dc2
+CPU:                 1_001_907
+Memory:                  4_596
+Term Size:                  84
+Flat Size:                 235
 
 (constr 0)