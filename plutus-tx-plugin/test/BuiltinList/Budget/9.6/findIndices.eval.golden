--- conflicted
+++ resolved
@@ -1,12 +1,6 @@
-<<<<<<< HEAD
-CPU:              18_448_174
-Memory:               72_302
-Size:                    116
-=======
-CPU:                17_527_684
-Memory:                 71_292
-Term Size:                 118
-Flat Size:                 330
->>>>>>> 67adbe8a
+CPU:                16_567_684
+Memory:                 65_292
+Term Size:                 109
+Flat Size:                 322
 
 (con (list integer) [0,2,4,6,8])