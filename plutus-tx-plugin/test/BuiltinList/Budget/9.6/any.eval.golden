--- conflicted
+++ resolved
@@ -1,12 +1,6 @@
-<<<<<<< HEAD
-CPU:              20_804_840
-Memory:               92_478
-Size:                    114
-=======
-CPU:                25_389_722
-Memory:                112_596
-Term Size:                 124
-Flat Size:                 429
->>>>>>> 8b2c2dc2
+CPU:                20_804_840
+Memory:                 92_478
+Term Size:                 114
+Flat Size:                 326
 
 (constr 0 (constr 0) (constr 1))