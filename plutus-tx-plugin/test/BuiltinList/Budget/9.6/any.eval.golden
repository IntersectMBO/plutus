--- conflicted
+++ resolved
@@ -1,11 +1,5 @@
-<<<<<<< HEAD
-cpu: 18708840
-mem: 79378
-size: 76
-=======
-CPU:              23_293_722
-Memory:               99_496
-Size:                     86
->>>>>>> dbeaa705
+CPU:              18_708_840
+Memory:               79_378
+Size:                     76
 
 (constr 0 (constr 0) (constr 1))