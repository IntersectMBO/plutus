--- conflicted
+++ resolved
@@ -1,11 +1,5 @@
-<<<<<<< HEAD
-CPU:              18_708_840
-Memory:               79_378
-Size:                     76
-=======
 CPU:              25_389_722
 Memory:              112_596
 Size:                    124
->>>>>>> 7e21569f
 
 (constr 0 (constr 0) (constr 1))