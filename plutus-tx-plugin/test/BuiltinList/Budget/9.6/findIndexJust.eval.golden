<<<<<<< HEAD
CPU:               5_464_480
Memory:               22_098
Size:                    102
=======
CPU:                 4_840_284
Memory:                 20_094
Term Size:                  98
Flat Size:                 273
>>>>>>> 67adbe8a

(constr 0 (con integer 3))<|MERGE_RESOLUTION|>--- conflicted
+++ resolved
@@ -1,12 +1,6 @@
-<<<<<<< HEAD
-CPU:               5_464_480
-Memory:               22_098
-Size:                    102
-=======
-CPU:                 4_840_284
-Memory:                 20_094
-Term Size:                  98
-Flat Size:                 273
->>>>>>> 67adbe8a
+CPU:                 4_712_284
+Memory:                 19_294
+Term Size:                  95
+Flat Size:                 271
 
 (constr 0 (con integer 3))