--- conflicted
+++ resolved
@@ -1,34 +1,6 @@
 (program
    1.1.0
    (\xs ->
-<<<<<<< HEAD
-      (\all ->
-         constr 0
-           [ (all
-                (\v ->
-                   case (lessThanInteger v 8) [(constr 0 []), (constr 1 [])])
-                xs)
-           , (all
-                (\v ->
-                   case (lessThanInteger v 0) [(constr 0 []), (constr 1 [])])
-                xs) ])
-        (\p ->
-           (\s -> s s)
-             (\s xs ->
-                force
-                  (force (force chooseList)
-                     xs
-                     (delay (constr 0 []))
-                     (delay
-                        ((\x ->
-                            (\xs ->
-                               force
-                                 (case
-                                    (p x)
-                                    [(delay (s s xs)), (delay (constr 1 []))]))
-                              (force tailList xs))
-                           (force headList xs))))))))
-=======
       (\greaterThanEqualsInteger ->
          (\cse ->
             constr 0
@@ -58,5 +30,4 @@
                                       (force tailList xs))))))
                    (delay (\x -> x)))))
         (\x y ->
-           force ifThenElse (lessThanInteger x y) (constr 1 []) (constr 0 []))))
->>>>>>> 7e21569f
+           force ifThenElse (lessThanInteger x y) (constr 1 []) (constr 0 []))))