(program
   1.1.0
   (\xs ->
      (\cse ->
         constr 0
           [ (cse (\v -> case (lessThanInteger v 8) [True, False]) xs)
           , (cse (\v -> case (lessThanInteger v 0) [True, False]) xs) ])
        (\p ->
           force
             ((\f ->
                 (\s -> f (\x -> f (\x -> f (\x -> f (\x -> s s x) x) x) x))
                   (\s -> f (\x -> s s x)))
                (\go arg ->
                   delay
                     (\xs ->
                        case
                          xs
<<<<<<< HEAD
                          [ (\x xs ->
                               case
                                 (p x)
                                 [ (force (go (delay (\x -> x))) xs)
                                 , (constr 1 []) ])
                          , (constr 0 []) ]))
=======
                          [ True
                          , (\x xs ->
                               case
                                 (p x)
                                 [False, (force (go (delay (\x -> x))) xs)]) ]))
>>>>>>> 3a8805dd
                (delay (\x -> x))))))<|MERGE_RESOLUTION|>--- conflicted
+++ resolved
@@ -15,18 +15,9 @@
                      (\xs ->
                         case
                           xs
-<<<<<<< HEAD
                           [ (\x xs ->
                                case
                                  (p x)
-                                 [ (force (go (delay (\x -> x))) xs)
-                                 , (constr 1 []) ])
-                          , (constr 0 []) ]))
-=======
-                          [ True
-                          , (\x xs ->
-                               case
-                                 (p x)
-                                 [False, (force (go (delay (\x -> x))) xs)]) ]))
->>>>>>> 3a8805dd
+                                 [False, (force (go (delay (\x -> x))) xs)])
+                          , True ]))
                 (delay (\x -> x))))))