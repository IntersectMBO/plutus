<<<<<<< HEAD
CPU:               7_996_007
Memory:               34_356
Size:                    113
=======
CPU:                 8_932_301
Memory:                 37_362
Term Size:                 117
Flat Size:                 340
>>>>>>> 8b2c2dc2

(con (list integer) [1,2,3,4,5])<|MERGE_RESOLUTION|>--- conflicted
+++ resolved
@@ -1,12 +1,6 @@
-<<<<<<< HEAD
-CPU:               7_996_007
-Memory:               34_356
-Size:                    113
-=======
-CPU:                 8_932_301
-Memory:                 37_362
-Term Size:                 117
-Flat Size:                 340
->>>>>>> 8b2c2dc2
+CPU:                 7_996_007
+Memory:                 34_356
+Term Size:                 113
+Flat Size:                 337
 
 (con (list integer) [1,2,3,4,5])