--- conflicted
+++ resolved
@@ -10,16 +10,8 @@
                 (\xs ->
                    case
                      xs
-<<<<<<< HEAD
                      [ (\x xs ->
-                          case
-                            x
-                            [(constr 1 []), (force (go (delay (\x -> x))) xs)])
-                     , (constr 0 []) ]))
-=======
-                     [ True
-                     , (\x xs ->
-                          case x [False, (force (go (delay (\x -> x))) xs)]) ]))
->>>>>>> 3a8805dd
+                          case x [False, (force (go (delay (\x -> x))) xs)])
+                     , True ]))
            (delay (\x -> x)))
         xs))