--- conflicted
+++ resolved
@@ -14,19 +14,10 @@
                         (delay (constr 0 []))
                         (delay
                            ((\xs ->
-                               force
-<<<<<<< HEAD
-                                 (force ifThenElse
-                                    (force headList xs)
-                                    (delay (force (go (delay (\x -> x))) xs))
-                                    (delay (constr 1 []))))
-=======
-                                 (case
-                                    (force headList xs)
-                                    [ (delay (constr 1 []))
-                                    , (delay
-                                         (force (go (delay (\x -> x))) xs)) ]))
->>>>>>> 67adbe8a
+                               case
+                                 (force headList xs)
+                                 [ (constr 1 [])
+                                 , (force (go (delay (\x -> x))) xs) ])
                               (force tailList xs))))))
            (delay (\x -> x)))
         xs))