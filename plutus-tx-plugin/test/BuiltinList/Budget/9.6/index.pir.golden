--- conflicted
+++ resolved
@@ -5,39 +5,6 @@
   data Unit | Unit_match where
     Unit : Unit
 in
-<<<<<<< HEAD
-letrec
-  !go : list integer -> integer -> integer
-    = \(xs : list integer) (i : integer) ->
-        (let
-            r = Unit -> Unit -> integer
-          in
-          \(z : r) (f : integer -> list integer -> r) (xs : list integer) ->
-            chooseList
-              {integer}
-              {all dead. r}
-              xs
-              (/\dead -> z)
-              (/\dead -> f (headList {integer} xs) (tailList {integer} xs))
-              {r})
-          (\(ds : Unit) ->
-             let
-               !x : Unit = trace {Unit} "PT22" Unit
-             in
-             error {Unit -> integer})
-          (\(x : integer) (xs : list integer) (ds : Unit) (eta : Unit) ->
-             Bool_match
-               (case Bool (equalsInteger 0 i) [False, True])
-               {all dead. integer}
-               (/\dead -> x)
-               (/\dead -> go xs (subtractInteger i 1))
-               {all dead. dead})
-          xs
-          Unit
-          Unit
-in
-\(v : list integer) -> go v 5
-=======
 \(v : list integer) ->
   let
     !l : list integer = dropList {integer} 5 v
@@ -61,5 +28,4 @@
     (\(x : integer) (xs : list integer) (ds : Unit) (eta : Unit) -> x)
     l
     Unit
-    Unit
->>>>>>> de1b3ef1
+    Unit