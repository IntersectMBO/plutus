--- conflicted
+++ resolved
@@ -1,7 +1,6 @@
 (program
    1.1.0
    (\xs ->
-<<<<<<< HEAD
       (\find ->
          constr 0
            [ (find
@@ -13,48 +12,17 @@
                    case (lessThanInteger v 12) [(constr 0 []), (constr 1 [])])
                 xs) ])
         (\p ->
-           force
-             ((\s -> s s)
-                (\s arg ->
-                   delay
-                     (\xs ->
-                        force
-                          (force (force chooseList)
-                             xs
-                             (delay (constr 1 []))
-                             (delay
-                                ((\x xs ->
-                                    force
-                                      (case
-                                         (p x)
-                                         [ (delay (constr 0 [x]))
-                                         , (delay
-                                              (force (s s (delay (\x -> x)))
-                                                 xs)) ]))
-                                   (force headList xs)
-                                   (force tailList xs))))))
-                (delay (\x -> x))))))
-=======
-      (\greaterThanEqualsInteger ->
-         (\find ->
-            constr 0
-              [ (find (\v -> greaterThanEqualsInteger v 8) xs)
-              , (find (\v -> greaterThanEqualsInteger v 12) xs) ])
-           (\p ->
-              (\s -> s s)
-                (\s xs ->
-                   force
-                     (force (force chooseList)
-                        xs
-                        (delay (constr 1 []))
-                        (delay
-                           ((\x xs ->
-                               force
-                                 (case
-                                    (p x)
-                                    [(delay (constr 0 [x])), (delay (s s xs))]))
-                              (force headList xs)
-                              (force tailList xs)))))))
-        (\x y ->
-           force ifThenElse (lessThanInteger x y) (constr 1 []) (constr 0 []))))
->>>>>>> 840af899
+           (\s -> s s)
+             (\s xs ->
+                force
+                  (force (force chooseList)
+                     xs
+                     (delay (constr 1 []))
+                     (delay
+                        ((\x xs ->
+                            force
+                              (case
+                                 (p x)
+                                 [(delay (constr 0 [x])), (delay (s s xs))]))
+                           (force headList xs)
+                           (force tailList xs))))))))