(program
   1.1.0
   (\xs ->
<<<<<<< HEAD
      (\greaterThanEqualsInteger ->
         (\cse ->
            constr 0
              [ (cse (\v -> greaterThanEqualsInteger v 8) xs)
              , (cse (\v -> greaterThanEqualsInteger v 12) xs) ])
           (\p ->
              force
                ((\f ->
                    (\s -> f (\x -> f (\x -> f (\x -> f (\x -> s s x) x) x) x))
                      (\s -> f (\x -> s s x)))
                   (\go arg ->
                      delay
                        (\xs ->
                           force
                             (force (force chooseList)
                                xs
                                (delay (constr 1 []))
                                (delay
                                   ((\x xs ->
                                       case
                                         (p x)
                                         [ (constr 0 [x])
                                         , (force (go (delay (\x -> x))) xs) ])
                                      (force headList xs)
                                      (force tailList xs))))))
                   (delay (\x -> x)))))
        (\x y ->
           force ifThenElse (lessThanInteger x y) (constr 1 []) (constr 0 []))))
=======
      (\cse ->
         constr 0
           [ (cse
                (\v ->
                   case (lessThanInteger v 8) [(constr 0 []), (constr 1 [])])
                xs)
           , (cse
                (\v ->
                   case (lessThanInteger v 12) [(constr 0 []), (constr 1 [])])
                xs) ])
        (\p ->
           force
             ((\f ->
                 (\s -> f (\x -> f (\x -> f (\x -> f (\x -> s s x) x) x) x))
                   (\s -> f (\x -> s s x)))
                (\go arg ->
                   delay
                     (\xs ->
                        force
                          (force (force chooseList)
                             xs
                             (delay (constr 1 []))
                             (delay
                                ((\x xs ->
                                    force
                                      (case
                                         (p x)
                                         [ (delay (constr 0 [x]))
                                         , (delay
                                              (force (go (delay (\x -> x)))
                                                 xs)) ]))
                                   (force headList xs)
                                   (force tailList xs))))))
                (delay (\x -> x))))))
>>>>>>> 67adbe8a
<|MERGE_RESOLUTION|>--- conflicted
+++ resolved
@@ -1,36 +1,6 @@
 (program
    1.1.0
    (\xs ->
-<<<<<<< HEAD
-      (\greaterThanEqualsInteger ->
-         (\cse ->
-            constr 0
-              [ (cse (\v -> greaterThanEqualsInteger v 8) xs)
-              , (cse (\v -> greaterThanEqualsInteger v 12) xs) ])
-           (\p ->
-              force
-                ((\f ->
-                    (\s -> f (\x -> f (\x -> f (\x -> f (\x -> s s x) x) x) x))
-                      (\s -> f (\x -> s s x)))
-                   (\go arg ->
-                      delay
-                        (\xs ->
-                           force
-                             (force (force chooseList)
-                                xs
-                                (delay (constr 1 []))
-                                (delay
-                                   ((\x xs ->
-                                       case
-                                         (p x)
-                                         [ (constr 0 [x])
-                                         , (force (go (delay (\x -> x))) xs) ])
-                                      (force headList xs)
-                                      (force tailList xs))))))
-                   (delay (\x -> x)))))
-        (\x y ->
-           force ifThenElse (lessThanInteger x y) (constr 1 []) (constr 0 []))))
-=======
       (\cse ->
          constr 0
            [ (cse
@@ -55,14 +25,10 @@
                              (delay (constr 1 []))
                              (delay
                                 ((\x xs ->
-                                    force
-                                      (case
-                                         (p x)
-                                         [ (delay (constr 0 [x]))
-                                         , (delay
-                                              (force (go (delay (\x -> x)))
-                                                 xs)) ]))
+                                    case
+                                      (p x)
+                                      [ (constr 0 [x])
+                                      , (force (go (delay (\x -> x))) xs) ])
                                    (force headList xs)
                                    (force tailList xs))))))
-                (delay (\x -> x))))))
->>>>>>> 67adbe8a
+                (delay (\x -> x))))))