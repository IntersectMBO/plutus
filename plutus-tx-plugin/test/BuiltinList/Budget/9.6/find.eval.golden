<<<<<<< HEAD
CPU:              25_693_722
Memory:              114_496
Size:                    125
=======
CPU:                21_684_840
Memory:                 97_978
Term Size:                 118
Flat Size:                 342
>>>>>>> 67adbe8a

(constr 0 (constr 0 (con integer 8)) (constr 1))<|MERGE_RESOLUTION|>--- conflicted
+++ resolved
@@ -1,12 +1,6 @@
-<<<<<<< HEAD
-CPU:              25_693_722
-Memory:              114_496
-Size:                    125
-=======
-CPU:                21_684_840
-Memory:                 97_978
-Term Size:                 118
-Flat Size:                 342
->>>>>>> 67adbe8a
+CPU:                21_108_840
+Memory:                 94_378
+Term Size:                 115
+Flat Size:                 341
 
 (constr 0 (constr 0 (con integer 8)) (constr 1))