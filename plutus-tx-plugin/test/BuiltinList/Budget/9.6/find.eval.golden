--- conflicted
+++ resolved
@@ -1,11 +1,5 @@
-<<<<<<< HEAD
-CPU:              18_724_840
-Memory:               79_478
-Size:                     77
-=======
 CPU:              26_269_722
 Memory:              118_096
 Size:                    128
->>>>>>> 7e21569f
 
 (constr 0 (constr 0 (con integer 8)) (constr 1))