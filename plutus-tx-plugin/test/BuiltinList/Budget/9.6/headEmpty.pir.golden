--- conflicted
+++ resolved
@@ -4,20 +4,8 @@
     = /\arep -> \(v : (\arep -> list arep) arep) -> v
   ~empty : all a. (\arep -> list arep) a -> list a = mkNil
   !caseList' : all a r. r -> (a -> list a -> r) -> list a -> r
-<<<<<<< HEAD
-    = /\a r ->
-        \(z : r) (f : a -> list a -> r) (xs : list a) ->
-          chooseList
-            {a}
-            {all dead. r}
-            xs
-            (/\dead -> z)
-            (/\dead -> f (headList {a} xs) (tailList {a} xs))
-            {r}
+    = /\a r -> \(z : r) (f : a -> list a -> r) (xs : list a) -> case r xs [z, f]
   ~headEmptyBuiltinListError : string = "PT23"
-=======
-    = /\a r -> \(z : r) (f : a -> list a -> r) (xs : list a) -> case r xs [z, f]
->>>>>>> 65c6e4d7
   data Unit | Unit_match where
     Unit : Unit
   !error : all a. unit -> a = /\a -> \(thunk : unit) -> error {a}
