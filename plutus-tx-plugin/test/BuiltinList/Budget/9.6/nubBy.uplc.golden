--- conflicted
+++ resolved
@@ -12,7 +12,6 @@
                       cse
                         []
                         (\y ys ->
-<<<<<<< HEAD
                            case
                              (force
                                 ((\f ->
@@ -29,14 +28,11 @@
                                         (cse
                                            (constr 1 [])
                                            (\x xs ->
-                                              force
-                                                (force ifThenElse
-                                                   (lessThanEqualsInteger x y)
-                                                   (delay (constr 0 []))
-                                                   (delay
-                                                      (force
-                                                         (go (delay (\x -> x)))
-                                                         xs))))))
+                                              case
+                                                (lessThanEqualsInteger x y)
+                                                [ (force (go (delay (\x -> x)))
+                                                     xs)
+                                                , (constr 0 []) ])))
                                    (delay (\x -> x)))
                                 xs)
                              [ (force (go (delay (\x -> x))) ys xs)
@@ -44,50 +40,6 @@
                                    cse
                                      (force (go (delay (\x -> x))) ys (cse xs)))
                                   (force mkCons y)) ])
-=======
-                           force
-                             (case
-                                (force
-                                   ((\f ->
-                                       (\s ->
-                                          f
-                                            (\x ->
-                                               f
-                                                 (\x ->
-                                                    f
-                                                      (\x -> f (\x -> s s x) x)
-                                                      x)
-                                                 x))
-                                         (\s -> f (\x -> s s x)))
-                                      (\go arg ->
-                                         delay
-                                           (cse
-                                              (constr 1 [])
-                                              (\x xs ->
-                                                 force
-                                                   (case
-                                                      (lessThanEqualsInteger
-                                                         x
-                                                         y)
-                                                      [ (delay
-                                                           (force
-                                                              (go
-                                                                 (delay
-                                                                    (\x -> x)))
-                                                              xs))
-                                                      , (delay
-                                                           (constr 0 [])) ]))))
-                                      (delay (\x -> x)))
-                                   xs)
-                                [ (delay (force (go (delay (\x -> x))) ys xs))
-                                , (delay
-                                     ((\cse ->
-                                         cse
-                                           (force (go (delay (\x -> x)))
-                                              ys
-                                              (cse xs)))
-                                        (force mkCons y))) ]))
->>>>>>> 67adbe8a
                         l)
                      (\z f xs ->
                         force
