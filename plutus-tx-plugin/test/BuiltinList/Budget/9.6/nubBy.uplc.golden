--- conflicted
+++ resolved
@@ -27,35 +27,22 @@
                                        (\xs ->
                                           case
                                             xs
-<<<<<<< HEAD
                                             [ (\x xs ->
-=======
-                                            [ False
-                                            , (\x xs ->
->>>>>>> 3a8805dd
                                                  case
                                                    (lessThanEqualsInteger x y)
                                                    [ (force
                                                         (go (delay (\x -> x)))
                                                         xs)
-<<<<<<< HEAD
-                                                   , (constr 0 []) ])
-                                            , (constr 1 []) ]))
-=======
-                                                   , True ]) ]))
->>>>>>> 3a8805dd
+                                                   , True ])
+                                            , False ]))
                                   (delay (\x -> x)))
                                xs)
                             [ ((\cse ->
                                   cse
                                     (force (go (delay (\x -> x))) ys (cse xs)))
-<<<<<<< HEAD
-                                 (force mkCons y)) ])
+                                 (force mkCons y))
+                            , (force (go (delay (\x -> x))) ys xs) ])
                      , [] ]))
-=======
-                                 (force mkCons y))
-                            , (force (go (delay (\x -> x))) ys xs) ]) ]))
->>>>>>> 3a8805dd
            (delay (\x -> x)))
         xs
         []))