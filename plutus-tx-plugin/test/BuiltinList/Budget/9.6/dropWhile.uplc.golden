(program
   1.1.0
   (\xs ->
      force
        ((\f ->
            (\s -> f (\x -> f (\x -> f (\x -> f (\x -> s s x) x) x) x))
              (\s -> f (\x -> s s x)))
           (\go arg ->
              delay
                (\xs ->
                   force
                     (force (force chooseList)
                        xs
                        (delay xs)
                        (delay
                           ((\xs' ->
                               force
<<<<<<< HEAD
                                 (force ifThenElse
                                    (lessThanInteger (force headList xs) 5)
                                    (delay (force (go (delay (\x -> x))) xs'))
                                    (delay xs)))
=======
                                 (case
                                    (lessThanInteger (force headList xs) 5)
                                    [ (delay xs)
                                    , (delay
                                         (force (go (delay (\x -> x))) xs')) ]))
>>>>>>> 67adbe8a
                              (force tailList xs))))))
           (delay (\x -> x)))
        xs))<|MERGE_RESOLUTION|>--- conflicted
+++ resolved
@@ -14,19 +14,9 @@
                         (delay xs)
                         (delay
                            ((\xs' ->
-                               force
-<<<<<<< HEAD
-                                 (force ifThenElse
-                                    (lessThanInteger (force headList xs) 5)
-                                    (delay (force (go (delay (\x -> x))) xs'))
-                                    (delay xs)))
-=======
-                                 (case
-                                    (lessThanInteger (force headList xs) 5)
-                                    [ (delay xs)
-                                    , (delay
-                                         (force (go (delay (\x -> x))) xs')) ]))
->>>>>>> 67adbe8a
+                               case
+                                 (lessThanInteger (force headList xs) 5)
+                                 [xs, (force (go (delay (\x -> x))) xs')])
                               (force tailList xs))))))
            (delay (\x -> x)))
         xs))