(program
   1.1.0
   ((\last xs -> force (force last) xs)
      ((\f ->
          (\s -> f (\x -> f (\x -> f (\x -> f (\x -> s s x) x) x) x))
            (\s -> f (\x -> s s x)))
         (\last arg ->
            delay
              (delay
<<<<<<< HEAD
                 (\eta ->
                    (\cse ->
                       cse
                         (\ds ->
                            (\x -> error) (force trace "PT25" (constr 0 [])))
                         (\x xs ds ->
                            cse
                              x
                              (\ds ds ->
                                 force (force (last (delay (\x -> x)))) xs)
                              xs)
                         eta
                         (constr 0 []))
                      (\z f xs ->
                         force
                           (force (force chooseList)
                              xs
                              (delay z)
                              (delay
                                 (f
                                    (force headList xs)
                                    (force tailList xs))))))))
=======
                 (\l ->
                    case
                      l
                      [ (\ds ->
                           (\x -> error) (force trace "PT25" (constr 0 [])))
                      , (\x xs ds ->
                           case
                             xs
                             [ x
                             , (\ds ds ->
                                  force (force (last (delay (\x -> x))))
                                    xs) ]) ]
                      (constr 0 []))))
>>>>>>> 65c6e4d7
         (delay (\x -> x)))))<|MERGE_RESOLUTION|>--- conflicted
+++ resolved
@@ -7,33 +7,9 @@
          (\last arg ->
             delay
               (delay
-<<<<<<< HEAD
                  (\eta ->
-                    (\cse ->
-                       cse
-                         (\ds ->
-                            (\x -> error) (force trace "PT25" (constr 0 [])))
-                         (\x xs ds ->
-                            cse
-                              x
-                              (\ds ds ->
-                                 force (force (last (delay (\x -> x)))) xs)
-                              xs)
-                         eta
-                         (constr 0 []))
-                      (\z f xs ->
-                         force
-                           (force (force chooseList)
-                              xs
-                              (delay z)
-                              (delay
-                                 (f
-                                    (force headList xs)
-                                    (force tailList xs))))))))
-=======
-                 (\l ->
                     case
-                      l
+                      eta
                       [ (\ds ->
                            (\x -> error) (force trace "PT25" (constr 0 [])))
                       , (\x xs ds ->
@@ -44,5 +20,4 @@
                                   force (force (last (delay (\x -> x))))
                                     xs) ]) ]
                       (constr 0 []))))
->>>>>>> 65c6e4d7
          (delay (\x -> x)))))