--- conflicted
+++ resolved
@@ -10,16 +10,8 @@
                 (\xs ->
                    case
                      xs
-<<<<<<< HEAD
                      [ (\x xs ->
-                          case
-                            x
-                            [(force (go (delay (\x -> x))) xs), (constr 0 [])])
-                     , (constr 1 []) ]))
-=======
-                     [ False
-                     , (\x xs ->
-                          case x [(force (go (delay (\x -> x))) xs), True]) ]))
->>>>>>> 3a8805dd
+                          case x [(force (go (delay (\x -> x))) xs), True])
+                     , False ]))
            (delay (\x -> x)))
         xs))