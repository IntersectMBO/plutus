<<<<<<< HEAD
CPU:              11_090_494
Memory:               47_702
Size:                     94
=======
CPU:                12_970_984
Memory:                 54_712
Term Size:                 101
Flat Size:                 259
>>>>>>> 8b2c2dc2

(constr 0)<|MERGE_RESOLUTION|>--- conflicted
+++ resolved
@@ -1,12 +1,6 @@
-<<<<<<< HEAD
-CPU:              11_090_494
-Memory:               47_702
-Size:                     94
-=======
-CPU:                12_970_984
-Memory:                 54_712
-Term Size:                 101
-Flat Size:                 259
->>>>>>> 8b2c2dc2
+CPU:                11_090_494
+Memory:                 47_702
+Term Size:                  94
+Flat Size:                 256
 
 (constr 0)