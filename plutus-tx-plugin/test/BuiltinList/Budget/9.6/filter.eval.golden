--- conflicted
+++ resolved
@@ -1,12 +1,6 @@
-<<<<<<< HEAD
-CPU:              16_268_094
-Memory:               64_982
-Size:                    107
-=======
-CPU:                14_707_604
-Memory:                 59_972
-Term Size:                 103
-Flat Size:                 292
->>>>>>> 67adbe8a
+CPU:                14_387_604
+Memory:                 57_972
+Term Size:                 100
+Flat Size:                 290
 
 (con (list integer) [2,4,6,8,10])