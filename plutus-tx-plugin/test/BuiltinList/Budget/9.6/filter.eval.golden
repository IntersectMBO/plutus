<<<<<<< HEAD
CPU:              14_707_604
Memory:               59_972
Size:                    103
=======
CPU:                16_588_094
Memory:                 66_982
Term Size:                 110
Flat Size:                 295
>>>>>>> 8b2c2dc2

(con (list integer) [2,4,6,8,10])<|MERGE_RESOLUTION|>--- conflicted
+++ resolved
@@ -1,12 +1,6 @@
-<<<<<<< HEAD
-CPU:              14_707_604
-Memory:               59_972
-Size:                    103
-=======
-CPU:                16_588_094
-Memory:                 66_982
-Term Size:                 110
-Flat Size:                 295
->>>>>>> 8b2c2dc2
+CPU:                14_707_604
+Memory:                 59_972
+Term Size:                 103
+Flat Size:                 292
 
 (con (list integer) [2,4,6,8,10])