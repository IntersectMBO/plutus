--- conflicted
+++ resolved
@@ -14,22 +14,10 @@
                         (delay (constr 1 []))
                         (delay
                            ((\xs ->
-                               force
-<<<<<<< HEAD
-                                 (force ifThenElse
-                                    (lessThanEqualsInteger
-                                       (force headList xs)
-                                       0)
-                                    (delay (constr 0 []))
-                                    (delay (force (go (delay (\x -> x))) xs))))
-=======
-                                 (case
-                                    (lessThanEqualsInteger
-                                       (force headList xs)
-                                       0)
-                                    [ (delay (force (go (delay (\x -> x))) xs))
-                                    , (delay (constr 0 [])) ]))
->>>>>>> 67adbe8a
+                               case
+                                 (lessThanEqualsInteger (force headList xs) 0)
+                                 [ (force (go (delay (\x -> x))) xs)
+                                 , (constr 0 []) ])
                               (force tailList xs))))))
            (delay (\x -> x)))
         xs))