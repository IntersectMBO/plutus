--- conflicted
+++ resolved
@@ -8,13 +8,8 @@
         in
         \(y : integer) -> let !y : integer = y in lessThanEqualsInteger x y
   !caseList' : all a r. r -> (a -> list a -> r) -> list a -> r
-<<<<<<< HEAD
     = /\a r -> \(z : r) (f : a -> list a -> r) (xs : list a) -> case r xs [f, z]
-  ~elemBy : all a. (a -> a -> Bool) -> a -> list a -> Bool
-=======
-    = /\a r -> \(z : r) (f : a -> list a -> r) (xs : list a) -> case r xs [z, f]
   ~elemBy : all a. (a -> a -> bool) -> a -> list a -> bool
->>>>>>> 3a8805dd
     = /\a ->
         \(eq : a -> a -> bool) ->
           let
