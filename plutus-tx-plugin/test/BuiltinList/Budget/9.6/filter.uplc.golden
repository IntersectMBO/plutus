--- conflicted
+++ resolved
@@ -15,18 +15,9 @@
                         (delay
                            ((\x xs ->
                                (\xs ->
-                                  force
-<<<<<<< HEAD
-                                    (force ifThenElse
-                                       (equalsInteger (modInteger x 2) 0)
-                                       (delay (force mkCons x xs))
-                                       (delay xs)))
-=======
-                                    (case
-                                       (equalsInteger (modInteger x 2) 0)
-                                       [ (delay xs)
-                                       , (delay (force mkCons x xs)) ]))
->>>>>>> 67adbe8a
+                                  case
+                                    (equalsInteger (modInteger x 2) 0)
+                                    [xs, (force mkCons x xs)])
                                  (force (go (delay (\x -> x))) xs))
                               (force headList xs)
                               (force tailList xs))))))
