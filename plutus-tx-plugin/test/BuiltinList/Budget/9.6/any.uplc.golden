--- conflicted
+++ resolved
@@ -1,34 +1,6 @@
 (program
    1.1.0
    (\xs ->
-<<<<<<< HEAD
-      (\any ->
-         constr 0
-           [ (any
-                (\v ->
-                   case (lessThanInteger v 8) [(constr 0 []), (constr 1 [])])
-                xs)
-           , (any
-                (\v ->
-                   case (lessThanInteger v 12) [(constr 0 []), (constr 1 [])])
-                xs) ])
-        (\p ->
-           (\s -> s s)
-             (\s xs ->
-                force
-                  (force (force chooseList)
-                     xs
-                     (delay (constr 1 []))
-                     (delay
-                        ((\x ->
-                            (\xs ->
-                               force
-                                 (case
-                                    (p x)
-                                    [(delay (constr 0 [])), (delay (s s xs))]))
-                              (force tailList xs))
-                           (force headList xs))))))))
-=======
       (\greaterThanEqualsInteger ->
          (\cse ->
             constr 0
@@ -58,5 +30,4 @@
                                       (force tailList xs))))))
                    (delay (\x -> x)))))
         (\x y ->
-           force ifThenElse (lessThanInteger x y) (constr 1 []) (constr 0 []))))
->>>>>>> 7e21569f
+           force ifThenElse (lessThanInteger x y) (constr 1 []) (constr 0 []))))