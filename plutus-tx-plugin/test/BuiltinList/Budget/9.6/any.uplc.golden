--- conflicted
+++ resolved
@@ -1,35 +1,6 @@
 (program
    1.1.0
    (\xs ->
-<<<<<<< HEAD
-      (\greaterThanEqualsInteger ->
-         (\cse ->
-            constr 0
-              [ (cse (\v -> greaterThanEqualsInteger v 8) xs)
-              , (cse (\v -> greaterThanEqualsInteger v 12) xs) ])
-           (\p ->
-              force
-                ((\f ->
-                    (\s -> f (\x -> f (\x -> f (\x -> f (\x -> s s x) x) x) x))
-                      (\s -> f (\x -> s s x)))
-                   (\go arg ->
-                      delay
-                        (\xs ->
-                           force
-                             (force (force chooseList)
-                                xs
-                                (delay (constr 1 []))
-                                (delay
-                                   ((\xs ->
-                                       case
-                                         (p (force headList xs))
-                                         [ (constr 0 [])
-                                         , (force (go (delay (\x -> x))) xs) ])
-                                      (force tailList xs))))))
-                   (delay (\x -> x)))))
-        (\x y ->
-           force ifThenElse (lessThanInteger x y) (constr 1 []) (constr 0 []))))
-=======
       (\cse ->
          constr 0
            [ (cse
@@ -54,13 +25,9 @@
                              (delay (constr 1 []))
                              (delay
                                 ((\xs ->
-                                    force
-                                      (case
-                                         (p (force headList xs))
-                                         [ (delay (constr 0 []))
-                                         , (delay
-                                              (force (go (delay (\x -> x)))
-                                                 xs)) ]))
+                                    case
+                                      (p (force headList xs))
+                                      [ (constr 0 [])
+                                      , (force (go (delay (\x -> x))) xs) ])
                                    (force tailList xs))))))
-                (delay (\x -> x))))))
->>>>>>> 67adbe8a
+                (delay (\x -> x))))))