<<<<<<< HEAD
CPU:               7_474_197
Memory:               33_196
Size:                    111
=======
CPU:                 8_410_491
Memory:                 36_202
Term Size:                 115
Flat Size:                 338
>>>>>>> 8b2c2dc2

(con (list integer) [6,7,8,9,10])<|MERGE_RESOLUTION|>--- conflicted
+++ resolved
@@ -1,12 +1,6 @@
-<<<<<<< HEAD
-CPU:               7_474_197
-Memory:               33_196
-Size:                    111
-=======
-CPU:                 8_410_491
-Memory:                 36_202
-Term Size:                 115
-Flat Size:                 338
->>>>>>> 8b2c2dc2
+CPU:                 7_474_197
+Memory:                 33_196
+Term Size:                 111
+Flat Size:                 335
 
 (con (list integer) [6,7,8,9,10])