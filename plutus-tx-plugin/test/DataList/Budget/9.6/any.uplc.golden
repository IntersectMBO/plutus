--- conflicted
+++ resolved
@@ -5,14 +5,6 @@
          (\s ds ->
             case
               ds
-<<<<<<< HEAD
               [ (\x eta ->
-                   case
-                     (lessThanInteger (unIData x) 8)
-                     [(constr 0 []), (s s eta)])
-              , (constr 1 []) ]))))
-=======
-              [ False
-              , (\x eta ->
-                   case (lessThanInteger (unIData x) 8) [True, (s s eta)]) ]))))
->>>>>>> 3a8805dd
+                   case (lessThanInteger (unIData x) 8) [True, (s s eta)])
+              , False ]))))