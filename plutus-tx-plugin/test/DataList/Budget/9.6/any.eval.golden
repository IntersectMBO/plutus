--- conflicted
+++ resolved
@@ -1,11 +1,5 @@
-<<<<<<< HEAD
-cpu: 7934828
-mem: 32532
-size: 55
-=======
-CPU:               9_183_220
-Memory:               36_540
-Size:                     59
->>>>>>> dbeaa705
+CPU:               7_934_828
+Memory:               32_532
+Size:                     55
 
 (constr 0)