<<<<<<< HEAD
cpu: 11010487
mem: 45214
size: 69
=======
CPU:              12_570_977
Memory:               50_224
Size:                     73
>>>>>>> dbeaa705

(con (list data) [I 8, I 9, I 10])<|MERGE_RESOLUTION|>--- conflicted
+++ resolved
@@ -1,11 +1,5 @@
-<<<<<<< HEAD
-cpu: 11010487
-mem: 45214
-size: 69
-=======
-CPU:              12_570_977
-Memory:               50_224
-Size:                     73
->>>>>>> dbeaa705
+CPU:              11_010_487
+Memory:               45_214
+Size:                     69
 
 (con (list data) [I 8, I 9, I 10])