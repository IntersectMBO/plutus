<<<<<<< HEAD
cpu: 15426900
mem: 30676
size: 53
=======
CPU:              16_675_292
Memory:               34_684
Size:                     57
>>>>>>> dbeaa705

(constr 0)<|MERGE_RESOLUTION|>--- conflicted
+++ resolved
@@ -1,11 +1,5 @@
-<<<<<<< HEAD
-cpu: 15426900
-mem: 30676
-size: 53
-=======
-CPU:              16_675_292
-Memory:               34_684
-Size:                     57
->>>>>>> dbeaa705
+CPU:              15_426_900
+Memory:               30_676
+Size:                     53
 
 (constr 0)