--- conflicted
+++ resolved
@@ -1,36 +1,5 @@
 (program
    1.1.0
-<<<<<<< HEAD
-   ((\go l -> force go l)
-      ((\s -> s s)
-         (\s arg ->
-            delay
-              (\xs ->
-                 force
-                   (force (force chooseList)
-                      xs
-                      (delay (constr 0 [[], []]))
-                      (delay
-                         ((\h t ->
-                             case
-                               (force (s s (delay (\x -> x))) t)
-                               [ (\ipv ipv ->
-                                    force
-                                      (case
-                                         (lessThanInteger (unIData h) 8)
-                                         [ (delay
-                                              (constr 0
-                                                 [(force mkCons h ipv), ipv]))
-                                         , (delay
-                                              (constr 0
-                                                 [ ipv
-                                                 , (force mkCons
-                                                      h
-                                                      ipv) ])) ])) ])
-                            (force headList xs)
-                            (force tailList xs))))))
-         (delay (\x -> x)))))
-=======
    (\l ->
       (\s -> s s)
         (\s xs ->
@@ -44,13 +13,12 @@
                          ((\x -> s s x) (force tailList xs))
                          [ (\ipv ipv ->
                               force
-                                (force ifThenElse
+                                (case
                                    (lessThanInteger (unIData h) 8)
-                                   (delay
-                                      (constr 0 [ipv, (force mkCons h ipv)]))
-                                   (delay
-                                      (constr 0
-                                         [(force mkCons h ipv), ipv])))) ])
+                                   [ (delay
+                                        (constr 0 [(force mkCons h ipv), ipv]))
+                                   , (delay
+                                        (constr 0
+                                           [ipv, (force mkCons h ipv)])) ])) ])
                       (force headList xs)))))
-        l))
->>>>>>> 840af899
+        l))