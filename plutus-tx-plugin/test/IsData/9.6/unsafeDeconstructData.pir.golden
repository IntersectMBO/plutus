--- conflicted
+++ resolved
@@ -1,37 +1,11 @@
 let
   data (Tuple2 :: * -> * -> *) a b | Tuple2_match where
     Tuple2 : a -> b -> Tuple2 a b
-<<<<<<< HEAD
-  data Bool | Bool_match where
-    True : Bool
-    False : Bool
-  !equalsInteger : integer -> integer -> bool = equalsInteger
   !fst : all a b. pair a b -> a
     = /\a b -> \(x : pair a b) -> case a x [(\(l : a) (r : b) -> l)]
   !head : all a. list a -> a = headList
-  !ifThenElse : all a. bool -> a -> a -> a
-    = /\a -> \(b : bool) (x : a) (y : a) -> case a b [y, x]
-  ~reconstructCaseError : string = "PT1"
   !snd : all a b. pair a b -> b
     = /\a b -> \(x : pair a b) -> case b x [(\(l : a) (r : b) -> r)]
-  data Unit | Unit_match where
-    Unit : Unit
-  !error : all a. unit -> a = /\a -> \(thunk : unit) -> error {a}
-  !trace : all a. string -> a -> a = trace
-  !unitval : unit = ()
-  ~traceError : all a. string -> a
-    = /\a ->
-        \(str : string) ->
-          let
-            !str : string = str
-            !x : Unit = trace {Unit} str Unit
-          in
-          error {a} unitval
-=======
-  !fst : all a b. pair a b -> a = fstPair
-  !head : all a. list a -> a = headList
-  !snd : all a b. pair a b -> b = sndPair
->>>>>>> dd1328d3
   !unsafeDataAsConstr : data -> pair integer (list data) = unConstrData
   !tail : all a. list a -> list a = tailList
   ~wrapTail : all a. list a -> list a = tail
