(program
  1.1.0
  (let
    (nonrec)
    (termbind
      (strict) (vardecl reconstructCaseError (con string)) (con string "PT1")
    )
    (datatypebind
      (datatype (tyvardecl Unit (type))  Unit_match (vardecl Unit Unit))
    )
    (termbind
      (strict)
      (vardecl error (all a (type) (fun (con unit) a)))
      (abs a (type) (lam thunk (con unit) (error a)))
    )
    (termbind
      (strict)
      (vardecl trace (all a (type) (fun (con string) (fun a a))))
      (builtin trace)
    )
    (termbind (strict) (vardecl unitval (con unit)) (con unit ()))
    (termbind
      (strict)
      (vardecl traceError (all a (type) (fun (con string) a)))
      (abs
        a
        (type)
        (lam
          str
          (con string)
          (let
            (nonrec)
            (termbind (strict) (vardecl str (con string)) str)
            (termbind (strict) (vardecl x Unit) [ [ { trace Unit } str ] Unit ])
            [ { error a } unitval ]
          )
        )
      )
    )
    (termbind
      (strict)
      (vardecl fallthrough (all a (type) a))
      (abs a (type) [ { traceError a } reconstructCaseError ])
    )
    (datatypebind
      (datatype
        (tyvardecl Tuple2 (fun (type) (fun (type) (type))))
        (tyvardecl a (type)) (tyvardecl b (type))
        Tuple2_match
        (vardecl Tuple2 (fun a (fun b [ [ Tuple2 a ] b ])))
      )
    )
    (termbind
      (strict)
      (vardecl equalsInteger (fun (con integer) (fun (con integer) (con bool))))
      (builtin equalsInteger)
    )
    (termbind
      (strict)
      (vardecl fst (all a (type) (all b (type) (fun [ [ (con pair) a ] b ] a))))
      (builtin fstPair)
    )
    (termbind
      (strict)
      (vardecl head (all a (type) (fun [ (con list) a ] a)))
      (builtin headList)
    )
    (termbind
      (strict)
      (vardecl ifThenElse (all a (type) (fun (con bool) (fun a (fun a a)))))
      (builtin ifThenElse)
    )
    (termbind
      (strict)
      (vardecl snd (all a (type) (all b (type) (fun [ [ (con pair) a ] b ] b))))
      (builtin sndPair)
    )
    (termbind
      (strict)
      (vardecl tail (all a (type) (fun [ (con list) a ] [ (con list) a ])))
      (builtin tailList)
    )
    (termbind
      (strict)
      (vardecl
        unsafeDataAsConstr
        (fun
          (con data) [ [ (con pair) (con integer) ] [ (con list) (con data) ] ]
        )
      )
      (builtin unConstrData)
    )
    (termbind
      (strict)
      (vardecl
        `$fUnsafeFromDataTuple2_$cunsafeFromBuiltinData`
        (all
          a
          (type)
          (all
            b
            (type)
            (fun
              [ (lam a (type) (fun (con data) a)) a ]
              (fun
                [ (lam a (type) (fun (con data) a)) b ]
                (fun (con data) [ [ Tuple2 a ] b ])
              )
            )
          )
        )
      )
      (abs
        a
        (type)
        (abs
          b
          (type)
          (lam
            `$dUnsafeFromData`
            [ (lam a (type) (fun (con data) a)) a ]
            (lam
              `$dUnsafeFromData`
              [ (lam a (type) (fun (con data) a)) b ]
              (lam
                d
                (con data)
                (let
                  (nonrec)
                  (termbind (strict) (vardecl d (con data)) d)
                  (termbind
                    (strict)
<<<<<<< HEAD
                    (vardecl
                      tup
                      [ [ (con pair) (con integer) ] [ (con list) (con data) ] ]
=======
                    (vardecl wild Unit)
                    [ [ { trace Unit } reconstructCaseError ] Unit ]
                  )
                  unitval
                )
              ]
            )
            (lam
              `$dUnsafeFromData`
              [ (lam a (type) (fun (con data) a)) a ]
              (lam
                `$dUnsafeFromData`
                [ (lam a (type) (fun (con data) a)) b ]
                (lam
                  d
                  (con data)
                  (let
                    (nonrec)
                    (termbind
                      (strict)
                      (vardecl
                        tup
                        [
                          [ (con pair) (con integer) ] [ (con list) (con data) ]
                        ]
                      )
                      [ unsafeDataAsConstr d ]
                    )
                    (termbind
                      (nonstrict)
                      (vardecl indexMatchCase [ [ Tuple2 a ] b ])
                      (let
                        (nonrec)
                        (termbind
                          (strict)
                          (vardecl t [ (con list) (con data) ])
                          [
                            { { snd (con integer) } [ (con list) (con data) ] }
                            tup
                          ]
                        )
                        (termbind
                          (strict)
                          (vardecl arg (con data))
                          [ { head (con data) } t ]
                        )
                        (termbind
                          (strict)
                          (vardecl t [ (con list) (con data) ])
                          [ { tail (con data) } t ]
                        )
                        (termbind
                          (strict)
                          (vardecl arg (con data))
                          [ { head (con data) } t ]
                        )
                        [
                          [ { { Tuple2 a } b } [ `$dUnsafeFromData` arg ] ]
                          [ `$dUnsafeFromData` arg ]
                        ]
                      )
                    )
                    (termbind
                      (strict)
                      (vardecl index (con integer))
                      [
                        { { fst (con integer) } [ (con list) (con data) ] } tup
                      ]
>>>>>>> d4f1158e
                    )
                    [ unsafeDataAsConstr d ]
                  )
                  (termbind
                    (strict)
                    (vardecl index (con integer))
                    [ { { fst (con integer) } [ (con list) (con data) ] } tup ]
                  )
                  (termbind
                    (strict)
                    (vardecl t [ (con list) (con data) ])
                    [ { { snd (con integer) } [ (con list) (con data) ] } tup ]
                  )
                  (termbind
                    (strict) (vardecl arg (con data)) [ { head (con data) } t ]
                  )
                  (termbind
                    (nonstrict)
                    (vardecl indexMatchCase a)
                    [ `$dUnsafeFromData` arg ]
                  )
                  (termbind
                    (strict)
                    (vardecl t [ (con list) (con data) ])
                    [ { tail (con data) } t ]
                  )
                  (termbind
                    (strict) (vardecl arg (con data)) [ { head (con data) } t ]
                  )
                  (termbind
                    (nonstrict)
                    (vardecl indexMatchCase b)
                    [ `$dUnsafeFromData` arg ]
                  )
                  (termbind
                    (nonstrict)
                    (vardecl x [ [ Tuple2 a ] b ])
                    [ [ { { Tuple2 a } b } indexMatchCase ] indexMatchCase ]
                  )
                  [
                    [
                      [
                        [
<<<<<<< HEAD
                          { ifThenElse (fun (con unit) [ [ Tuple2 a ] b ]) }
                          [ [ equalsInteger index ] (con integer 0) ]
=======
                          [
                            { ifThenElse (fun (con unit) [ [ Tuple2 a ] b ]) }
                            [ [ equalsInteger index ] (con integer 0) ]
                          ]
                          (lam ds (con unit) indexMatchCase)
>>>>>>> d4f1158e
                        ]
                        (lam ds (con unit) x)
                      ]
                      (lam ds (con unit) { fallthrough [ [ Tuple2 a ] b ] })
                    ]
                    unitval
                  ]
                )
              )
            )
          )
        )
      )
    )
    (termbind
      (nonstrict)
      (vardecl
        `$fUnsafeFromDataTuple2`
        (all
          a
          (type)
          (all
            b
            (type)
            (fun
              [ (lam a (type) (fun (con data) a)) a ]
              (fun
                [ (lam a (type) (fun (con data) a)) b ]
                [ (lam a (type) (fun (con data) a)) [ [ Tuple2 a ] b ] ]
              )
            )
          )
        )
      )
      `$fUnsafeFromDataTuple2_$cunsafeFromBuiltinData`
    )
    (termbind
      (strict)
      (vardecl unsafeDataAsI (fun (con data) (con integer)))
      (builtin unIData)
    )
    (termbind
      (nonstrict)
      (vardecl
        `$fUnsafeFromDataInteger`
        [ (lam a (type) (fun (con data) a)) (con integer) ]
      )
      unsafeDataAsI
    )
    (termbind
      (nonstrict)
      (vardecl
        `$dUnsafeFromData`
        [
          (lam a (type) (fun (con data) a))
          [ [ Tuple2 (con integer) ] (con integer) ]
        ]
      )
      [
        [
          { { `$fUnsafeFromDataTuple2` (con integer) } (con integer) }
          `$fUnsafeFromDataInteger`
        ]
        `$fUnsafeFromDataInteger`
      ]
    )
    (termbind
      (strict)
      (vardecl fallthrough (all a (type) a))
      (abs a (type) [ { traceError a } reconstructCaseError ])
    )
    (datatypebind
      (datatype
        (tyvardecl Maybe (fun (type) (type)))
        (tyvardecl a (type))
        Maybe_match
        (vardecl Just (fun a [ Maybe a ])) (vardecl Nothing [ Maybe a ])
      )
    )
    (termbind
      (strict)
      (vardecl
        `$fUnsafeFromDataMaybe_$cunsafeFromBuiltinData`
        (all
          a
          (type)
          (fun
            [ (lam a (type) (fun (con data) a)) a ] (fun (con data) [ Maybe a ])
          )
        )
      )
      (abs
        a
        (type)
        (lam
          `$dUnsafeFromData`
          [ (lam a (type) (fun (con data) a)) a ]
          (lam
            d
            (con data)
            (let
              (nonrec)
              (termbind (strict) (vardecl d (con data)) d)
              (termbind
                (strict)
                (vardecl
                  tup [ [ (con pair) (con integer) ] [ (con list) (con data) ] ]
                )
<<<<<<< HEAD
                [ unsafeDataAsConstr d ]
              )
              (termbind
                (strict)
                (vardecl index (con integer))
                [ { { fst (con integer) } [ (con list) (con data) ] } tup ]
              )
              (termbind
                (strict)
                (vardecl fallthrough (all a (type) [ Maybe a ]))
                (abs
                  a
                  (type)
=======
                (termbind
                  (nonstrict)
                  (vardecl x [ Maybe a ])
                  (let
                    (nonrec)
                    (termbind
                      (strict)
                      (vardecl t [ (con list) (con data) ])
                      [
                        { { snd (con integer) } [ (con list) (con data) ] } tup
                      ]
                    )
                    (termbind
                      (strict)
                      (vardecl arg (con data))
                      [ { head (con data) } t ]
                    )
                    [ { Just a } [ `$dUnsafeFromData` arg ] ]
                  )
                )
                (termbind
                  (strict)
                  (vardecl index (con integer))
                  [ { { fst (con integer) } [ (con list) (con data) ] } tup ]
                )
                (termbind
                  (nonstrict)
                  (vardecl fallthrough [ Maybe a ])
>>>>>>> d4f1158e
                  [
                    [
                      [
                        [
                          { ifThenElse (fun (con unit) [ Maybe a ]) }
                          [ [ equalsInteger index ] (con integer 1) ]
                        ]
                        (lam ds (con unit) { Nothing a })
                      ]
                      (lam ds (con unit) { fallthrough [ Maybe a ] })
                    ]
                    unitval
                  ]
                )
              )
              (termbind
                (strict)
                (vardecl t [ (con list) (con data) ])
                [ { { snd (con integer) } [ (con list) (con data) ] } tup ]
              )
              (termbind
                (strict) (vardecl arg (con data)) [ { head (con data) } t ]
              )
              (termbind
                (nonstrict)
                (vardecl indexMatchCase a)
                [ `$dUnsafeFromData` arg ]
              )
              (termbind
                (nonstrict)
                (vardecl x [ Maybe a ])
                [ { Just a } indexMatchCase ]
              )
              [
                [
                  [
                    [
                      { ifThenElse (fun (con unit) [ Maybe a ]) }
                      [ [ equalsInteger index ] (con integer 0) ]
                    ]
                    (lam ds (con unit) fallthrough)
                  ]
                  (lam ds (con unit) { fallthrough a })
                ]
                unitval
              ]
            )
          )
        )
      )
    )
    (termbind
      (nonstrict)
      (vardecl
        `$fUnsafeFromDataMaybe`
        (all
          a
          (type)
          (fun
            [ (lam a (type) (fun (con data) a)) a ]
            [ (lam a (type) (fun (con data) a)) [ Maybe a ] ]
          )
        )
      )
      `$fUnsafeFromDataMaybe_$cunsafeFromBuiltinData`
    )
    (termbind
      (nonstrict)
      (vardecl
        `$dUnsafeFromData`
        [
          (lam a (type) (fun (con data) a))
          [ Maybe [ [ Tuple2 (con integer) ] (con integer) ] ]
        ]
      )
      [
        { `$fUnsafeFromDataMaybe` [ [ Tuple2 (con integer) ] (con integer) ] }
        `$dUnsafeFromData`
      ]
    )
    (termbind
      (strict)
      (vardecl
        unsafeFromBuiltinData
        (all
          a
          (type)
          (fun [ (lam a (type) (fun (con data) a)) a ] (fun (con data) a))
        )
      )
      (abs a (type) (lam v [ (lam a (type) (fun (con data) a)) a ] v))
    )
    (lam
      ds
      (con data)
      (let
        (nonrec)
        (termbind (strict) (vardecl ds (con data)) ds)
        [
          [
            {
              unsafeFromBuiltinData
              [ Maybe [ [ Tuple2 (con integer) ] (con integer) ] ]
            }
            `$dUnsafeFromData`
          ]
          ds
        ]
      )
    )
  )
)<|MERGE_RESOLUTION|>--- conflicted
+++ resolved
@@ -2,45 +2,8 @@
   1.1.0
   (let
     (nonrec)
-    (termbind
-      (strict) (vardecl reconstructCaseError (con string)) (con string "PT1")
-    )
     (datatypebind
       (datatype (tyvardecl Unit (type))  Unit_match (vardecl Unit Unit))
-    )
-    (termbind
-      (strict)
-      (vardecl error (all a (type) (fun (con unit) a)))
-      (abs a (type) (lam thunk (con unit) (error a)))
-    )
-    (termbind
-      (strict)
-      (vardecl trace (all a (type) (fun (con string) (fun a a))))
-      (builtin trace)
-    )
-    (termbind (strict) (vardecl unitval (con unit)) (con unit ()))
-    (termbind
-      (strict)
-      (vardecl traceError (all a (type) (fun (con string) a)))
-      (abs
-        a
-        (type)
-        (lam
-          str
-          (con string)
-          (let
-            (nonrec)
-            (termbind (strict) (vardecl str (con string)) str)
-            (termbind (strict) (vardecl x Unit) [ [ { trace Unit } str ] Unit ])
-            [ { error a } unitval ]
-          )
-        )
-      )
-    )
-    (termbind
-      (strict)
-      (vardecl fallthrough (all a (type) a))
-      (abs a (type) [ { traceError a } reconstructCaseError ])
     )
     (datatypebind
       (datatype
@@ -57,6 +20,11 @@
     )
     (termbind
       (strict)
+      (vardecl error (all a (type) (fun (con unit) a)))
+      (abs a (type) (lam thunk (con unit) (error a)))
+    )
+    (termbind
+      (strict)
       (vardecl fst (all a (type) (all b (type) (fun [ [ (con pair) a ] b ] a))))
       (builtin fstPair)
     )
@@ -71,6 +39,9 @@
       (builtin ifThenElse)
     )
     (termbind
+      (strict) (vardecl reconstructCaseError (con string)) (con string "PT1")
+    )
+    (termbind
       (strict)
       (vardecl snd (all a (type) (all b (type) (fun [ [ (con pair) a ] b ] b))))
       (builtin sndPair)
@@ -80,6 +51,12 @@
       (vardecl tail (all a (type) (fun [ (con list) a ] [ (con list) a ])))
       (builtin tailList)
     )
+    (termbind
+      (strict)
+      (vardecl trace (all a (type) (fun (con string) (fun a a))))
+      (builtin trace)
+    )
+    (termbind (strict) (vardecl unitval (con unit)) (con unit ()))
     (termbind
       (strict)
       (vardecl
@@ -116,31 +93,21 @@
         (abs
           b
           (type)
-          (lam
-            `$dUnsafeFromData`
-            [ (lam a (type) (fun (con data) a)) a ]
-            (lam
-              `$dUnsafeFromData`
-              [ (lam a (type) (fun (con data) a)) b ]
-              (lam
-                d
-                (con data)
-                (let
-                  (nonrec)
-                  (termbind (strict) (vardecl d (con data)) d)
-                  (termbind
-                    (strict)
-<<<<<<< HEAD
-                    (vardecl
-                      tup
-                      [ [ (con pair) (con integer) ] [ (con list) (con data) ] ]
-=======
-                    (vardecl wild Unit)
-                    [ [ { trace Unit } reconstructCaseError ] Unit ]
-                  )
-                  unitval
-                )
-              ]
+          (let
+            (nonrec)
+            (termbind
+              (nonstrict)
+              (vardecl x [ [ Tuple2 a ] b ])
+              (let
+                (nonrec)
+                (termbind
+                  (strict) (vardecl str (con string)) reconstructCaseError
+                )
+                (termbind
+                  (strict) (vardecl x Unit) [ [ { trace Unit } str ] Unit ]
+                )
+                [ { error [ [ Tuple2 a ] b ] } unitval ]
+              )
             )
             (lam
               `$dUnsafeFromData`
@@ -153,6 +120,7 @@
                   (con data)
                   (let
                     (nonrec)
+                    (termbind (strict) (vardecl d (con data)) d)
                     (termbind
                       (strict)
                       (vardecl
@@ -203,67 +171,21 @@
                       [
                         { { fst (con integer) } [ (con list) (con data) ] } tup
                       ]
->>>>>>> d4f1158e
                     )
-                    [ unsafeDataAsConstr d ]
-                  )
-                  (termbind
-                    (strict)
-                    (vardecl index (con integer))
-                    [ { { fst (con integer) } [ (con list) (con data) ] } tup ]
-                  )
-                  (termbind
-                    (strict)
-                    (vardecl t [ (con list) (con data) ])
-                    [ { { snd (con integer) } [ (con list) (con data) ] } tup ]
-                  )
-                  (termbind
-                    (strict) (vardecl arg (con data)) [ { head (con data) } t ]
-                  )
-                  (termbind
-                    (nonstrict)
-                    (vardecl indexMatchCase a)
-                    [ `$dUnsafeFromData` arg ]
-                  )
-                  (termbind
-                    (strict)
-                    (vardecl t [ (con list) (con data) ])
-                    [ { tail (con data) } t ]
-                  )
-                  (termbind
-                    (strict) (vardecl arg (con data)) [ { head (con data) } t ]
-                  )
-                  (termbind
-                    (nonstrict)
-                    (vardecl indexMatchCase b)
-                    [ `$dUnsafeFromData` arg ]
-                  )
-                  (termbind
-                    (nonstrict)
-                    (vardecl x [ [ Tuple2 a ] b ])
-                    [ [ { { Tuple2 a } b } indexMatchCase ] indexMatchCase ]
-                  )
-                  [
                     [
                       [
                         [
-<<<<<<< HEAD
-                          { ifThenElse (fun (con unit) [ [ Tuple2 a ] b ]) }
-                          [ [ equalsInteger index ] (con integer 0) ]
-=======
                           [
                             { ifThenElse (fun (con unit) [ [ Tuple2 a ] b ]) }
                             [ [ equalsInteger index ] (con integer 0) ]
                           ]
                           (lam ds (con unit) indexMatchCase)
->>>>>>> d4f1158e
                         ]
                         (lam ds (con unit) x)
                       ]
-                      (lam ds (con unit) { fallthrough [ [ Tuple2 a ] b ] })
+                      unitval
                     ]
-                    unitval
-                  ]
+                  )
                 )
               )
             )
@@ -323,11 +245,6 @@
         `$fUnsafeFromDataInteger`
       ]
     )
-    (termbind
-      (strict)
-      (vardecl fallthrough (all a (type) a))
-      (abs a (type) [ { traceError a } reconstructCaseError ])
-    )
     (datatypebind
       (datatype
         (tyvardecl Maybe (fun (type) (type)))
@@ -351,35 +268,39 @@
       (abs
         a
         (type)
-        (lam
-          `$dUnsafeFromData`
-          [ (lam a (type) (fun (con data) a)) a ]
-          (lam
-            d
-            (con data)
+        (let
+          (nonrec)
+          (termbind
+            (nonstrict)
+            (vardecl x [ Maybe a ])
             (let
               (nonrec)
-              (termbind (strict) (vardecl d (con data)) d)
               (termbind
-                (strict)
-                (vardecl
-                  tup [ [ (con pair) (con integer) ] [ (con list) (con data) ] ]
-                )
-<<<<<<< HEAD
-                [ unsafeDataAsConstr d ]
+                (strict) (vardecl str (con string)) reconstructCaseError
               )
               (termbind
-                (strict)
-                (vardecl index (con integer))
-                [ { { fst (con integer) } [ (con list) (con data) ] } tup ]
-              )
-              (termbind
-                (strict)
-                (vardecl fallthrough (all a (type) [ Maybe a ]))
-                (abs
-                  a
-                  (type)
-=======
+                (strict) (vardecl x Unit) [ [ { trace Unit } str ] Unit ]
+              )
+              [ { error [ Maybe a ] } unitval ]
+            )
+          )
+          (lam
+            `$dUnsafeFromData`
+            [ (lam a (type) (fun (con data) a)) a ]
+            (lam
+              d
+              (con data)
+              (let
+                (nonrec)
+                (termbind (strict) (vardecl d (con data)) d)
+                (termbind
+                  (strict)
+                  (vardecl
+                    tup
+                    [ [ (con pair) (con integer) ] [ (con list) (con data) ] ]
+                  )
+                  [ unsafeDataAsConstr d ]
+                )
                 (termbind
                   (nonstrict)
                   (vardecl x [ Maybe a ])
@@ -408,7 +329,6 @@
                 (termbind
                   (nonstrict)
                   (vardecl fallthrough [ Maybe a ])
->>>>>>> d4f1158e
                   [
                     [
                       [
@@ -418,43 +338,25 @@
                         ]
                         (lam ds (con unit) { Nothing a })
                       ]
-                      (lam ds (con unit) { fallthrough [ Maybe a ] })
+                      (lam ds (con unit) x)
                     ]
                     unitval
                   ]
                 )
-              )
-              (termbind
-                (strict)
-                (vardecl t [ (con list) (con data) ])
-                [ { { snd (con integer) } [ (con list) (con data) ] } tup ]
-              )
-              (termbind
-                (strict) (vardecl arg (con data)) [ { head (con data) } t ]
-              )
-              (termbind
-                (nonstrict)
-                (vardecl indexMatchCase a)
-                [ `$dUnsafeFromData` arg ]
-              )
-              (termbind
-                (nonstrict)
-                (vardecl x [ Maybe a ])
-                [ { Just a } indexMatchCase ]
-              )
-              [
                 [
                   [
                     [
-                      { ifThenElse (fun (con unit) [ Maybe a ]) }
-                      [ [ equalsInteger index ] (con integer 0) ]
+                      [
+                        { ifThenElse (fun (con unit) [ Maybe a ]) }
+                        [ [ equalsInteger index ] (con integer 0) ]
+                      ]
+                      (lam ds (con unit) x)
                     ]
                     (lam ds (con unit) fallthrough)
                   ]
-                  (lam ds (con unit) { fallthrough a })
+                  unitval
                 ]
-                unitval
-              ]
+              )
             )
           )
         )
