(abs
<<<<<<< HEAD
  out_Bool_104
  (type)
  (lam
    case_True_105 out_Bool_104 (lam case_False_106 out_Bool_104 case_True_105)
=======
  out_Bool_102
  (type)
  (lam
    case_True_103 out_Bool_102 (lam case_False_104 out_Bool_102 case_True_103)
>>>>>>> e222466e
  )
)<|MERGE_RESOLUTION|>--- conflicted
+++ resolved
@@ -1,14 +1,7 @@
 (abs
-<<<<<<< HEAD
-  out_Bool_104
-  (type)
-  (lam
-    case_True_105 out_Bool_104 (lam case_False_106 out_Bool_104 case_True_105)
-=======
   out_Bool_102
   (type)
   (lam
     case_True_103 out_Bool_102 (lam case_False_104 out_Bool_102 case_True_103)
->>>>>>> e222466e
   )
 )