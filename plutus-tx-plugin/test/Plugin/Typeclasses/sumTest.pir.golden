--- conflicted
+++ resolved
@@ -86,7 +86,6 @@
                 (lam
                   z
                   b
-<<<<<<< HEAD
                   (lam
                     eta
                     [ List a ]
@@ -97,7 +96,7 @@
                       (let
                         (rec)
                         (termbind
-                          (strict)
+                          (nonstrict)
                           (vardecl go (fun [ List a ] b))
                           (lam
                             ds
@@ -123,34 +122,6 @@
                           )
                         )
                         [ go eta ]
-=======
-                  (let
-                    (rec)
-                    (termbind
-                      (nonstrict)
-                      (vardecl go (fun [ List a ] b))
-                      (lam
-                        ds
-                        [ List a ]
-                        {
-                          [
-                            [
-                              { [ { Nil_match a } ds ] (all dead (type) b) }
-                              (abs dead (type) z)
-                            ]
-                            (lam
-                              x
-                              a
-                              (lam
-                                xs
-                                [ List a ]
-                                (abs dead (type) [ [ f x ] [ go xs ] ])
-                              )
-                            )
-                          ]
-                          (all dead (type) dead)
-                        }
->>>>>>> 250ba063
                       )
                     )
                   )
