<<<<<<< HEAD
[ entering f-142
, entering addInteger-136
, exiting addInteger-136
, exiting f-142
, entering f-142
, entering addInteger-136
, exiting addInteger-136
, exiting f-142
, entering addInteger-136
, exiting addInteger-136 ]
=======
[ entering f
, entering addInteger
, exiting addInteger
, exiting f
, entering f
, entering addInteger
, exiting addInteger
, exiting f
, entering addInteger
, exiting addInteger ]
>>>>>>> e34cda96
<|MERGE_RESOLUTION|>--- conflicted
+++ resolved
@@ -1,15 +1,3 @@
-<<<<<<< HEAD
-[ entering f-142
-, entering addInteger-136
-, exiting addInteger-136
-, exiting f-142
-, entering f-142
-, entering addInteger-136
-, exiting addInteger-136
-, exiting f-142
-, entering addInteger-136
-, exiting addInteger-136 ]
-=======
 [ entering f
 , entering addInteger
 , exiting addInteger
@@ -19,5 +7,4 @@
 , exiting addInteger
 , exiting f
 , entering addInteger
-, exiting addInteger ]
->>>>>>> e34cda96
+, exiting addInteger ]