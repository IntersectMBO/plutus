--- conflicted
+++ resolved
@@ -1,15 +1,6 @@
-<<<<<<< HEAD
-[ entering runIdentity-133
-, exiting runIdentity-133
-, entering newtypeFunction-141
-, exiting newtypeFunction-141
-, entering `$fFoldableIdentity`-135
-, exiting `$fFoldableIdentity`-135 ]
-=======
 [ entering runIdentity
 , exiting runIdentity
 , entering newtypeFunction
 , exiting newtypeFunction
 , entering `$fFoldableIdentity`
-, exiting `$fFoldableIdentity` ]
->>>>>>> e34cda96
+, exiting `$fFoldableIdentity` ]