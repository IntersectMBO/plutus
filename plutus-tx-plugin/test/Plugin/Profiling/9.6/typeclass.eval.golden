<<<<<<< HEAD
[ entering useTypeclass-139
, entering methodA-153
, exiting methodA-153
, entering addInteger-146
, exiting addInteger-146
, entering methodB-164
, exiting methodB-164
, entering subtractInteger-176
, exiting subtractInteger-176
, entering addInteger-146
, exiting addInteger-146
, exiting useTypeclass-139 ]
=======
[ entering useTypeclass
, entering methodA
, exiting methodA
, entering addInteger
, exiting addInteger
, entering methodB
, exiting methodB
, entering subtractInteger
, exiting subtractInteger
, entering addInteger
, exiting addInteger
, exiting useTypeclass ]
>>>>>>> e34cda96
<|MERGE_RESOLUTION|>--- conflicted
+++ resolved
@@ -1,17 +1,3 @@
-<<<<<<< HEAD
-[ entering useTypeclass-139
-, entering methodA-153
-, exiting methodA-153
-, entering addInteger-146
-, exiting addInteger-146
-, entering methodB-164
-, exiting methodB-164
-, entering subtractInteger-176
-, exiting subtractInteger-176
-, entering addInteger-146
-, exiting addInteger-146
-, exiting useTypeclass-139 ]
-=======
 [ entering useTypeclass
 , entering methodA
 , exiting methodA
@@ -23,5 +9,4 @@
 , exiting subtractInteger
 , entering addInteger
 , exiting addInteger
-, exiting useTypeclass ]
->>>>>>> e34cda96
+, exiting useTypeclass ]