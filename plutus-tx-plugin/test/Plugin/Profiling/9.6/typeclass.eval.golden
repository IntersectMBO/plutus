--- conflicted
+++ resolved
@@ -1,17 +1,3 @@
-<<<<<<< HEAD
-[ entering useTypeclass-142
-, entering methodA-156
-, exiting methodA-156
-, entering addInteger-149
-, exiting addInteger-149
-, entering methodB-167
-, exiting methodB-167
-, entering subtractInteger-179
-, exiting subtractInteger-179
-, entering addInteger-149
-, exiting addInteger-149
-, exiting useTypeclass-142 ]
-=======
 [ entering useTypeclass
 , entering methodA
 , exiting methodA
@@ -23,5 +9,4 @@
 , exiting subtractInteger
 , entering addInteger
 , exiting addInteger
-, exiting useTypeclass ]
->>>>>>> 5d731e80
+, exiting useTypeclass ]