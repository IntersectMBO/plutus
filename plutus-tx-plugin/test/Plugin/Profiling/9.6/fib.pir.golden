--- conflicted
+++ resolved
@@ -13,15 +13,9 @@
             in
             trace
               {unit -> integer}
-<<<<<<< HEAD
-              "entering addInteger-155"
-              (\(thunk : unit) ->
-                 trace {integer} "exiting addInteger-155" (addInteger x y))
-=======
               "entering addInteger"
               (\(thunk : unit) ->
                  trace {integer} "exiting addInteger" (addInteger x y))
->>>>>>> 5d731e80
               ()
     data Bool | Bool_match where
       True : Bool
@@ -39,19 +33,11 @@
             in
             trace
               {unit -> Bool}
-<<<<<<< HEAD
-              "entering equalsInteger-140"
-              (\(thunk : unit) ->
-                 trace
-                   {Bool}
-                   "exiting equalsInteger-140"
-=======
               "entering equalsInteger"
               (\(thunk : unit) ->
                  trace
                    {Bool}
                    "exiting equalsInteger"
->>>>>>> 5d731e80
                    (let
                      !b : bool = equalsInteger x y
                    in
@@ -69,19 +55,11 @@
             in
             trace
               {unit -> integer}
-<<<<<<< HEAD
-              "entering subtractInteger-161"
-              (\(thunk : unit) ->
-                 trace
-                   {integer}
-                   "exiting subtractInteger-161"
-=======
               "entering subtractInteger"
               (\(thunk : unit) ->
                  trace
                    {integer}
                    "exiting subtractInteger"
->>>>>>> 5d731e80
                    (subtractInteger x y))
               ()
   in
@@ -93,19 +71,11 @@
           in
           trace
             {unit -> integer}
-<<<<<<< HEAD
-            "entering fib-133"
-            (\(thunk : unit) ->
-               trace
-                 {integer}
-                 "exiting fib-133"
-=======
             "entering fib"
             (\(thunk : unit) ->
                trace
                  {integer}
                  "exiting fib"
->>>>>>> 5d731e80
                  (Bool_match
                     (equalsInteger n 0)
                     {all dead. integer}
