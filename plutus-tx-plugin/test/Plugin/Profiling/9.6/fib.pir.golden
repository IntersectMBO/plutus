--- conflicted
+++ resolved
@@ -13,15 +13,9 @@
             in
             trace
               {unit -> integer}
-<<<<<<< HEAD
-              "entering addInteger-152"
-              (\(thunk : unit) ->
-                 trace {integer} "exiting addInteger-152" (addInteger x y))
-=======
               "entering addInteger"
               (\(thunk : unit) ->
                  trace {integer} "exiting addInteger" (addInteger x y))
->>>>>>> e34cda96
               ()
     data Bool | Bool_match where
       True : Bool
@@ -39,19 +33,11 @@
             in
             trace
               {unit -> Bool}
-<<<<<<< HEAD
-              "entering equalsInteger-137"
-              (\(thunk : unit) ->
-                 trace
-                   {Bool}
-                   "exiting equalsInteger-137"
-=======
               "entering equalsInteger"
               (\(thunk : unit) ->
                  trace
                    {Bool}
                    "exiting equalsInteger"
->>>>>>> e34cda96
                    (let
                      !b : bool = equalsInteger x y
                    in
@@ -69,19 +55,11 @@
             in
             trace
               {unit -> integer}
-<<<<<<< HEAD
-              "entering subtractInteger-158"
-              (\(thunk : unit) ->
-                 trace
-                   {integer}
-                   "exiting subtractInteger-158"
-=======
               "entering subtractInteger"
               (\(thunk : unit) ->
                  trace
                    {integer}
                    "exiting subtractInteger"
->>>>>>> e34cda96
                    (subtractInteger x y))
               ()
   in
@@ -93,19 +71,11 @@
           in
           trace
             {unit -> integer}
-<<<<<<< HEAD
-            "entering fib-130"
-            (\(thunk : unit) ->
-               trace
-                 {integer}
-                 "exiting fib-130"
-=======
             "entering fib"
             (\(thunk : unit) ->
                trace
                  {integer}
                  "exiting fib"
->>>>>>> e34cda96
                  (Bool_match
                     (equalsInteger n 0)
                     {all dead. integer}
