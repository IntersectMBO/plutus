program
  1.1.0
  (let
    ~id : all a. a -> a
      = /\a ->
          \(x : a) ->
            trace
              {unit -> a}
<<<<<<< HEAD
              "entering id-134"
              (\(thunk : unit) -> trace {a} "exiting id-134" x)
=======
              "entering id"
              (\(thunk : unit) -> trace {a} "exiting id" x)
>>>>>>> 5d731e80
              ()
  in
  id {integer} (id {integer} 1))<|MERGE_RESOLUTION|>--- conflicted
+++ resolved
@@ -6,13 +6,8 @@
           \(x : a) ->
             trace
               {unit -> a}
-<<<<<<< HEAD
-              "entering id-134"
-              (\(thunk : unit) -> trace {a} "exiting id-134" x)
-=======
               "entering id"
               (\(thunk : unit) -> trace {a} "exiting id" x)
->>>>>>> 5d731e80
               ()
   in
   id {integer} (id {integer} 1))