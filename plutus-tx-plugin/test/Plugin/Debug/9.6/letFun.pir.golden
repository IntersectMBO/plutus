(program
  { no-src-span }
  1.1.0
  (let
    { no-src-span }
    (nonrec)
    (datatypebind
      { no-src-span }
      (datatype
        { no-src-span }
<<<<<<< HEAD
        (tyvardecl { no-src-span } Bool-448 ({ no-src-span } type))

        Bool_match-451
        (vardecl { no-src-span } True-449 { no-src-span } Bool-448)
        (vardecl { no-src-span } False-450 { no-src-span } Bool-448)
=======
        (tyvardecl { no-src-span } Bool ({ no-src-span } type))

        Bool_match
        (vardecl { no-src-span } True { no-src-span } Bool)
        (vardecl { no-src-span } False { no-src-span } Bool)
>>>>>>> 13082a04
      )
    )
    (termbind
      { no-src-span }
      (strict)
      (vardecl
        { no-src-span }
<<<<<<< HEAD
        equalsInteger-447
=======
        equalsInteger
>>>>>>> 13082a04
        (fun
          { no-src-span }
          (con { no-src-span } integer)
          (fun
            { no-src-span }
            (con { no-src-span } integer)
            (con { no-src-span } bool)
          )
        )
      )
      (builtin { no-src-span } equalsInteger)
    )
    (termbind
      { no-src-span }
      (strict)
      (vardecl
        { no-src-span }
<<<<<<< HEAD
        ifThenElse-445
        (all
          { no-src-span }
          a-446
=======
        ifThenElse
        (all
          { no-src-span }
          a
>>>>>>> 13082a04
          ({ no-src-span } type)
          (fun
            { no-src-span }
            (con { no-src-span } bool)
            (fun
              { no-src-span }
<<<<<<< HEAD
              { no-src-span } a-446
              (fun { no-src-span } { no-src-span } a-446 { no-src-span } a-446)
=======
              { no-src-span } a
              (fun { no-src-span } { no-src-span } a { no-src-span } a)
>>>>>>> 13082a04
            )
          )
        )
      )
      (builtin { no-src-span } ifThenElse)
    )
    (termbind
      { no-src-span }
      (nonstrict)
      (vardecl
        { no-src-span }
<<<<<<< HEAD
        equalsInteger-457
=======
        equalsInteger
>>>>>>> 13082a04
        (fun
          { no-src-span }
          (con { no-src-span } integer)
          (fun
<<<<<<< HEAD
            { no-src-span }
            (con { no-src-span } integer)
            { no-src-span } Bool-448
=======
            { no-src-span } (con { no-src-span } integer) { no-src-span } Bool
>>>>>>> 13082a04
          )
        )
      )
      (lam
        { no-src-span }
<<<<<<< HEAD
        x-452
=======
        x
>>>>>>> 13082a04
        (con { no-src-span } integer)
        (let
          { no-src-span }
          (nonrec)
          (termbind
            { no-src-span }
            (strict)
<<<<<<< HEAD
            (vardecl { no-src-span } x-454 (con { no-src-span } integer))
            { no-src-span } x-452
          )
          (lam
            { no-src-span }
            y-453
=======
            (vardecl { no-src-span } x (con { no-src-span } integer))
            { no-src-span } x
          )
          (lam
            { no-src-span }
            y
>>>>>>> 13082a04
            (con { no-src-span } integer)
            (let
              { no-src-span }
              (nonrec)
              (termbind
                { no-src-span }
                (strict)
<<<<<<< HEAD
                (vardecl { no-src-span } y-455 (con { no-src-span } integer))
                { no-src-span } y-453
=======
                (vardecl { no-src-span } y (con { no-src-span } integer))
                { no-src-span } y
>>>>>>> 13082a04
              )
              (termbind
                { no-src-span }
                (strict)
<<<<<<< HEAD
                (vardecl { no-src-span } b-456 (con { no-src-span } bool))
=======
                (vardecl { no-src-span } b (con { no-src-span } bool))
>>>>>>> 13082a04
                [
                  { no-src-span }
                  [
                    { no-src-span }
<<<<<<< HEAD
                    { no-src-span } equalsInteger-447
                    { no-src-span } x-454
                  ]
                  { no-src-span } y-455
=======
                    { no-src-span } equalsInteger
                    { no-src-span } x
                  ]
                  { no-src-span } y
>>>>>>> 13082a04
                ]
              )
              [
                { no-src-span }
                [
                  { no-src-span }
                  [
                    { no-src-span }
                    {
                      { no-src-span }
<<<<<<< HEAD
                      { no-src-span } ifThenElse-445
                      { no-src-span } Bool-448
                    }
                    { no-src-span } b-456
                  ]
                  { no-src-span } True-449
                ]
                { no-src-span } False-450
=======
                      { no-src-span } ifThenElse
                      { no-src-span } Bool
                    }
                    { no-src-span } b
                  ]
                  { no-src-span } True
                ]
                { no-src-span } False
>>>>>>> 13082a04
              ]
            )
          )
        )
      )
    )
    (lam
      { no-src-span }
<<<<<<< HEAD
      ds-458
=======
      ds
>>>>>>> 13082a04
      (con { no-src-span } integer)
      (let
        { test/Plugin/Debug/Spec.hs:38:9-38:87 }
        (nonrec)
        (termbind
          { test/Plugin/Debug/Spec.hs:38:9-38:87 }
          (strict)
          (vardecl
            { test/Plugin/Debug/Spec.hs:38:9-38:87 }
<<<<<<< HEAD
            ds-460
            (con { test/Plugin/Debug/Spec.hs:38:9-38:87 } integer)
          )
          { test/Plugin/Debug/Spec.hs:38:9-38:87 } ds-458
        )
        (lam
          { no-src-span }
          ds-459
=======
            ds
            (con { test/Plugin/Debug/Spec.hs:38:9-38:87 } integer)
          )
          { test/Plugin/Debug/Spec.hs:38:9-38:87 } ds
        )
        (lam
          { no-src-span }
          ds
>>>>>>> 13082a04
          (con { no-src-span } integer)
          (let
            { test/Plugin/Debug/Spec.hs:38:9-38:87 }
            (nonrec)
            (termbind
              { test/Plugin/Debug/Spec.hs:38:9-38:87 }
              (strict)
              (vardecl
                { test/Plugin/Debug/Spec.hs:38:9-38:87 }
<<<<<<< HEAD
                ds-461
                (con { test/Plugin/Debug/Spec.hs:38:9-38:87 } integer)
              )
              { test/Plugin/Debug/Spec.hs:38:9-38:87 } ds-459
=======
                ds
                (con { test/Plugin/Debug/Spec.hs:38:9-38:87 } integer)
              )
              { test/Plugin/Debug/Spec.hs:38:9-38:87 } ds
>>>>>>> 13082a04
            )
            [
              { test/Plugin/Debug/Spec.hs:38:9-38:87, test/Plugin/Debug/Spec.hs:38:44-38:86, test/Plugin/Debug/Spec.hs:38:54-38:79 }
              [
                { test/Plugin/Debug/Spec.hs:38:9-38:87, test/Plugin/Debug/Spec.hs:38:44-38:86, test/Plugin/Debug/Spec.hs:38:54-38:79 }
                { test/Plugin/Debug/Spec.hs:38:9-38:87, test/Plugin/Debug/Spec.hs:38:44-38:86, test/Plugin/Debug/Spec.hs:38:54-38:79 }
<<<<<<< HEAD
                equalsInteger-457
                { test/Plugin/Debug/Spec.hs:38:9-38:87, test/Plugin/Debug/Spec.hs:38:44-38:86, test/Plugin/Debug/Spec.hs:38:54-38:79, test/Plugin/Debug/Spec.hs:38:77-38:77 }
                ds-460
              ]
              { test/Plugin/Debug/Spec.hs:38:9-38:87, test/Plugin/Debug/Spec.hs:38:44-38:86, test/Plugin/Debug/Spec.hs:38:54-38:79, test/Plugin/Debug/Spec.hs:38:79-38:79 }
              ds-461
=======
                equalsInteger
                { test/Plugin/Debug/Spec.hs:38:9-38:87, test/Plugin/Debug/Spec.hs:38:44-38:86, test/Plugin/Debug/Spec.hs:38:54-38:79, test/Plugin/Debug/Spec.hs:38:77-38:77 }
                ds
              ]
              { test/Plugin/Debug/Spec.hs:38:9-38:87, test/Plugin/Debug/Spec.hs:38:44-38:86, test/Plugin/Debug/Spec.hs:38:54-38:79, test/Plugin/Debug/Spec.hs:38:79-38:79 }
              ds
>>>>>>> 13082a04
            ]
          )
        )
      )
    )
  )
)<|MERGE_RESOLUTION|>--- conflicted
+++ resolved
@@ -8,19 +8,11 @@
       { no-src-span }
       (datatype
         { no-src-span }
-<<<<<<< HEAD
-        (tyvardecl { no-src-span } Bool-448 ({ no-src-span } type))
-
-        Bool_match-451
-        (vardecl { no-src-span } True-449 { no-src-span } Bool-448)
-        (vardecl { no-src-span } False-450 { no-src-span } Bool-448)
-=======
         (tyvardecl { no-src-span } Bool ({ no-src-span } type))
 
         Bool_match
         (vardecl { no-src-span } True { no-src-span } Bool)
         (vardecl { no-src-span } False { no-src-span } Bool)
->>>>>>> 13082a04
       )
     )
     (termbind
@@ -28,11 +20,7 @@
       (strict)
       (vardecl
         { no-src-span }
-<<<<<<< HEAD
-        equalsInteger-447
-=======
         equalsInteger
->>>>>>> 13082a04
         (fun
           { no-src-span }
           (con { no-src-span } integer)
@@ -50,30 +38,18 @@
       (strict)
       (vardecl
         { no-src-span }
-<<<<<<< HEAD
-        ifThenElse-445
-        (all
-          { no-src-span }
-          a-446
-=======
         ifThenElse
         (all
           { no-src-span }
           a
->>>>>>> 13082a04
           ({ no-src-span } type)
           (fun
             { no-src-span }
             (con { no-src-span } bool)
             (fun
               { no-src-span }
-<<<<<<< HEAD
-              { no-src-span } a-446
-              (fun { no-src-span } { no-src-span } a-446 { no-src-span } a-446)
-=======
               { no-src-span } a
               (fun { no-src-span } { no-src-span } a { no-src-span } a)
->>>>>>> 13082a04
             )
           )
         )
@@ -85,32 +61,18 @@
       (nonstrict)
       (vardecl
         { no-src-span }
-<<<<<<< HEAD
-        equalsInteger-457
-=======
         equalsInteger
->>>>>>> 13082a04
         (fun
           { no-src-span }
           (con { no-src-span } integer)
           (fun
-<<<<<<< HEAD
-            { no-src-span }
-            (con { no-src-span } integer)
-            { no-src-span } Bool-448
-=======
             { no-src-span } (con { no-src-span } integer) { no-src-span } Bool
->>>>>>> 13082a04
           )
         )
       )
       (lam
         { no-src-span }
-<<<<<<< HEAD
-        x-452
-=======
         x
->>>>>>> 13082a04
         (con { no-src-span } integer)
         (let
           { no-src-span }
@@ -118,21 +80,12 @@
           (termbind
             { no-src-span }
             (strict)
-<<<<<<< HEAD
-            (vardecl { no-src-span } x-454 (con { no-src-span } integer))
-            { no-src-span } x-452
-          )
-          (lam
-            { no-src-span }
-            y-453
-=======
             (vardecl { no-src-span } x (con { no-src-span } integer))
             { no-src-span } x
           )
           (lam
             { no-src-span }
             y
->>>>>>> 13082a04
             (con { no-src-span } integer)
             (let
               { no-src-span }
@@ -140,37 +93,21 @@
               (termbind
                 { no-src-span }
                 (strict)
-<<<<<<< HEAD
-                (vardecl { no-src-span } y-455 (con { no-src-span } integer))
-                { no-src-span } y-453
-=======
                 (vardecl { no-src-span } y (con { no-src-span } integer))
                 { no-src-span } y
->>>>>>> 13082a04
               )
               (termbind
                 { no-src-span }
                 (strict)
-<<<<<<< HEAD
-                (vardecl { no-src-span } b-456 (con { no-src-span } bool))
-=======
                 (vardecl { no-src-span } b (con { no-src-span } bool))
->>>>>>> 13082a04
                 [
                   { no-src-span }
                   [
                     { no-src-span }
-<<<<<<< HEAD
-                    { no-src-span } equalsInteger-447
-                    { no-src-span } x-454
-                  ]
-                  { no-src-span } y-455
-=======
                     { no-src-span } equalsInteger
                     { no-src-span } x
                   ]
                   { no-src-span } y
->>>>>>> 13082a04
                 ]
               )
               [
@@ -181,16 +118,6 @@
                     { no-src-span }
                     {
                       { no-src-span }
-<<<<<<< HEAD
-                      { no-src-span } ifThenElse-445
-                      { no-src-span } Bool-448
-                    }
-                    { no-src-span } b-456
-                  ]
-                  { no-src-span } True-449
-                ]
-                { no-src-span } False-450
-=======
                       { no-src-span } ifThenElse
                       { no-src-span } Bool
                     }
@@ -199,7 +126,6 @@
                   { no-src-span } True
                 ]
                 { no-src-span } False
->>>>>>> 13082a04
               ]
             )
           )
@@ -208,11 +134,7 @@
     )
     (lam
       { no-src-span }
-<<<<<<< HEAD
-      ds-458
-=======
       ds
->>>>>>> 13082a04
       (con { no-src-span } integer)
       (let
         { test/Plugin/Debug/Spec.hs:38:9-38:87 }
@@ -222,16 +144,6 @@
           (strict)
           (vardecl
             { test/Plugin/Debug/Spec.hs:38:9-38:87 }
-<<<<<<< HEAD
-            ds-460
-            (con { test/Plugin/Debug/Spec.hs:38:9-38:87 } integer)
-          )
-          { test/Plugin/Debug/Spec.hs:38:9-38:87 } ds-458
-        )
-        (lam
-          { no-src-span }
-          ds-459
-=======
             ds
             (con { test/Plugin/Debug/Spec.hs:38:9-38:87 } integer)
           )
@@ -240,7 +152,6 @@
         (lam
           { no-src-span }
           ds
->>>>>>> 13082a04
           (con { no-src-span } integer)
           (let
             { test/Plugin/Debug/Spec.hs:38:9-38:87 }
@@ -250,38 +161,22 @@
               (strict)
               (vardecl
                 { test/Plugin/Debug/Spec.hs:38:9-38:87 }
-<<<<<<< HEAD
-                ds-461
-                (con { test/Plugin/Debug/Spec.hs:38:9-38:87 } integer)
-              )
-              { test/Plugin/Debug/Spec.hs:38:9-38:87 } ds-459
-=======
                 ds
                 (con { test/Plugin/Debug/Spec.hs:38:9-38:87 } integer)
               )
               { test/Plugin/Debug/Spec.hs:38:9-38:87 } ds
->>>>>>> 13082a04
             )
             [
               { test/Plugin/Debug/Spec.hs:38:9-38:87, test/Plugin/Debug/Spec.hs:38:44-38:86, test/Plugin/Debug/Spec.hs:38:54-38:79 }
               [
                 { test/Plugin/Debug/Spec.hs:38:9-38:87, test/Plugin/Debug/Spec.hs:38:44-38:86, test/Plugin/Debug/Spec.hs:38:54-38:79 }
                 { test/Plugin/Debug/Spec.hs:38:9-38:87, test/Plugin/Debug/Spec.hs:38:44-38:86, test/Plugin/Debug/Spec.hs:38:54-38:79 }
-<<<<<<< HEAD
-                equalsInteger-457
-                { test/Plugin/Debug/Spec.hs:38:9-38:87, test/Plugin/Debug/Spec.hs:38:44-38:86, test/Plugin/Debug/Spec.hs:38:54-38:79, test/Plugin/Debug/Spec.hs:38:77-38:77 }
-                ds-460
-              ]
-              { test/Plugin/Debug/Spec.hs:38:9-38:87, test/Plugin/Debug/Spec.hs:38:44-38:86, test/Plugin/Debug/Spec.hs:38:54-38:79, test/Plugin/Debug/Spec.hs:38:79-38:79 }
-              ds-461
-=======
                 equalsInteger
                 { test/Plugin/Debug/Spec.hs:38:9-38:87, test/Plugin/Debug/Spec.hs:38:44-38:86, test/Plugin/Debug/Spec.hs:38:54-38:79, test/Plugin/Debug/Spec.hs:38:77-38:77 }
                 ds
               ]
               { test/Plugin/Debug/Spec.hs:38:9-38:87, test/Plugin/Debug/Spec.hs:38:44-38:86, test/Plugin/Debug/Spec.hs:38:54-38:79, test/Plugin/Debug/Spec.hs:38:79-38:79 }
               ds
->>>>>>> 13082a04
             ]
           )
         )
