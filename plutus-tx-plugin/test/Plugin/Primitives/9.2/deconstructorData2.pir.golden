--- conflicted
+++ resolved
@@ -116,22 +116,11 @@
                   (let
                     (nonrec)
                     (termbind (strict) (vardecl f (fun a b)) f)
-<<<<<<< HEAD
                     (let
                       (rec)
                       (termbind
                         (nonstrict)
                         (vardecl go (fun [ List a ] [ List b ]))
-=======
-                    {
-                      [
-                        [
-                          {
-                            [ { List_match a } l ] (all dead (type) [ List b ])
-                          }
-                          (abs dead (type) { Nil b })
-                        ]
->>>>>>> 204258d4
                         (lam
                           ds
                           [ List a ]
@@ -139,7 +128,7 @@
                             [
                               [
                                 {
-                                  [ { Nil_match a } ds ]
+                                  [ { List_match a } ds ]
                                   (all dead (type) [ List b ])
                                 }
                                 (abs dead (type) { Nil b })
