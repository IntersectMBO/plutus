{-# LANGUAGE BangPatterns        #-}
{-# LANGUAGE DataKinds           #-}
{-# LANGUAGE OverloadedStrings   #-}
{-# LANGUAGE ScopedTypeVariables #-}
{-# LANGUAGE TypeApplications    #-}
{-# OPTIONS_GHC -fplugin PlutusTx.Plugin #-}
{-# OPTIONS_GHC -fplugin-opt PlutusTx.Plugin:defer-errors #-}
{-# OPTIONS_GHC -fplugin-opt PlutusTx.Plugin:context-level=0 #-}
-- To ensure the traces don't get optimized away in the tests
{-# OPTIONS_GHC -fplugin-opt PlutusTx.Plugin:conservative-optimisation #-}

module Plugin.Strict.Spec (strict) where

import Test.Tasty.Extras

import PlutusTx.Builtins qualified as Builtins
import PlutusTx.Builtins.Internal qualified as BI
import PlutusTx.Code
import PlutusTx.Plugin
import PlutusTx.Prelude qualified as P
import PlutusTx.Test

import Data.Proxy

strict :: TestNested
<<<<<<< HEAD
strict = testNested "Strict" [
    goldenPirReadable "strictAdd" strictAdd
  , goldenPirReadable "strictAppend" strictAppend
  , goldenPirReadable "strictAppend2" strictAppend2
  , goldenPirReadable "strictAppendString" strictAppendString
  , goldenPirReadable "strictITE" strictITE
  , goldenPirReadable "strictPair" strictPair
  , goldenPirReadable "strictList" strictList
  , goldenPirReadable "strictData" strictData
  , goldenPirReadable "issue4645" issue4645
  , goldenEvalCekLog "issue4645" [ issue4645 ]
=======
strict = testNestedGhc "Strict" [
    goldenPir "strictAdd" strictAdd
  , goldenPir "strictAppend" strictAppend
  , goldenPir "strictAppend2" strictAppend2
  , goldenPir "strictAppendString" strictAppendString
  , goldenPir "strictITE" strictITE
  , goldenPir "strictPair" strictPair
  , goldenPir "strictList" strictList
  , goldenPir "strictData" strictData
  , goldenPir "issue4645" issue4645
  , goldenEvalCekLog "issue4645Eval" [ issue4645 ]
>>>>>>> d1ef5bc9
  ]

strictAdd :: CompiledCode (Integer -> Integer -> Integer)
strictAdd = plc (Proxy @"strictLet") strictAddExample

strictAddExample :: Integer -> Integer -> Integer
strictAddExample !x !y = Builtins.addInteger x y

strictAppend :: CompiledCode (P.BuiltinByteString -> P.BuiltinByteString -> P.BuiltinByteString)
strictAppend = plc (Proxy @"strictLet") strictAppendExample

strictAppendExample :: P.BuiltinByteString -> P.BuiltinByteString -> P.BuiltinByteString
strictAppendExample !x !y = Builtins.appendByteString x y

strictAppend2 :: CompiledCode (Wrapper -> Wrapper -> Wrapper)
strictAppend2 = plc (Proxy @"strictLet") strictAppend2Example

strictAppend2Example :: Wrapper -> Wrapper -> Wrapper
strictAppend2Example !(Wrapper x) !(Wrapper y) = Wrapper (Builtins.appendByteString x y)

-- Wrapper, like PubKeyHash etc.
newtype Wrapper = Wrapper P.BuiltinByteString

strictAppendString :: CompiledCode (P.BuiltinString -> P.BuiltinString -> P.BuiltinString)
strictAppendString = plc (Proxy @"strictAppendString") strictAppendStringExample

strictAppendStringExample :: P.BuiltinString -> P.BuiltinString -> P.BuiltinString
strictAppendStringExample !x !y = Builtins.appendString x y

strictITE :: CompiledCode (BI.BuiltinBool -> Integer -> Integer -> Integer)
strictITE = plc (Proxy @"strictITE") strictITEExample

strictITEExample :: BI.BuiltinBool -> Integer -> Integer -> Integer
strictITEExample !x !y !z = BI.ifThenElse x y z

strictPair :: CompiledCode (BI.BuiltinPair Integer Integer -> Integer)
strictPair = plc (Proxy @"strictPair") strictPairExample

strictPairExample :: BI.BuiltinPair Integer Integer -> Integer
strictPairExample !p = BI.fst p

strictList :: CompiledCode (BI.BuiltinList Integer -> Integer)
strictList = plc (Proxy @"strictList") strictListExample

strictListExample :: BI.BuiltinList Integer -> Integer
strictListExample !p = BI.head p

strictData :: CompiledCode (BI.BuiltinData -> Integer)
strictData = plc (Proxy @"strictData") strictDataExample

strictDataExample :: BI.BuiltinData -> Integer
strictDataExample !d = BI.unsafeDataAsI d

issue4645 :: CompiledCode Bool
issue4645 = plc (Proxy @"issue4645") issue4645Example

-- Reproducer for plutus#4645
issue4645Example :: Bool
issue4645Example =
    let
      !x = P.trace "x" 0 :: Integer
      !y = P.trace "y" (1, 2) :: (Integer,Integer)
      !z = P.trace "z" y
      (!zz, _) = P.trace "zz" z
      !t = P.trace "t" zz

      !valid = x P.== t
   in valid<|MERGE_RESOLUTION|>--- conflicted
+++ resolved
@@ -23,8 +23,7 @@
 import Data.Proxy
 
 strict :: TestNested
-<<<<<<< HEAD
-strict = testNested "Strict" [
+strict = testNestedGhc "Strict" [
     goldenPirReadable "strictAdd" strictAdd
   , goldenPirReadable "strictAppend" strictAppend
   , goldenPirReadable "strictAppend2" strictAppend2
@@ -35,19 +34,6 @@
   , goldenPirReadable "strictData" strictData
   , goldenPirReadable "issue4645" issue4645
   , goldenEvalCekLog "issue4645" [ issue4645 ]
-=======
-strict = testNestedGhc "Strict" [
-    goldenPir "strictAdd" strictAdd
-  , goldenPir "strictAppend" strictAppend
-  , goldenPir "strictAppend2" strictAppend2
-  , goldenPir "strictAppendString" strictAppendString
-  , goldenPir "strictITE" strictITE
-  , goldenPir "strictPair" strictPair
-  , goldenPir "strictList" strictList
-  , goldenPir "strictData" strictData
-  , goldenPir "issue4645" issue4645
-  , goldenEvalCekLog "issue4645Eval" [ issue4645 ]
->>>>>>> d1ef5bc9
   ]
 
 strictAdd :: CompiledCode (Integer -> Integer -> Integer)
