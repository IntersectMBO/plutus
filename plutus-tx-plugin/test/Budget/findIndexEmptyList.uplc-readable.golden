--- conflicted
+++ resolved
@@ -1,27 +1,3 @@
-<<<<<<< HEAD
-program 1.1.0 ((\s ->
-                  s s)
-                 (\s
-                   x ->
-                    (\go
-                      ds ->
-                       force (case ds [ (delay (constr 1 []))
-                                      , (\x
-                                          xs ->
-                                           delay (force (force ifThenElse
-                                                           (lessThanEqualsInteger
-                                                              1
-                                                              x)
-                                                           (delay (go
-                                                                     (addInteger
-                                                                        x
-                                                                        1)
-                                                                     xs))
-                                                           (delay (constr 0 [ x ]))))) ]))
-                      (s s))
-                 0
-                 (constr 0 []))
-=======
 program
   1.1.0
   ((\s -> s s)
@@ -34,14 +10,10 @@
                 , (\x xs ->
                      delay
                        (force
-                          (case
-                             (force ifThenElse
-                                (lessThanEqualsInteger 1 x)
-                                (constr 1 [])
-                                (constr 0 []))
-                             [ (delay (constr 0 [x]))
-                             , (delay (go (addInteger 1 x) xs)) ]))) ]))
+                          (force ifThenElse
+                             (lessThanEqualsInteger 1 x)
+                             (delay (go (addInteger 1 x) xs))
+                             (delay (constr 0 [x]))))) ]))
           (s s))
      0
-     (constr 0 []))
->>>>>>> 014286d2
+     (constr 0 []))