--- conflicted
+++ resolved
@@ -3,28 +3,10 @@
    ((\go xs -> go 5 xs)
       ((\s -> s s)
          (\s ds ds ->
-<<<<<<< HEAD
             case
               ds
               [ ((\x -> error) (force trace "PT7" (constr 0 [])))
               , (\x xs ->
-                   force
-                     (force ifThenElse
-                        (equalsInteger 0 ds)
-                        (delay x)
-                        (delay
-                           ((\x -> s s x) (subtractInteger ds 1) xs)))) ]))))
-=======
-            force
-              (case
-                 ds
-                 [ (delay ((\x -> error) (force trace "PT7" (constr 0 []))))
-                 , (\x xs ->
-                      delay
-                        (force
-                           (case
-                              (equalsInteger 0 ds)
-                              [ (delay
-                                   ((\x -> s s x) (subtractInteger ds 1) xs))
-                              , (delay x) ]))) ])))))
->>>>>>> 67adbe8a
+                   case
+                     (equalsInteger 0 ds)
+                     [((\x -> s s x) (subtractInteger ds 1) xs), x]) ]))))