--- conflicted
+++ resolved
@@ -1,12 +1,6 @@
-<<<<<<< HEAD
-CPU:                 576_100
-Memory:                3_700
-Size:                     42
-=======
-CPU:                   640_100
-Memory:                  4_100
-Term Size:                  48
-Flat Size:                 116
->>>>>>> 67adbe8a
+CPU:                   576_100
+Memory:                  3_700
+Term Size:                  42
+Flat Size:                 113
 
 (constr 1)