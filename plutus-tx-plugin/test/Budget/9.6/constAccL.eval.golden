<<<<<<< HEAD
cpu: 753728937
mem: 3807101
size: 65
=======
CPU:             909_933_986
Memory:            4_308_602
Size:                     69
>>>>>>> dbeaa705

(con integer 42)<|MERGE_RESOLUTION|>--- conflicted
+++ resolved
@@ -1,11 +1,5 @@
-<<<<<<< HEAD
-cpu: 753728937
-mem: 3807101
-size: 65
-=======
-CPU:             909_933_986
-Memory:            4_308_602
-Size:                     69
->>>>>>> dbeaa705
+CPU:             753_728_937
+Memory:            3_807_101
+Size:                     65
 
 (con integer 42)