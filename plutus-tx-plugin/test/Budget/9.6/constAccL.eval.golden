<<<<<<< HEAD
CPU:             877_901_986
Memory:            4_108_402
Size:                     66
=======
CPU:               753_728_937
Memory:              3_807_101
Term Size:                  65
Flat Size:                 197
>>>>>>> 67adbe8a

(con integer 42)<|MERGE_RESOLUTION|>--- conflicted
+++ resolved
@@ -1,12 +1,6 @@
-<<<<<<< HEAD
-CPU:             877_901_986
-Memory:            4_108_402
-Size:                     66
-=======
-CPU:               753_728_937
-Memory:              3_807_101
-Term Size:                  65
-Flat Size:                 197
->>>>>>> 67adbe8a
+CPU:               689_664_937
+Memory:              3_406_701
+Term Size:                  59
+Flat Size:                 195
 
 (con integer 42)