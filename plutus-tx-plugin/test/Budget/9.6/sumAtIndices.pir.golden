--- conflicted
+++ resolved
@@ -1,15 +1,3 @@
-<<<<<<< HEAD
-\(d-1586 : data) ->
-  let
-    !nt-1587 : list data = tailList {data} (unListData d-1586)
-    !s-1588 : integer = unIData (headList {data} nt-1587)
-    !nt-1589 : list data
-      = tailList {data} (tailList {data} (tailList {data} nt-1587))
-    !s-1590 : integer = unIData (headList {data} nt-1589)
-    !s-1591 : integer = unIData (headList {data} (tailList {data} nt-1589))
-  in
-  addInteger (addInteger s-1588 s-1590) s-1591
-=======
 \(d : data) ->
   let
     !nt : list data = tailList {data} (unListData d)
@@ -18,5 +6,4 @@
     !s : integer = unIData (headList {data} nt)
     !s : integer = unIData (headList {data} (tailList {data} nt))
   in
-  addInteger (addInteger s s) s
->>>>>>> ffdcada7
+  addInteger (addInteger s s) s