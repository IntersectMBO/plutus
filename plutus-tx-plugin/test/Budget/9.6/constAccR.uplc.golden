(program
   1.1.0
   ((\s -> s s)
      (\s ds -> force (case ds [(delay 42), (\x xs -> delay (s s xs))]))
      ((\s -> s s)
         (\s n ->
            force
              (force
                 (force ifThenElse
                    (lessThanEqualsInteger n 0)
                    (delay (delay (constr 0 [])))
                    (delay
                       (delay
<<<<<<< HEAD
                          (constr 1
                             [1, ((\x -> s s x) (subtractInteger n 1))]))))))
         1000)))
=======
                          (delay (constr 1 [1, (go (subtractInteger n 1))]))))))
            1000))
      (\f x0 -> (\s -> s s) (\s -> f (\x -> s s x)) x0)))
>>>>>>> 187f42ac
<|MERGE_RESOLUTION|>--- conflicted
+++ resolved
@@ -1,7 +1,9 @@
 (program
    1.1.0
-   ((\s -> s s)
-      (\s ds -> force (case ds [(delay 42), (\x xs -> delay (s s xs))]))
+   ((\x0 ->
+       (\s -> s s)
+         (\s ds -> force (case ds [(delay 42), (\x xs -> delay (s s xs))]))
+         x0)
       ((\s -> s s)
          (\s n ->
             force
@@ -11,12 +13,6 @@
                     (delay (delay (constr 0 [])))
                     (delay
                        (delay
-<<<<<<< HEAD
                           (constr 1
                              [1, ((\x -> s s x) (subtractInteger n 1))]))))))
-         1000)))
-=======
-                          (delay (constr 1 [1, (go (subtractInteger n 1))]))))))
-            1000))
-      (\f x0 -> (\s -> s s) (\s -> f (\x -> s s x)) x0)))
->>>>>>> 187f42ac
+         1000)))