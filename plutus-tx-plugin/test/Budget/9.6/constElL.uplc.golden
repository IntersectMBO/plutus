--- conflicted
+++ resolved
@@ -1,29 +1,20 @@
 (program
    1.1.0
-   ((\go ->
-       (\ls -> go 42 ls)
-         ((\s -> s s)
-            (\s n ->
-               force
-                 (force
-                    (force ifThenElse
-                       (lessThanEqualsInteger n 0)
-                       (delay (delay (constr 0 [])))
+   ((\ls ->
+       (\s -> s s)
+         (\s acc ds ->
+            force (case ds [(delay acc), (\x xs -> delay (s s x xs))]))
+         42
+         ls)
+      ((\s -> s s)
+         (\s n ->
+            force
+              (force
+                 (force ifThenElse
+                    (lessThanEqualsInteger n 0)
+                    (delay (delay (constr 0 [])))
+                    (delay
                        (delay
-                          (delay
-<<<<<<< HEAD
-                             (constr 1
-                                [1, ((\x -> s s x) (subtractInteger n 1))]))))))
-            1000))
-      ((\s -> s s)
-         (\s acc ds ->
-            force (case ds [(delay acc), (\x xs -> delay (s s x xs))])))))
-=======
-                             (delay
-                                (constr 1 [1, (go (subtractInteger n 1))]))))))
-               1000))
-         (fix1
-            (\go acc ds ->
-               force (case ds [(delay acc), (\x xs -> delay (go x xs))]))))
-      (\f x0 -> (\s -> s s) (\s -> f (\x -> s s x)) x0)))
->>>>>>> 187f42ac
+                          (constr 1
+                             [1, ((\x -> s s x) (subtractInteger n 1))]))))))
+         1000)))