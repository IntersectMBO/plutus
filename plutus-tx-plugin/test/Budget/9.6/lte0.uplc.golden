--- conflicted
+++ resolved
@@ -1,19 +1,21 @@
 (program
    1.1.0
-   ((\s -> s s)
-      (\s ds ->
-         force
-           (case
-              ds
-              [ (delay (constr 0 []))
-              , (\x xs ->
-                   delay
-                     (force
+   ((\x0 ->
+       (\s -> s s)
+         (\s ds ->
+            force
+              (case
+                 ds
+                 [ (delay (constr 0 []))
+                 , (\x xs ->
+                      delay
                         (force
-                           (force ifThenElse
-                              (lessThanEqualsInteger x 0)
-                              (delay (delay (s s xs)))
-                              (delay (delay (constr 1 []))))))) ]))
+                           (force
+                              (force ifThenElse
+                                 (lessThanEqualsInteger x 0)
+                                 (delay (delay (s s xs)))
+                                 (delay (delay (constr 1 []))))))) ]))
+         x0)
       ((\s -> s s)
          (\s n ->
             force
@@ -23,12 +25,6 @@
                     (delay (delay (constr 0 [])))
                     (delay
                        (delay
-<<<<<<< HEAD
                           (constr 1
                              [0, ((\x -> s s x) (subtractInteger n 1))]))))))
-         1000)))
-=======
-                          (delay (constr 1 [0, (go (subtractInteger n 1))]))))))
-            1000))
-      (\f x0 -> (\s -> s s) (\s -> f (\x -> s s x)) x0)))
->>>>>>> 187f42ac
+         1000)))