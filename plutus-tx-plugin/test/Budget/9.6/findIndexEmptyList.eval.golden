--- conflicted
+++ resolved
@@ -1,12 +1,6 @@
-<<<<<<< HEAD
-CPU:                 240_100
-Memory:                1_600
-Size:                     46
-=======
-CPU:                   272_100
-Memory:                  1_800
-Term Size:                  45
-Flat Size:                 119
->>>>>>> 67adbe8a
+CPU:                   240_100
+Memory:                  1_600
+Term Size:                  39
+Flat Size:                 117
 
 (constr 1)