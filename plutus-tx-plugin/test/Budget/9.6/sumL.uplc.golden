(program
   1.1.0
   ((\go ->
       (\ls -> go 0 ls)
         ((\s -> s s)
            (\s x lim ->
               force
<<<<<<< HEAD
                 (force
                    (force ifThenElse
                       (lessThanEqualsInteger x lim)
                       (delay
                          (delay
                             (constr 1
                                [x, ((\x -> s s x) (addInteger 1 x) lim)])))
                       (delay (delay (constr 0 []))))))
            1
            1000))
      ((\s -> s s)
         (\s acc ds ->
            force
              (case
                 ds
                 [ (delay acc)
                 , (\x xs -> delay ((\x -> s s x) (addInteger acc x) xs)) ])))))
=======
                 (case
                    ds
                    [ (delay acc)
                    , (\x xs -> delay (go (addInteger acc x) xs)) ]))))
      (\f x0 -> (\s -> s s) (\s -> f (\x -> s s x)) x0)))
>>>>>>> 187f42ac
<|MERGE_RESOLUTION|>--- conflicted
+++ resolved
@@ -1,32 +1,24 @@
 (program
    1.1.0
-   ((\go ->
-       (\ls -> go 0 ls)
-         ((\s -> s s)
-            (\s x lim ->
-               force
-<<<<<<< HEAD
-                 (force
-                    (force ifThenElse
-                       (lessThanEqualsInteger x lim)
-                       (delay
-                          (delay
-                             (constr 1
-                                [x, ((\x -> s s x) (addInteger 1 x) lim)])))
-                       (delay (delay (constr 0 []))))))
-            1
-            1000))
-      ((\s -> s s)
+   ((\ls ->
+       (\s -> s s)
          (\s acc ds ->
             force
               (case
                  ds
                  [ (delay acc)
-                 , (\x xs -> delay ((\x -> s s x) (addInteger acc x) xs)) ])))))
-=======
-                 (case
-                    ds
-                    [ (delay acc)
-                    , (\x xs -> delay (go (addInteger acc x) xs)) ]))))
-      (\f x0 -> (\s -> s s) (\s -> f (\x -> s s x)) x0)))
->>>>>>> 187f42ac
+                 , (\x xs -> delay ((\x -> s s x) (addInteger acc x) xs)) ]))
+         0
+         ls)
+      ((\s -> s s)
+         (\s x lim ->
+            force
+              (force
+                 (force ifThenElse
+                    (lessThanEqualsInteger x lim)
+                    (delay
+                       (delay
+                          (constr 1 [x, ((\x -> s s x) (addInteger 1 x) lim)])))
+                    (delay (delay (constr 0 []))))))
+         1
+         1000)))