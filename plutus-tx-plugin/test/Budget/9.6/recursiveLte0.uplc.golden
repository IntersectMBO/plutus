--- conflicted
+++ resolved
@@ -1,49 +1,40 @@
 (program
    1.1.0
-   ((\go ->
-       (\recursiveAll ->
-          (\ls ->
-             force recursiveAll
-               (\v ->
-                  force ifThenElse
-                    (lessThanEqualsInteger v 0)
-                    (constr 0 [])
-                    (constr 1 []))
-               ls)
-            (go 1000))
+   ((\recursiveAll ->
+       (\ls ->
+          force recursiveAll
+            (\v ->
+               force ifThenElse
+                 (lessThanEqualsInteger v 0)
+                 (constr 0 [])
+                 (constr 1 []))
+            ls)
          ((\s -> s s)
-            (\s arg ->
-               delay
-                 (\ds ds ->
-                    force
-                      (case
-                         ds
-                         [ (delay (constr 0 []))
-                         , (\x xs ->
-                              delay
-                                (force
-                                   (case
-                                      (ds x)
-                                      [ (delay
-                                           (force (s s (delay (\x -> x)))
-                                              ds
-                                              xs))
-                                      , (delay (constr 1 [])) ]))) ])))
-            (delay (\x -> x))))
+            (\s n ->
+               force
+                 (force
+                    (force ifThenElse
+                       (lessThanEqualsInteger n 0)
+                       (delay (delay (constr 0 [])))
+                       (delay
+                          (delay
+                             (constr 1
+                                [0, ((\x -> s s x) (subtractInteger n 1))]))))))
+            1000))
       ((\s -> s s)
-         (\s n ->
-            force
-              (force
-                 (force ifThenElse
-                    (lessThanEqualsInteger n 0)
-                    (delay (delay (constr 0 [])))
-                    (delay
-                       (delay
-<<<<<<< HEAD
-                          (constr 1
-                             [0, ((\x -> s s x) (subtractInteger n 1))])))))))))
-=======
-                          (delay
-                             (constr 1 [0, (go (subtractInteger n 1))]))))))))
-      (\f x0 -> (\s -> s s) (\s -> f (\x -> s s x)) x0)))
->>>>>>> 187f42ac
+         (\s arg ->
+            delay
+              (\ds ds ->
+                 force
+                   (case
+                      ds
+                      [ (delay (constr 0 []))
+                      , (\x xs ->
+                           delay
+                             (force
+                                (case
+                                   (ds x)
+                                   [ (delay
+                                        (force (s s (delay (\x -> x))) ds xs))
+                                   , (delay (constr 1 [])) ]))) ])))
+         (delay (\x -> x)))))