<<<<<<< HEAD
CPU:               5_390_960
Memory:               26_320
Size:                     54
=======
CPU:                 4_182_470
Memory:                 23_510
Term Size:                  53
Flat Size:                 131
>>>>>>> 67adbe8a

(constr 1)<|MERGE_RESOLUTION|>--- conflicted
+++ resolved
@@ -1,12 +1,6 @@
-<<<<<<< HEAD
-CPU:               5_390_960
-Memory:               26_320
-Size:                     54
-=======
-CPU:                 4_182_470
-Memory:                 23_510
-Term Size:                  53
-Flat Size:                 131
->>>>>>> 67adbe8a
+CPU:                 3_510_470
+Memory:                 19_310
+Term Size:                  47
+Flat Size:                 129
 
 (constr 1)