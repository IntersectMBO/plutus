<<<<<<< HEAD
CPU:               4_182_470
Memory:               23_510
Size:                     53
=======
CPU:                 5_742_960
Memory:                 28_520
Term Size:                  57
Flat Size:                 134
>>>>>>> 8b2c2dc2

(constr 1)<|MERGE_RESOLUTION|>--- conflicted
+++ resolved
@@ -1,12 +1,6 @@
-<<<<<<< HEAD
-CPU:               4_182_470
-Memory:               23_510
-Size:                     53
-=======
-CPU:                 5_742_960
-Memory:                 28_520
-Term Size:                  57
-Flat Size:                 134
->>>>>>> 8b2c2dc2
+CPU:                 4_182_470
+Memory:                 23_510
+Term Size:                  53
+Flat Size:                 131
 
 (constr 1)