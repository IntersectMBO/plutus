(program
   1.1.0
   ((\s -> s s)
      (\s ds ->
         force (case ds [(delay 0), (\x xs -> delay (addInteger x (s s xs)))]))
      ((\s -> s s)
         (\s x lim ->
            force
              (force
                 (force ifThenElse
                    (lessThanEqualsInteger x lim)
                    (delay
                       (delay
<<<<<<< HEAD
                          (constr 1 [x, ((\x -> s s x) (addInteger 1 x) lim)])))
                    (delay (delay (constr 0 []))))))
         1
         1000)))
=======
                          (delay
                             (constr 1
                                [ x
                                , (`$fEnumBool_$cenumFromTo`
                                     (addInteger 1 x)
                                     lim) ])))
                       (delay (delay (constr 0 []))))))
            1
            1000))
      (\f x0 -> (\s -> s s) (\s -> f (\x -> s s x)) x0)))
>>>>>>> 187f42ac
<|MERGE_RESOLUTION|>--- conflicted
+++ resolved
@@ -1,8 +1,11 @@
 (program
    1.1.0
-   ((\s -> s s)
-      (\s ds ->
-         force (case ds [(delay 0), (\x xs -> delay (addInteger x (s s xs)))]))
+   ((\x0 ->
+       (\s -> s s)
+         (\s ds ->
+            force
+              (case ds [(delay 0), (\x xs -> delay (addInteger x (s s xs)))]))
+         x0)
       ((\s -> s s)
          (\s x lim ->
             force
@@ -11,20 +14,7 @@
                     (lessThanEqualsInteger x lim)
                     (delay
                        (delay
-<<<<<<< HEAD
                           (constr 1 [x, ((\x -> s s x) (addInteger 1 x) lim)])))
                     (delay (delay (constr 0 []))))))
          1
-         1000)))
-=======
-                          (delay
-                             (constr 1
-                                [ x
-                                , (`$fEnumBool_$cenumFromTo`
-                                     (addInteger 1 x)
-                                     lim) ])))
-                       (delay (delay (constr 0 []))))))
-            1
-            1000))
-      (\f x0 -> (\s -> s s) (\s -> f (\x -> s s x)) x0)))
->>>>>>> 187f42ac
+         1000)))