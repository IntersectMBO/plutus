--- conflicted
+++ resolved
@@ -1,12 +1,6 @@
-<<<<<<< HEAD
-CPU:               4_267_430
-Memory:               23_510
-Size:                     52
-=======
-CPU:                 5_827_920
-Memory:                 28_520
-Term Size:                  56
-Flat Size:                 129
->>>>>>> 8b2c2dc2
+CPU:                 4_267_430
+Memory:                 23_510
+Term Size:                  52
+Flat Size:                 126
 
 (constr 0)