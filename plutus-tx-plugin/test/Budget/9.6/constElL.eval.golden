--- conflicted
+++ resolved
@@ -1,12 +1,6 @@
-<<<<<<< HEAD
-CPU:             753_728_937
-Memory:            3_807_101
-Size:                     65
-=======
-CPU:               909_933_986
-Memory:              4_308_602
-Term Size:                  69
-Flat Size:                 197
->>>>>>> 8b2c2dc2
+CPU:               753_728_937
+Memory:              3_807_101
+Term Size:                  65
+Flat Size:                 195
 
 (con integer 1)