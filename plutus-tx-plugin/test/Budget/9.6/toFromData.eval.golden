<<<<<<< HEAD
CPU:                 5_057_086
Memory:                 22_512
Term Size:                 257
Flat Size:                 297
=======
CPU:                 5_641_857
Memory:                 20_224
Term Size:                 205
Flat Size:                 202
>>>>>>> dd1328d3

(constr
  1 (constr 0 (constr 0 (con bool True) (con integer 1) (con bool False)))
)<|MERGE_RESOLUTION|>--- conflicted
+++ resolved
@@ -1,14 +1,7 @@
-<<<<<<< HEAD
-CPU:                 5_057_086
-Memory:                 22_512
-Term Size:                 257
-Flat Size:                 297
-=======
-CPU:                 5_641_857
-Memory:                 20_224
+CPU:                 4_222_422
+Memory:                 19_904
 Term Size:                 205
-Flat Size:                 202
->>>>>>> dd1328d3
+Flat Size:                 206
 
 (constr
   1 (constr 0 (constr 0 (con bool True) (con integer 1) (con bool False)))
