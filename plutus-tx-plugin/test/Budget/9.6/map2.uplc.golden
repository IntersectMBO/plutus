(program
   1.1.0
   ((\caseList' ->
       (\go ->
          (\go ->
             (\goList
               n ->
                (\unsafeFromList ->
                   (\nt ->
                      (\go ->
                         (\nt ->
                            (\nt ->
                               force go nt)
                              ((\rs' ->
                                  (\ls' -> go rs' ls') (force go nt))
                                 (force
                                    ((\s ->
                                        s s)
                                       (\s
                                         arg ->
                                          delay
                                            (caseList'
                                               []
                                               (\hd
                                                 tl ->
                                                  (\tl' ->
                                                     force
                                                       (case
                                                          ((\k ->
                                                              force
                                                                ((\s ->
                                                                    s s)
                                                                   (\s
                                                                     arg ->
                                                                      delay
                                                                        (caseList'
                                                                           (constr 1
                                                                              [  ])
                                                                           (\hd ->
                                                                              force
                                                                                (force
                                                                                   (force
                                                                                      ifThenElse
                                                                                      (equalsData
                                                                                         k
                                                                                         (force
                                                                                            (force
                                                                                               fstPair)
                                                                                            hd))
                                                                                      (delay
                                                                                         (delay
                                                                                            (\ds ->
                                                                                               constr 0
                                                                                                 [  ])))
                                                                                      (delay
                                                                                         (delay
                                                                                            (force
                                                                                               (s
                                                                                                  s
                                                                                                  (delay
                                                                                                     (\x ->
                                                                                                        x)))))))))))
                                                                   (delay
                                                                      (\x ->
                                                                         x)))
                                                                nt)
                                                             (force
                                                                (force fstPair)
                                                                hd))
                                                          [ (delay tl')
                                                          , (delay
                                                               (force mkCons
                                                                  hd
                                                                  tl')) ]))
                                                    (force
                                                       (s s (delay (\x -> x)))
                                                       tl))))
                                       (delay (\x -> x)))
                                    nt)))
                           (unsafeFromList
                              (\i -> iData i)
                              (\i -> iData i)
                              (constr 1
                                 [ (constr 0 [(addInteger 1 n), 1])
                                 , (constr 1
                                      [ (constr 0 [(addInteger 2 n), 2])
                                      , (constr 1
                                           [ (constr 0 [(addInteger 3 n), 3])
                                           , (constr 1
                                                [ (constr 0
                                                     [(addInteger 4 n), 4])
                                                , (constr 1
                                                     [ (constr 0
                                                          [(addInteger 5 n), 5])
                                                     , (constr 0
                                                          []) ]) ]) ]) ]) ])))
                        ((\s ->
                            s s)
                           (\s ->
                              (\go
                                arg ->
                                 delay
                                   (caseList'
                                      []
                                      (\hd
                                        tl ->
                                         (\v' ->
                                            (\k' ->
                                               force
                                                 (case
                                                    (force
                                                       ((\s ->
                                                           s s)
                                                          (\s
                                                            arg ->
                                                             delay
                                                               (caseList'
                                                                  (constr 1 [])
                                                                  (\hd ->
                                                                     force
                                                                       (force
                                                                          (force
                                                                             ifThenElse
                                                                             (equalsData
                                                                                k'
                                                                                (force
                                                                                   (force
                                                                                      fstPair)
                                                                                   hd))
                                                                             (delay
                                                                                (delay
                                                                                   (\ds ->
                                                                                      constr 0
                                                                                        [ (force
                                                                                             (force
                                                                                                sndPair)
                                                                                             hd) ])))
                                                                             (delay
                                                                                (delay
                                                                                   (force
                                                                                      (s
                                                                                         s
                                                                                         (delay
                                                                                            (\x ->
                                                                                               x)))))))))))
                                                          (delay (\x -> x)))
                                                       nt)
                                                    [ (\r ->
                                                         delay
                                                           (force mkCons
                                                              (mkPairData
                                                                 k'
                                                                 (iData
                                                                    (addInteger
                                                                       (unIData
                                                                          v')
                                                                       (unIData
                                                                          r))))
                                                              (force
                                                                 (go
                                                                    (delay
                                                                       (\x ->
                                                                          x)))
                                                                 tl)))
                                                    , (delay
                                                         (force mkCons
                                                            (mkPairData k' v')
                                                            (force
                                                               (go
                                                                  (delay
                                                                     (\x -> x)))
                                                               tl))) ]))
                                              (force (force fstPair) hd))
                                           (force (force sndPair) hd))))
<<<<<<< HEAD
                                (\x -> s s x))
                           (delay (\x -> x))))
                     (unsafeFromList
                        (\i -> iData i)
                        (\i -> iData i)
                        (constr 1
                           [ (constr 0 [(addInteger 3 n), 33])
                           , (constr 1
                                [ (constr 0 [(addInteger 4 n), 44])
                                , (constr 1
                                     [ (constr 0 [(addInteger 6 n), 66])
                                     , (constr 1
                                          [ (constr 0 [(addInteger 7 n), 77])
                                          , (constr 0 []) ]) ]) ]) ])))
                  (\`$dToData` `$dToData` ->
                     (\go eta -> goList (go eta))
                       ((\s -> s s)
                          (\s ds ->
                             force
                               (case
                                  ds
                                  [ (delay (constr 0 []))
                                  , (\x xs ->
                                       delay
                                         (constr 1
                                            [ (case
                                                 x
                                                 [ (\k a ->
                                                      constr 0
                                                        [ (`$dToData` k)
                                                        , (`$dToData` a) ]) ])
                                            , (s s xs) ])) ])))))
               ((\s -> s s)
                  (\s ds ->
                     case
                       ds
                       [ []
                       , (\d ds ->
                            force mkCons
                              (case d [(\d d -> mkPairData d d)])
                              (s s ds)) ])))
            ((\s -> s s)
               (\s acc ->
                  caseList' acc (\hd -> (\x -> s s x) (force mkCons hd acc)))))
         ((\s -> s s)
            (\s arg ->
               delay
                 (caseList'
                    (constr 0 [])
                    (\hd tl ->
                       constr 1
                         [ (constr 0
                              [ (unIData (force (force fstPair) hd))
                              , (unIData (force (force sndPair) hd)) ])
                         , (force (s s (delay (\x -> x))) tl) ])))
            (delay (\x -> x))))
      (\z f xs ->
         force
           (force (force chooseList)
              xs
              (delay z)
              (delay (f (force headList xs) (force tailList xs)))))))
=======
                              (delay (\x -> x))))
                        (unsafeFromList
                           (\i -> iData i)
                           (\i -> iData i)
                           (constr 1
                              [ (constr 0 [(addInteger 3 n), 33])
                              , (constr 1
                                   [ (constr 0 [(addInteger 4 n), 44])
                                   , (constr 1
                                        [ (constr 0 [(addInteger 6 n), 66])
                                        , (constr 1
                                             [ (constr 0 [(addInteger 7 n), 77])
                                             , (constr 0 []) ]) ]) ]) ])))
                     (\`$dToData` `$dToData` ->
                        (\go eta -> goList (go eta))
                          (fix1
                             (\go ds ->
                                force
                                  (case
                                     ds
                                     [ (delay (constr 0 []))
                                     , (\x xs ->
                                          delay
                                            (constr 1
                                               [ (case
                                                    x
                                                    [ (\k a ->
                                                         constr 0
                                                           [ (`$dToData` k)
                                                           , (`$dToData`
                                                                a) ]) ])
                                               , (go xs) ])) ])))))
                  (fix1
                     (\goList ds ->
                        case
                          ds
                          [ []
                          , (\d ds ->
                               force mkCons
                                 (case d [(\d d -> mkPairData d d)])
                                 (goList ds)) ])))
               (fix1
                  (\go acc -> caseList' acc (\hd -> go (force mkCons hd acc)))))
            (fix1
               (\go arg ->
                  delay
                    (caseList'
                       (constr 0 [])
                       (\hd tl ->
                          constr 1
                            [ (constr 0
                                 [ (unIData (force (force fstPair) hd))
                                 , (unIData (force (force sndPair) hd)) ])
                            , (force (go (delay (\x -> x))) tl) ])))
               (delay (\x -> x))))
         (\z f xs ->
            force
              (force (force chooseList)
                 xs
                 (delay z)
                 (delay (f (force headList xs) (force tailList xs))))))
      (\f x0 -> (\s -> s s) (\s -> f (\x -> s s x)) x0)))
>>>>>>> 187f42ac
<|MERGE_RESOLUTION|>--- conflicted
+++ resolved
@@ -1,222 +1,215 @@
 (program
    1.1.0
    ((\caseList' ->
-       (\go ->
-          (\go ->
-             (\goList
-               n ->
-                (\unsafeFromList ->
+       (\go
+         n ->
+          (\unsafeFromList ->
+             (\nt ->
+                (\go ->
                    (\nt ->
-                      (\go ->
-                         (\nt ->
-                            (\nt ->
-                               force go nt)
-                              ((\rs' ->
-                                  (\ls' -> go rs' ls') (force go nt))
-                                 (force
-                                    ((\s ->
-                                        s s)
-                                       (\s
-                                         arg ->
-                                          delay
-                                            (caseList'
-                                               []
-                                               (\hd
-                                                 tl ->
-                                                  (\tl' ->
-                                                     force
-                                                       (case
-                                                          ((\k ->
-                                                              force
-                                                                ((\s ->
-                                                                    s s)
-                                                                   (\s
-                                                                     arg ->
-                                                                      delay
-                                                                        (caseList'
-                                                                           (constr 1
-                                                                              [  ])
-                                                                           (\hd ->
-                                                                              force
-                                                                                (force
-                                                                                   (force
-                                                                                      ifThenElse
-                                                                                      (equalsData
-                                                                                         k
-                                                                                         (force
-                                                                                            (force
-                                                                                               fstPair)
-                                                                                            hd))
-                                                                                      (delay
-                                                                                         (delay
-                                                                                            (\ds ->
-                                                                                               constr 0
-                                                                                                 [  ])))
-                                                                                      (delay
-                                                                                         (delay
-                                                                                            (force
-                                                                                               (s
-                                                                                                  s
-                                                                                                  (delay
-                                                                                                     (\x ->
-                                                                                                        x)))))))))))
-                                                                   (delay
-                                                                      (\x ->
-                                                                         x)))
-                                                                nt)
-                                                             (force
-                                                                (force fstPair)
-                                                                hd))
-                                                          [ (delay tl')
-                                                          , (delay
-                                                               (force mkCons
-                                                                  hd
-                                                                  tl')) ]))
-                                                    (force
-                                                       (s s (delay (\x -> x)))
-                                                       tl))))
-                                       (delay (\x -> x)))
-                                    nt)))
-                           (unsafeFromList
-                              (\i -> iData i)
-                              (\i -> iData i)
-                              (constr 1
-                                 [ (constr 0 [(addInteger 1 n), 1])
-                                 , (constr 1
-                                      [ (constr 0 [(addInteger 2 n), 2])
-                                      , (constr 1
-                                           [ (constr 0 [(addInteger 3 n), 3])
-                                           , (constr 1
-                                                [ (constr 0
-                                                     [(addInteger 4 n), 4])
-                                                , (constr 1
-                                                     [ (constr 0
-                                                          [(addInteger 5 n), 5])
-                                                     , (constr 0
-                                                          []) ]) ]) ]) ]) ])))
-                        ((\s ->
-                            s s)
-                           (\s ->
-                              (\go
-                                arg ->
-                                 delay
-                                   (caseList'
-                                      []
-                                      (\hd
-                                        tl ->
-                                         (\v' ->
-                                            (\k' ->
+                      (\nt ->
+                         force go nt)
+                        ((\rs' ->
+                            (\ls' ->
+                               (\s -> s s)
+                                 (\s acc ->
+                                    caseList'
+                                      acc
+                                      (\hd ->
+                                         (\x -> s s x) (force mkCons hd acc)))
+                                 rs'
+                                 ls')
+                              (force go nt))
+                           (force
+                              ((\s ->
+                                  s s)
+                                 (\s
+                                   arg ->
+                                    delay
+                                      (caseList'
+                                         []
+                                         (\hd
+                                           tl ->
+                                            (\tl' ->
                                                force
                                                  (case
-                                                    (force
-                                                       ((\s ->
-                                                           s s)
-                                                          (\s
-                                                            arg ->
-                                                             delay
-                                                               (caseList'
-                                                                  (constr 1 [])
-                                                                  (\hd ->
-                                                                     force
-                                                                       (force
+                                                    ((\k ->
+                                                        force
+                                                          ((\s ->
+                                                              s s)
+                                                             (\s
+                                                               arg ->
+                                                                delay
+                                                                  (caseList'
+                                                                     (constr 1
+                                                                        [])
+                                                                     (\hd ->
+                                                                        force
                                                                           (force
-                                                                             ifThenElse
-                                                                             (equalsData
-                                                                                k'
-                                                                                (force
+                                                                             (force
+                                                                                ifThenElse
+                                                                                (equalsData
+                                                                                   k
                                                                                    (force
-                                                                                      fstPair)
-                                                                                   hd))
-                                                                             (delay
+                                                                                      (force
+                                                                                         fstPair)
+                                                                                      hd))
                                                                                 (delay
-                                                                                   (\ds ->
-                                                                                      constr 0
-                                                                                        [ (force
-                                                                                             (force
-                                                                                                sndPair)
-                                                                                             hd) ])))
-                                                                             (delay
+                                                                                   (delay
+                                                                                      (\ds ->
+                                                                                         constr 0
+                                                                                           [  ])))
                                                                                 (delay
-                                                                                   (force
-                                                                                      (s
-                                                                                         s
-                                                                                         (delay
-                                                                                            (\x ->
-                                                                                               x)))))))))))
-                                                          (delay (\x -> x)))
-                                                       nt)
-                                                    [ (\r ->
-                                                         delay
-                                                           (force mkCons
-                                                              (mkPairData
-                                                                 k'
-                                                                 (iData
-                                                                    (addInteger
-                                                                       (unIData
-                                                                          v')
-                                                                       (unIData
-                                                                          r))))
-                                                              (force
-                                                                 (go
-                                                                    (delay
-                                                                       (\x ->
-                                                                          x)))
-                                                                 tl)))
+                                                                                   (delay
+                                                                                      (force
+                                                                                         (s
+                                                                                            s
+                                                                                            (delay
+                                                                                               (\x ->
+                                                                                                  x)))))))))))
+                                                             (delay (\x -> x)))
+                                                          nt)
+                                                       (force (force fstPair)
+                                                          hd))
+                                                    [ (delay tl')
                                                     , (delay
                                                          (force mkCons
-                                                            (mkPairData k' v')
-                                                            (force
-                                                               (go
-                                                                  (delay
-                                                                     (\x -> x)))
-                                                               tl))) ]))
-                                              (force (force fstPair) hd))
-                                           (force (force sndPair) hd))))
-<<<<<<< HEAD
-                                (\x -> s s x))
-                           (delay (\x -> x))))
+                                                            hd
+                                                            tl')) ]))
+                                              (force (s s (delay (\x -> x)))
+                                                 tl))))
+                                 (delay (\x -> x)))
+                              nt)))
                      (unsafeFromList
                         (\i -> iData i)
                         (\i -> iData i)
                         (constr 1
-                           [ (constr 0 [(addInteger 3 n), 33])
+                           [ (constr 0 [(addInteger 1 n), 1])
                            , (constr 1
-                                [ (constr 0 [(addInteger 4 n), 44])
+                                [ (constr 0 [(addInteger 2 n), 2])
                                 , (constr 1
-                                     [ (constr 0 [(addInteger 6 n), 66])
+                                     [ (constr 0 [(addInteger 3 n), 3])
                                      , (constr 1
-                                          [ (constr 0 [(addInteger 7 n), 77])
-                                          , (constr 0 []) ]) ]) ]) ])))
-                  (\`$dToData` `$dToData` ->
-                     (\go eta -> goList (go eta))
-                       ((\s -> s s)
-                          (\s ds ->
-                             force
-                               (case
-                                  ds
-                                  [ (delay (constr 0 []))
-                                  , (\x xs ->
-                                       delay
-                                         (constr 1
-                                            [ (case
-                                                 x
-                                                 [ (\k a ->
-                                                      constr 0
-                                                        [ (`$dToData` k)
-                                                        , (`$dToData` a) ]) ])
-                                            , (s s xs) ])) ])))))
-               ((\s -> s s)
-                  (\s ds ->
-                     case
-                       ds
-                       [ []
-                       , (\d ds ->
-                            force mkCons
-                              (case d [(\d d -> mkPairData d d)])
-                              (s s ds)) ])))
-            ((\s -> s s)
-               (\s acc ->
-                  caseList' acc (\hd -> (\x -> s s x) (force mkCons hd acc)))))
+                                          [ (constr 0 [(addInteger 4 n), 4])
+                                          , (constr 1
+                                               [ (constr 0
+                                                    [(addInteger 5 n), 5])
+                                               , (constr 0 []) ]) ]) ]) ]) ])))
+                  ((\s ->
+                      s s)
+                     (\s ->
+                        (\go
+                          arg ->
+                           delay
+                             (caseList'
+                                []
+                                (\hd
+                                  tl ->
+                                   (\v' ->
+                                      (\k' ->
+                                         force
+                                           (case
+                                              (force
+                                                 ((\s ->
+                                                     s s)
+                                                    (\s
+                                                      arg ->
+                                                       delay
+                                                         (caseList'
+                                                            (constr 1 [])
+                                                            (\hd ->
+                                                               force
+                                                                 (force
+                                                                    (force
+                                                                       ifThenElse
+                                                                       (equalsData
+                                                                          k'
+                                                                          (force
+                                                                             (force
+                                                                                fstPair)
+                                                                             hd))
+                                                                       (delay
+                                                                          (delay
+                                                                             (\ds ->
+                                                                                constr 0
+                                                                                  [ (force
+                                                                                       (force
+                                                                                          sndPair)
+                                                                                       hd) ])))
+                                                                       (delay
+                                                                          (delay
+                                                                             (force
+                                                                                (s
+                                                                                   s
+                                                                                   (delay
+                                                                                      (\x ->
+                                                                                         x)))))))))))
+                                                    (delay (\x -> x)))
+                                                 nt)
+                                              [ (\r ->
+                                                   delay
+                                                     (force mkCons
+                                                        (mkPairData
+                                                           k'
+                                                           (iData
+                                                              (addInteger
+                                                                 (unIData v')
+                                                                 (unIData r))))
+                                                        (force
+                                                           (go
+                                                              (delay (\x -> x)))
+                                                           tl)))
+                                              , (delay
+                                                   (force mkCons
+                                                      (mkPairData k' v')
+                                                      (force
+                                                         (go (delay (\x -> x)))
+                                                         tl))) ]))
+                                        (force (force fstPair) hd))
+                                     (force (force sndPair) hd))))
+                          (\x -> s s x))
+                     (delay (\x -> x))))
+               (unsafeFromList
+                  (\i -> iData i)
+                  (\i -> iData i)
+                  (constr 1
+                     [ (constr 0 [(addInteger 3 n), 33])
+                     , (constr 1
+                          [ (constr 0 [(addInteger 4 n), 44])
+                          , (constr 1
+                               [ (constr 0 [(addInteger 6 n), 66])
+                               , (constr 1
+                                    [ (constr 0 [(addInteger 7 n), 77])
+                                    , (constr 0 []) ]) ]) ]) ])))
+            (\`$dToData` `$dToData` eta ->
+               (\x0 ->
+                  (\s -> s s)
+                    (\s ds ->
+                       case
+                         ds
+                         [ []
+                         , (\d ds ->
+                              force mkCons
+                                (case d [(\d d -> mkPairData d d)])
+                                (s s ds)) ])
+                    x0)
+                 ((\s -> s s)
+                    (\s ds ->
+                       force
+                         (case
+                            ds
+                            [ (delay (constr 0 []))
+                            , (\x xs ->
+                                 delay
+                                   (constr 1
+                                      [ (case
+                                           x
+                                           [ (\k a ->
+                                                constr 0
+                                                  [ (`$dToData` k)
+                                                  , (`$dToData` a) ]) ])
+                                      , (s s xs) ])) ]))
+                    eta)))
          ((\s -> s s)
             (\s arg ->
                delay
@@ -234,68 +227,4 @@
            (force (force chooseList)
               xs
               (delay z)
-              (delay (f (force headList xs) (force tailList xs)))))))
-=======
-                              (delay (\x -> x))))
-                        (unsafeFromList
-                           (\i -> iData i)
-                           (\i -> iData i)
-                           (constr 1
-                              [ (constr 0 [(addInteger 3 n), 33])
-                              , (constr 1
-                                   [ (constr 0 [(addInteger 4 n), 44])
-                                   , (constr 1
-                                        [ (constr 0 [(addInteger 6 n), 66])
-                                        , (constr 1
-                                             [ (constr 0 [(addInteger 7 n), 77])
-                                             , (constr 0 []) ]) ]) ]) ])))
-                     (\`$dToData` `$dToData` ->
-                        (\go eta -> goList (go eta))
-                          (fix1
-                             (\go ds ->
-                                force
-                                  (case
-                                     ds
-                                     [ (delay (constr 0 []))
-                                     , (\x xs ->
-                                          delay
-                                            (constr 1
-                                               [ (case
-                                                    x
-                                                    [ (\k a ->
-                                                         constr 0
-                                                           [ (`$dToData` k)
-                                                           , (`$dToData`
-                                                                a) ]) ])
-                                               , (go xs) ])) ])))))
-                  (fix1
-                     (\goList ds ->
-                        case
-                          ds
-                          [ []
-                          , (\d ds ->
-                               force mkCons
-                                 (case d [(\d d -> mkPairData d d)])
-                                 (goList ds)) ])))
-               (fix1
-                  (\go acc -> caseList' acc (\hd -> go (force mkCons hd acc)))))
-            (fix1
-               (\go arg ->
-                  delay
-                    (caseList'
-                       (constr 0 [])
-                       (\hd tl ->
-                          constr 1
-                            [ (constr 0
-                                 [ (unIData (force (force fstPair) hd))
-                                 , (unIData (force (force sndPair) hd)) ])
-                            , (force (go (delay (\x -> x))) tl) ])))
-               (delay (\x -> x))))
-         (\z f xs ->
-            force
-              (force (force chooseList)
-                 xs
-                 (delay z)
-                 (delay (f (force headList xs) (force tailList xs))))))
-      (\f x0 -> (\s -> s s) (\s -> f (\x -> s s x)) x0)))
->>>>>>> 187f42ac
+              (delay (f (force headList xs) (force tailList xs)))))))