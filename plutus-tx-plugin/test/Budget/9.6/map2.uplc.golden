(program
   1.1.0
   ((\caseList' ->
       (\go ->
          (\goList
            n ->
             (\unsafeFromSOPList ->
                (\nt ->
                   (\nt ->
<<<<<<< HEAD
                      (\go ->
                         (\nt ->
                            (\nt ->
                               force go nt)
                              ((\rs' ->
                                  (\ls' -> go rs' ls') (force go nt))
                                 (force
                                    ((\s ->
                                        s s)
                                       (\s
                                         arg ->
                                          delay
                                            (caseList'
                                               []
                                               (\hd
                                                 tl ->
                                                  (\tl' ->
                                                     force
                                                       (case
                                                          ((\k ->
                                                              force
                                                                ((\s ->
                                                                    s s)
                                                                   (\s
                                                                     arg ->
                                                                      delay
                                                                        (caseList'
                                                                           (constr 1
                                                                              [  ])
                                                                           (\hd ->
                                                                              force
                                                                                (case
                                                                                   (equalsData
                                                                                      k
                                                                                      (force
                                                                                         (force
                                                                                            fstPair)
                                                                                         hd))
                                                                                   [ (delay
                                                                                        (force
                                                                                           (s
                                                                                              s
                                                                                              (delay
                                                                                                 (\x ->
                                                                                                    x)))))
                                                                                   , (delay
                                                                                        (\ds ->
                                                                                           constr 0
                                                                                             [  ])) ]))))
                                                                   (delay
                                                                      (\x ->
                                                                         x)))
                                                                nt)
                                                             (force
                                                                (force fstPair)
                                                                hd))
                                                          [ (delay tl')
                                                          , (delay
                                                               (force mkCons
                                                                  hd
                                                                  tl')) ]))
                                                    (force
                                                       (s s (delay (\x -> x)))
                                                       tl))))
                                       (delay (\x -> x)))
                                    nt)))
                           (unsafeFromSOPList
                              (\i -> iData i)
                              (\i -> iData i)
                              (constr 1
                                 [ (constr 0 [(addInteger 1 n), 1])
                                 , (constr 1
                                      [ (constr 0 [(addInteger 2 n), 2])
                                      , (constr 1
                                           [ (constr 0 [(addInteger 3 n), 3])
                                           , (constr 1
                                                [ (constr 0
                                                     [(addInteger 4 n), 4])
                                                , (constr 1
                                                     [ (constr 0
                                                          [(addInteger 5 n), 5])
                                                     , (constr 0
                                                          []) ]) ]) ]) ]) ])))
                        ((\s ->
                            s s)
                           (\s
                             arg ->
                              delay
                                (caseList'
                                   []
                                   (\hd
                                     tl ->
                                      (\v' ->
                                         (\k' ->
                                            force
                                              (case
                                                 (force
                                                    ((\s ->
                                                        s s)
                                                       (\s
                                                         arg ->
                                                          delay
                                                            (caseList'
                                                               (constr 1 [])
                                                               (\hd ->
                                                                  force
                                                                    (case
                                                                       (equalsData
                                                                          k'
                                                                          (force
                                                                             (force
                                                                                fstPair)
                                                                             hd))
                                                                       [ (delay
                                                                            (force
                                                                               (s
                                                                                  s
                                                                                  (delay
                                                                                     (\x ->
                                                                                        x)))))
                                                                       , (delay
                                                                            (\ds ->
                                                                               constr 0
                                                                                 [ (force
                                                                                      (force
                                                                                         sndPair)
                                                                                      hd) ])) ]))))
                                                       (delay (\x -> x)))
=======
                      (\nt ->
                         (\s -> s s)
                           (\s ->
                              caseList'
                                (constr 0 [])
                                (\hd tl ->
                                   constr 1
                                     [ (constr 0
                                          [ (unIData (force (force fstPair) hd))
                                          , (unIData
                                               (force (force sndPair) hd)) ])
                                     , (s s tl) ]))
                           nt)
                        ((\rs' ->
                            (\ls' ->
                               go rs' ls')
                              ((\s ->
                                  s s)
                                 (\s ->
                                    caseList'
                                      []
                                      (\hd
                                        tl ->
                                         (\v' ->
                                            (\k' ->
                                               force
                                                 (case
                                                    ((\s ->
                                                        s s)
                                                       (\s ->
                                                          caseList'
                                                            (constr 1 [])
                                                            (\hd ->
                                                               force
                                                                 ifThenElse
                                                                 (equalsData
                                                                    k'
                                                                    (force
                                                                       (force
                                                                          fstPair)
                                                                       hd))
                                                                 (\ds ->
                                                                    constr 0
                                                                      [ (force
                                                                           (force
                                                                              sndPair)
                                                                           hd) ])
                                                                 (\x -> s s x)))
                                                       nt)
                                                    [ (\r ->
                                                         delay
                                                           (force mkCons
                                                              (mkPairData
                                                                 k'
                                                                 (iData
                                                                    (addInteger
                                                                       (unIData
                                                                          v')
                                                                       (unIData
                                                                          r))))
                                                              (s s tl)))
                                                    , (delay
                                                         (force mkCons
                                                            (mkPairData k' v')
                                                            (s s tl))) ]))
                                              (force (force fstPair) hd))
                                           (force (force sndPair) hd)))
                                 nt))
                           ((\s -> s s)
                              (\s ->
                                 caseList'
                                   []
                                   (\hd tl ->
                                      (\tl' ->
                                         force
                                           (case
                                              ((\k ->
                                                  (\s -> s s)
                                                    (\s ->
                                                       caseList'
                                                         (constr 1 [])
                                                         (\hd ->
                                                            force ifThenElse
                                                              (equalsData
                                                                 k
                                                                 (force
                                                                    (force
                                                                       fstPair)
                                                                    hd))
                                                              (\ds ->
                                                                 constr 0 [])
                                                              (\x -> s s x)))
>>>>>>> 840af899
                                                    nt)
                                                 (force (force fstPair) hd))
                                              [ (delay tl')
                                              , (delay
                                                   (force mkCons hd tl')) ]))
                                        (s s tl)))
                              nt)))
                     (unsafeFromSOPList
                        (\i -> iData i)
                        (\i -> iData i)
                        (constr 1
                           [ (constr 0 [(addInteger 1 n), 1])
                           , (constr 1
                                [ (constr 0 [(addInteger 2 n), 2])
                                , (constr 1
                                     [ (constr 0 [(addInteger 3 n), 3])
                                     , (constr 1
                                          [ (constr 0 [(addInteger 4 n), 4])
                                          , (constr 1
                                               [ (constr 0
                                                    [(addInteger 5 n), 5])
                                               , (constr 0 []) ]) ]) ]) ]) ])))
                  (unsafeFromSOPList
                     (\i -> iData i)
                     (\i -> iData i)
                     (constr 1
                        [ (constr 0 [(addInteger 3 n), 33])
                        , (constr 1
                             [ (constr 0 [(addInteger 4 n), 44])
                             , (constr 1
                                  [ (constr 0 [(addInteger 6 n), 66])
                                  , (constr 1
                                       [ (constr 0 [(addInteger 7 n), 77])
                                       , (constr 0 []) ]) ]) ]) ])))
               (\`$dToData` `$dToData` ->
                  (\go eta -> goList (go eta))
                    ((\s -> s s)
                       (\s ds ->
                          force
                            (case
                               ds
                               [ (delay (constr 0 []))
                               , (\x xs ->
                                    delay
                                      (constr 1
                                         [ (case
                                              x
                                              [ (\k a ->
                                                   constr 0
                                                     [ (`$dToData` k)
                                                     , (`$dToData` a) ]) ])
                                         , (s s xs) ])) ])))))
            ((\s -> s s)
               (\s ds ->
                  case
                    ds
                    [ []
                    , (\d ds ->
                         force mkCons
                           (case d [(\d d -> mkPairData d d)])
                           (s s ds)) ])))
         ((\s -> s s)
            (\s acc ->
               caseList' acc (\hd -> (\x -> s s x) (force mkCons hd acc)))))
      (\z f xs ->
         force
           (force (force chooseList)
              xs
              (delay z)
              (delay (f (force headList xs) (force tailList xs)))))))<|MERGE_RESOLUTION|>--- conflicted
+++ resolved
@@ -7,136 +7,6 @@
              (\unsafeFromSOPList ->
                 (\nt ->
                    (\nt ->
-<<<<<<< HEAD
-                      (\go ->
-                         (\nt ->
-                            (\nt ->
-                               force go nt)
-                              ((\rs' ->
-                                  (\ls' -> go rs' ls') (force go nt))
-                                 (force
-                                    ((\s ->
-                                        s s)
-                                       (\s
-                                         arg ->
-                                          delay
-                                            (caseList'
-                                               []
-                                               (\hd
-                                                 tl ->
-                                                  (\tl' ->
-                                                     force
-                                                       (case
-                                                          ((\k ->
-                                                              force
-                                                                ((\s ->
-                                                                    s s)
-                                                                   (\s
-                                                                     arg ->
-                                                                      delay
-                                                                        (caseList'
-                                                                           (constr 1
-                                                                              [  ])
-                                                                           (\hd ->
-                                                                              force
-                                                                                (case
-                                                                                   (equalsData
-                                                                                      k
-                                                                                      (force
-                                                                                         (force
-                                                                                            fstPair)
-                                                                                         hd))
-                                                                                   [ (delay
-                                                                                        (force
-                                                                                           (s
-                                                                                              s
-                                                                                              (delay
-                                                                                                 (\x ->
-                                                                                                    x)))))
-                                                                                   , (delay
-                                                                                        (\ds ->
-                                                                                           constr 0
-                                                                                             [  ])) ]))))
-                                                                   (delay
-                                                                      (\x ->
-                                                                         x)))
-                                                                nt)
-                                                             (force
-                                                                (force fstPair)
-                                                                hd))
-                                                          [ (delay tl')
-                                                          , (delay
-                                                               (force mkCons
-                                                                  hd
-                                                                  tl')) ]))
-                                                    (force
-                                                       (s s (delay (\x -> x)))
-                                                       tl))))
-                                       (delay (\x -> x)))
-                                    nt)))
-                           (unsafeFromSOPList
-                              (\i -> iData i)
-                              (\i -> iData i)
-                              (constr 1
-                                 [ (constr 0 [(addInteger 1 n), 1])
-                                 , (constr 1
-                                      [ (constr 0 [(addInteger 2 n), 2])
-                                      , (constr 1
-                                           [ (constr 0 [(addInteger 3 n), 3])
-                                           , (constr 1
-                                                [ (constr 0
-                                                     [(addInteger 4 n), 4])
-                                                , (constr 1
-                                                     [ (constr 0
-                                                          [(addInteger 5 n), 5])
-                                                     , (constr 0
-                                                          []) ]) ]) ]) ]) ])))
-                        ((\s ->
-                            s s)
-                           (\s
-                             arg ->
-                              delay
-                                (caseList'
-                                   []
-                                   (\hd
-                                     tl ->
-                                      (\v' ->
-                                         (\k' ->
-                                            force
-                                              (case
-                                                 (force
-                                                    ((\s ->
-                                                        s s)
-                                                       (\s
-                                                         arg ->
-                                                          delay
-                                                            (caseList'
-                                                               (constr 1 [])
-                                                               (\hd ->
-                                                                  force
-                                                                    (case
-                                                                       (equalsData
-                                                                          k'
-                                                                          (force
-                                                                             (force
-                                                                                fstPair)
-                                                                             hd))
-                                                                       [ (delay
-                                                                            (force
-                                                                               (s
-                                                                                  s
-                                                                                  (delay
-                                                                                     (\x ->
-                                                                                        x)))))
-                                                                       , (delay
-                                                                            (\ds ->
-                                                                               constr 0
-                                                                                 [ (force
-                                                                                      (force
-                                                                                         sndPair)
-                                                                                      hd) ])) ]))))
-                                                       (delay (\x -> x)))
-=======
                       (\nt ->
                          (\s -> s s)
                            (\s ->
@@ -171,20 +41,25 @@
                                                             (constr 1 [])
                                                             (\hd ->
                                                                force
-                                                                 ifThenElse
-                                                                 (equalsData
-                                                                    k'
-                                                                    (force
+                                                                 (case
+                                                                    (equalsData
+                                                                       k'
                                                                        (force
-                                                                          fstPair)
-                                                                       hd))
-                                                                 (\ds ->
-                                                                    constr 0
-                                                                      [ (force
-                                                                           (force
-                                                                              sndPair)
-                                                                           hd) ])
-                                                                 (\x -> s s x)))
+                                                                          (force
+                                                                             fstPair)
+                                                                          hd))
+                                                                    [ (delay
+                                                                         (\x ->
+                                                                            s
+                                                                              s
+                                                                              x))
+                                                                    , (delay
+                                                                         (\ds ->
+                                                                            constr 0
+                                                                              [ (force
+                                                                                   (force
+                                                                                      sndPair)
+                                                                                   hd) ])) ])))
                                                        nt)
                                                     [ (\r ->
                                                          delay
@@ -205,31 +80,38 @@
                                               (force (force fstPair) hd))
                                            (force (force sndPair) hd)))
                                  nt))
-                           ((\s -> s s)
+                           ((\s ->
+                               s s)
                               (\s ->
                                  caseList'
                                    []
-                                   (\hd tl ->
+                                   (\hd
+                                     tl ->
                                       (\tl' ->
                                          force
                                            (case
                                               ((\k ->
-                                                  (\s -> s s)
+                                                  (\s ->
+                                                     s s)
                                                     (\s ->
                                                        caseList'
                                                          (constr 1 [])
                                                          (\hd ->
-                                                            force ifThenElse
-                                                              (equalsData
-                                                                 k
-                                                                 (force
+                                                            force
+                                                              (case
+                                                                 (equalsData
+                                                                    k
                                                                     (force
-                                                                       fstPair)
-                                                                    hd))
-                                                              (\ds ->
-                                                                 constr 0 [])
-                                                              (\x -> s s x)))
->>>>>>> 840af899
+                                                                       (force
+                                                                          fstPair)
+                                                                       hd))
+                                                                 [ (delay
+                                                                      (\x ->
+                                                                         s s x))
+                                                                 , (delay
+                                                                      (\ds ->
+                                                                         constr 0
+                                                                           [  ])) ])))
                                                     nt)
                                                  (force (force fstPair) hd))
                                               [ (delay tl')
