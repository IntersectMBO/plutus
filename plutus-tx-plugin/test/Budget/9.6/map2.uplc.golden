(program
   1.1.0
   ((\go ->
       (\go ->
          (\goList
            n ->
             (\unsafeFromSOPList ->
                (\nt ->
                   (\go ->
                      (\nt ->
                         go
                           ((\rs' ->
                               (\ls' -> go rs' ls') (go nt))
                              ((\s ->
                                  s s)
                                 (\s
                                   xs ->
                                    case
                                      xs
                                      [ (\hd
                                          tl ->
                                           (\tl' ->
                                              case
                                                ((\k ->
                                                    (\s ->
                                                       s s)
                                                      (\s
                                                        xs ->
                                                         case
                                                           xs
                                                           [ (\hd ->
                                                                case
                                                                  (equalsData
                                                                     k
                                                                     (case
                                                                        hd
                                                                        [ (\l
                                                                            r ->
                                                                             l) ]))
                                                                  [ (\x ->
                                                                       s s x)
                                                                  , (\ds ->
                                                                       True) ])
                                                           , False ])
                                                      nt)
<<<<<<< HEAD
                                                   (case hd [(\l r -> l)]))
                                                [tl', (force mkCons hd tl')])
                                             (s s tl)) ])
=======
                                                   (force (force fstPair) hd))
                                                [(force mkCons hd tl'), tl'])
                                             (s s tl))
                                      , [] ])
>>>>>>> dd1328d3
                                 nt)))
                        (unsafeFromSOPList
                           (\i -> iData i)
                           (\i -> iData i)
                           (constr 1
                              [ (constr 0 [(addInteger 1 n), 1])
                              , (constr 1
                                   [ (constr 0 [(addInteger 2 n), 2])
                                   , (constr 1
                                        [ (constr 0 [(addInteger 3 n), 3])
                                        , (constr 1
                                             [ (constr 0 [(addInteger 4 n), 4])
                                             , (constr 1
                                                  [ (constr 0
                                                       [(addInteger 5 n), 5])
                                                  , (constr 0
                                                       []) ]) ]) ]) ]) ])))
                     ((\s -> s s)
                        (\s xs ->
                           case
                             xs
                             [ (\hd tl ->
                                  (\v' ->
                                     (\k' ->
                                        case
                                          ((\s -> s s)
                                             (\s xs ->
                                                case
                                                  xs
                                                  [ (\hd ->
                                                       case
                                                         (equalsData
                                                            k'
                                                            (case
                                                               hd
                                                               [(\l r -> l)]))
                                                         [ (\x -> s s x)
                                                         , (\ds ->
                                                              constr 0
<<<<<<< HEAD
                                                                [ (case
                                                                     hd
                                                                     [ (\l
                                                                         r ->
                                                                          r) ]) ]) ]) ])
=======
                                                                [ (force
                                                                     (force
                                                                        sndPair)
                                                                     hd) ]) ])
                                                  , (constr 1 []) ])
>>>>>>> dd1328d3
                                             nt)
                                          [ (\r ->
                                               force mkCons
                                                 (mkPairData
                                                    k'
                                                    (iData
                                                       (addInteger
                                                          (unIData v')
                                                          (unIData r))))
                                                 (s s tl))
                                          , (force mkCons
                                               (mkPairData k' v')
                                               (s s tl)) ])
<<<<<<< HEAD
                                       (case hd [(\l r -> l)]))
                                    (case hd [(\l r -> r)])) ])))
=======
                                       (force (force fstPair) hd))
                                    (force (force sndPair) hd))
                             , [] ])))
>>>>>>> dd1328d3
                  (unsafeFromSOPList
                     (\i -> iData i)
                     (\i -> iData i)
                     (constr 1
                        [ (constr 0 [(addInteger 3 n), 33])
                        , (constr 1
                             [ (constr 0 [(addInteger 4 n), 44])
                             , (constr 1
                                  [ (constr 0 [(addInteger 6 n), 66])
                                  , (constr 1
                                       [ (constr 0 [(addInteger 7 n), 77])
                                       , (constr 0 []) ]) ]) ]) ])))
               (\`$dToData` `$dToData` ->
                  (\go eta -> goList (go eta))
                    ((\s -> s s)
                       (\s ds ->
                          case
                            ds
                            [ (constr 0 [])
                            , (\x xs ->
                                 constr 1
                                   [ (case
                                        x
                                        [ (\k a ->
                                             constr 0
                                               [ (`$dToData` k)
                                               , (`$dToData` a) ]) ])
                                   , (s s xs) ]) ]))))
            ((\s -> s s)
               (\s ds ->
                  case
                    ds
                    [ []
                    , (\d ds ->
                         force mkCons
                           (case d [(\d d -> mkPairData d d)])
                           (s s ds)) ])))
         ((\s -> s s)
            (\s acc xs ->
               case xs [(\hd -> (\x -> s s x) (force mkCons hd acc)), acc])))
      ((\s -> s s)
         (\s xs ->
            case
              xs
              [ (\hd tl ->
                   constr 1
                     [ (constr 0
<<<<<<< HEAD
                          [ (unIData (case hd [(\l r -> l)]))
                          , (unIData (case hd [(\l r -> r)])) ])
                     , (s s tl) ]) ]))))
=======
                          [ (unIData (force (force fstPair) hd))
                          , (unIData (force (force sndPair) hd)) ])
                     , (s s tl) ])
              , (constr 0 []) ]))))
>>>>>>> dd1328d3
<|MERGE_RESOLUTION|>--- conflicted
+++ resolved
@@ -43,16 +43,10 @@
                                                                        True) ])
                                                            , False ])
                                                       nt)
-<<<<<<< HEAD
                                                    (case hd [(\l r -> l)]))
-                                                [tl', (force mkCons hd tl')])
-                                             (s s tl)) ])
-=======
-                                                   (force (force fstPair) hd))
                                                 [(force mkCons hd tl'), tl'])
                                              (s s tl))
                                       , [] ])
->>>>>>> dd1328d3
                                  nt)))
                         (unsafeFromSOPList
                            (\i -> iData i)
@@ -70,16 +64,21 @@
                                                        [(addInteger 5 n), 5])
                                                   , (constr 0
                                                        []) ]) ]) ]) ]) ])))
-                     ((\s -> s s)
-                        (\s xs ->
+                     ((\s ->
+                         s s)
+                        (\s
+                          xs ->
                            case
                              xs
-                             [ (\hd tl ->
+                             [ (\hd
+                                 tl ->
                                   (\v' ->
                                      (\k' ->
                                         case
-                                          ((\s -> s s)
-                                             (\s xs ->
+                                          ((\s ->
+                                              s s)
+                                             (\s
+                                               xs ->
                                                 case
                                                   xs
                                                   [ (\hd ->
@@ -92,19 +91,12 @@
                                                          [ (\x -> s s x)
                                                          , (\ds ->
                                                               constr 0
-<<<<<<< HEAD
                                                                 [ (case
                                                                      hd
                                                                      [ (\l
                                                                          r ->
-                                                                          r) ]) ]) ]) ])
-=======
-                                                                [ (force
-                                                                     (force
-                                                                        sndPair)
-                                                                     hd) ]) ])
+                                                                          r) ]) ]) ])
                                                   , (constr 1 []) ])
->>>>>>> dd1328d3
                                              nt)
                                           [ (\r ->
                                                force mkCons
@@ -118,14 +110,9 @@
                                           , (force mkCons
                                                (mkPairData k' v')
                                                (s s tl)) ])
-<<<<<<< HEAD
                                        (case hd [(\l r -> l)]))
-                                    (case hd [(\l r -> r)])) ])))
-=======
-                                       (force (force fstPair) hd))
-                                    (force (force sndPair) hd))
+                                    (case hd [(\l r -> r)]))
                              , [] ])))
->>>>>>> dd1328d3
                   (unsafeFromSOPList
                      (\i -> iData i)
                      (\i -> iData i)
@@ -173,13 +160,7 @@
               [ (\hd tl ->
                    constr 1
                      [ (constr 0
-<<<<<<< HEAD
                           [ (unIData (case hd [(\l r -> l)]))
                           , (unIData (case hd [(\l r -> r)])) ])
-                     , (s s tl) ]) ]))))
-=======
-                          [ (unIData (force (force fstPair) hd))
-                          , (unIData (force (force sndPair) hd)) ])
                      , (s s tl) ])
-              , (constr 0 []) ]))))
->>>>>>> dd1328d3
+              , (constr 0 []) ]))))