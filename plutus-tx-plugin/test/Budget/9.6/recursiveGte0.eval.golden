<<<<<<< HEAD
CPU:           1_087_146_937
Memory:            5_608_901
Size:                     96
=======
CPU:             1_399_400_986
Memory:              6_611_402
Term Size:                 104
Flat Size:                 292
>>>>>>> 8b2c2dc2

(constr 0)<|MERGE_RESOLUTION|>--- conflicted
+++ resolved
@@ -1,12 +1,6 @@
-<<<<<<< HEAD
-CPU:           1_087_146_937
-Memory:            5_608_901
-Size:                     96
-=======
-CPU:             1_399_400_986
-Memory:              6_611_402
-Term Size:                 104
-Flat Size:                 292
->>>>>>> 8b2c2dc2
+CPU:             1_087_146_937
+Memory:              5_608_901
+Term Size:                  96
+Flat Size:                 286
 
 (constr 0)