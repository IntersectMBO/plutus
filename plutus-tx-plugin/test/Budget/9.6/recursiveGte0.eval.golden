<<<<<<< HEAD
cpu: 1087146937
mem: 5608901
size: 96
=======
CPU:           1_399_400_986
Memory:            6_611_402
Size:                    104
>>>>>>> dbeaa705

(constr 0)<|MERGE_RESOLUTION|>--- conflicted
+++ resolved
@@ -1,11 +1,5 @@
-<<<<<<< HEAD
-cpu: 1087146937
-mem: 5608901
-size: 96
-=======
-CPU:           1_399_400_986
-Memory:            6_611_402
-Size:                    104
->>>>>>> dbeaa705
+CPU:           1_087_146_937
+Memory:            5_608_901
+Size:                     96
 
 (constr 0)