(program
   1.1.0
   ((\`$fEnumBool_$cenumFromTo`
      n ->
       (\caseList' ->
          (\nt ->
             (\nt ->
                (\lookup ->
                   constr 0
                     [ (lookup (\i -> iData i) unIData n nt)
                     , (lookup (\i -> iData i) unIData (addInteger 5 n) nt)
                     , (lookup (\i -> iData i) unIData (addInteger 10 n) nt)
                     , (lookup (\i -> iData i) unIData (addInteger 20 n) nt)
                     , (lookup (\i -> iData i) unIData (addInteger 5 n) nt) ])
                  (\`$dToData`
                    `$dUnsafeFromData`
                    ds
                    ds ->
                     force
                       (case
                          ((\k ->
                              force
                                ((\s ->
                                    s s)
                                   (\s
                                     arg ->
                                      delay
                                        (caseList'
                                           (constr 1 [])
                                           (\hd ->
                                              force
                                                (force
                                                   (force
                                                      ifThenElse
                                                      (equalsData
                                                         k
                                                         (force (force fstPair)
                                                            hd))
                                                      (delay
                                                         (delay
                                                            (\ds ->
                                                               constr 0
                                                                 [ (force
                                                                      (force
                                                                         sndPair)
                                                                      hd) ])))
                                                      (delay
                                                         (delay
                                                            (force
                                                               (s
                                                                  s
                                                                  (delay
                                                                     (\x ->
                                                                        x)))))))))))
                                   (delay (\x -> x)))
                                ds)
                             (`$dToData` ds))
                          [ (\a -> delay (constr 0 [(`$dUnsafeFromData` a)]))
                          , (delay (constr 1 [])) ])))
               ((\k ->
                   force
                     ((\s -> s s)
                        (\s arg ->
                           delay
                             (caseList'
                                []
                                (\hd tl ->
                                   force
                                     (force
                                        (force ifThenElse
                                           (equalsData
                                              k
                                              (force (force fstPair) hd))
                                           (delay (delay tl))
                                           (delay
                                              (delay
                                                 (force mkCons
                                                    hd
                                                    (force
                                                       (s s (delay (\x -> x)))
                                                       tl)))))))))
                        (delay (\x -> x)))
                     nt)
                  (iData (addInteger 5 n))))
            ((\z ->
                (\go eta ->
                   go eta)
                  ((\s ->
                      s s)
                     (\s
                       ds ->
                        force
                          (case
                             ds
                             [ (delay z)
                             , (\y
                                 ys ->
                                  delay
                                    ((\ds ->
                                        (\k ->
                                           (\a ->
                                              (\nilCase ->
                                                 force
                                                   ((\s ->
                                                       s s)
                                                      (\s
                                                        arg ->
                                                         delay
                                                           (caseList'
                                                              nilCase
                                                              (\hd
                                                                tl ->
                                                                 force
                                                                   (force
                                                                      (force
                                                                         ifThenElse
                                                                         (equalsData
                                                                            k
                                                                            (force
                                                                               (force
                                                                                  fstPair)
                                                                               hd))
                                                                         (delay
                                                                            (delay
                                                                               (force
                                                                                  mkCons
                                                                                  (mkPairData
                                                                                     k
                                                                                     a)
                                                                                  tl)))
                                                                         (delay
                                                                            (delay
                                                                               (force
                                                                                  mkCons
                                                                                  hd
                                                                                  (force
                                                                                     (s
                                                                                        s
                                                                                        (delay
                                                                                           (\x ->
                                                                                              x)))
                                                                                     tl)))))))))
                                                      (delay (\x -> x)))
                                                   ds)
                                                (force mkCons
                                                   (mkPairData k a)
                                                   []))
                                             (iData y))
                                          (iData (addInteger n y)))
                                       (s s ys))) ]))))
               (force mkCons (mkPairData (iData n) (I 0)) [])
               (`$fEnumBool_$cenumFromTo` 1 10)))
         (\z f xs ->
            force
              (force (force chooseList)
                 xs
                 (delay z)
                 (delay (f (force headList xs) (force tailList xs))))))
      ((\s -> s s)
         (\s x lim ->
            force
              (force
                 (force ifThenElse
                    (lessThanEqualsInteger x lim)
                    (delay
                       (delay
<<<<<<< HEAD
                          (constr 1 [x, ((\x -> s s x) (addInteger 1 x) lim)])))
                    (delay (delay (constr 0 [])))))))))
=======
                          (delay
                             (constr 1
                                [ x
                                , (`$fEnumBool_$cenumFromTo`
                                     (addInteger 1 x)
                                     lim) ])))
                       (delay (delay (constr 0 []))))))))
      (\f x0 -> (\s -> s s) (\s -> f (\x -> s s x)) x0)))
>>>>>>> 187f42ac
<|MERGE_RESOLUTION|>--- conflicted
+++ resolved
@@ -1,179 +1,172 @@
 (program
    1.1.0
-   ((\`$fEnumBool_$cenumFromTo`
-      n ->
-       (\caseList' ->
-          (\nt ->
-             (\nt ->
-                (\lookup ->
-                   constr 0
-                     [ (lookup (\i -> iData i) unIData n nt)
-                     , (lookup (\i -> iData i) unIData (addInteger 5 n) nt)
-                     , (lookup (\i -> iData i) unIData (addInteger 10 n) nt)
-                     , (lookup (\i -> iData i) unIData (addInteger 20 n) nt)
-                     , (lookup (\i -> iData i) unIData (addInteger 5 n) nt) ])
-                  (\`$dToData`
-                    `$dUnsafeFromData`
-                    ds
-                    ds ->
-                     force
-                       (case
-                          ((\k ->
-                              force
-                                ((\s ->
-                                    s s)
-                                   (\s
-                                     arg ->
-                                      delay
-                                        (caseList'
-                                           (constr 1 [])
-                                           (\hd ->
-                                              force
-                                                (force
+   (\n ->
+      (\caseList' ->
+         (\nt ->
+            (\nt ->
+               (\lookup ->
+                  constr 0
+                    [ (lookup (\i -> iData i) unIData n nt)
+                    , (lookup (\i -> iData i) unIData (addInteger 5 n) nt)
+                    , (lookup (\i -> iData i) unIData (addInteger 10 n) nt)
+                    , (lookup (\i -> iData i) unIData (addInteger 20 n) nt)
+                    , (lookup (\i -> iData i) unIData (addInteger 5 n) nt) ])
+                 (\`$dToData`
+                   `$dUnsafeFromData`
+                   ds
+                   ds ->
+                    force
+                      (case
+                         ((\k ->
+                             force
+                               ((\s ->
+                                   s s)
+                                  (\s
+                                    arg ->
+                                     delay
+                                       (caseList'
+                                          (constr 1 [])
+                                          (\hd ->
+                                             force
+                                               (force
+                                                  (force
+                                                     ifThenElse
+                                                     (equalsData
+                                                        k
+                                                        (force (force fstPair)
+                                                           hd))
+                                                     (delay
+                                                        (delay
+                                                           (\ds ->
+                                                              constr 0
+                                                                [ (force
+                                                                     (force
+                                                                        sndPair)
+                                                                     hd) ])))
+                                                     (delay
+                                                        (delay
+                                                           (force
+                                                              (s
+                                                                 s
+                                                                 (delay
+                                                                    (\x ->
+                                                                       x)))))))))))
+                                  (delay (\x -> x)))
+                               ds)
+                            (`$dToData` ds))
+                         [ (\a -> delay (constr 0 [(`$dUnsafeFromData` a)]))
+                         , (delay (constr 1 [])) ])))
+              ((\k ->
+                  force
+                    ((\s -> s s)
+                       (\s arg ->
+                          delay
+                            (caseList'
+                               []
+                               (\hd tl ->
+                                  force
+                                    (force
+                                       (force ifThenElse
+                                          (equalsData
+                                             k
+                                             (force (force fstPair) hd))
+                                          (delay (delay tl))
+                                          (delay
+                                             (delay
+                                                (force mkCons
+                                                   hd
                                                    (force
-                                                      ifThenElse
-                                                      (equalsData
-                                                         k
-                                                         (force (force fstPair)
-                                                            hd))
-                                                      (delay
-                                                         (delay
-                                                            (\ds ->
-                                                               constr 0
-                                                                 [ (force
-                                                                      (force
-                                                                         sndPair)
-                                                                      hd) ])))
-                                                      (delay
-                                                         (delay
-                                                            (force
-                                                               (s
-                                                                  s
-                                                                  (delay
-                                                                     (\x ->
-                                                                        x)))))))))))
-                                   (delay (\x -> x)))
-                                ds)
-                             (`$dToData` ds))
-                          [ (\a -> delay (constr 0 [(`$dUnsafeFromData` a)]))
-                          , (delay (constr 1 [])) ])))
-               ((\k ->
-                   force
-                     ((\s -> s s)
-                        (\s arg ->
-                           delay
-                             (caseList'
-                                []
-                                (\hd tl ->
-                                   force
-                                     (force
-                                        (force ifThenElse
-                                           (equalsData
-                                              k
-                                              (force (force fstPair) hd))
-                                           (delay (delay tl))
-                                           (delay
-                                              (delay
-                                                 (force mkCons
-                                                    hd
-                                                    (force
-                                                       (s s (delay (\x -> x)))
-                                                       tl)))))))))
-                        (delay (\x -> x)))
-                     nt)
-                  (iData (addInteger 5 n))))
-            ((\z ->
-                (\go eta ->
-                   go eta)
-                  ((\s ->
-                      s s)
-                     (\s
-                       ds ->
-                        force
-                          (case
-                             ds
-                             [ (delay z)
-                             , (\y
-                                 ys ->
-                                  delay
-                                    ((\ds ->
-                                        (\k ->
-                                           (\a ->
-                                              (\nilCase ->
-                                                 force
-                                                   ((\s ->
-                                                       s s)
-                                                      (\s
-                                                        arg ->
-                                                         delay
-                                                           (caseList'
-                                                              nilCase
-                                                              (\hd
-                                                                tl ->
-                                                                 force
-                                                                   (force
-                                                                      (force
-                                                                         ifThenElse
-                                                                         (equalsData
-                                                                            k
-                                                                            (force
-                                                                               (force
-                                                                                  fstPair)
-                                                                               hd))
-                                                                         (delay
-                                                                            (delay
-                                                                               (force
-                                                                                  mkCons
-                                                                                  (mkPairData
-                                                                                     k
-                                                                                     a)
-                                                                                  tl)))
-                                                                         (delay
-                                                                            (delay
-                                                                               (force
-                                                                                  mkCons
-                                                                                  hd
-                                                                                  (force
-                                                                                     (s
-                                                                                        s
-                                                                                        (delay
-                                                                                           (\x ->
-                                                                                              x)))
-                                                                                     tl)))))))))
-                                                      (delay (\x -> x)))
-                                                   ds)
-                                                (force mkCons
-                                                   (mkPairData k a)
-                                                   []))
-                                             (iData y))
-                                          (iData (addInteger n y)))
-                                       (s s ys))) ]))))
-               (force mkCons (mkPairData (iData n) (I 0)) [])
-               (`$fEnumBool_$cenumFromTo` 1 10)))
-         (\z f xs ->
-            force
-              (force (force chooseList)
-                 xs
-                 (delay z)
-                 (delay (f (force headList xs) (force tailList xs))))))
-      ((\s -> s s)
-         (\s x lim ->
-            force
-              (force
-                 (force ifThenElse
-                    (lessThanEqualsInteger x lim)
-                    (delay
-                       (delay
-<<<<<<< HEAD
-                          (constr 1 [x, ((\x -> s s x) (addInteger 1 x) lim)])))
-                    (delay (delay (constr 0 [])))))))))
-=======
-                          (delay
-                             (constr 1
-                                [ x
-                                , (`$fEnumBool_$cenumFromTo`
-                                     (addInteger 1 x)
-                                     lim) ])))
-                       (delay (delay (constr 0 []))))))))
-      (\f x0 -> (\s -> s s) (\s -> f (\x -> s s x)) x0)))
->>>>>>> 187f42ac
+                                                      (s s (delay (\x -> x)))
+                                                      tl)))))))))
+                       (delay (\x -> x)))
+                    nt)
+                 (iData (addInteger 5 n))))
+           ((\z ->
+               (\x0 ->
+                  (\s ->
+                     s s)
+                    (\s
+                      ds ->
+                       force
+                         (case
+                            ds
+                            [ (delay z)
+                            , (\y
+                                ys ->
+                                 delay
+                                   ((\ds ->
+                                       (\k ->
+                                          (\a ->
+                                             (\nilCase ->
+                                                force
+                                                  ((\s ->
+                                                      s s)
+                                                     (\s
+                                                       arg ->
+                                                        delay
+                                                          (caseList'
+                                                             nilCase
+                                                             (\hd
+                                                               tl ->
+                                                                force
+                                                                  (force
+                                                                     (force
+                                                                        ifThenElse
+                                                                        (equalsData
+                                                                           k
+                                                                           (force
+                                                                              (force
+                                                                                 fstPair)
+                                                                              hd))
+                                                                        (delay
+                                                                           (delay
+                                                                              (force
+                                                                                 mkCons
+                                                                                 (mkPairData
+                                                                                    k
+                                                                                    a)
+                                                                                 tl)))
+                                                                        (delay
+                                                                           (delay
+                                                                              (force
+                                                                                 mkCons
+                                                                                 hd
+                                                                                 (force
+                                                                                    (s
+                                                                                       s
+                                                                                       (delay
+                                                                                          (\x ->
+                                                                                             x)))
+                                                                                    tl)))))))))
+                                                     (delay (\x -> x)))
+                                                  ds)
+                                               (force mkCons
+                                                  (mkPairData k a)
+                                                  []))
+                                            (iData y))
+                                         (iData (addInteger n y)))
+                                      (s s ys))) ]))
+                    x0)
+                 ((\s -> s s)
+                    (\s x lim ->
+                       force
+                         (force
+                            (force ifThenElse
+                               (lessThanEqualsInteger x lim)
+                               (delay
+                                  (delay
+                                     (constr 1
+                                        [ x
+                                        , ((\x -> s s x)
+                                             (addInteger 1 x)
+                                             lim) ])))
+                               (delay (delay (constr 0 []))))))
+                    1
+                    10))
+              (force mkCons (mkPairData (iData n) (I 0)) [])))
+        (\z f xs ->
+           force
+             (force (force chooseList)
+                xs
+                (delay z)
+                (delay (f (force headList xs) (force tailList xs)))))))