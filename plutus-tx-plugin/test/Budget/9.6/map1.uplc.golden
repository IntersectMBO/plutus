--- conflicted
+++ resolved
@@ -16,86 +16,37 @@
                      force
                        (case
                           ((\k ->
-<<<<<<< HEAD
-                              force
-                                ((\s -> s s)
-                                   (\s arg ->
-                                      delay
-                                        (caseList'
-                                           (constr 1 [])
-                                           (\hd ->
-                                              force
-                                                (case
-                                                   (equalsData
-                                                      k
-                                                      (force (force fstPair)
-                                                         hd))
-                                                   [ (delay
-                                                        (force
-                                                           (s
-                                                              s
-                                                              (delay
-                                                                 (\x -> x)))))
-                                                   , (delay
-                                                        (\ds ->
-                                                           constr 0
-                                                             [ (force
-                                                                  (force
-                                                                     sndPair)
-                                                                  hd) ])) ]))))
-                                   (delay (\x -> x)))
-=======
                               (\s -> s s)
                                 (\s ->
                                    caseList'
                                      (constr 1 [])
                                      (\hd ->
-                                        force ifThenElse
-                                          (equalsData
-                                             k
-                                             (force (force fstPair) hd))
-                                          (\ds ->
-                                             constr 0
-                                               [(force (force sndPair) hd)])
-                                          (\x -> s s x)))
->>>>>>> 840af899
+                                        force
+                                          (case
+                                             (equalsData
+                                                k
+                                                (force (force fstPair) hd))
+                                             [ (delay (\x -> s s x))
+                                             , (delay
+                                                  (\ds ->
+                                                     constr 0
+                                                       [ (force (force sndPair)
+                                                            hd) ])) ])))
                                 ds)
                              (`$dToData` ds))
                           [ (\a -> delay (constr 0 [(`$dUnsafeFromData` a)]))
                           , (delay (constr 1 [])) ])))
                ((\k ->
-<<<<<<< HEAD
-                   force
-                     ((\s -> s s)
-                        (\s arg ->
-                           delay
-                             (caseList'
-                                []
-                                (\hd ->
-                                   force
-                                     (case
-                                        (equalsData
-                                           k
-                                           (force (force fstPair) hd))
-                                        [ (delay
-                                             (\eta ->
-                                                force mkCons
-                                                  hd
-                                                  (force (s s (delay (\x -> x)))
-                                                     eta)))
-                                        , (delay (\x -> x)) ]))))
-                        (delay (\x -> x))))
-=======
                    (\s -> s s)
                      (\s ->
                         caseList'
                           []
                           (\hd ->
-                             force ifThenElse
-                               (equalsData k (force (force fstPair) hd))
-                               (\x -> x)
-                               (\eta -> force mkCons hd (s s eta)))))
->>>>>>> 840af899
+                             force
+                               (case
+                                  (equalsData k (force (force fstPair) hd))
+                                  [ (delay (\eta -> force mkCons hd (s s eta)))
+                                  , (delay (\x -> x)) ]))))
                   (iData (addInteger 5 n))
                   nt))
             ((\z ->
@@ -116,44 +67,6 @@
                                         (\k ->
                                            (\a ->
                                               (\nilCase ->
-<<<<<<< HEAD
-                                                 force
-                                                   ((\s ->
-                                                       s s)
-                                                      (\s
-                                                        arg ->
-                                                         delay
-                                                           (caseList'
-                                                              nilCase
-                                                              (\hd ->
-                                                                 force
-                                                                   (case
-                                                                      (equalsData
-                                                                         k
-                                                                         (force
-                                                                            (force
-                                                                               fstPair)
-                                                                            hd))
-                                                                      [ (delay
-                                                                           (\eta ->
-                                                                              force
-                                                                                mkCons
-                                                                                hd
-                                                                                (force
-                                                                                   (s
-                                                                                      s
-                                                                                      (delay
-                                                                                         (\x ->
-                                                                                            x)))
-                                                                                   eta)))
-                                                                      , (delay
-                                                                           (force
-                                                                              mkCons
-                                                                              (mkPairData
-                                                                                 k
-                                                                                 a))) ]))))
-                                                      (delay (\x -> x)))
-=======
                                                  (\s ->
                                                     s s)
                                                    (\s ->
@@ -161,29 +74,27 @@
                                                         nilCase
                                                         (\hd ->
                                                            force
-                                                             (force
-                                                                ifThenElse
+                                                             (case
                                                                 (equalsData
                                                                    k
                                                                    (force
                                                                       (force
                                                                          fstPair)
                                                                       hd))
-                                                                (delay
-                                                                   (force
-                                                                      mkCons
-                                                                      (mkPairData
-                                                                         k
-                                                                         a)))
-                                                                (delay
-                                                                   (\eta ->
-                                                                      force
+                                                                [ (delay
+                                                                     (\eta ->
+                                                                        force
+                                                                          mkCons
+                                                                          hd
+                                                                          (s
+                                                                             s
+                                                                             eta)))
+                                                                , (delay
+                                                                     (force
                                                                         mkCons
-                                                                        hd
-                                                                        (s
-                                                                           s
-                                                                           eta))))))
->>>>>>> 840af899
+                                                                        (mkPairData
+                                                                           k
+                                                                           a))) ])))
                                                    ds)
                                                 (force mkCons
                                                    (mkPairData k a)
