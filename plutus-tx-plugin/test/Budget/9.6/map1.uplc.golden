(program
   1.1.0
   ((\`$fEnumBool_$cenumFromTo` n ->
       (\caseList' ->
          (\nt ->
             (\nt ->
                (\lookup ->
                   constr 0
                     [ (lookup (\i -> iData i) unIData n nt)
                     , (lookup (\i -> iData i) unIData (addInteger 5 n) nt)
                     , (lookup (\i -> iData i) unIData (addInteger 10 n) nt)
                     , (lookup (\i -> iData i) unIData (addInteger 20 n) nt)
                     , (lookup (\i -> iData i) unIData (addInteger 5 n) nt) ])
                  (\`$dToData` `$dUnsafeFromData` ds ds ->
<<<<<<< HEAD
                     case
                       ((\k ->
                           (\s -> s s)
                             (\s ->
                                caseList'
                                  (constr 1 [])
                                  (\hd ->
                                     force ifThenElse
                                       (equalsData k (force (force fstPair) hd))
                                       (\ds ->
                                          constr 0 [(force (force sndPair) hd)])
                                       (\x -> s s x)))
                             ds)
                          (`$dToData` ds))
                       [ (\a -> constr 0 [(`$dUnsafeFromData` a)])
                       , (constr 1 []) ]))
=======
                     force
                       (case
                          ((\k ->
                              (\s -> s s)
                                (\s ->
                                   caseList'
                                     (constr 1 [])
                                     (\hd ->
                                        force
                                          (case
                                             (equalsData
                                                k
                                                (force (force fstPair) hd))
                                             [ (delay (\x -> s s x))
                                             , (delay
                                                  (\ds ->
                                                     constr 0
                                                       [ (force (force sndPair)
                                                            hd) ])) ])))
                                ds)
                             (`$dToData` ds))
                          [ (\a -> delay (constr 0 [(`$dUnsafeFromData` a)]))
                          , (delay (constr 1 [])) ])))
>>>>>>> 67adbe8a
               ((\k ->
                   (\s -> s s)
                     (\s ->
                        caseList'
                          []
                          (\hd ->
                             force
                               (case
                                  (equalsData k (force (force fstPair) hd))
                                  [ (delay (\eta -> force mkCons hd (s s eta)))
                                  , (delay (\x -> x)) ]))))
                  (iData (addInteger 5 n))
                  nt))
            ((\z ->
<<<<<<< HEAD
                (\go eta -> go eta)
                  ((\s -> s s)
                     (\s ds ->
                        case
                          ds
                          [ z
                          , (\y ys ->
                               (\ds ->
                                  (\k ->
                                     (\a ->
                                        (\nilCase ->
                                           (\s -> s s)
                                             (\s ->
                                                caseList'
                                                  nilCase
                                                  (\hd ->
                                                     force
                                                       (force ifThenElse
                                                          (equalsData
                                                             k
                                                             (force
                                                                (force fstPair)
                                                                hd))
                                                          (delay
                                                             (force mkCons
                                                                (mkPairData
                                                                   k
                                                                   a)))
                                                          (delay
                                                             (\eta ->
                                                                force mkCons
                                                                  hd
                                                                  (s s eta))))))
                                             ds)
                                          (force mkCons (mkPairData k a) []))
                                       (iData y))
                                    (iData (addInteger n y)))
                                 (s s ys)) ])))
=======
                (\go eta ->
                   go eta)
                  ((\s ->
                      s s)
                     (\s
                       ds ->
                        force
                          (case
                             ds
                             [ (delay z)
                             , (\y
                                 ys ->
                                  delay
                                    ((\ds ->
                                        (\k ->
                                           (\a ->
                                              (\nilCase ->
                                                 (\s ->
                                                    s s)
                                                   (\s ->
                                                      caseList'
                                                        nilCase
                                                        (\hd ->
                                                           force
                                                             (case
                                                                (equalsData
                                                                   k
                                                                   (force
                                                                      (force
                                                                         fstPair)
                                                                      hd))
                                                                [ (delay
                                                                     (\eta ->
                                                                        force
                                                                          mkCons
                                                                          hd
                                                                          (s
                                                                             s
                                                                             eta)))
                                                                , (delay
                                                                     (force
                                                                        mkCons
                                                                        (mkPairData
                                                                           k
                                                                           a))) ])))
                                                   ds)
                                                (force mkCons
                                                   (mkPairData k a)
                                                   []))
                                             (iData y))
                                          (iData (addInteger n y)))
                                       (s s ys))) ]))))
>>>>>>> 67adbe8a
               (force mkCons (mkPairData (iData n) (I 0)) [])
               (`$fEnumBool_$cenumFromTo` 1 10)))
         (\z f xs ->
            force
              (force (force chooseList)
                 xs
                 (delay z)
                 (delay (f (force headList xs) (force tailList xs))))))
      ((\s -> s s)
         (\s x lim ->
            force
              (case
                 (lessThanEqualsInteger x lim)
                 [ (delay (constr 0 []))
                 , (delay
                      (constr 1
                         [x, ((\x -> s s x) (addInteger 1 x) lim)])) ])))))<|MERGE_RESOLUTION|>--- conflicted
+++ resolved
@@ -12,7 +12,6 @@
                      , (lookup (\i -> iData i) unIData (addInteger 20 n) nt)
                      , (lookup (\i -> iData i) unIData (addInteger 5 n) nt) ])
                   (\`$dToData` `$dUnsafeFromData` ds ds ->
-<<<<<<< HEAD
                      case
                        ((\k ->
                            (\s -> s s)
@@ -20,55 +19,29 @@
                                 caseList'
                                   (constr 1 [])
                                   (\hd ->
-                                     force ifThenElse
+                                     case
                                        (equalsData k (force (force fstPair) hd))
-                                       (\ds ->
-                                          constr 0 [(force (force sndPair) hd)])
-                                       (\x -> s s x)))
+                                       [ (\x -> s s x)
+                                       , (\ds ->
+                                            constr 0
+                                              [(force (force sndPair) hd)]) ]))
                              ds)
                           (`$dToData` ds))
                        [ (\a -> constr 0 [(`$dUnsafeFromData` a)])
                        , (constr 1 []) ]))
-=======
-                     force
-                       (case
-                          ((\k ->
-                              (\s -> s s)
-                                (\s ->
-                                   caseList'
-                                     (constr 1 [])
-                                     (\hd ->
-                                        force
-                                          (case
-                                             (equalsData
-                                                k
-                                                (force (force fstPair) hd))
-                                             [ (delay (\x -> s s x))
-                                             , (delay
-                                                  (\ds ->
-                                                     constr 0
-                                                       [ (force (force sndPair)
-                                                            hd) ])) ])))
-                                ds)
-                             (`$dToData` ds))
-                          [ (\a -> delay (constr 0 [(`$dUnsafeFromData` a)]))
-                          , (delay (constr 1 [])) ])))
->>>>>>> 67adbe8a
                ((\k ->
                    (\s -> s s)
                      (\s ->
                         caseList'
                           []
                           (\hd ->
-                             force
-                               (case
-                                  (equalsData k (force (force fstPair) hd))
-                                  [ (delay (\eta -> force mkCons hd (s s eta)))
-                                  , (delay (\x -> x)) ]))))
+                             case
+                               (equalsData k (force (force fstPair) hd))
+                               [ (\eta -> force mkCons hd (s s eta))
+                               , (\x -> x) ])))
                   (iData (addInteger 5 n))
                   nt))
             ((\z ->
-<<<<<<< HEAD
                 (\go eta -> go eta)
                   ((\s -> s s)
                      (\s ds ->
@@ -85,82 +58,24 @@
                                                 caseList'
                                                   nilCase
                                                   (\hd ->
-                                                     force
-                                                       (force ifThenElse
-                                                          (equalsData
-                                                             k
-                                                             (force
-                                                                (force fstPair)
-                                                                hd))
-                                                          (delay
-                                                             (force mkCons
-                                                                (mkPairData
-                                                                   k
-                                                                   a)))
-                                                          (delay
-                                                             (\eta ->
-                                                                force mkCons
-                                                                  hd
-                                                                  (s s eta))))))
+                                                     case
+                                                       (equalsData
+                                                          k
+                                                          (force (force fstPair)
+                                                             hd))
+                                                       [ (\eta ->
+                                                            force mkCons
+                                                              hd
+                                                              (s s eta))
+                                                       , (force mkCons
+                                                            (mkPairData
+                                                               k
+                                                               a)) ]))
                                              ds)
                                           (force mkCons (mkPairData k a) []))
                                        (iData y))
                                     (iData (addInteger n y)))
                                  (s s ys)) ])))
-=======
-                (\go eta ->
-                   go eta)
-                  ((\s ->
-                      s s)
-                     (\s
-                       ds ->
-                        force
-                          (case
-                             ds
-                             [ (delay z)
-                             , (\y
-                                 ys ->
-                                  delay
-                                    ((\ds ->
-                                        (\k ->
-                                           (\a ->
-                                              (\nilCase ->
-                                                 (\s ->
-                                                    s s)
-                                                   (\s ->
-                                                      caseList'
-                                                        nilCase
-                                                        (\hd ->
-                                                           force
-                                                             (case
-                                                                (equalsData
-                                                                   k
-                                                                   (force
-                                                                      (force
-                                                                         fstPair)
-                                                                      hd))
-                                                                [ (delay
-                                                                     (\eta ->
-                                                                        force
-                                                                          mkCons
-                                                                          hd
-                                                                          (s
-                                                                             s
-                                                                             eta)))
-                                                                , (delay
-                                                                     (force
-                                                                        mkCons
-                                                                        (mkPairData
-                                                                           k
-                                                                           a))) ])))
-                                                   ds)
-                                                (force mkCons
-                                                   (mkPairData k a)
-                                                   []))
-                                             (iData y))
-                                          (iData (addInteger n y)))
-                                       (s s ys))) ]))))
->>>>>>> 67adbe8a
                (force mkCons (mkPairData (iData n) (I 0)) [])
                (`$fEnumBool_$cenumFromTo` 1 10)))
          (\z f xs ->
@@ -171,10 +86,7 @@
                  (delay (f (force headList xs) (force tailList xs))))))
       ((\s -> s s)
          (\s x lim ->
-            force
-              (case
-                 (lessThanEqualsInteger x lim)
-                 [ (delay (constr 0 []))
-                 , (delay
-                      (constr 1
-                         [x, ((\x -> s s x) (addInteger 1 x) lim)])) ])))))+            case
+              (lessThanEqualsInteger x lim)
+              [ (constr 0 [])
+              , (constr 1 [x, ((\x -> s s x) (addInteger 1 x) lim)]) ]))))