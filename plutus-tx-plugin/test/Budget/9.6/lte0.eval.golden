--- conflicted
+++ resolved
@@ -1,11 +1,5 @@
-<<<<<<< HEAD
-cpu: 877421937
-mem: 4307201
-size: 64
-=======
-CPU:           1_189_675_986
-Memory:            5_309_702
-Size:                     72
->>>>>>> dbeaa705
+CPU:             877_421_937
+Memory:            4_307_201
+Size:                     64
 
 (constr 0)