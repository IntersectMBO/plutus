<<<<<<< HEAD
CPU:           1_139_157_986
Memory:            5_110_702
Size:                     78
=======
CPU:             1_014_984_937
Memory:              4_809_401
Term Size:                  77
Flat Size:                 241
>>>>>>> 67adbe8a

(con integer 500500)<|MERGE_RESOLUTION|>--- conflicted
+++ resolved
@@ -1,12 +1,6 @@
-<<<<<<< HEAD
-CPU:           1_139_157_986
-Memory:            5_110_702
-Size:                     78
-=======
-CPU:             1_014_984_937
-Memory:              4_809_401
-Term Size:                  77
-Flat Size:                 241
->>>>>>> 67adbe8a
+CPU:               950_920_937
+Memory:              4_409_001
+Term Size:                  71
+Flat Size:                 238
 
 (con integer 500500)