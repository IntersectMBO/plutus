<<<<<<< HEAD
cpu: 4068138
mem: 20416
size: 78
=======
CPU:               5_004_432
Memory:               23_422
Size:                     82
>>>>>>> dbeaa705

(con data (I 6))<|MERGE_RESOLUTION|>--- conflicted
+++ resolved
@@ -1,11 +1,5 @@
-<<<<<<< HEAD
-cpu: 4068138
-mem: 20416
-size: 78
-=======
-CPU:               5_004_432
-Memory:               23_422
-Size:                     82
->>>>>>> dbeaa705
+CPU:               4_068_138
+Memory:               20_416
+Size:                     78
 
 (con data (I 6))