<<<<<<< HEAD
CPU:               4_812_432
Memory:               22_222
Size:                     79
=======
CPU:                 4_068_138
Memory:                 20_416
Term Size:                  78
Flat Size:                 232
>>>>>>> 67adbe8a

(con data (I 6))<|MERGE_RESOLUTION|>--- conflicted
+++ resolved
@@ -1,12 +1,6 @@
-<<<<<<< HEAD
-CPU:               4_812_432
-Memory:               22_222
-Size:                     79
-=======
-CPU:                 4_068_138
-Memory:                 20_416
-Term Size:                  78
-Flat Size:                 232
->>>>>>> 67adbe8a
+CPU:                 3_684_138
+Memory:                 18_016
+Term Size:                  72
+Flat Size:                 229
 
 (con data (I 6))