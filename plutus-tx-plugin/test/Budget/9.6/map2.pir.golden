let
  !caseList' : all a r. r -> (a -> list a -> r) -> list a -> r
    = /\a r ->
        \(z : r) (f : a -> list a -> r) (xs : list a) ->
          chooseList
            {a}
            {all dead. r}
            xs
            (/\dead -> z)
            (/\dead -> f (headList {a} xs) (tailList {a} xs))
            {r}
in
letrec
  !go : list (pair data data) -> list (pair data data) -> list (pair data data)
    = \(acc : list (pair data data)) ->
        caseList'
          {pair data data}
          {list (pair data data)}
          acc
          (\(hd : pair data data) -> go (mkCons {pair data data} hd acc))
in
let
  data (Maybe :: * -> *) a | Maybe_match where
    Just : a -> Maybe a
    Nothing : Maybe a
  data Bool | Bool_match where
    True : Bool
    False : Bool
  data (Tuple2 :: * -> * -> *) a b | Tuple2_match where
    Tuple2 : a -> b -> Tuple2 a b
in
letrec
  data (List :: * -> *) a | List_match where
    Nil : List a
    Cons : a -> List a -> List a
in
letrec
  !goList : List (Tuple2 data data) -> list (pair data data)
    = \(ds : List (Tuple2 data data)) ->
        List_match
          {Tuple2 data data}
          ds
          {list (pair data data)}
          []
          (\(d : Tuple2 data data) (ds : List (Tuple2 data data)) ->
             mkCons
               {pair data data}
               (Tuple2_match
                  {data}
                  {data}
                  d
                  {pair data data}
                  (\(d : data) (d : data) -> mkPairData d d))
               (goList ds))
in
let
  !unsafeFromSOPList :
     all k a.
       (\a -> a -> data) k ->
       (\a -> a -> data) a ->
       List (Tuple2 k a) ->
       (\k a -> list (pair data data)) k a
    = /\k a ->
        \(`$dToData` : (\a -> a -> data) k)
         (`$dToData` : (\a -> a -> data) a) ->
          letrec
            !go : List (Tuple2 k a) -> List (Tuple2 data data)
              = \(ds : List (Tuple2 k a)) ->
                  List_match
                    {Tuple2 k a}
                    ds
                    {all dead. List (Tuple2 data data)}
                    (/\dead -> Nil {Tuple2 data data})
                    (\(x : Tuple2 k a) (xs : List (Tuple2 k a)) ->
                       /\dead ->
                         Cons
                           {Tuple2 data data}
                           (Tuple2_match
                              {k}
                              {a}
                              x
                              {Tuple2 data data}
                              (\(k : k) (a : a) ->
                                 Tuple2
                                   {data}
                                   {data}
                                   (`$dToData` k)
                                   (`$dToData` a)))
                           (go xs))
                    {all dead. dead}
          in
          \(eta : List (Tuple2 k a)) -> goList (go eta)
in
\(n : integer) ->
  let
    !nt : list (pair data data)
      = unsafeFromSOPList
          {integer}
          {integer}
          (\(i : integer) -> iData i)
          (\(i : integer) -> iData i)
          ((let
               a = Tuple2 integer integer
             in
             \(g : all b. (a -> b -> b) -> b -> b) ->
               g {List a} (\(ds : a) (ds : List a) -> Cons {a} ds ds) (Nil {a}))
             (/\a ->
                \(c : Tuple2 integer integer -> a -> a) (n : a) ->
                  c
                    (Tuple2 {integer} {integer} (addInteger 3 n) 33)
                    (c
                       (Tuple2 {integer} {integer} (addInteger 4 n) 44)
                       (c
                          (Tuple2 {integer} {integer} (addInteger 6 n) 66)
                          (c
                             (Tuple2 {integer} {integer} (addInteger 7 n) 77)
                             n)))))
<<<<<<< HEAD
  in
  letrec
    ~go : list (pair data data) -> list (pair data data)
      = caseList'
          {pair data data}
          {list (pair data data)}
          []
          (\(hd : pair data data) (tl : list (pair data data)) ->
             let
               !v' : data = sndPair {data} {data} hd
               !k' : data = fstPair {data} {data} hd
             in
             letrec
               ~go : list (pair data data) -> Maybe data
                 = caseList'
                     {pair data data}
                     {Maybe data}
                     (Nothing {data})
                     (\(hd : pair data data) ->
                        Bool_match
                          (case
                             Bool
                             (equalsData k' (fstPair {data} {data} hd))
                             [False, True])
                          {all dead. list (pair data data) -> Maybe data}
                          (/\dead ->
                             \(ds : list (pair data data)) ->
                               Just {data} (sndPair {data} {data} hd))
                          (/\dead -> go)
                          {all dead. dead})
             in
             Maybe_match
               {data}
               (go nt)
               {all dead. list (pair data data)}
               (\(r : data) ->
                  /\dead ->
                    mkCons
                      {pair data data}
                      (mkPairData
                         k'
                         (iData (addInteger (unIData v') (unIData r))))
                      (go tl))
               (/\dead -> mkCons {pair data data} (mkPairData k' v') (go tl))
               {all dead. dead})
  in
  let
=======
>>>>>>> 840af899
    !nt : list (pair data data)
      = unsafeFromSOPList
          {integer}
          {integer}
          (\(i : integer) -> iData i)
          (\(i : integer) -> iData i)
          ((let
               a = Tuple2 integer integer
             in
             \(g : all b. (a -> b -> b) -> b -> b) ->
               g {List a} (\(ds : a) (ds : List a) -> Cons {a} ds ds) (Nil {a}))
             (/\a ->
                \(c : Tuple2 integer integer -> a -> a) (n : a) ->
                  c
                    (Tuple2 {integer} {integer} (addInteger 1 n) 1)
                    (c
                       (Tuple2 {integer} {integer} (addInteger 2 n) 2)
                       (c
                          (Tuple2 {integer} {integer} (addInteger 3 n) 3)
                          (c
                             (Tuple2 {integer} {integer} (addInteger 4 n) 4)
                             (c
                                (Tuple2 {integer} {integer} (addInteger 5 n) 5)
                                n))))))
<<<<<<< HEAD
  in
  letrec
    ~go : list (pair data data) -> list (pair data data)
      = caseList'
          {pair data data}
          {list (pair data data)}
          []
          (\(hd : pair data data) (tl : list (pair data data)) ->
             let
               !tl' : list (pair data data) = go tl
             in
             Bool_match
               (let
                 !k : data = fstPair {data} {data} hd
               in
               letrec
                 ~go : list (pair data data) -> Bool
                   = caseList'
                       {pair data data}
                       {Bool}
                       False
                       (\(hd : pair data data) ->
                          Bool_match
                            (case
                               Bool
                               (equalsData k (fstPair {data} {data} hd))
                               [False, True])
                            {all dead. list (pair data data) -> Bool}
                            (/\dead -> \(ds : list (pair data data)) -> True)
                            (/\dead -> go)
                            {all dead. dead})
               in
               go nt)
               {all dead. list (pair data data)}
               (/\dead -> tl')
               (/\dead -> mkCons {pair data data} hd tl')
               {all dead. dead})
  in
  let
=======
>>>>>>> 840af899
    !nt : list (pair data data)
      = letrec
        !go : list (pair data data) -> list (pair data data)
          = caseList'
              {pair data data}
              {list (pair data data)}
              []
              (\(hd : pair data data) (tl : list (pair data data)) ->
                 let
                   !tl' : list (pair data data) = go tl
                 in
                 Bool_match
                   (let
                     !k : data = fstPair {data} {data} hd
                   in
                   letrec
                     !go : list (pair data data) -> Bool
                       = caseList'
                           {pair data data}
                           {Bool}
                           False
                           (\(hd : pair data data) ->
                              Bool_match
                                (ifThenElse
                                   {Bool}
                                   (equalsData k (fstPair {data} {data} hd))
                                   True
                                   False)
                                {all dead. list (pair data data) -> Bool}
                                (/\dead ->
                                   \(ds : list (pair data data)) -> True)
                                (/\dead -> go)
                                {all dead. dead})
                   in
                   go nt)
                   {all dead. list (pair data data)}
                   (/\dead -> tl')
                   (/\dead -> mkCons {pair data data} hd tl')
                   {all dead. dead})
      in
      let
        !rs' : list (pair data data) = go nt
      in
      letrec
        !go : list (pair data data) -> list (pair data data)
          = caseList'
              {pair data data}
              {list (pair data data)}
              []
              (\(hd : pair data data) (tl : list (pair data data)) ->
                 let
                   !v' : data = sndPair {data} {data} hd
                   !k' : data = fstPair {data} {data} hd
                 in
                 Maybe_match
                   {data}
                   ((letrec
                        !go : list (pair data data) -> Maybe data
                          = caseList'
                              {pair data data}
                              {Maybe data}
                              (Nothing {data})
                              (\(hd : pair data data) ->
                                 Bool_match
                                   (ifThenElse
                                      {Bool}
                                      (equalsData k' (fstPair {data} {data} hd))
                                      True
                                      False)
                                   {all dead.
                                      list (pair data data) -> Maybe data}
                                   (/\dead ->
                                      \(ds : list (pair data data)) ->
                                        Just {data} (sndPair {data} {data} hd))
                                   (/\dead -> go)
                                   {all dead. dead})
                      in
                      go)
                      nt)
                   {all dead. list (pair data data)}
                   (\(r : data) ->
                      /\dead ->
                        mkCons
                          {pair data data}
                          (mkPairData
                             k'
                             (iData (addInteger (unIData v') (unIData r))))
                          (go tl))
                   (/\dead ->
                      mkCons {pair data data} (mkPairData k' v') (go tl))
                   {all dead. dead})
      in
      let
        !ls' : list (pair data data) = go nt
      in
      go rs' ls'
  in
  letrec
    !go : list (pair data data) -> List (Tuple2 integer integer)
      = caseList'
          {pair data data}
          {List (Tuple2 integer integer)}
          (Nil {Tuple2 integer integer})
          (\(hd : pair data data) (tl : list (pair data data)) ->
             Cons
               {Tuple2 integer integer}
               (Tuple2
                  {integer}
                  {integer}
                  (unIData (fstPair {data} {data} hd))
                  (unIData (sndPair {data} {data} hd)))
               (go tl))
  in
  go nt<|MERGE_RESOLUTION|>--- conflicted
+++ resolved
@@ -115,56 +115,6 @@
                           (c
                              (Tuple2 {integer} {integer} (addInteger 7 n) 77)
                              n)))))
-<<<<<<< HEAD
-  in
-  letrec
-    ~go : list (pair data data) -> list (pair data data)
-      = caseList'
-          {pair data data}
-          {list (pair data data)}
-          []
-          (\(hd : pair data data) (tl : list (pair data data)) ->
-             let
-               !v' : data = sndPair {data} {data} hd
-               !k' : data = fstPair {data} {data} hd
-             in
-             letrec
-               ~go : list (pair data data) -> Maybe data
-                 = caseList'
-                     {pair data data}
-                     {Maybe data}
-                     (Nothing {data})
-                     (\(hd : pair data data) ->
-                        Bool_match
-                          (case
-                             Bool
-                             (equalsData k' (fstPair {data} {data} hd))
-                             [False, True])
-                          {all dead. list (pair data data) -> Maybe data}
-                          (/\dead ->
-                             \(ds : list (pair data data)) ->
-                               Just {data} (sndPair {data} {data} hd))
-                          (/\dead -> go)
-                          {all dead. dead})
-             in
-             Maybe_match
-               {data}
-               (go nt)
-               {all dead. list (pair data data)}
-               (\(r : data) ->
-                  /\dead ->
-                    mkCons
-                      {pair data data}
-                      (mkPairData
-                         k'
-                         (iData (addInteger (unIData v') (unIData r))))
-                      (go tl))
-               (/\dead -> mkCons {pair data data} (mkPairData k' v') (go tl))
-               {all dead. dead})
-  in
-  let
-=======
->>>>>>> 840af899
     !nt : list (pair data data)
       = unsafeFromSOPList
           {integer}
@@ -189,48 +139,6 @@
                              (c
                                 (Tuple2 {integer} {integer} (addInteger 5 n) 5)
                                 n))))))
-<<<<<<< HEAD
-  in
-  letrec
-    ~go : list (pair data data) -> list (pair data data)
-      = caseList'
-          {pair data data}
-          {list (pair data data)}
-          []
-          (\(hd : pair data data) (tl : list (pair data data)) ->
-             let
-               !tl' : list (pair data data) = go tl
-             in
-             Bool_match
-               (let
-                 !k : data = fstPair {data} {data} hd
-               in
-               letrec
-                 ~go : list (pair data data) -> Bool
-                   = caseList'
-                       {pair data data}
-                       {Bool}
-                       False
-                       (\(hd : pair data data) ->
-                          Bool_match
-                            (case
-                               Bool
-                               (equalsData k (fstPair {data} {data} hd))
-                               [False, True])
-                            {all dead. list (pair data data) -> Bool}
-                            (/\dead -> \(ds : list (pair data data)) -> True)
-                            (/\dead -> go)
-                            {all dead. dead})
-               in
-               go nt)
-               {all dead. list (pair data data)}
-               (/\dead -> tl')
-               (/\dead -> mkCons {pair data data} hd tl')
-               {all dead. dead})
-  in
-  let
-=======
->>>>>>> 840af899
     !nt : list (pair data data)
       = letrec
         !go : list (pair data data) -> list (pair data data)
@@ -254,11 +162,10 @@
                            False
                            (\(hd : pair data data) ->
                               Bool_match
-                                (ifThenElse
-                                   {Bool}
+                                (case
+                                   Bool
                                    (equalsData k (fstPair {data} {data} hd))
-                                   True
-                                   False)
+                                   [False, True])
                                 {all dead. list (pair data data) -> Bool}
                                 (/\dead ->
                                    \(ds : list (pair data data)) -> True)
@@ -295,11 +202,10 @@
                               (Nothing {data})
                               (\(hd : pair data data) ->
                                  Bool_match
-                                   (ifThenElse
-                                      {Bool}
+                                   (case
+                                      Bool
                                       (equalsData k' (fstPair {data} {data} hd))
-                                      True
-                                      False)
+                                      [False, True])
                                    {all dead.
                                       list (pair data data) -> Maybe data}
                                    (/\dead ->
