--- conflicted
+++ resolved
@@ -136,24 +136,7 @@
                          case
                            (Maybe data)
                            xs
-<<<<<<< HEAD
                            [ (\(hd : pair data data) ->
-                                Bool_match
-                                  (case
-                                     Bool
-                                     (equalsData k' (fstPair {data} {data} hd))
-                                     [False, True])
-                                  {all dead.
-                                     list (pair data data) -> Maybe data}
-                                  (/\dead ->
-                                     \(ds : list (pair data data)) ->
-                                       Just {data} (sndPair {data} {data} hd))
-                                  (/\dead -> go)
-                                  {all dead. dead})
-                           , (Nothing {data}) ]
-=======
-                           [ (Nothing {data})
-                           , (\(hd : pair data data) ->
                                 case
                                   (all dead.
                                      list (pair data data) -> Maybe data)
@@ -164,8 +147,8 @@
                                          Just
                                            {data}
                                            (sndPair {data} {data} hd)) ]
-                                  {all dead. dead}) ]
->>>>>>> 3a8805dd
+                                  {all dead. dead})
+                           , (Nothing {data}) ]
                  in
                  Maybe_match
                    {data}
@@ -231,29 +214,7 @@
                            case
                              bool
                              xs
-<<<<<<< HEAD
                              [ (\(hd : pair data data) ->
-                                  Bool_match
-                                    (case
-                                       Bool
-                                       (equalsData k (fstPair {data} {data} hd))
-                                       [False, True])
-                                    {all dead. list (pair data data) -> Bool}
-                                    (/\dead ->
-                                       \(ds : list (pair data data)) -> True)
-                                    (/\dead -> go)
-                                    {all dead. dead})
-                             , False ]
-                   in
-                   go nt)
-                   {all dead. list (pair data data)}
-                   (/\dead -> tl')
-                   (/\dead -> mkCons {pair data data} hd tl')
-                   {all dead. dead})
-            , [] ]
-=======
-                             [ False
-                             , (\(hd : pair data data) ->
                                   case
                                     (all dead. list (pair data data) -> bool)
                                     (equalsData k (fstPair {data} {data} hd))
@@ -261,12 +222,13 @@
                                     , (/\dead ->
                                          \(ds : list (pair data data)) ->
                                            True) ]
-                                    {all dead. dead}) ]
+                                    {all dead. dead})
+                             , False ]
                    in
                    go nt)
                    [(/\dead -> mkCons {pair data data} hd tl'), (/\dead -> tl')]
-                   {all dead. dead}) ]
->>>>>>> 3a8805dd
+                   {all dead. dead})
+            , [] ]
   in
   let
     !nt : list (pair data data)
