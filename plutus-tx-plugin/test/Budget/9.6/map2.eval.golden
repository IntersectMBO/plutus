--- conflicted
+++ resolved
@@ -1,12 +1,6 @@
-<<<<<<< HEAD
-cpu: 117670947
-mem: 355550
-size: 464
-=======
-CPU:             121_640_515
-Memory:              365_182
-Size:                    466
->>>>>>> dbeaa705
+CPU:             117_670_947
+Memory:              355_550
+Size:                    464
 
 (constr
   1
