CPU:                67_859_382
Memory:                197_990
Term Size:                 425
<<<<<<< HEAD
Flat Size:                 456
=======
Flat Size:                 452
>>>>>>> dd1328d3

(constr
  1
  (constr 0 (con integer 105) (con integer 5))
  (constr
    1
    (constr 0 (con integer 104) (con integer 48))
    (constr
      1
      (constr 0 (con integer 103) (con integer 36))
      (constr
        1
        (constr 0 (con integer 102) (con integer 2))
        (constr
          1
          (constr 0 (con integer 101) (con integer 1))
          (constr
            1
            (constr 0 (con integer 106) (con integer 66))
            (constr 1 (constr 0 (con integer 107) (con integer 77)) (constr 0))
          )
        )
      )
    )
  )
)<|MERGE_RESOLUTION|>--- conflicted
+++ resolved
@@ -1,11 +1,7 @@
 CPU:                67_859_382
 Memory:                197_990
 Term Size:                 425
-<<<<<<< HEAD
-Flat Size:                 456
-=======
-Flat Size:                 452
->>>>>>> dd1328d3
+Flat Size:                 455
 
 (constr
   1
