<<<<<<< HEAD
cpu: 753584937
mem: 3806201
size: 57
=======
CPU:             909_789_986
Memory:            4_307_702
Size:                     61
>>>>>>> dbeaa705

(con integer 1)<|MERGE_RESOLUTION|>--- conflicted
+++ resolved
@@ -1,11 +1,5 @@
-<<<<<<< HEAD
-cpu: 753584937
-mem: 3806201
-size: 57
-=======
-CPU:             909_789_986
-Memory:            4_307_702
-Size:                     61
->>>>>>> dbeaa705
+CPU:             753_584_937
+Memory:            3_806_201
+Size:                     57
 
 (con integer 1)