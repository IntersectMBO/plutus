(program
   1.1.0
   ((\safeAppend ->
       (\lookup' ->
          (\`$fToDataThese_$ctoBuiltinData` ->
             (\`$dToData` ->
                (\`$dToData` ->
                   (\goList
                     n ->
                      (\unsafeFromSOPList ->
                         (\nt ->
                            (\goLeft ->
                               (\nt ->
                                  (\goRight ->
                                     (\nt ->
                                        (\s ->
                                           s s)
                                          (\s
                                            ds ->
                                             case
                                               ds
                                               [ (constr 0 [])
                                               , (\x
                                                   xs ->
                                                    constr 1
                                                      [ (case
                                                           x
                                                           [ (\c
                                                               a ->
                                                                constr 0
                                                                  [ c
                                                                  , (case
                                                                       a
                                                                       [ (\b ->
                                                                            b)
                                                                       , (\a
                                                                           b ->
                                                                            addInteger
                                                                              a
                                                                              b)
                                                                       , (\a ->
                                                                            a) ]) ]) ])
                                                      , (s s xs) ]) ])
                                          ((\s ->
                                              s s)
                                             (\s
                                               xs ->
                                                case
                                                  xs
                                                  [ (\hd
                                                      tl ->
                                                       constr 1
                                                         [ (constr 0
                                                              [ (unIData
                                                                   (case
                                                                      hd
                                                                      [ (\l
                                                                          r ->
                                                                           l) ]))
                                                              , ((\tup ->
                                                                    (\index ->
                                                                       (\args ->
                                                                          case
                                                                            index
                                                                            [ (\ds ->
                                                                                 constr 2
                                                                                   [ (unIData
                                                                                        (force
                                                                                           headList
                                                                                           ds)) ])
                                                                            , (\ds ->
                                                                                 constr 0
                                                                                   [ (unIData
                                                                                        (force
                                                                                           headList
                                                                                           ds)) ])
                                                                            , (\ds ->
                                                                                 constr 1
                                                                                   [ (unIData
                                                                                        (force
                                                                                           headList
                                                                                           ds))
                                                                                   , (unIData
                                                                                        (force
                                                                                           headList
                                                                                           (force
<<<<<<< HEAD
                                                                                              trace
                                                                                              "PT1"
                                                                                              (constr 0
                                                                                                 [  ])))
                                                                                      , (constr 1
                                                                                           [ (unIData
                                                                                                (force
                                                                                                   headList
                                                                                                   args))
                                                                                           , (unIData
                                                                                                (force
                                                                                                   headList
                                                                                                   (force
                                                                                                      tailList
                                                                                                      args))) ]) ])
                                                                                 , (constr 0
                                                                                      [ (unIData
                                                                                           (force
                                                                                              headList
                                                                                              args)) ]) ])
                                                                            , (constr 2
                                                                                 [ (unIData
                                                                                      (force
                                                                                         headList
                                                                                         args)) ]) ])
                                                                         (case
                                                                            tup
                                                                            [ (\l
                                                                                r ->
                                                                                 r) ]))
                                                                      (case
                                                                         tup
                                                                         [ (\l
                                                                             r ->
                                                                              l) ]))
                                                                   (unConstrData
                                                                      (case
                                                                         hd
                                                                         [ (\l
                                                                             r ->
                                                                              r) ]))) ])
                                                         , (s s tl) ]) ])
=======
                                                                                              tailList
                                                                                              ds))) ]) ]
                                                                            args)
                                                                         (force
                                                                            (force
                                                                               sndPair)
                                                                            tup))
                                                                      (force
                                                                         (force
                                                                            fstPair)
                                                                         tup))
                                                                   (unConstrData
                                                                      (force
                                                                         (force
                                                                            sndPair)
                                                                         hd))) ])
                                                         , (s s tl) ])
                                                  , (constr 0 []) ])
>>>>>>> dd1328d3
                                             nt))
                                       (safeAppend (goLeft nt) (goRight nt)))
                                    ((\s ->
                                        s s)
                                       (\s
                                         xs ->
                                          case
                                            xs
                                            [ (\hd
                                                tl ->
                                                 (\v ->
                                                    (\k ->
                                                       case
                                                         (lookup' k nt)
                                                         [ (\r ->
                                                              force
                                                                mkCons
                                                                (mkPairData
                                                                   k
                                                                   (`$fToDataThese_$ctoBuiltinData`
                                                                      `$dToData`
                                                                      `$dToData`
                                                                      (constr 1
                                                                         [ (unIData
                                                                              v)
                                                                         , (unIData
                                                                              r) ])))
                                                                (s s tl))
                                                         , (force
                                                              mkCons
                                                              (mkPairData
                                                                 k
                                                                 (`$fToDataThese_$ctoBuiltinData`
                                                                    `$dToData`
                                                                    `$dToData`
                                                                    (constr 0
                                                                       [ (unIData
                                                                            v) ])))
                                                              (s s tl)) ])
<<<<<<< HEAD
                                                      (case hd [(\l r -> l)]))
                                                   (case hd [(\l r -> r)])) ])))
=======
                                                      (force (force fstPair)
                                                         hd))
                                                   (force (force sndPair) hd))
                                            , [] ])))
>>>>>>> dd1328d3
                                 (unsafeFromSOPList
                                    (\i -> iData i)
                                    (\i -> iData i)
                                    (constr 1
                                       [ (constr 0 [(addInteger 1 n), 1])
                                       , (constr 1
                                            [ (constr 0 [(addInteger 2 n), 2])
                                            , (constr 1
                                                 [ (constr 0
                                                      [(addInteger 3 n), 3])
                                                 , (constr 1
                                                      [ (constr 0
                                                           [ (addInteger 4 n)
                                                           , 4 ])
                                                      , (constr 1
                                                           [ (constr 0
                                                                [ (addInteger
                                                                     5
                                                                     n)
                                                                , 5 ])
                                                           , (constr 0
                                                                [  ]) ]) ]) ]) ]) ])))
                              ((\s ->
                                  s s)
                                 (\s
                                   xs ->
                                    case
                                      xs
                                      [ (\hd
                                          tl ->
                                           (\v ->
                                              (\k ->
                                                 case
                                                   (lookup' k nt)
                                                   [ (\r ->
                                                        force
                                                          mkCons
                                                          (mkPairData
                                                             k
                                                             (`$fToDataThese_$ctoBuiltinData`
                                                                `$dToData`
                                                                `$dToData`
                                                                (constr 1
                                                                   [ (unIData v)
                                                                   , (unIData
                                                                        r) ])))
                                                          (s s tl))
                                                   , (force
                                                        mkCons
                                                        (mkPairData
                                                           k
                                                           (`$fToDataThese_$ctoBuiltinData`
                                                              `$dToData`
                                                              `$dToData`
                                                              (constr 2
                                                                 [ (unIData
                                                                      v) ])))
                                                        (s s tl)) ])
<<<<<<< HEAD
                                                (case hd [(\l r -> l)]))
                                             (case hd [(\l r -> r)])) ])))
=======
                                                (force (force fstPair) hd))
                                             (force (force sndPair) hd))
                                      , [] ])))
>>>>>>> dd1328d3
                           (unsafeFromSOPList
                              (\i -> iData i)
                              (\i -> iData i)
                              (constr 1
                                 [ (constr 0 [(addInteger 3 n), 30])
                                 , (constr 1
                                      [ (constr 0 [(addInteger 4 n), 40])
                                      , (constr 1
                                           [ (constr 0 [(addInteger 6 n), 60])
                                           , (constr 1
                                                [ (constr 0
                                                     [(addInteger 7 n), 70])
                                                , (constr 0 []) ]) ]) ]) ])))
                        (\`$dToData` `$dToData` ->
                           (\go eta -> goList (go eta))
                             ((\s -> s s)
                                (\s ds ->
                                   case
                                     ds
                                     [ (constr 0 [])
                                     , (\x xs ->
                                          constr 1
                                            [ (case
                                                 x
                                                 [ (\k a ->
                                                      constr 0
                                                        [ (`$dToData` k)
                                                        , (`$dToData` a) ]) ])
                                            , (s s xs) ]) ]))))
                     ((\s -> s s)
                        (\s ds ->
                           case
                             ds
                             [ []
                             , (\d ds ->
                                  force mkCons
                                    (case d [(\d d -> mkPairData d d)])
                                    (s s ds)) ])))
                  (\i -> iData i))
               (\i -> iData i))
            (\`$dToData` `$dToData` ds ->
               case
                 ds
                 [ (\arg -> constrData 1 (force mkCons (`$dToData` arg) []))
                 , (\arg arg ->
                      constrData
                        2
                        (force mkCons
                           (`$dToData` arg)
                           (force mkCons (`$dToData` arg) [])))
                 , (\arg -> constrData 0 (force mkCons (`$dToData` arg) [])) ]))
         (\k ->
            (\go m -> go m)
              ((\s -> s s)
                 (\s xs ->
                    case
                      xs
                      [ (\hd ->
                           case
                             (equalsData k (case hd [(\l r -> l)]))
                             [ (\x -> s s x)
<<<<<<< HEAD
                             , (\ds ->
                                  constr 0 [(case hd [(\l r -> r)])]) ]) ]))))
=======
                             , (\ds -> constr 0 [(force (force sndPair) hd)]) ])
                      , (constr 1 []) ]))))
>>>>>>> dd1328d3
      ((\s -> s s)
         (\s xs xs ->
            case
              xs
              [ (\hd tl ->
                   (\v ->
                      (\k ->
                         (\eta ->
                            (\nilCase ->
                               (\s -> s s)
                                 (\s xs ->
                                    case
                                      xs
                                      [ (\hd ->
                                           case
                                             (equalsData
                                                k
                                                (case hd [(\l r -> l)]))
                                             [ (\eta ->
                                                  force mkCons hd (s s eta))
                                             , (force mkCons
                                                  (mkPairData k v)) ])
                                      , nilCase ])
                                 eta)
                              (force mkCons (mkPairData k v) []))
                           (s s tl xs))
<<<<<<< HEAD
                        (case hd [(\l r -> l)]))
                     (case hd [(\l r -> r)])) ]))))
=======
                        (force (force fstPair) hd))
                     (force (force sndPair) hd))
              , xs ]))))
>>>>>>> dd1328d3
<|MERGE_RESOLUTION|>--- conflicted
+++ resolved
@@ -84,32 +84,9 @@
                                                                                         (force
                                                                                            headList
                                                                                            (force
-<<<<<<< HEAD
-                                                                                              trace
-                                                                                              "PT1"
-                                                                                              (constr 0
-                                                                                                 [  ])))
-                                                                                      , (constr 1
-                                                                                           [ (unIData
-                                                                                                (force
-                                                                                                   headList
-                                                                                                   args))
-                                                                                           , (unIData
-                                                                                                (force
-                                                                                                   headList
-                                                                                                   (force
-                                                                                                      tailList
-                                                                                                      args))) ]) ])
-                                                                                 , (constr 0
-                                                                                      [ (unIData
-                                                                                           (force
-                                                                                              headList
-                                                                                              args)) ]) ])
-                                                                            , (constr 2
-                                                                                 [ (unIData
-                                                                                      (force
-                                                                                         headList
-                                                                                         args)) ]) ])
+                                                                                              tailList
+                                                                                              ds))) ]) ]
+                                                                            args)
                                                                          (case
                                                                             tup
                                                                             [ (\l
@@ -126,27 +103,8 @@
                                                                          [ (\l
                                                                              r ->
                                                                               r) ]))) ])
-                                                         , (s s tl) ]) ])
-=======
-                                                                                              tailList
-                                                                                              ds))) ]) ]
-                                                                            args)
-                                                                         (force
-                                                                            (force
-                                                                               sndPair)
-                                                                            tup))
-                                                                      (force
-                                                                         (force
-                                                                            fstPair)
-                                                                         tup))
-                                                                   (unConstrData
-                                                                      (force
-                                                                         (force
-                                                                            sndPair)
-                                                                         hd))) ])
                                                          , (s s tl) ])
                                                   , (constr 0 []) ])
->>>>>>> dd1328d3
                                              nt))
                                        (safeAppend (goLeft nt) (goRight nt)))
                                     ((\s ->
@@ -186,15 +144,9 @@
                                                                        [ (unIData
                                                                             v) ])))
                                                               (s s tl)) ])
-<<<<<<< HEAD
                                                       (case hd [(\l r -> l)]))
-                                                   (case hd [(\l r -> r)])) ])))
-=======
-                                                      (force (force fstPair)
-                                                         hd))
-                                                   (force (force sndPair) hd))
+                                                   (case hd [(\l r -> r)]))
                                             , [] ])))
->>>>>>> dd1328d3
                                  (unsafeFromSOPList
                                     (\i -> iData i)
                                     (\i -> iData i)
@@ -253,14 +205,9 @@
                                                                  [ (unIData
                                                                       v) ])))
                                                         (s s tl)) ])
-<<<<<<< HEAD
                                                 (case hd [(\l r -> l)]))
-                                             (case hd [(\l r -> r)])) ])))
-=======
-                                                (force (force fstPair) hd))
-                                             (force (force sndPair) hd))
+                                             (case hd [(\l r -> r)]))
                                       , [] ])))
->>>>>>> dd1328d3
                            (unsafeFromSOPList
                               (\i -> iData i)
                               (\i -> iData i)
@@ -322,13 +269,8 @@
                            case
                              (equalsData k (case hd [(\l r -> l)]))
                              [ (\x -> s s x)
-<<<<<<< HEAD
-                             , (\ds ->
-                                  constr 0 [(case hd [(\l r -> r)])]) ]) ]))))
-=======
-                             , (\ds -> constr 0 [(force (force sndPair) hd)]) ])
+                             , (\ds -> constr 0 [(case hd [(\l r -> r)])]) ])
                       , (constr 1 []) ]))))
->>>>>>> dd1328d3
       ((\s -> s s)
          (\s xs xs ->
             case
@@ -355,11 +297,6 @@
                                  eta)
                               (force mkCons (mkPairData k v) []))
                            (s s tl xs))
-<<<<<<< HEAD
                         (case hd [(\l r -> l)]))
-                     (case hd [(\l r -> r)])) ]))))
-=======
-                        (force (force fstPair) hd))
-                     (force (force sndPair) hd))
-              , xs ]))))
->>>>>>> dd1328d3
+                     (case hd [(\l r -> r)]))
+              , xs ]))))