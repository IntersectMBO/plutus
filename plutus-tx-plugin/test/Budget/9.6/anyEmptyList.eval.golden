<<<<<<< HEAD
CPU:                 224_100
Memory:                1_500
Size:                     32
=======
CPU:                   224_100
Memory:                  1_500
Term Size:                  36
Flat Size:                  87
>>>>>>> 8b2c2dc2

(constr 1)<|MERGE_RESOLUTION|>--- conflicted
+++ resolved
@@ -1,12 +1,6 @@
-<<<<<<< HEAD
-CPU:                 224_100
-Memory:                1_500
-Size:                     32
-=======
 CPU:                   224_100
 Memory:                  1_500
-Term Size:                  36
-Flat Size:                  87
->>>>>>> 8b2c2dc2
+Term Size:                  32
+Flat Size:                  84
 
 (constr 1)