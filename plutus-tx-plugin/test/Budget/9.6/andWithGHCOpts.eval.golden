<<<<<<< HEAD
cpu: 285390
mem: 1601
size: 24
=======
CPU:                 441_439
Memory:                2_102
Size:                     32
>>>>>>> dbeaa705

(constr 1)<|MERGE_RESOLUTION|>--- conflicted
+++ resolved
@@ -1,11 +1,5 @@
-<<<<<<< HEAD
-cpu: 285390
-mem: 1601
-size: 24
-=======
-CPU:                 441_439
-Memory:                2_102
-Size:                     32
->>>>>>> dbeaa705
+CPU:                 285_390
+Memory:                1_601
+Size:                     24
 
 (constr 1)