letrec
  data (List :: * -> *) a | List_match where
    Nil : List a
    Cons : a -> List a -> List a
in
letrec
  !`$fEnumBool_$cenumFromTo` : integer -> integer -> List integer
    = \(x : integer) (lim : integer) ->
        case
          (all dead. List integer)
          (case bool (lessThanEqualsInteger x lim) [True, False])
          [ (/\dead ->
               Cons
                 {integer}
                 x
                 (`$fEnumBool_$cenumFromTo` (addInteger 1 x) lim))
          , (/\dead -> Nil {integer}) ]
          {all dead. dead}
in
let
  data (Tuple5 :: * -> * -> * -> * -> * -> *) a b c d e | Tuple5_match where
    Tuple5 : a -> b -> c -> d -> e -> Tuple5 a b c d e
  data (Maybe :: * -> *) a | Maybe_match where
    Just : a -> Maybe a
    Nothing : Maybe a
  !lookup :
     all k a.
       (\a -> a -> data) k ->
       (\a -> data -> a) a ->
       k ->
       (\k a -> list (pair data data)) k a ->
       Maybe a
    = /\k a ->
        \(`$dToData` : (\a -> a -> data) k)
         (`$dUnsafeFromData` : (\a -> data -> a) a)
         (ds : k)
         (ds : (\k a -> list (pair data data)) k a) ->
          Maybe_match
            {data}
            (let
              !k : data = `$dToData` ds
            in
            letrec
              !go : list (pair data data) -> Maybe data
                = \(xs : list (pair data data)) ->
                    case
                      (Maybe data)
                      xs
<<<<<<< HEAD
                      [ (Nothing {data})
                      , (\(hd : pair data data) ->
                           Bool_match
                             (case
                                Bool
                                (equalsData
                                   k
                                   (case
                                      data
                                      hd
                                      [(\(l : data) (r : data) -> l)]))
                                [False, True])
                             {all dead. list (pair data data) -> Maybe data}
                             (/\dead ->
                                \(ds : list (pair data data)) ->
                                  Just
                                    {data}
                                    (case
                                       data
                                       hd
                                       [(\(l : data) (r : data) -> r)]))
                             (/\dead -> go)
                             {all dead. dead}) ]
=======
                      [ (\(hd : pair data data) ->
                           case
                             (all dead. list (pair data data) -> Maybe data)
                             (equalsData k (fstPair {data} {data} hd))
                             [ (/\dead -> go)
                             , (/\dead ->
                                  \(ds : list (pair data data)) ->
                                    Just {data} (sndPair {data} {data} hd)) ]
                             {all dead. dead})
                      , (Nothing {data}) ]
>>>>>>> dd1328d3
            in
            go ds)
            {all dead. Maybe a}
            (\(a : data) -> /\dead -> Just {a} (`$dUnsafeFromData` a))
            (/\dead -> Nothing {a})
            {all dead. dead}
in
\(n : integer) ->
  let
    !nt : list (pair data data)
      = (let
            b = (\k a -> list (pair data data)) integer integer
          in
          \(k : integer -> b -> b) (z : b) ->
            letrec
              !go : List integer -> b
                = \(ds : List integer) ->
                    List_match
                      {integer}
                      ds
                      {all dead. b}
                      (/\dead -> z)
                      (\(y : integer) (ys : List integer) ->
                         /\dead -> k y (go ys))
                      {all dead. dead}
            in
            \(eta : List integer) -> go eta)
          (\(i : integer) ->
             let
               !ds : integer = addInteger n i
             in
             \(ds : (\k a -> list (pair data data)) integer integer) ->
               let
                 !k : data = iData ds
                 !a : data = iData i
                 !nilCase : list (pair data data)
                   = mkCons {pair data data} (mkPairData k a) []
               in
               letrec
                 !go : list (pair data data) -> list (pair data data)
                   = \(xs : list (pair data data)) ->
                       case
                         (list (pair data data))
                         xs
<<<<<<< HEAD
                         [ nilCase
                         , (\(hd : pair data data) ->
                              Bool_match
                                (case
                                   Bool
                                   (equalsData
                                      k
                                      (case
                                         data
                                         hd
                                         [(\(l : data) (r : data) -> l)]))
                                   [False, True])
                                {all dead.
=======
                         [ (\(hd : pair data data) ->
                              case
                                (all dead.
>>>>>>> dd1328d3
                                   list (pair data data) ->
                                   list (pair data data))
                                (equalsData k (fstPair {data} {data} hd))
                                [ (/\dead ->
                                     \(eta : list (pair data data)) ->
                                       mkCons {pair data data} hd (go eta))
                                , (/\dead ->
                                     mkCons {pair data data} (mkPairData k a)) ]
                                {all dead. dead})
                         , nilCase ]
               in
               go ds)
          (mkCons {pair data data} (mkPairData (iData n) (I 0)) [])
          (`$fEnumBool_$cenumFromTo` 1 10)
    !nt : list (pair data data)
      = (let
            !k : data = iData (addInteger 5 n)
          in
          letrec
            !go : list (pair data data) -> list (pair data data)
              = \(xs : list (pair data data)) ->
                  case
                    (list (pair data data))
                    xs
<<<<<<< HEAD
                    [ []
                    , (\(hd : pair data data) ->
                         Bool_match
                           (case
                              Bool
                              (equalsData
                                 k
                                 (case data hd [(\(l : data) (r : data) -> l)]))
                              [False, True])
                           {all dead.
                              list (pair data data) -> list (pair data data)}
                           (/\dead -> \(x : list (pair data data)) -> x)
                           (/\dead ->
                              \(eta : list (pair data data)) ->
                                mkCons {pair data data} hd (go eta))
                           {all dead. dead}) ]
=======
                    [ (\(hd : pair data data) ->
                         case
                           (all dead.
                              list (pair data data) -> list (pair data data))
                           (equalsData k (fstPair {data} {data} hd))
                           [ (/\dead ->
                                \(eta : list (pair data data)) ->
                                  mkCons {pair data data} hd (go eta))
                           , (/\dead -> \(x : list (pair data data)) -> x) ]
                           {all dead. dead})
                    , [] ]
>>>>>>> dd1328d3
          in
          go)
          nt
  in
  Tuple5
    {Maybe integer}
    {Maybe integer}
    {Maybe integer}
    {Maybe integer}
    {Maybe integer}
    (lookup {integer} {integer} (\(i : integer) -> iData i) unIData n nt)
    (lookup
       {integer}
       {integer}
       (\(i : integer) -> iData i)
       unIData
       (addInteger 5 n)
       nt)
    (lookup
       {integer}
       {integer}
       (\(i : integer) -> iData i)
       unIData
       (addInteger 10 n)
       nt)
    (lookup
       {integer}
       {integer}
       (\(i : integer) -> iData i)
       unIData
       (addInteger 20 n)
       nt)
    (lookup
       {integer}
       {integer}
       (\(i : integer) -> iData i)
       unIData
       (addInteger 5 n)
       nt)<|MERGE_RESOLUTION|>--- conflicted
+++ resolved
@@ -46,42 +46,23 @@
                     case
                       (Maybe data)
                       xs
-<<<<<<< HEAD
-                      [ (Nothing {data})
-                      , (\(hd : pair data data) ->
-                           Bool_match
-                             (case
-                                Bool
-                                (equalsData
-                                   k
-                                   (case
-                                      data
-                                      hd
-                                      [(\(l : data) (r : data) -> l)]))
-                                [False, True])
-                             {all dead. list (pair data data) -> Maybe data}
-                             (/\dead ->
-                                \(ds : list (pair data data)) ->
-                                  Just
-                                    {data}
-                                    (case
-                                       data
-                                       hd
-                                       [(\(l : data) (r : data) -> r)]))
-                             (/\dead -> go)
-                             {all dead. dead}) ]
-=======
                       [ (\(hd : pair data data) ->
                            case
                              (all dead. list (pair data data) -> Maybe data)
-                             (equalsData k (fstPair {data} {data} hd))
+                             (equalsData
+                                k
+                                (case data hd [(\(l : data) (r : data) -> l)]))
                              [ (/\dead -> go)
                              , (/\dead ->
                                   \(ds : list (pair data data)) ->
-                                    Just {data} (sndPair {data} {data} hd)) ]
+                                    Just
+                                      {data}
+                                      (case
+                                         data
+                                         hd
+                                         [(\(l : data) (r : data) -> r)])) ]
                              {all dead. dead})
                       , (Nothing {data}) ]
->>>>>>> dd1328d3
             in
             go ds)
             {all dead. Maybe a}
@@ -126,28 +107,17 @@
                        case
                          (list (pair data data))
                          xs
-<<<<<<< HEAD
-                         [ nilCase
-                         , (\(hd : pair data data) ->
-                              Bool_match
-                                (case
-                                   Bool
-                                   (equalsData
-                                      k
-                                      (case
-                                         data
-                                         hd
-                                         [(\(l : data) (r : data) -> l)]))
-                                   [False, True])
-                                {all dead.
-=======
                          [ (\(hd : pair data data) ->
                               case
                                 (all dead.
->>>>>>> dd1328d3
                                    list (pair data data) ->
                                    list (pair data data))
-                                (equalsData k (fstPair {data} {data} hd))
+                                (equalsData
+                                   k
+                                   (case
+                                      data
+                                      hd
+                                      [(\(l : data) (r : data) -> l)]))
                                 [ (/\dead ->
                                      \(eta : list (pair data data)) ->
                                        mkCons {pair data data} hd (go eta))
@@ -169,36 +139,19 @@
                   case
                     (list (pair data data))
                     xs
-<<<<<<< HEAD
-                    [ []
-                    , (\(hd : pair data data) ->
-                         Bool_match
-                           (case
-                              Bool
-                              (equalsData
-                                 k
-                                 (case data hd [(\(l : data) (r : data) -> l)]))
-                              [False, True])
-                           {all dead.
-                              list (pair data data) -> list (pair data data)}
-                           (/\dead -> \(x : list (pair data data)) -> x)
-                           (/\dead ->
-                              \(eta : list (pair data data)) ->
-                                mkCons {pair data data} hd (go eta))
-                           {all dead. dead}) ]
-=======
                     [ (\(hd : pair data data) ->
                          case
                            (all dead.
                               list (pair data data) -> list (pair data data))
-                           (equalsData k (fstPair {data} {data} hd))
+                           (equalsData
+                              k
+                              (case data hd [(\(l : data) (r : data) -> l)]))
                            [ (/\dead ->
                                 \(eta : list (pair data data)) ->
                                   mkCons {pair data data} hd (go eta))
                            , (/\dead -> \(x : list (pair data data)) -> x) ]
                            {all dead. dead})
                     , [] ]
->>>>>>> dd1328d3
           in
           go)
           nt
