letrec
  data (List :: * -> *) a | List_match where
    Nil : List a
    Cons : a -> List a -> List a
in
let
  data Bool | Bool_match where
    True : Bool
    False : Bool
in
letrec
  !`$fEnumBool_$cenumFromTo` : integer -> integer -> List integer
    = \(x : integer) (lim : integer) ->
        Bool_match
          (case Bool (lessThanEqualsInteger x lim) [True, False])
          {all dead. List integer}
          (/\dead -> Nil {integer})
          (/\dead ->
             Cons {integer} x (`$fEnumBool_$cenumFromTo` (addInteger 1 x) lim))
          {all dead. dead}
in
let
  data (Tuple5 :: * -> * -> * -> * -> * -> *) a b c d e | Tuple5_match where
    Tuple5 : a -> b -> c -> d -> e -> Tuple5 a b c d e
  data (Maybe :: * -> *) a | Maybe_match where
    Just : a -> Maybe a
    Nothing : Maybe a
  !caseList' : all a r. r -> (a -> list a -> r) -> list a -> r
    = /\a r ->
        \(z : r) (f : a -> list a -> r) (xs : list a) ->
          chooseList
            {a}
            {all dead. r}
            xs
            (/\dead -> z)
            (/\dead -> f (headList {a} xs) (tailList {a} xs))
            {r}
  !lookup :
     all k a.
       (\a -> a -> data) k ->
       (\a -> data -> a) a ->
       k ->
       (\k a -> list (pair data data)) k a ->
       Maybe a
    = /\k a ->
        \(`$dToData` : (\a -> a -> data) k)
         (`$dUnsafeFromData` : (\a -> data -> a) a)
         (ds : k)
         (ds : (\k a -> list (pair data data)) k a) ->
          Maybe_match
            {data}
            (let
              !k : data = `$dToData` ds
            in
<<<<<<< HEAD
            letrec
              ~go : list (pair data data) -> Maybe data
                = caseList'
                    {pair data data}
                    {Maybe data}
                    (Nothing {data})
                    (\(hd : pair data data) ->
                       Bool_match
                         (case
                            Bool
                            (equalsData k (fstPair {data} {data} hd))
                            [False, True])
                         {all dead. list (pair data data) -> Maybe data}
                         (/\dead ->
                            \(ds : list (pair data data)) ->
                              Just {data} (sndPair {data} {data} hd))
                         (/\dead -> go)
                         {all dead. dead})
            in
            go ds)
=======
            (letrec
                !go : list (pair data data) -> Maybe data
                  = caseList'
                      {pair data data}
                      {Maybe data}
                      (Nothing {data})
                      (\(hd : pair data data) ->
                         Bool_match
                           (ifThenElse
                              {Bool}
                              (equalsData k (fstPair {data} {data} hd))
                              True
                              False)
                           {all dead. list (pair data data) -> Maybe data}
                           (/\dead ->
                              \(ds : list (pair data data)) ->
                                Just {data} (sndPair {data} {data} hd))
                           (/\dead -> go)
                           {all dead. dead})
              in
              go)
              ds)
>>>>>>> 840af899
            {all dead. Maybe a}
            (\(a : data) -> /\dead -> Just {a} (`$dUnsafeFromData` a))
            (/\dead -> Nothing {a})
            {all dead. dead}
in
\(n : integer) ->
  let
    !nt : list (pair data data)
      = (let
            b = (\k a -> list (pair data data)) integer integer
          in
          \(k : integer -> b -> b) (z : b) ->
            letrec
              !go : List integer -> b
                = \(ds : List integer) ->
                    List_match
                      {integer}
                      ds
                      {all dead. b}
                      (/\dead -> z)
                      (\(y : integer) (ys : List integer) ->
                         /\dead -> k y (go ys))
                      {all dead. dead}
            in
            \(eta : List integer) -> go eta)
          (\(i : integer) ->
             let
               !ds : integer = addInteger n i
             in
             \(ds : (\k a -> list (pair data data)) integer integer) ->
               let
                 !k : data = iData ds
                 !a : data = iData i
                 !nilCase : list (pair data data)
                   = mkCons {pair data data} (mkPairData k a) []
               in
               letrec
                 !go : list (pair data data) -> list (pair data data)
                   = caseList'
                       {pair data data}
                       {list (pair data data)}
                       nilCase
                       (\(hd : pair data data) ->
                          Bool_match
                            (case
                               Bool
                               (equalsData k (fstPair {data} {data} hd))
                               [False, True])
                            {all dead.
                               list (pair data data) -> list (pair data data)}
                            (/\dead -> mkCons {pair data data} (mkPairData k a))
                            (/\dead ->
                               \(eta : list (pair data data)) ->
                                 mkCons {pair data data} hd (go eta))
                            {all dead. dead})
               in
               go ds)
          (mkCons {pair data data} (mkPairData (iData n) (I 0)) [])
          (`$fEnumBool_$cenumFromTo` 1 10)
    !nt : list (pair data data)
      = (let
            !k : data = iData (addInteger 5 n)
          in
          letrec
            !go : list (pair data data) -> list (pair data data)
              = caseList'
                  {pair data data}
                  {list (pair data data)}
                  []
                  (\(hd : pair data data) ->
                     Bool_match
                       (case
                          Bool
                          (equalsData k (fstPair {data} {data} hd))
                          [False, True])
                       {all dead.
                          list (pair data data) -> list (pair data data)}
                       (/\dead -> \(x : list (pair data data)) -> x)
                       (/\dead ->
                          \(eta : list (pair data data)) ->
                            mkCons {pair data data} hd (go eta))
                       {all dead. dead})
          in
          go)
          nt
  in
  Tuple5
    {Maybe integer}
    {Maybe integer}
    {Maybe integer}
    {Maybe integer}
    {Maybe integer}
    (lookup {integer} {integer} (\(i : integer) -> iData i) unIData n nt)
    (lookup
       {integer}
       {integer}
       (\(i : integer) -> iData i)
       unIData
       (addInteger 5 n)
       nt)
    (lookup
       {integer}
       {integer}
       (\(i : integer) -> iData i)
       unIData
       (addInteger 10 n)
       nt)
    (lookup
       {integer}
       {integer}
       (\(i : integer) -> iData i)
       unIData
       (addInteger 20 n)
       nt)
    (lookup
       {integer}
       {integer}
       (\(i : integer) -> iData i)
       unIData
       (addInteger 5 n)
       nt)<|MERGE_RESOLUTION|>--- conflicted
+++ resolved
@@ -52,28 +52,6 @@
             (let
               !k : data = `$dToData` ds
             in
-<<<<<<< HEAD
-            letrec
-              ~go : list (pair data data) -> Maybe data
-                = caseList'
-                    {pair data data}
-                    {Maybe data}
-                    (Nothing {data})
-                    (\(hd : pair data data) ->
-                       Bool_match
-                         (case
-                            Bool
-                            (equalsData k (fstPair {data} {data} hd))
-                            [False, True])
-                         {all dead. list (pair data data) -> Maybe data}
-                         (/\dead ->
-                            \(ds : list (pair data data)) ->
-                              Just {data} (sndPair {data} {data} hd))
-                         (/\dead -> go)
-                         {all dead. dead})
-            in
-            go ds)
-=======
             (letrec
                 !go : list (pair data data) -> Maybe data
                   = caseList'
@@ -82,11 +60,10 @@
                       (Nothing {data})
                       (\(hd : pair data data) ->
                          Bool_match
-                           (ifThenElse
-                              {Bool}
+                           (case
+                              Bool
                               (equalsData k (fstPair {data} {data} hd))
-                              True
-                              False)
+                              [False, True])
                            {all dead. list (pair data data) -> Maybe data}
                            (/\dead ->
                               \(ds : list (pair data data)) ->
@@ -96,7 +73,6 @@
               in
               go)
               ds)
->>>>>>> 840af899
             {all dead. Maybe a}
             (\(a : data) -> /\dead -> Just {a} (`$dUnsafeFromData` a))
             (/\dead -> Nothing {a})
