letrec
  data (List :: * -> *) a | List_match where
    Nil : List a
    Cons : a -> List a -> List a
in
letrec
  !`$fEnumBool_$cenumFromTo` : integer -> integer -> List integer
    = \(x : integer) (lim : integer) ->
        case
          (all dead. List integer)
          (case bool (lessThanEqualsInteger x lim) [True, False])
          [ (/\dead ->
               Cons
                 {integer}
                 x
                 (`$fEnumBool_$cenumFromTo` (addInteger 1 x) lim))
          , (/\dead -> Nil {integer}) ]
          {all dead. dead}
in
let
  data (Tuple5 :: * -> * -> * -> * -> * -> *) a b c d e | Tuple5_match where
    Tuple5 : a -> b -> c -> d -> e -> Tuple5 a b c d e
  data (Maybe :: * -> *) a | Maybe_match where
    Just : a -> Maybe a
    Nothing : Maybe a
  !lookup :
     all k a.
       (\a -> a -> data) k ->
       (\a -> data -> a) a ->
       k ->
       (\k a -> list (pair data data)) k a ->
       Maybe a
    = /\k a ->
        \(`$dToData` : (\a -> a -> data) k)
         (`$dUnsafeFromData` : (\a -> data -> a) a)
         (ds : k)
         (ds : (\k a -> list (pair data data)) k a) ->
          Maybe_match
            {data}
            (let
              !k : data = `$dToData` ds
            in
            letrec
              !go : list (pair data data) -> Maybe data
                = \(xs : list (pair data data)) ->
                    case
                      (Maybe data)
                      xs
<<<<<<< HEAD
                      [ (\(hd : pair data data) ->
                           Bool_match
                             (case
                                Bool
                                (equalsData k (fstPair {data} {data} hd))
                                [False, True])
                             {all dead. list (pair data data) -> Maybe data}
                             (/\dead ->
                                \(ds : list (pair data data)) ->
                                  Just {data} (sndPair {data} {data} hd))
                             (/\dead -> go)
                             {all dead. dead})
                      , (Nothing {data}) ]
=======
                      [ (Nothing {data})
                      , (\(hd : pair data data) ->
                           case
                             (all dead. list (pair data data) -> Maybe data)
                             (equalsData k (fstPair {data} {data} hd))
                             [ (/\dead -> go)
                             , (/\dead ->
                                  \(ds : list (pair data data)) ->
                                    Just {data} (sndPair {data} {data} hd)) ]
                             {all dead. dead}) ]
>>>>>>> 3a8805dd
            in
            go ds)
            {all dead. Maybe a}
            (\(a : data) -> /\dead -> Just {a} (`$dUnsafeFromData` a))
            (/\dead -> Nothing {a})
            {all dead. dead}
in
\(n : integer) ->
  let
    !nt : list (pair data data)
      = (let
            b = (\k a -> list (pair data data)) integer integer
          in
          \(k : integer -> b -> b) (z : b) ->
            letrec
              !go : List integer -> b
                = \(ds : List integer) ->
                    List_match
                      {integer}
                      ds
                      {all dead. b}
                      (/\dead -> z)
                      (\(y : integer) (ys : List integer) ->
                         /\dead -> k y (go ys))
                      {all dead. dead}
            in
            \(eta : List integer) -> go eta)
          (\(i : integer) ->
             let
               !ds : integer = addInteger n i
             in
             \(ds : (\k a -> list (pair data data)) integer integer) ->
               let
                 !k : data = iData ds
                 !a : data = iData i
                 !nilCase : list (pair data data)
                   = mkCons {pair data data} (mkPairData k a) []
               in
               letrec
                 !go : list (pair data data) -> list (pair data data)
                   = \(xs : list (pair data data)) ->
                       case
                         (list (pair data data))
                         xs
<<<<<<< HEAD
                         [ (\(hd : pair data data) ->
                              Bool_match
                                (case
                                   Bool
                                   (equalsData k (fstPair {data} {data} hd))
                                   [False, True])
                                {all dead.
                                   list (pair data data) ->
                                   list (pair data data)}
                                (/\dead ->
                                   mkCons {pair data data} (mkPairData k a))
                                (/\dead ->
                                   \(eta : list (pair data data)) ->
                                     mkCons {pair data data} hd (go eta))
                                {all dead. dead})
                         , nilCase ]
=======
                         [ nilCase
                         , (\(hd : pair data data) ->
                              case
                                (all dead.
                                   list (pair data data) ->
                                   list (pair data data))
                                (equalsData k (fstPair {data} {data} hd))
                                [ (/\dead ->
                                     \(eta : list (pair data data)) ->
                                       mkCons {pair data data} hd (go eta))
                                , (/\dead ->
                                     mkCons {pair data data} (mkPairData k a)) ]
                                {all dead. dead}) ]
>>>>>>> 3a8805dd
               in
               go ds)
          (mkCons {pair data data} (mkPairData (iData n) (I 0)) [])
          (`$fEnumBool_$cenumFromTo` 1 10)
    !nt : list (pair data data)
      = (let
            !k : data = iData (addInteger 5 n)
          in
          letrec
            !go : list (pair data data) -> list (pair data data)
              = \(xs : list (pair data data)) ->
                  case
                    (list (pair data data))
                    xs
<<<<<<< HEAD
                    [ (\(hd : pair data data) ->
                         Bool_match
                           (case
                              Bool
                              (equalsData k (fstPair {data} {data} hd))
                              [False, True])
                           {all dead.
                              list (pair data data) -> list (pair data data)}
                           (/\dead -> \(x : list (pair data data)) -> x)
                           (/\dead ->
                              \(eta : list (pair data data)) ->
                                mkCons {pair data data} hd (go eta))
                           {all dead. dead})
                    , [] ]
=======
                    [ []
                    , (\(hd : pair data data) ->
                         case
                           (all dead.
                              list (pair data data) -> list (pair data data))
                           (equalsData k (fstPair {data} {data} hd))
                           [ (/\dead ->
                                \(eta : list (pair data data)) ->
                                  mkCons {pair data data} hd (go eta))
                           , (/\dead -> \(x : list (pair data data)) -> x) ]
                           {all dead. dead}) ]
>>>>>>> 3a8805dd
          in
          go)
          nt
  in
  Tuple5
    {Maybe integer}
    {Maybe integer}
    {Maybe integer}
    {Maybe integer}
    {Maybe integer}
    (lookup {integer} {integer} (\(i : integer) -> iData i) unIData n nt)
    (lookup
       {integer}
       {integer}
       (\(i : integer) -> iData i)
       unIData
       (addInteger 5 n)
       nt)
    (lookup
       {integer}
       {integer}
       (\(i : integer) -> iData i)
       unIData
       (addInteger 10 n)
       nt)
    (lookup
       {integer}
       {integer}
       (\(i : integer) -> iData i)
       unIData
       (addInteger 20 n)
       nt)
    (lookup
       {integer}
       {integer}
       (\(i : integer) -> iData i)
       unIData
       (addInteger 5 n)
       nt)<|MERGE_RESOLUTION|>--- conflicted
+++ resolved
@@ -46,23 +46,7 @@
                     case
                       (Maybe data)
                       xs
-<<<<<<< HEAD
                       [ (\(hd : pair data data) ->
-                           Bool_match
-                             (case
-                                Bool
-                                (equalsData k (fstPair {data} {data} hd))
-                                [False, True])
-                             {all dead. list (pair data data) -> Maybe data}
-                             (/\dead ->
-                                \(ds : list (pair data data)) ->
-                                  Just {data} (sndPair {data} {data} hd))
-                             (/\dead -> go)
-                             {all dead. dead})
-                      , (Nothing {data}) ]
-=======
-                      [ (Nothing {data})
-                      , (\(hd : pair data data) ->
                            case
                              (all dead. list (pair data data) -> Maybe data)
                              (equalsData k (fstPair {data} {data} hd))
@@ -70,8 +54,8 @@
                              , (/\dead ->
                                   \(ds : list (pair data data)) ->
                                     Just {data} (sndPair {data} {data} hd)) ]
-                             {all dead. dead}) ]
->>>>>>> 3a8805dd
+                             {all dead. dead})
+                      , (Nothing {data}) ]
             in
             go ds)
             {all dead. Maybe a}
@@ -116,26 +100,7 @@
                        case
                          (list (pair data data))
                          xs
-<<<<<<< HEAD
                          [ (\(hd : pair data data) ->
-                              Bool_match
-                                (case
-                                   Bool
-                                   (equalsData k (fstPair {data} {data} hd))
-                                   [False, True])
-                                {all dead.
-                                   list (pair data data) ->
-                                   list (pair data data)}
-                                (/\dead ->
-                                   mkCons {pair data data} (mkPairData k a))
-                                (/\dead ->
-                                   \(eta : list (pair data data)) ->
-                                     mkCons {pair data data} hd (go eta))
-                                {all dead. dead})
-                         , nilCase ]
-=======
-                         [ nilCase
-                         , (\(hd : pair data data) ->
                               case
                                 (all dead.
                                    list (pair data data) ->
@@ -146,8 +111,8 @@
                                        mkCons {pair data data} hd (go eta))
                                 , (/\dead ->
                                      mkCons {pair data data} (mkPairData k a)) ]
-                                {all dead. dead}) ]
->>>>>>> 3a8805dd
+                                {all dead. dead})
+                         , nilCase ]
                in
                go ds)
           (mkCons {pair data data} (mkPairData (iData n) (I 0)) [])
@@ -162,24 +127,7 @@
                   case
                     (list (pair data data))
                     xs
-<<<<<<< HEAD
                     [ (\(hd : pair data data) ->
-                         Bool_match
-                           (case
-                              Bool
-                              (equalsData k (fstPair {data} {data} hd))
-                              [False, True])
-                           {all dead.
-                              list (pair data data) -> list (pair data data)}
-                           (/\dead -> \(x : list (pair data data)) -> x)
-                           (/\dead ->
-                              \(eta : list (pair data data)) ->
-                                mkCons {pair data data} hd (go eta))
-                           {all dead. dead})
-                    , [] ]
-=======
-                    [ []
-                    , (\(hd : pair data data) ->
                          case
                            (all dead.
                               list (pair data data) -> list (pair data data))
@@ -188,8 +136,8 @@
                                 \(eta : list (pair data data)) ->
                                   mkCons {pair data data} hd (go eta))
                            , (/\dead -> \(x : list (pair data data)) -> x) ]
-                           {all dead. dead}) ]
->>>>>>> 3a8805dd
+                           {all dead. dead})
+                    , [] ]
           in
           go)
           nt
