<<<<<<< HEAD
cpu: 4182470
mem: 23510
size: 52
=======
CPU:               5_742_960
Memory:               28_520
Size:                     56
>>>>>>> dbeaa705

(constr 1)<|MERGE_RESOLUTION|>--- conflicted
+++ resolved
@@ -1,11 +1,5 @@
-<<<<<<< HEAD
-cpu: 4182470
-mem: 23510
-size: 52
-=======
-CPU:               5_742_960
-Memory:               28_520
-Size:                     56
->>>>>>> dbeaa705
+CPU:               4_182_470
+Memory:               23_510
+Size:                     52
 
 (constr 1)