--- conflicted
+++ resolved
@@ -1,12 +1,6 @@
-<<<<<<< HEAD
-CPU:               5_390_960
-Memory:               26_320
-Size:                     53
-=======
-CPU:                 4_182_470
-Memory:                 23_510
-Term Size:                  52
-Flat Size:                 126
->>>>>>> 67adbe8a
+CPU:                 3_510_470
+Memory:                 19_310
+Term Size:                  46
+Flat Size:                 124
 
 (constr 1)