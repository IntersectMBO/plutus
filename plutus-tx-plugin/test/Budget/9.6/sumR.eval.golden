--- conflicted
+++ resolved
@@ -1,11 +1,5 @@
-<<<<<<< HEAD
-cpu: 918840937
-mem: 4208501
-size: 63
-=======
-CPU:           1_075_045_986
-Memory:            4_710_002
-Size:                     67
->>>>>>> dbeaa705
+CPU:             918_840_937
+Memory:            4_208_501
+Size:                     63
 
 (con integer 500500)