--- conflicted
+++ resolved
@@ -1,12 +1,6 @@
-<<<<<<< HEAD
-CPU:           1_043_013_986
-Memory:            4_509_802
-Size:                     64
-=======
-CPU:               918_840_937
-Memory:              4_208_501
-Term Size:                  63
-Flat Size:                 182
->>>>>>> 67adbe8a
+CPU:               854_776_937
+Memory:              3_808_101
+Term Size:                  57
+Flat Size:                 180
 
 (con integer 500500)