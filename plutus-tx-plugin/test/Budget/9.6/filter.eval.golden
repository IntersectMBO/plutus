--- conflicted
+++ resolved
@@ -1,13 +1,7 @@
-<<<<<<< HEAD
-CPU:               8_075_220
-Memory:               34_330
-Size:                     62
-=======
-CPU:                 6_866_730
-Memory:                 31_520
-Term Size:                  61
-Flat Size:                 154
->>>>>>> 67adbe8a
+CPU:                 6_194_730
+Memory:                 27_320
+Term Size:                  55
+Flat Size:                 153
 
 (constr
   1
