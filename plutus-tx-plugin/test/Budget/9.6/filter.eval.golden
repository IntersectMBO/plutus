--- conflicted
+++ resolved
@@ -1,13 +1,7 @@
-<<<<<<< HEAD
-CPU:               6_866_730
-Memory:               31_520
-Size:                     61
-=======
-CPU:                 8_427_220
-Memory:                 36_530
-Term Size:                  65
-Flat Size:                 157
->>>>>>> 8b2c2dc2
+CPU:                 6_866_730
+Memory:                 31_520
+Term Size:                  61
+Flat Size:                 154
 
 (constr
   1
