<<<<<<< HEAD
cpu: 186059840
mem: 563917
size: 755
=======
CPU:             194_866_927
Memory:              589_080
Size:                    772
>>>>>>> dbeaa705

(constr
  1
  (constr 0 (con integer 103) (con integer 33))
  (constr
    1
    (constr 0 (con integer 104) (con integer 44))
    (constr
      1
      (constr 0 (con integer 106) (con integer 60))
      (constr
        1
        (constr 0 (con integer 107) (con integer 70))
        (constr
          1
          (constr 0 (con integer 105) (con integer 5))
          (constr
            1
            (constr 0 (con integer 102) (con integer 2))
            (constr 1 (constr 0 (con integer 101) (con integer 1)) (constr 0))
          )
        )
      )
    )
  )
)<|MERGE_RESOLUTION|>--- conflicted
+++ resolved
@@ -1,12 +1,6 @@
-<<<<<<< HEAD
-cpu: 186059840
-mem: 563917
-size: 755
-=======
-CPU:             194_866_927
-Memory:              589_080
-Size:                    772
->>>>>>> dbeaa705
+CPU:             186_059_840
+Memory:              563_917
+Size:                    755
 
 (constr
   1
