<<<<<<< HEAD
cpu: 317390
mem: 1801
size: 27
=======
CPU:                 473_439
Memory:                2_302
Size:                     35
>>>>>>> dbeaa705

(constr 1)<|MERGE_RESOLUTION|>--- conflicted
+++ resolved
@@ -1,11 +1,5 @@
-<<<<<<< HEAD
-cpu: 317390
-mem: 1801
-size: 27
-=======
-CPU:                 473_439
-Memory:                2_302
-Size:                     35
->>>>>>> dbeaa705
+CPU:                 317_390
+Memory:                1_801
+Size:                     27
 
 (constr 1)