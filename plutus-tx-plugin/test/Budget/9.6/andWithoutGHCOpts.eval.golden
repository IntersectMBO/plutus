<<<<<<< HEAD
CPU:                 441_439
Memory:                2_102
Size:                     32
=======
CPU:                   317_390
Memory:                  1_801
Term Size:                  27
Flat Size:                  50
>>>>>>> 67adbe8a

(constr 1)<|MERGE_RESOLUTION|>--- conflicted
+++ resolved
@@ -1,12 +1,6 @@
-<<<<<<< HEAD
-CPU:                 441_439
-Memory:                2_102
-Size:                     32
-=======
-CPU:                   317_390
-Memory:                  1_801
-Term Size:                  27
-Flat Size:                  50
->>>>>>> 67adbe8a
+CPU:                   285_390
+Memory:                  1_601
+Term Size:                  24
+Flat Size:                  49
 
 (constr 1)