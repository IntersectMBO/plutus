--- conflicted
+++ resolved
@@ -119,68 +119,6 @@
           !args : list data
             = case (list data) tup [(\(l : integer) (r : list data) -> r)]
         in
-<<<<<<< HEAD
-        Bool_match
-          (case Bool (equalsInteger 0 index) [False, True])
-          {all dead. Tuple3 Bool integer Bool}
-          (/\dead ->
-             let
-               !l : list data = tailList {data} args
-             in
-             Tuple3
-               {Bool}
-               {integer}
-               {Bool}
-               (let
-                 !tup : pair integer (list data)
-                   = unConstrData (headList {data} args)
-                 !index : integer
-                   = case integer tup [(\(l : integer) (r : list data) -> l)]
-                 !args : list data
-                   = case
-                       (list data)
-                       tup
-                       [(\(l : integer) (r : list data) -> r)]
-               in
-               Bool_match
-                 (case Bool (equalsInteger 0 index) [False, True])
-                 {all dead. Bool}
-                 (/\dead -> False)
-                 (/\dead ->
-                    Bool_match
-                      (case Bool (equalsInteger 1 index) [False, True])
-                      {all dead. Bool}
-                      (/\dead -> True)
-                      (/\dead -> traceError {Bool} "PT1")
-                      {all dead. dead})
-                 {all dead. dead})
-               (unIData (headList {data} l))
-               (let
-                 !tup : pair integer (list data)
-                   = unConstrData (headList {data} (tailList {data} l))
-                 !index : integer
-                   = case integer tup [(\(l : integer) (r : list data) -> l)]
-                 !args : list data
-                   = case
-                       (list data)
-                       tup
-                       [(\(l : integer) (r : list data) -> r)]
-               in
-               Bool_match
-                 (case Bool (equalsInteger 0 index) [False, True])
-                 {all dead. Bool}
-                 (/\dead -> False)
-                 (/\dead ->
-                    Bool_match
-                      (case Bool (equalsInteger 1 index) [False, True])
-                      {all dead. Bool}
-                      (/\dead -> True)
-                      (/\dead -> traceError {Bool} "PT1")
-                      {all dead. dead})
-                 {all dead. dead}))
-          (/\dead -> traceError {Tuple3 Bool integer Bool} "PT1")
-          {all dead. dead}))
-=======
         case
           (list data -> Tuple3 bool integer bool)
           index
@@ -195,8 +133,13 @@
                  (let
                    !tup : pair integer (list data)
                      = unConstrData (headList {data} ds)
-                   !index : integer = fstPair {integer} {list data} tup
-                   !args : list data = sndPair {integer} {list data} tup
+                   !index : integer
+                     = case integer tup [(\(l : integer) (r : list data) -> l)]
+                   !args : list data
+                     = case
+                         (list data)
+                         tup
+                         [(\(l : integer) (r : list data) -> r)]
                  in
                  case
                    (list data -> bool)
@@ -207,8 +150,13 @@
                  (let
                    !tup : pair integer (list data)
                      = unConstrData (headList {data} (tailList {data} l))
-                   !index : integer = fstPair {integer} {list data} tup
-                   !args : list data = sndPair {integer} {list data} tup
+                   !index : integer
+                     = case integer tup [(\(l : integer) (r : list data) -> l)]
+                   !args : list data
+                     = case
+                         (list data)
+                         tup
+                         [(\(l : integer) (r : list data) -> r)]
                  in
                  case
                    (list data -> bool)
@@ -216,5 +164,4 @@
                    [(\(ds : list data) -> False), (\(ds : list data) -> True)]
                    args)) ]
           args))
->>>>>>> dd1328d3
   d