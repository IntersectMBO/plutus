<<<<<<< HEAD
CPU:                 192_100
Memory:                1_300
Size:                     34
=======
CPU:                   224_100
Memory:                  1_500
Term Size:                  33
Flat Size:                  89
>>>>>>> 67adbe8a

(constr 1)<|MERGE_RESOLUTION|>--- conflicted
+++ resolved
@@ -1,12 +1,6 @@
-<<<<<<< HEAD
-CPU:                 192_100
-Memory:                1_300
-Size:                     34
-=======
-CPU:                   224_100
-Memory:                  1_500
-Term Size:                  33
-Flat Size:                  89
->>>>>>> 67adbe8a
+CPU:                   192_100
+Memory:                  1_300
+Term Size:                  27
+Flat Size:                  87
 
 (constr 1)