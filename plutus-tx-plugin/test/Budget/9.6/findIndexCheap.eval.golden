<<<<<<< HEAD
CPU:                 935_986
Memory:                5_202
Size:                     66
=======
CPU:                   811_937
Memory:                  4_901
Term Size:                  65
Flat Size:                 160
>>>>>>> 67adbe8a

(constr 0 (con integer 0))<|MERGE_RESOLUTION|>--- conflicted
+++ resolved
@@ -1,12 +1,6 @@
-<<<<<<< HEAD
-CPU:                 935_986
-Memory:                5_202
-Size:                     66
-=======
-CPU:                   811_937
-Memory:                  4_901
-Term Size:                  65
-Flat Size:                 160
->>>>>>> 67adbe8a
+CPU:                   747_937
+Memory:                  4_501
+Term Size:                  59
+Flat Size:                 158
 
 (constr 0 (con integer 0))