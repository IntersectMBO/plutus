--- conflicted
+++ resolved
@@ -1,12 +1,6 @@
-<<<<<<< HEAD
-CPU:                 763_937
-Memory:                4_601
-Size:                     53
-=======
-CPU:                   919_986
-Memory:                  5_102
-Term Size:                  57
-Flat Size:                 134
->>>>>>> 8b2c2dc2
+CPU:                   763_937
+Memory:                  4_601
+Term Size:                  53
+Flat Size:                 131
 
 (constr 0 (con integer 1))