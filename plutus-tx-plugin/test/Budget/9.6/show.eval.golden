--- conflicted
+++ resolved
@@ -1,12 +1,6 @@
-<<<<<<< HEAD
-CPU:           1_116_089_311
-Memory:            5_049_568
-Size:                    767
-=======
-CPU:             1_358_901_555
-Memory:              5_829_124
-Term Size:                 859
-Flat Size:               2_815
->>>>>>> 8b2c2dc2
+CPU:             1_116_089_311
+Memory:              5_049_568
+Term Size:                 767
+Flat Size:               2_758
 
 (con integer -2469135780)