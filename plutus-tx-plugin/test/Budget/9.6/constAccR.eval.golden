--- conflicted
+++ resolved
@@ -1,12 +1,6 @@
-<<<<<<< HEAD
-CPU:             829_757_986
-Memory:            3_807_502
-Size:                     55
-=======
-CPU:               705_584_937
-Memory:              3_506_201
-Term Size:                  54
-Flat Size:                 149
->>>>>>> 67adbe8a
+CPU:               641_520_937
+Memory:              3_105_801
+Term Size:                  48
+Flat Size:                 147
 
 (con integer 42)