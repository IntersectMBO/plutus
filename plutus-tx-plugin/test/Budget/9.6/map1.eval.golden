<<<<<<< HEAD
CPU:             255_476_667
Memory:              638_958
Size:                    378
=======
CPU:               240_975_571
Memory:                597_654
Term Size:                 374
Flat Size:               1_137
>>>>>>> 67adbe8a

(constr
  0
  (constr 0 (con integer 0))
  (constr 0 (con integer 5))
  (constr 0 (con integer 10))
  (constr 1)
  (constr 1)
)<|MERGE_RESOLUTION|>--- conflicted
+++ resolved
@@ -1,13 +1,7 @@
-<<<<<<< HEAD
-CPU:             255_476_667
-Memory:              638_958
-Size:                    378
-=======
-CPU:               240_975_571
-Memory:                597_654
-Term Size:                 374
-Flat Size:               1_137
->>>>>>> 67adbe8a
+CPU:               237_135_571
+Memory:                573_654
+Term Size:                 356
+Flat Size:               1_127
 
 (constr
   0
