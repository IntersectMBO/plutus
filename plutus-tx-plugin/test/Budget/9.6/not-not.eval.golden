<<<<<<< HEAD
cpu: 301390
mem: 1701
size: 20
=======
CPU:                 361_439
Memory:                1_602
Size:                     15
>>>>>>> dbeaa705

(constr 0)<|MERGE_RESOLUTION|>--- conflicted
+++ resolved
@@ -1,11 +1,5 @@
-<<<<<<< HEAD
-cpu: 301390
-mem: 1701
-size: 20
-=======
-CPU:                 361_439
-Memory:                1_602
-Size:                     15
->>>>>>> dbeaa705
+CPU:                 301_390
+Memory:                1_701
+Size:                     20
 
 (constr 0)