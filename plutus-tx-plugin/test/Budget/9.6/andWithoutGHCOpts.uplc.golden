--- conflicted
+++ resolved
@@ -1,18 +1,9 @@
 (program
    1.1.0
    ((\x y ->
-<<<<<<< HEAD
        case
-         (force ifThenElse (lessThanInteger x 3) (constr 0 []) (constr 1 []))
-         [ (force ifThenElse (lessThanInteger y 3) (constr 0 []) (constr 1 []))
+         (case (lessThanInteger x 3) [(constr 1 []), (constr 0 [])])
+         [ (case (lessThanInteger y 3) [(constr 1 []), (constr 0 [])])
          , (constr 1 []) ])
-=======
-       force
-         (case
-            (case (lessThanInteger x 3) [(constr 1 []), (constr 0 [])])
-            [ (delay
-                 (case (lessThanInteger y 3) [(constr 1 []), (constr 0 [])]))
-            , (delay (constr 1 [])) ]))
->>>>>>> 67adbe8a
       4
       4))