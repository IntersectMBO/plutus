--- conflicted
+++ resolved
@@ -1,134 +1,5 @@
 (program
    1.1.0
-<<<<<<< HEAD
-   ((\traceError ->
-       (\tup ->
-          (\index ->
-             (\args ->
-                case
-                  (equalsInteger 0 index)
-                  [ (case
-                       (equalsInteger 1 index)
-                       [ (traceError "PT1")
-                       , (constr 1
-                            [ ((\tup ->
-                                  (\index ->
-                                     (\args ->
-                                        case
-                                          (equalsInteger 1 index)
-                                          [ (case
-                                               (equalsInteger 0 index)
-                                               [ (traceError "PT1")
-                                               , (constr 0
-                                                    [ ((\tup ->
-                                                          (\index ->
-                                                             (\args ->
-                                                                case
-                                                                  (equalsInteger
-                                                                     0
-                                                                     index)
-                                                                  [ (traceError
-                                                                       "PT1")
-                                                                  , ((\l ->
-                                                                        constr 0
-                                                                          [ ((\tup ->
-                                                                                (\index ->
-                                                                                   (\args ->
-                                                                                      case
-                                                                                        (equalsInteger
-                                                                                           0
-                                                                                           index)
-                                                                                        [ (case
-                                                                                             (equalsInteger
-                                                                                                1
-                                                                                                index)
-                                                                                             [ (traceError
-                                                                                                  "PT1")
-                                                                                             , (constr 0
-                                                                                                  [  ]) ])
-                                                                                        , (constr 1
-                                                                                             [  ]) ])
-                                                                                     (case
-                                                                                        tup
-                                                                                        [ (\l
-                                                                                            r ->
-                                                                                             r) ]))
-                                                                                  (case
-                                                                                     tup
-                                                                                     [ (\l
-                                                                                         r ->
-                                                                                          l) ]))
-                                                                               (unConstrData
-                                                                                  (force
-                                                                                     headList
-                                                                                     args)))
-                                                                          , (unIData
-                                                                               (force
-                                                                                  headList
-                                                                                  l))
-                                                                          , ((\tup ->
-                                                                                (\index ->
-                                                                                   (\args ->
-                                                                                      case
-                                                                                        (equalsInteger
-                                                                                           0
-                                                                                           index)
-                                                                                        [ (case
-                                                                                             (equalsInteger
-                                                                                                1
-                                                                                                index)
-                                                                                             [ (traceError
-                                                                                                  "PT1")
-                                                                                             , (constr 0
-                                                                                                  [  ]) ])
-                                                                                        , (constr 1
-                                                                                             [  ]) ])
-                                                                                     (case
-                                                                                        tup
-                                                                                        [ (\l
-                                                                                            r ->
-                                                                                             r) ]))
-                                                                                  (case
-                                                                                     tup
-                                                                                     [ (\l
-                                                                                         r ->
-                                                                                          l) ]))
-                                                                               (unConstrData
-                                                                                  (force
-                                                                                     headList
-                                                                                     (force
-                                                                                        tailList
-                                                                                        l)))) ])
-                                                                       (force
-                                                                          tailList
-                                                                          args)) ])
-                                                               (case
-                                                                  tup
-                                                                  [ (\l r ->
-                                                                       r) ]))
-                                                            (case
-                                                               tup
-                                                               [(\l r -> l)]))
-                                                         (unConstrData
-                                                            (force headList
-                                                               args))) ]) ])
-                                          , (constr 1 []) ])
-                                       (case tup [(\l r -> r)]))
-                                    (case tup [(\l r -> l)]))
-                                 (unConstrData (force headList args))) ]) ])
-                  , (constr 0 [(unIData (force headList args))]) ])
-               (case tup [(\l r -> r)]))
-            (case tup [(\l r -> l)]))
-         (unConstrData
-            (constrData
-               1
-               (force mkCons
-                  (constrData
-                     0
-                     (force mkCons
-                        (constrData
-                           0
-=======
    ((\tup ->
        (\index ->
           (\args ->
@@ -162,14 +33,16 @@
                                                                                  , (\ds ->
                                                                                       True) ]
                                                                                  args)
-                                                                              (force
-                                                                                 (force
-                                                                                    sndPair)
-                                                                                 tup))
-                                                                           (force
-                                                                              (force
-                                                                                 fstPair)
-                                                                              tup))
+                                                                              (case
+                                                                                 tup
+                                                                                 [ (\l
+                                                                                     r ->
+                                                                                      r) ]))
+                                                                           (case
+                                                                              tup
+                                                                              [ (\l
+                                                                                  r ->
+                                                                                   l) ]))
                                                                         (unConstrData
                                                                            (force
                                                                               headList
@@ -188,14 +61,16 @@
                                                                                  , (\ds ->
                                                                                       True) ]
                                                                                  args)
-                                                                              (force
-                                                                                 (force
-                                                                                    sndPair)
-                                                                                 tup))
-                                                                           (force
-                                                                              (force
-                                                                                 fstPair)
-                                                                              tup))
+                                                                              (case
+                                                                                 tup
+                                                                                 [ (\l
+                                                                                     r ->
+                                                                                      r) ]))
+                                                                           (case
+                                                                              tup
+                                                                              [ (\l
+                                                                                  r ->
+                                                                                   l) ]))
                                                                         (unConstrData
                                                                            (force
                                                                               headList
@@ -205,19 +80,18 @@
                                                                 (force tailList
                                                                    ds)) ]
                                                          args)
-                                                      (force (force sndPair)
-                                                         tup))
-                                                   (force (force fstPair) tup))
+                                                      (case tup [(\l r -> r)]))
+                                                   (case tup [(\l r -> l)]))
                                                 (unConstrData
                                                    (force headList ds))) ])
                                     , (\ds -> constr 1 []) ]
                                     args)
-                                 (force (force sndPair) tup))
-                              (force (force fstPair) tup))
+                                 (case tup [(\l r -> r)]))
+                              (case tup [(\l r -> l)]))
                            (unConstrData (force headList ds))) ]) ]
                args)
-            (force (force sndPair) tup))
-         (force (force fstPair) tup))
+            (case tup [(\l r -> r)]))
+         (case tup [(\l r -> l)]))
       (unConstrData
          (constrData
             1
@@ -229,7 +103,6 @@
                         0
                         (force mkCons
                            (Constr 1 [])
->>>>>>> dd1328d3
                            (force mkCons
                               (iData 1)
                               (force mkCons (Constr 0 []) []))))
