--- conflicted
+++ resolved
@@ -1,31 +1,11 @@
-<<<<<<< HEAD
-program 1.1.0 ((\fMonadMaybe_c ->
-                  fMonadMaybe_c
+program 1.1.0 ((\`$fMonadMaybe_$c>>=` ->
+                  `$fMonadMaybe_$c>>=`
                     (constr 0 [1])
-                    (\x ->
-                       fMonadMaybe_c
+                    (\x' ->
+                       `$fMonadMaybe_$c>>=`
                          (constr 0 [2])
-                         (\y -> constr 0 [(addInteger x y)])))
+                         (\y' -> constr 0 [(addInteger x' y')])))
                  (\ds
                    k ->
                     force (case ds [ (\x -> delay (k x))
-                                   , (delay (constr 1 [])) ])))
-=======
-program 1.1.0 ((\Just ->
-                  (\x ->
-                     (\y ->
-                        (\`$fMonadMaybe_$c>>=` ->
-                           `$fMonadMaybe_$c>>=`
-                             x
-                             (\x' ->
-                                `$fMonadMaybe_$c>>=`
-                                  y
-                                  (\y' -> (\ds -> Just ds) (addInteger x' y'))))
-                          (\ds
-                            k ->
-                             force (case ds [ (\x -> delay (k x))
-                                            , (delay (constr 1 [])) ])))
-                       (Just 2))
-                    (Just 1))
-                 (\arg_0 -> constr 0 [arg_0]))
->>>>>>> 41f70cb3
+                                   , (delay (constr 1 [])) ])))