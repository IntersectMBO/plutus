program
  1.1.0
<<<<<<< HEAD
  ((\unitval ->
      (\reconstructCaseError ->
         (\cse ->
            (\tup ->
               (\index ->
                  force
                    ifThenElse
                    (equalsInteger 1 index)
                    (\ds ->
                       constr 1
                         [ ((\tup ->
                               (\index ->
                                  force
                                    ifThenElse
                                    (equalsInteger 0 index)
                                    (\ds ->
                                       constr 0
                                         [ ((\tup ->
                                               force
                                                 ifThenElse
                                                 (equalsInteger
                                                    0
                                                    (force (force fstPair) tup))
                                                 (\ds ->
                                                    (\t ->
                                                       (\arg ->
                                                          (\t ->
                                                             (\arg ->
                                                                (\arg ->
                                                                   constr 0
                                                                     [ ((\index ->
                                                                           force
                                                                             ifThenElse
                                                                             (equalsInteger
                                                                                1
                                                                                index)
                                                                             (\ds ->
                                                                                constr 0
                                                                                  [  ])
                                                                             (\ds ->
                                                                                force
                                                                                  ifThenElse
                                                                                  (equalsInteger
                                                                                     0
                                                                                     index)
                                                                                  (\ds ->
                                                                                     constr 1
                                                                                       [  ])
                                                                                  (\ds ->
                                                                                     (\x ->
                                                                                        error)
                                                                                       (force
                                                                                          trace
                                                                                          reconstructCaseError
                                                                                          (constr 0
                                                                                             [  ])))
                                                                                  unitval)
                                                                             unitval)
                                                                          (force
                                                                             (force
                                                                                fstPair)
                                                                             (unConstrData
                                                                                arg)))
                                                                     , (unIData
                                                                          arg)
                                                                     , ((\index ->
                                                                           force
                                                                             ifThenElse
                                                                             (equalsInteger
                                                                                1
                                                                                index)
                                                                             (\ds ->
                                                                                constr 0
                                                                                  [  ])
                                                                             (\ds ->
                                                                                force
                                                                                  ifThenElse
                                                                                  (equalsInteger
                                                                                     0
                                                                                     index)
                                                                                  (\ds ->
                                                                                     constr 1
                                                                                       [  ])
                                                                                  (\ds ->
                                                                                     (\x ->
                                                                                        error)
                                                                                       (force
                                                                                          trace
                                                                                          reconstructCaseError
                                                                                          (constr 0
                                                                                             [  ])))
                                                                                  unitval)
                                                                             unitval)
                                                                          (force
                                                                             (force
                                                                                fstPair)
                                                                             (unConstrData
                                                                                arg))) ])
                                                                  (force
                                                                     headList
                                                                     (force
                                                                        tailList
                                                                        t)))
                                                               (force headList
                                                                  t))
                                                            (force tailList t))
                                                         (force headList t))
                                                      (force (force sndPair)
                                                         tup))
                                                 (\ds ->
                                                    (\x -> error)
                                                      (force trace
                                                         reconstructCaseError
                                                         (constr 0 [])))
                                                 unitval)
                                              (unConstrData
                                                 (force headList
                                                    (force (force sndPair)
                                                       tup)))) ])
                                    (\ds ->
                                       force ifThenElse
                                         (equalsInteger 1 index)
                                         (\ds -> constr 1 [])
                                         (\ds ->
                                            (\x -> error)
                                              (force trace
                                                 reconstructCaseError
                                                 (constr 0 [])))
                                         unitval)
                                    unitval)
                                 (force (force fstPair) tup))
                              (unConstrData
                                 (force headList
                                    (force (force sndPair) tup)))) ])
                    (\ds ->
                       force ifThenElse
                         (equalsInteger 0 index)
                         (\ds ->
                            constr 0
                              [ (unIData
                                   (force headList
                                      (force (force sndPair) tup))) ])
                         (\ds ->
                            (\x -> error)
                              (force trace reconstructCaseError (constr 0 [])))
                         unitval)
                    unitval)
                 (force (force fstPair) tup))
              (unConstrData
                 (constrData
                    1
                    (force mkCons
                       (constrData
                          0
                          (force mkCons
                             (constrData
                                0
                                (force mkCons
                                   (constrData 1 cse)
                                   (force mkCons
                                      (iData 1)
                                      (force mkCons (constrData 0 cse) cse))))
                             cse))
                       cse))))
           (mkNilData unitval))
        "PT1")
     ())
=======
  ((\traceError ->
      (\reconstructCaseError
        d ->
         (\tup ->
            (\index ->
               (\args ->
                  force
                    (force
                       ifThenElse
                       (equalsInteger 0 index)
                       (delay (constr 0 [(unIData (force headList args))]))
                       (delay
                          (force
                             (force
                                ifThenElse
                                (equalsInteger 1 index)
                                (delay
                                   (constr 1
                                      [ ((\tup ->
                                            (\index ->
                                               (\args ->
                                                  force
                                                    (force
                                                       ifThenElse
                                                       (equalsInteger 1 index)
                                                       (delay (constr 1 []))
                                                       (delay
                                                          (force
                                                             (force
                                                                ifThenElse
                                                                (equalsInteger
                                                                   0
                                                                   index)
                                                                (delay
                                                                   (constr 0
                                                                      [ ((\tup ->
                                                                            (\index ->
                                                                               (\args ->
                                                                                  force
                                                                                    (force
                                                                                       ifThenElse
                                                                                       (equalsInteger
                                                                                          0
                                                                                          index)
                                                                                       (delay
                                                                                          ((\l ->
                                                                                              constr 0
                                                                                                [ ((\tup ->
                                                                                                      (\index ->
                                                                                                         (\args ->
                                                                                                            force
                                                                                                              (force
                                                                                                                 ifThenElse
                                                                                                                 (equalsInteger
                                                                                                                    0
                                                                                                                    index)
                                                                                                                 (delay
                                                                                                                    (constr 1
                                                                                                                       [  ]))
                                                                                                                 (delay
                                                                                                                    (force
                                                                                                                       (force
                                                                                                                          ifThenElse
                                                                                                                          (equalsInteger
                                                                                                                             1
                                                                                                                             index)
                                                                                                                          (delay
                                                                                                                             (constr 0
                                                                                                                                [  ]))
                                                                                                                          (delay
                                                                                                                             (traceError
                                                                                                                                reconstructCaseError)))))))
                                                                                                           (force
                                                                                                              (force
                                                                                                                 sndPair)
                                                                                                              tup))
                                                                                                        (force
                                                                                                           (force
                                                                                                              fstPair)
                                                                                                           tup))
                                                                                                     (unConstrData
                                                                                                        (force
                                                                                                           headList
                                                                                                           args)))
                                                                                                , (unIData
                                                                                                     (force
                                                                                                        headList
                                                                                                        l))
                                                                                                , ((\tup ->
                                                                                                      (\index ->
                                                                                                         (\args ->
                                                                                                            force
                                                                                                              (force
                                                                                                                 ifThenElse
                                                                                                                 (equalsInteger
                                                                                                                    0
                                                                                                                    index)
                                                                                                                 (delay
                                                                                                                    (constr 1
                                                                                                                       [  ]))
                                                                                                                 (delay
                                                                                                                    (force
                                                                                                                       (force
                                                                                                                          ifThenElse
                                                                                                                          (equalsInteger
                                                                                                                             1
                                                                                                                             index)
                                                                                                                          (delay
                                                                                                                             (constr 0
                                                                                                                                [  ]))
                                                                                                                          (delay
                                                                                                                             (traceError
                                                                                                                                reconstructCaseError)))))))
                                                                                                           (force
                                                                                                              (force
                                                                                                                 sndPair)
                                                                                                              tup))
                                                                                                        (force
                                                                                                           (force
                                                                                                              fstPair)
                                                                                                           tup))
                                                                                                     (unConstrData
                                                                                                        (force
                                                                                                           headList
                                                                                                           (force
                                                                                                              tailList
                                                                                                              l)))) ])
                                                                                             (force
                                                                                                tailList
                                                                                                args)))
                                                                                       (delay
                                                                                          (traceError
                                                                                             reconstructCaseError))))
                                                                                 (force
                                                                                    (force
                                                                                       sndPair)
                                                                                    tup))
                                                                              (force
                                                                                 (force
                                                                                    fstPair)
                                                                                 tup))
                                                                           (unConstrData
                                                                              (force
                                                                                 headList
                                                                                 args))) ]))
                                                                (delay
                                                                   (traceError
                                                                      reconstructCaseError)))))))
                                                 (force (force sndPair) tup))
                                              (force (force fstPair) tup))
                                           (unConstrData
                                              (force headList args))) ]))
                                (delay (traceError reconstructCaseError)))))))
                 (force (force sndPair) tup))
              (force (force fstPair) tup))
           (unConstrData d))
        "PT1")
     (\str -> (\x -> error) (force trace str (constr 0 [])))
     ((\unitval ->
         constrData
           1
           (force mkCons
              (constrData
                 0
                 (force mkCons
                    (constrData
                       0
                       (force mkCons
                          (constrData 1 (mkNilData unitval))
                          (force mkCons
                             (iData 1)
                             (force mkCons
                                (constrData 0 (mkNilData unitval))
                                (mkNilData unitval)))))
                    (mkNilData unitval)))
              (mkNilData unitval)))
        ()))
>>>>>>> e974b48e
<|MERGE_RESOLUTION|>--- conflicted
+++ resolved
@@ -1,174 +1,5 @@
 program
   1.1.0
-<<<<<<< HEAD
-  ((\unitval ->
-      (\reconstructCaseError ->
-         (\cse ->
-            (\tup ->
-               (\index ->
-                  force
-                    ifThenElse
-                    (equalsInteger 1 index)
-                    (\ds ->
-                       constr 1
-                         [ ((\tup ->
-                               (\index ->
-                                  force
-                                    ifThenElse
-                                    (equalsInteger 0 index)
-                                    (\ds ->
-                                       constr 0
-                                         [ ((\tup ->
-                                               force
-                                                 ifThenElse
-                                                 (equalsInteger
-                                                    0
-                                                    (force (force fstPair) tup))
-                                                 (\ds ->
-                                                    (\t ->
-                                                       (\arg ->
-                                                          (\t ->
-                                                             (\arg ->
-                                                                (\arg ->
-                                                                   constr 0
-                                                                     [ ((\index ->
-                                                                           force
-                                                                             ifThenElse
-                                                                             (equalsInteger
-                                                                                1
-                                                                                index)
-                                                                             (\ds ->
-                                                                                constr 0
-                                                                                  [  ])
-                                                                             (\ds ->
-                                                                                force
-                                                                                  ifThenElse
-                                                                                  (equalsInteger
-                                                                                     0
-                                                                                     index)
-                                                                                  (\ds ->
-                                                                                     constr 1
-                                                                                       [  ])
-                                                                                  (\ds ->
-                                                                                     (\x ->
-                                                                                        error)
-                                                                                       (force
-                                                                                          trace
-                                                                                          reconstructCaseError
-                                                                                          (constr 0
-                                                                                             [  ])))
-                                                                                  unitval)
-                                                                             unitval)
-                                                                          (force
-                                                                             (force
-                                                                                fstPair)
-                                                                             (unConstrData
-                                                                                arg)))
-                                                                     , (unIData
-                                                                          arg)
-                                                                     , ((\index ->
-                                                                           force
-                                                                             ifThenElse
-                                                                             (equalsInteger
-                                                                                1
-                                                                                index)
-                                                                             (\ds ->
-                                                                                constr 0
-                                                                                  [  ])
-                                                                             (\ds ->
-                                                                                force
-                                                                                  ifThenElse
-                                                                                  (equalsInteger
-                                                                                     0
-                                                                                     index)
-                                                                                  (\ds ->
-                                                                                     constr 1
-                                                                                       [  ])
-                                                                                  (\ds ->
-                                                                                     (\x ->
-                                                                                        error)
-                                                                                       (force
-                                                                                          trace
-                                                                                          reconstructCaseError
-                                                                                          (constr 0
-                                                                                             [  ])))
-                                                                                  unitval)
-                                                                             unitval)
-                                                                          (force
-                                                                             (force
-                                                                                fstPair)
-                                                                             (unConstrData
-                                                                                arg))) ])
-                                                                  (force
-                                                                     headList
-                                                                     (force
-                                                                        tailList
-                                                                        t)))
-                                                               (force headList
-                                                                  t))
-                                                            (force tailList t))
-                                                         (force headList t))
-                                                      (force (force sndPair)
-                                                         tup))
-                                                 (\ds ->
-                                                    (\x -> error)
-                                                      (force trace
-                                                         reconstructCaseError
-                                                         (constr 0 [])))
-                                                 unitval)
-                                              (unConstrData
-                                                 (force headList
-                                                    (force (force sndPair)
-                                                       tup)))) ])
-                                    (\ds ->
-                                       force ifThenElse
-                                         (equalsInteger 1 index)
-                                         (\ds -> constr 1 [])
-                                         (\ds ->
-                                            (\x -> error)
-                                              (force trace
-                                                 reconstructCaseError
-                                                 (constr 0 [])))
-                                         unitval)
-                                    unitval)
-                                 (force (force fstPair) tup))
-                              (unConstrData
-                                 (force headList
-                                    (force (force sndPair) tup)))) ])
-                    (\ds ->
-                       force ifThenElse
-                         (equalsInteger 0 index)
-                         (\ds ->
-                            constr 0
-                              [ (unIData
-                                   (force headList
-                                      (force (force sndPair) tup))) ])
-                         (\ds ->
-                            (\x -> error)
-                              (force trace reconstructCaseError (constr 0 [])))
-                         unitval)
-                    unitval)
-                 (force (force fstPair) tup))
-              (unConstrData
-                 (constrData
-                    1
-                    (force mkCons
-                       (constrData
-                          0
-                          (force mkCons
-                             (constrData
-                                0
-                                (force mkCons
-                                   (constrData 1 cse)
-                                   (force mkCons
-                                      (iData 1)
-                                      (force mkCons (constrData 0 cse) cse))))
-                             cse))
-                       cse))))
-           (mkNilData unitval))
-        "PT1")
-     ())
-=======
   ((\traceError ->
       (\reconstructCaseError
         d ->
@@ -327,7 +158,7 @@
            (unConstrData d))
         "PT1")
      (\str -> (\x -> error) (force trace str (constr 0 [])))
-     ((\unitval ->
+     ((\cse ->
          constrData
            1
            (force mkCons
@@ -337,13 +168,10 @@
                     (constrData
                        0
                        (force mkCons
-                          (constrData 1 (mkNilData unitval))
+                          (constrData 1 cse)
                           (force mkCons
                              (iData 1)
-                             (force mkCons
-                                (constrData 0 (mkNilData unitval))
-                                (mkNilData unitval)))))
-                    (mkNilData unitval)))
-              (mkNilData unitval)))
-        ()))
->>>>>>> e974b48e
+                             (force mkCons (constrData 0 cse) cse))))
+                    cse))
+              cse))
+        (mkNilData ())))