--- conflicted
+++ resolved
@@ -1,155 +1,6 @@
 program
   1.1.0
   ((\unitval ->
-<<<<<<< HEAD
-      (\traceError ->
-         (\reconstructCaseError
-           d ->
-            (\tup ->
-               (\index ->
-                  force
-                    ifThenElse
-                    (equalsInteger 1 index)
-                    (\ds ->
-                       constr 1
-                         [ ((\tup ->
-                               (\index ->
-                                  (\arg ->
-                                     force
-                                       ifThenElse
-                                       (equalsInteger 0 index)
-                                       (\ds ->
-                                          constr 0
-                                            [ ((\tup ->
-                                                  (\index ->
-                                                     (\t ->
-                                                        (\arg ->
-                                                           (\t ->
-                                                              (\arg ->
-                                                                 (\arg ->
-                                                                    force
-                                                                      ifThenElse
-                                                                      (equalsInteger
-                                                                         0
-                                                                         index)
-                                                                      (\ds ->
-                                                                         (\arg_1
-                                                                           arg_2 ->
-                                                                            constr 0
-                                                                              [ ((\index ->
-                                                                                    (\fallthrough ->
-                                                                                       force
-                                                                                         ifThenElse
-                                                                                         (equalsInteger
-                                                                                            1
-                                                                                            index)
-                                                                                         (\ds ->
-                                                                                            constr 0
-                                                                                              [  ])
-                                                                                         (\ds ->
-                                                                                            fallthrough)
-                                                                                         unitval)
-                                                                                      (force
-                                                                                         ifThenElse
-                                                                                         (equalsInteger
-                                                                                            0
-                                                                                            index)
-                                                                                         (\ds ->
-                                                                                            constr 1
-                                                                                              [  ])
-                                                                                         (\ds ->
-                                                                                            traceError
-                                                                                              reconstructCaseError)
-                                                                                         unitval))
-                                                                                   (force
-                                                                                      (force
-                                                                                         fstPair)
-                                                                                      (unConstrData
-                                                                                         arg)))
-                                                                              , arg_1
-                                                                              , arg_2 ])
-                                                                           (unIData
-                                                                              arg)
-                                                                           ((\index ->
-                                                                               (\fallthrough ->
-                                                                                  force
-                                                                                    ifThenElse
-                                                                                    (equalsInteger
-                                                                                       1
-                                                                                       index)
-                                                                                    (\ds ->
-                                                                                       constr 0
-                                                                                         [  ])
-                                                                                    (\ds ->
-                                                                                       fallthrough)
-                                                                                    unitval)
-                                                                                 (force
-                                                                                    ifThenElse
-                                                                                    (equalsInteger
-                                                                                       0
-                                                                                       index)
-                                                                                    (\ds ->
-                                                                                       constr 1
-                                                                                         [  ])
-                                                                                    (\ds ->
-                                                                                       traceError
-                                                                                         reconstructCaseError)
-                                                                                    unitval))
-                                                                              (force
-                                                                                 (force
-                                                                                    fstPair)
-                                                                                 (unConstrData
-                                                                                    arg))))
-                                                                      (\ds ->
-                                                                         traceError
-                                                                           reconstructCaseError)
-                                                                      unitval)
-                                                                   (force
-                                                                      headList
-                                                                      (force
-                                                                         tailList
-                                                                         t)))
-                                                                (force headList
-                                                                   t))
-                                                             (force tailList t))
-                                                          (force headList t))
-                                                       (force (force sndPair)
-                                                          tup))
-                                                    (force (force fstPair) tup))
-                                                 (unConstrData arg)) ])
-                                       (\ds ->
-                                          force ifThenElse
-                                            (equalsInteger 1 index)
-                                            (\ds -> constr 1 [])
-                                            (\ds ->
-                                               traceError reconstructCaseError)
-                                            unitval)
-                                       unitval)
-                                    (force headList
-                                       (force (force sndPair) tup)))
-                                 (force (force fstPair) tup))
-                              (unConstrData
-                                 (force headList
-                                    (force (force sndPair) tup)))) ])
-                    (\ds ->
-                       force ifThenElse
-                         (equalsInteger 0 index)
-                         (\ds ->
-                            constr 0
-                              [ (unIData
-                                   (force headList
-                                      (force (force sndPair) tup))) ])
-                         (\ds -> traceError reconstructCaseError)
-                         unitval)
-                    unitval)
-                 (force (force fstPair) tup))
-              (unConstrData d))
-           "PT1")
-        (\str -> (\x -> error) (force trace str (constr 0 [])))
-        (constrData
-           1
-           (force mkCons
-=======
       (\reconstructCaseError ->
          (\tup ->
             (\index ->
@@ -199,15 +50,13 @@
                                                                                      constr 1
                                                                                        [  ])
                                                                                   (\ds ->
-                                                                                     (\thunk ->
+                                                                                     (\x ->
                                                                                         error)
-                                                                                       ((\wild ->
-                                                                                           unitval)
-                                                                                          (force
-                                                                                             trace
-                                                                                             reconstructCaseError
-                                                                                             (constr 0
-                                                                                                [  ]))))
+                                                                                       (force
+                                                                                          trace
+                                                                                          reconstructCaseError
+                                                                                          (constr 0
+                                                                                             [  ])))
                                                                                   unitval)
                                                                              unitval)
                                                                           (force
@@ -237,15 +86,13 @@
                                                                                 constr 1
                                                                                   [  ])
                                                                              (\ds ->
-                                                                                (\thunk ->
+                                                                                (\x ->
                                                                                    error)
-                                                                                  ((\wild ->
-                                                                                      unitval)
-                                                                                     (force
-                                                                                        trace
-                                                                                        reconstructCaseError
-                                                                                        (constr 0
-                                                                                           [  ]))))
+                                                                                  (force
+                                                                                     trace
+                                                                                     reconstructCaseError
+                                                                                     (constr 0
+                                                                                        [  ])))
                                                                              unitval)
                                                                         unitval)
                                                                      (force
@@ -262,11 +109,10 @@
                                                       (force headList t))
                                                    (force (force sndPair) tup))
                                               (\ds ->
-                                                 (\thunk -> error)
-                                                   ((\wild -> unitval)
-                                                      (force trace
-                                                         reconstructCaseError
-                                                         (constr 0 []))))
+                                                 (\x -> error)
+                                                   (force trace
+                                                      reconstructCaseError
+                                                      (constr 0 [])))
                                               unitval)
                                            (unConstrData
                                               (force headList
@@ -277,11 +123,10 @@
                                       (equalsInteger 1 index)
                                       (\ds -> constr 1 [])
                                       (\ds ->
-                                         (\thunk -> error)
-                                           ((\wild -> unitval)
-                                              (force trace
-                                                 reconstructCaseError
-                                                 (constr 0 []))))
+                                         (\x -> error)
+                                           (force trace
+                                              reconstructCaseError
+                                              (constr 0 [])))
                                       unitval)
                                  unitval)
                               (force (force fstPair) tup))
@@ -295,26 +140,28 @@
                            [ (unIData
                                 (force headList (force (force sndPair) tup))) ])
                       (\ds ->
-                         (\thunk -> error)
-                           ((\wild -> unitval)
-                              (force trace reconstructCaseError (constr 0 []))))
+                         (\x -> error)
+                           (force trace reconstructCaseError (constr 0 [])))
                       unitval)
                  unitval)
               (force (force fstPair) tup))
            (unConstrData
->>>>>>> d4f1158e
               (constrData
-                 0
+                 1
                  (force mkCons
                     (constrData
                        0
                        (force mkCons
-                          (constrData 1 (mkNilData unitval))
-                          (force mkCons
-                             (iData 1)
+                          (constrData
+                             0
                              (force mkCons
-                                (constrData 0 (mkNilData unitval))
-                                (mkNilData unitval)))))
-                    (mkNilData unitval)))
-              (mkNilData unitval))))
+                                (constrData 1 (mkNilData unitval))
+                                (force mkCons
+                                   (iData 1)
+                                   (force mkCons
+                                      (constrData 0 (mkNilData unitval))
+                                      (mkNilData unitval)))))
+                          (mkNilData unitval)))
+                    (mkNilData unitval)))))
+        "PT1")
      ())