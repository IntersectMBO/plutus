program 1.1.0 ((\fix1 ->
                  (\y ->
<<<<<<< HEAD
                     (\go ->
                        (\foldr ->
                           (\id ->
                              (\wcshowsPrec ->
                                 (\x ->
                                    (\w ->
                                       (\toHex ->
                                          (\fEnumBool_cenumFromTo ->
                                             (\fShowInteger_cshowsPrec ->
                                                (\go ->
                                                   (\go ->
                                                      (\concatBuiltinStrings ->
                                                         (\fShowInteger_cshow ->
                                                            (\a ->
                                                               (\c ->
                                                                  (\d ->
                                                                     (\showsPrec ->
                                                                        (\fShowInteger ->
                                                                           (\e ->
                                                                              (\x ->
                                                                                 multiplyInteger
                                                                                   x
                                                                                   2)
                                                                                (force trace
                                                                                   (concatBuiltinStrings
                                                                                      (constr 1 [ "("
                                                                                                , (showsPrec
                                                                                                     fShowInteger
                                                                                                     0
                                                                                                     a
                                                                                                     (constr 1 [ ","
                                                                                                               , (showsPrec
                                                                                                                    fShowInteger
                                                                                                                    0
                                                                                                                    a
                                                                                                                    (constr 1 [ ","
                                                                                                                              , (showsPrec
                                                                                                                                   fShowInteger
                                                                                                                                   0
                                                                                                                                   c
                                                                                                                                   (constr 1 [ ","
                                                                                                                                             , (showsPrec
                                                                                                                                                  fShowInteger
                                                                                                                                                  0
                                                                                                                                                  d
                                                                                                                                                  (constr 1 [ ","
                                                                                                                                                            , (showsPrec
                                                                                                                                                                 fShowInteger
                                                                                                                                                                 0
                                                                                                                                                                 e
                                                                                                                                                                 (constr 1 [ ")"
                                                                                                                                                                           , (constr 0 [  ]) ])) ])) ])) ])) ])) ]))
                                                                                   e))
                                                                             (force trace
                                                                                (concatBuiltinStrings
                                                                                   ((\showElem ->
                                                                                       constr 1 [ "["
                                                                                                , (showElem
                                                                                                     a
                                                                                                     (force (force (foldr
                                                                                                                      (delay (\x ->
                                                                                                                                x))))
                                                                                                        (\a
                                                                                                          acc
                                                                                                          x ->
                                                                                                           constr 1 [ ","
                                                                                                                    , (showElem
                                                                                                                         a
                                                                                                                         (acc
                                                                                                                            x)) ])
                                                                                                        id
                                                                                                        (constr 1 [ a
                                                                                                                  , (constr 1 [ c
                                                                                                                              , (constr 1 [ d
                                                                                                                                          , (constr 0 [  ]) ]) ]) ])
                                                                                                        (constr 1 [ "]"
                                                                                                                  , (constr 0 [  ]) ]))) ])
                                                                                      (showsPrec
                                                                                         fShowInteger
                                                                                         0)))
                                                                                d))
                                                                          (constr 0 [ fShowInteger_cshowsPrec
                                                                                    , fShowInteger_cshow ]))
                                                                       (\v ->
                                                                          case v [ (\v
                                                                                     v ->
                                                                                      v) ]))
                                                                    (force trace
                                                                       (case (force ifThenElse
                                                                                (lessThanEqualsInteger
                                                                                   c
                                                                                   0)
                                                                                (constr 1 [  ])
                                                                                (constr 0 [  ])) [ "True"
                                                                                                 , "False" ])
                                                                       c))
                                                                 (force trace
                                                                    (concatBuiltinStrings
                                                                       (force (force (foldr
                                                                                        (delay (\x ->
                                                                                                  x))))
                                                                          (\i
                                                                            acc
                                                                            x ->
                                                                             toHex
                                                                               (divideInteger
                                                                                  (indexByteString
                                                                                     w
                                                                                     i)
                                                                                  16)
                                                                               (toHex
                                                                                  (modInteger
                                                                                     (indexByteString
                                                                                        w
                                                                                        i)
                                                                                     16)
                                                                                  (acc
                                                                                     x)))
                                                                          id
                                                                          (fEnumBool_cenumFromTo
                                                                             0
                                                                             (subtractInteger
                                                                                (lengthOfByteString
                                                                                   w)
                                                                                1))
                                                                          (constr 0 [  ])))
                                                                    a))
                                                              (force trace
                                                                 (fShowInteger_cshow
                                                                    x)
                                                                 x))
                                                           (\x ->
                                                              concatBuiltinStrings
                                                                (fShowInteger_cshowsPrec
                                                                   0
                                                                   x
                                                                   (constr 0 [  ]))))
                                                        (fix1
                                                           (\concatBuiltinStrings
                                                             ds ->
                                                              case ds [ ""
                                                                      , (\x
                                                                          ds ->
                                                                           force (case ds [ (delay x)
                                                                                          , (\ipv
                                                                                              ipv ->
                                                                                               delay ((\ds ->
                                                                                                         appendString
                                                                                                           (case (force ds) [ (\ys
                                                                                                                                zs ->
                                                                                                                                 concatBuiltinStrings
                                                                                                                                   ys) ])
                                                                                                           (case (force ds) [ (\ys
                                                                                                                                zs ->
                                                                                                                                 concatBuiltinStrings
                                                                                                                                   zs) ]))
                                                                                                        (delay ((\w ->
                                                                                                                   case (force (case (force ifThenElse
                                                                                                                                        (lessThanEqualsInteger
                                                                                                                                           w
                                                                                                                                           0)
                                                                                                                                        (constr 0 [  ])
                                                                                                                                        (constr 1 [  ])) [ (delay (constr 0 [ (constr 0 [  ])
                                                                                                                                                                            , ds ]))
                                                                                                                                                         , (delay (case (force (go
                                                                                                                                                                                  (delay (\x ->
                                                                                                                                                                                            x)))
                                                                                                                                                                           w
                                                                                                                                                                           ds) [ (\ww
                                                                                                                                                                                   ww ->
                                                                                                                                                                                    constr 0 [ ww
                                                                                                                                                                                             , ww ]) ])) ])) [ (\ww
                                                                                                                                                                                                                 ww ->
                                                                                                                                                                                                                  constr 0 [ ww
                                                                                                                                                                                                                           , ww ]) ])
                                                                                                                  (divideInteger
                                                                                                                     (go
                                                                                                                        ds
                                                                                                                        0)
                                                                                                                     2))))) ])) ])))
                                                     (fix1
                                                        (\go
                                                          ds
                                                          eta ->
                                                           force (case ds [ (delay eta)
                                                                          , (\x
                                                                              xs ->
                                                                               delay (go
                                                                                        xs
                                                                                        (addInteger
                                                                                           eta
                                                                                           1))) ]))))
                                                  (fix1
                                                     (\go
                                                       arg ->
                                                        delay (\ds
                                                                ds ->
                                                                 force (case ds [ (delay (constr 0 [ (constr 0 [  ])
                                                                                                   , (constr 0 [  ]) ]))
                                                                                , (\y
                                                                                    ys ->
                                                                                     delay (force (case (force ifThenElse
                                                                                                           (equalsInteger
                                                                                                              ds
                                                                                                              1)
                                                                                                           (constr 0 [  ])
                                                                                                           (constr 1 [  ])) [ (delay (constr 0 [ (constr 1 [ y
                                                                                                                                                           , (constr 0 [  ]) ])
                                                                                                                                               , ys ]))
                                                                                                                            , (delay (case (force (go
                                                                                                                                                     (delay (\x ->
                                                                                                                                                               x)))
                                                                                                                                              (subtractInteger
                                                                                                                                                 ds
                                                                                                                                                 1)
                                                                                                                                              ys) [ (\zs
                                                                                                                                                      ws ->
                                                                                                                                                       constr 0 [ (constr 1 [ y
                                                                                                                                                                            , zs ])
                                                                                                                                                                , ws ]) ])) ]))) ])))))
                                               (\w w -> wcshowsPrec w))
                                            (fix1
                                               (\fEnumBool_cenumFromTo
                                                 x
                                                 y ->
                                                  force (case (force ifThenElse
                                                                 (lessThanEqualsInteger
                                                                    x
                                                                    y)
                                                                 (constr 1 [])
                                                                 (constr 0 [  ])) [ (delay (constr 0 [  ]))
                                                                                  , (delay (constr 1 [ x
                                                                                                     , (fEnumBool_cenumFromTo
                                                                                                          (addInteger
                                                                                                             x
                                                                                                             1)
                                                                                                          y) ])) ]))))
                                         (\x ->
                                            force (case (force ifThenElse
                                                           (lessThanEqualsInteger
                                                              x
                                                              9)
                                                           (constr 0 [])
                                                           (constr 1 [  ])) [ (delay (wcshowsPrec
                                                                                        x))
                                                                            , (delay (force (case (force ifThenElse
                                                                                                     (equalsInteger
                                                                                                        x
                                                                                                        10)
                                                                                                     (constr 0 [  ])
                                                                                                     (constr 1 [  ])) [ (delay (\ds ->
                                                                                                                                  constr 1 [ "a"
                                                                                                                                           , ds ]))
                                                                                                                      , (delay (force (case (force ifThenElse
                                                                                                                                               (equalsInteger
                                                                                                                                                  x
                                                                                                                                                  11)
                                                                                                                                               (constr 0 [  ])
                                                                                                                                               (constr 1 [  ])) [ (delay (\ds ->
                                                                                                                                                                            constr 1 [ "b"
                                                                                                                                                                                     , ds ]))
                                                                                                                                                                , (delay (force (case (force ifThenElse
                                                                                                                                                                                         (equalsInteger
                                                                                                                                                                                            x
                                                                                                                                                                                            12)
                                                                                                                                                                                         (constr 0 [  ])
                                                                                                                                                                                         (constr 1 [  ])) [ (delay (\ds ->
                                                                                                                                                                                                                      constr 1 [ "c"
                                                                                                                                                                                                                               , ds ]))
                                                                                                                                                                                                          , (delay (force (case (force ifThenElse
                                                                                                                                                                                                                                   (equalsInteger
                                                                                                                                                                                                                                      x
                                                                                                                                                                                                                                      13)
                                                                                                                                                                                                                                   (constr 0 [  ])
                                                                                                                                                                                                                                   (constr 1 [  ])) [ (delay (\ds ->
                                                                                                                                                                                                                                                                constr 1 [ "d"
                                                                                                                                                                                                                                                                         , ds ]))
                                                                                                                                                                                                                                                    , (delay (force (case (force ifThenElse
                                                                                                                                                                                                                                                                             (equalsInteger
                                                                                                                                                                                                                                                                                x
                                                                                                                                                                                                                                                                                14)
                                                                                                                                                                                                                                                                             (constr 0 [  ])
                                                                                                                                                                                                                                                                             (constr 1 [  ])) [ (delay (\ds ->
                                                                                                                                                                                                                                                                                                          constr 1 [ "e"
                                                                                                                                                                                                                                                                                                                   , ds ]))
                                                                                                                                                                                                                                                                                              , (delay (case (force ifThenElse
                                                                                                                                                                                                                                                                                                                (equalsInteger
                                                                                                                                                                                                                                                                                                                   x
                                                                                                                                                                                                                                                                                                                   15)
                                                                                                                                                                                                                                                                                                                (constr 0 [  ])
                                                                                                                                                                                                                                                                                                                (constr 1 [  ])) [ (\ds ->
                                                                                                                                                                                                                                                                                                                                      constr 1 [ "f"
                                                                                                                                                                                                                                                                                                                                               , ds ])
                                                                                                                                                                                                                                                                                                                                 , (\ds ->
                                                                                                                                                                                                                                                                                                                                      constr 1 [ "<invalid byte>"
                                                                                                                                                                                                                                                                                                                                               , ds ]) ])) ]))) ]))) ]))) ]))) ]))) ])))
                                      #5468697320697320616e206578616d706c65)
                                   -1234567890)
                                (fix1
                                   (\wcshowsPrec
                                     w ->
                                      force (case (force ifThenElse
                                                     (lessThanInteger w 0)
                                                     (constr 0 [])
                                                     (constr 1 [  ])) [ (delay (\x ->
                                                                                  constr 1 [ "-"
                                                                                           , (wcshowsPrec
                                                                                                (subtractInteger
                                                                                                   0
                                                                                                   w)
                                                                                                x) ]))
                                                                      , (delay (force (force (foldr
=======
                     (\Cons ->
                        (\go ->
                           (\foldr ->
                              (\id ->
                                 (\`$w$cshowsPrec` ->
                                    (\x ->
                                       (\w ->
                                          (\toHex ->
                                             (\`$fEnumBool_$cenumFromTo` ->
                                                (\Tuple2 ->
                                                   (\`$fShowInteger_$cshowsPrec` ->
                                                      (\go ->
                                                         (\go ->
                                                            (\UTuple2 ->
                                                               (\concatBuiltinStrings ->
                                                                  (\`$fShowInteger_$cshow` ->
                                                                     (\a ->
                                                                        (\c ->
                                                                           (\d ->
                                                                              (\showsPrec ->
                                                                                 (\`$fShowInteger` ->
                                                                                    (\e ->
                                                                                       (\x ->
                                                                                          multiplyInteger
                                                                                            x
                                                                                            2)
                                                                                         (force trace
                                                                                            (concatBuiltinStrings
                                                                                               (Cons
                                                                                                  "("
                                                                                                  (showsPrec
                                                                                                     `$fShowInteger`
                                                                                                     0
                                                                                                     a
                                                                                                     (Cons
                                                                                                        ","
                                                                                                        (showsPrec
                                                                                                           `$fShowInteger`
                                                                                                           0
                                                                                                           a
                                                                                                           (Cons
                                                                                                              ","
                                                                                                              (showsPrec
                                                                                                                 `$fShowInteger`
                                                                                                                 0
                                                                                                                 c
                                                                                                                 (Cons
                                                                                                                    ","
                                                                                                                    (showsPrec
                                                                                                                       `$fShowInteger`
                                                                                                                       0
                                                                                                                       d
                                                                                                                       (Cons
                                                                                                                          ","
                                                                                                                          (showsPrec
                                                                                                                             `$fShowInteger`
                                                                                                                             0
                                                                                                                             e
                                                                                                                             (Cons
                                                                                                                                ")"
                                                                                                                                (constr 0 [  ])))))))))))))
                                                                                            e))
                                                                                      (force trace
                                                                                         ((\x ->
                                                                                             concatBuiltinStrings
                                                                                               ((\showElem ->
                                                                                                   case x [ (\ds ->
                                                                                                               Cons
                                                                                                                 "[]"
                                                                                                                 ds)
                                                                                                          , (\x
                                                                                                              xs
                                                                                                              x ->
                                                                                                               Cons
                                                                                                                 "["
                                                                                                                 (showElem
                                                                                                                    x
                                                                                                                    (force (force (foldr
                                                                                                                                     (delay (\x ->
                                                                                                                                               x))))
                                                                                                                       (\a
                                                                                                                         acc
                                                                                                                         x ->
                                                                                                                          Cons
                                                                                                                            ","
                                                                                                                            (showElem
                                                                                                                               a
                                                                                                                               (acc
                                                                                                                                  x)))
                                                                                                                       id
                                                                                                                       xs
                                                                                                                       (Cons
                                                                                                                          "]"
                                                                                                                          x)))) ])
                                                                                                  (showsPrec
                                                                                                     `$fShowInteger`
                                                                                                     0)
                                                                                                  (constr 0 [  ])))
                                                                                            ((\c ->
                                                                                                c
                                                                                                  a
                                                                                                  (c
                                                                                                     a
                                                                                                     (c
                                                                                                        c
                                                                                                        (c
                                                                                                           d
                                                                                                           (constr 0 [  ])))))
                                                                                               (\ds
                                                                                                 ds ->
                                                                                                  Cons
                                                                                                    ds
                                                                                                    ds)))
                                                                                         d))
                                                                                   (constr 0 [ `$fShowInteger_$cshowsPrec`
                                                                                             , `$fShowInteger_$cshow` ]))
                                                                                (\v ->
                                                                                   case v [ (\v
                                                                                              v ->
                                                                                               v) ]))
                                                                             (force trace
                                                                                (case (force ifThenElse
                                                                                         (lessThanEqualsInteger
                                                                                            c
                                                                                            0)
                                                                                         (constr 1 [  ])
                                                                                         (constr 0 [  ])) [ "True"
                                                                                                          , "False" ])
                                                                                c))
                                                                          (force trace
                                                                             (concatBuiltinStrings
                                                                                (force (force (foldr
                                                                                                 (delay (\x ->
                                                                                                           x))))
                                                                                   (\i
                                                                                     acc
                                                                                     x ->
                                                                                      toHex
                                                                                        (divideInteger
                                                                                           (indexByteString
                                                                                              w
                                                                                              i)
                                                                                           16)
                                                                                        (toHex
                                                                                           (modInteger
                                                                                              (indexByteString
                                                                                                 w
                                                                                                 i)
                                                                                              16)
                                                                                           (acc
                                                                                              x)))
                                                                                   id
                                                                                   (`$fEnumBool_$cenumFromTo`
                                                                                      0
                                                                                      (subtractInteger
                                                                                         (lengthOfByteString
                                                                                            w)
                                                                                         1))
                                                                                   (constr 0 [  ])))
                                                                             a))
                                                                       (force trace
                                                                          (`$fShowInteger_$cshow`
                                                                             x)
                                                                          x))
                                                                    (\x ->
                                                                       concatBuiltinStrings
                                                                         (`$fShowInteger_$cshowsPrec`
                                                                            0
                                                                            x
                                                                            (constr 0 [  ]))))
                                                                 (fix1
                                                                    (\concatBuiltinStrings
                                                                      ds ->
                                                                       case ds [ ""
                                                                               , (\x
                                                                                   ds ->
                                                                                    force (case ds [ (delay x)
                                                                                                   , (\ipv
                                                                                                       ipv ->
                                                                                                        delay ((\ds ->
                                                                                                                  appendString
                                                                                                                    (case (force ds) [ (\ys
                                                                                                                                         zs ->
                                                                                                                                          concatBuiltinStrings
                                                                                                                                            ys) ])
                                                                                                                    (case (force ds) [ (\ys
                                                                                                                                         zs ->
                                                                                                                                          concatBuiltinStrings
                                                                                                                                            zs) ]))
                                                                                                                 (delay ((\w ->
                                                                                                                            case (force (case (force ifThenElse
                                                                                                                                                 (lessThanEqualsInteger
                                                                                                                                                    w
                                                                                                                                                    0)
                                                                                                                                                 (constr 0 [  ])
                                                                                                                                                 (constr 1 [  ])) [ (delay (UTuple2
                                                                                                                                                                              (constr 0 [  ])
                                                                                                                                                                              ds))
                                                                                                                                                                  , (delay (case (force (go
                                                                                                                                                                                           (delay (\x ->
                                                                                                                                                                                                     x)))
                                                                                                                                                                                    w
                                                                                                                                                                                    ds) [ (\ww
                                                                                                                                                                                            ww ->
                                                                                                                                                                                             UTuple2
                                                                                                                                                                                               ww
                                                                                                                                                                                               ww) ])) ])) [ (\ww
                                                                                                                                                                                                               ww ->
                                                                                                                                                                                                                Tuple2
                                                                                                                                                                                                                  ww
                                                                                                                                                                                                                  ww) ])
                                                                                                                           (divideInteger
                                                                                                                              (go
                                                                                                                                 ds
                                                                                                                                 0)
                                                                                                                              2))))) ])) ])))
                                                              (\arg_0
                                                                arg_1 ->
                                                                 constr 0 [ arg_0
                                                                          , arg_1 ]))
                                                           (fix1
                                                              (\go
                                                                ds
                                                                eta ->
                                                                 force (case ds [ (delay eta)
                                                                                , (\x
                                                                                    xs ->
                                                                                     delay (go
                                                                                              xs
                                                                                              (addInteger
                                                                                                 eta
                                                                                                 1))) ]))))
                                                        (fix1
                                                           (\go
                                                             arg ->
                                                              delay (\ds
                                                                      ds ->
                                                                       force (case ds [ (delay (Tuple2
                                                                                                  (constr 0 [  ])
                                                                                                  (constr 0 [  ])))
                                                                                      , (\y
                                                                                          ys ->
                                                                                           delay (force (case (force ifThenElse
                                                                                                                 (equalsInteger
                                                                                                                    ds
                                                                                                                    1)
                                                                                                                 (constr 0 [  ])
                                                                                                                 (constr 1 [  ])) [ (delay (Tuple2
                                                                                                                                              (Cons
                                                                                                                                                 y
                                                                                                                                                 (constr 0 [  ]))
                                                                                                                                              ys))
                                                                                                                                  , (delay (case (force (go
                                                                                                                                                           (delay (\x ->
                                                                                                                                                                     x)))
                                                                                                                                                    (subtractInteger
                                                                                                                                                       ds
                                                                                                                                                       1)
                                                                                                                                                    ys) [ (\zs
                                                                                                                                                            ws ->
                                                                                                                                                             Tuple2
                                                                                                                                                               (Cons
                                                                                                                                                                  y
                                                                                                                                                                  zs)
                                                                                                                                                               ws) ])) ]))) ])))))
                                                     (\w
                                                       w ->
                                                        `$w$cshowsPrec` w))
                                                  (\arg_0
                                                    arg_1 ->
                                                     constr 0 [arg_0, arg_1]))
                                               (fix1
                                                  (\`$fEnumBool_$cenumFromTo`
                                                    x
                                                    y ->
                                                     force (case (force ifThenElse
                                                                    (lessThanEqualsInteger
                                                                       x
                                                                       y)
                                                                    (constr 1 [  ])
                                                                    (constr 0 [  ])) [ (delay (constr 0 [  ]))
                                                                                     , (delay (Cons
                                                                                                 x
                                                                                                 (`$fEnumBool_$cenumFromTo`
                                                                                                    (addInteger
                                                                                                       x
                                                                                                       1)
                                                                                                    y))) ]))))
                                            (\x ->
                                               force (case (force ifThenElse
                                                              (lessThanEqualsInteger
                                                                 x
                                                                 9)
                                                              (constr 0 [])
                                                              (constr 1 [  ])) [ (delay (`$w$cshowsPrec`
                                                                                           x))
                                                                               , (delay (force (case (force ifThenElse
                                                                                                        (equalsInteger
                                                                                                           x
                                                                                                           10)
                                                                                                        (constr 0 [  ])
                                                                                                        (constr 1 [  ])) [ (delay (\ds ->
                                                                                                                                     Cons
                                                                                                                                       "a"
                                                                                                                                       ds))
                                                                                                                         , (delay (force (case (force ifThenElse
                                                                                                                                                  (equalsInteger
                                                                                                                                                     x
                                                                                                                                                     11)
                                                                                                                                                  (constr 0 [  ])
                                                                                                                                                  (constr 1 [  ])) [ (delay (\ds ->
                                                                                                                                                                               Cons
                                                                                                                                                                                 "b"
                                                                                                                                                                                 ds))
                                                                                                                                                                   , (delay (force (case (force ifThenElse
                                                                                                                                                                                            (equalsInteger
                                                                                                                                                                                               x
                                                                                                                                                                                               12)
                                                                                                                                                                                            (constr 0 [  ])
                                                                                                                                                                                            (constr 1 [  ])) [ (delay (\ds ->
                                                                                                                                                                                                                         Cons
                                                                                                                                                                                                                           "c"
                                                                                                                                                                                                                           ds))
                                                                                                                                                                                                             , (delay (force (case (force ifThenElse
                                                                                                                                                                                                                                      (equalsInteger
                                                                                                                                                                                                                                         x
                                                                                                                                                                                                                                         13)
                                                                                                                                                                                                                                      (constr 0 [  ])
                                                                                                                                                                                                                                      (constr 1 [  ])) [ (delay (\ds ->
                                                                                                                                                                                                                                                                   Cons
                                                                                                                                                                                                                                                                     "d"
                                                                                                                                                                                                                                                                     ds))
                                                                                                                                                                                                                                                       , (delay (force (case (force ifThenElse
                                                                                                                                                                                                                                                                                (equalsInteger
                                                                                                                                                                                                                                                                                   x
                                                                                                                                                                                                                                                                                   14)
                                                                                                                                                                                                                                                                                (constr 0 [  ])
                                                                                                                                                                                                                                                                                (constr 1 [  ])) [ (delay (\ds ->
                                                                                                                                                                                                                                                                                                             Cons
                                                                                                                                                                                                                                                                                                               "e"
                                                                                                                                                                                                                                                                                                               ds))
                                                                                                                                                                                                                                                                                                 , (delay (case (force ifThenElse
                                                                                                                                                                                                                                                                                                                   (equalsInteger
                                                                                                                                                                                                                                                                                                                      x
                                                                                                                                                                                                                                                                                                                      15)
                                                                                                                                                                                                                                                                                                                   (constr 0 [  ])
                                                                                                                                                                                                                                                                                                                   (constr 1 [  ])) [ (\ds ->
                                                                                                                                                                                                                                                                                                                                         Cons
                                                                                                                                                                                                                                                                                                                                           "f"
                                                                                                                                                                                                                                                                                                                                           ds)
                                                                                                                                                                                                                                                                                                                                    , (\ds ->
                                                                                                                                                                                                                                                                                                                                         Cons
                                                                                                                                                                                                                                                                                                                                           "<invalid byte>"
                                                                                                                                                                                                                                                                                                                                           ds) ])) ]))) ]))) ]))) ]))) ]))) ])))
                                         #5468697320697320616e206578616d706c65)
                                      -1234567890)
                                   (fix1
                                      (\`$w$cshowsPrec`
                                        w ->
                                         force (case (force ifThenElse
                                                        (lessThanInteger w 0)
                                                        (constr 0 [])
                                                        (constr 1 [  ])) [ (delay (\x ->
                                                                                     Cons
                                                                                       "-"
                                                                                       (`$w$cshowsPrec`
                                                                                          (subtractInteger
                                                                                             0
                                                                                             w)
                                                                                          x)))
                                                                         , (delay (force (force (foldr
                                                                                                   (delay (\x ->
                                                                                                             x))))
                                                                                     (\digit
                                                                                       acc
                                                                                       x ->
                                                                                        Cons
                                                                                          (force (case (force ifThenElse
                                                                                                          (equalsInteger
                                                                                                             digit
                                                                                                             0)
                                                                                                          (constr 0 [  ])
                                                                                                          (constr 1 [  ])) [ (delay "0")
                                                                                                                           , (delay (force (case (force ifThenElse
                                                                                                                                                    (equalsInteger
                                                                                                                                                       digit
                                                                                                                                                       1)
                                                                                                                                                    (constr 0 [  ])
                                                                                                                                                    (constr 1 [  ])) [ (delay "1")
                                                                                                                                                                     , (delay (force (case (force ifThenElse
                                                                                                                                                                                              (equalsInteger
                                                                                                                                                                                                 digit
                                                                                                                                                                                                 2)
                                                                                                                                                                                              (constr 0 [  ])
                                                                                                                                                                                              (constr 1 [  ])) [ (delay "2")
                                                                                                                                                                                                               , (delay (force (case (force ifThenElse
                                                                                                                                                                                                                                        (equalsInteger
                                                                                                                                                                                                                                           digit
                                                                                                                                                                                                                                           3)
                                                                                                                                                                                                                                        (constr 0 [  ])
                                                                                                                                                                                                                                        (constr 1 [  ])) [ (delay "3")
                                                                                                                                                                                                                                                         , (delay (force (case (force ifThenElse
                                                                                                                                                                                                                                                                                  (equalsInteger
                                                                                                                                                                                                                                                                                     digit
                                                                                                                                                                                                                                                                                     4)
                                                                                                                                                                                                                                                                                  (constr 0 [  ])
                                                                                                                                                                                                                                                                                  (constr 1 [  ])) [ (delay "4")
                                                                                                                                                                                                                                                                                                   , (delay (force (case (force ifThenElse
                                                                                                                                                                                                                                                                                                                            (equalsInteger
                                                                                                                                                                                                                                                                                                                               digit
                                                                                                                                                                                                                                                                                                                               5)
                                                                                                                                                                                                                                                                                                                            (constr 0 [  ])
                                                                                                                                                                                                                                                                                                                            (constr 1 [  ])) [ (delay "5")
                                                                                                                                                                                                                                                                                                                                             , (delay (force (case (force ifThenElse
                                                                                                                                                                                                                                                                                                                                                                      (equalsInteger
                                                                                                                                                                                                                                                                                                                                                                         digit
                                                                                                                                                                                                                                                                                                                                                                         6)
                                                                                                                                                                                                                                                                                                                                                                      (constr 0 [  ])
                                                                                                                                                                                                                                                                                                                                                                      (constr 1 [  ])) [ (delay "6")
                                                                                                                                                                                                                                                                                                                                                                                       , (delay (force (case (force ifThenElse
                                                                                                                                                                                                                                                                                                                                                                                                                (equalsInteger
                                                                                                                                                                                                                                                                                                                                                                                                                   digit
                                                                                                                                                                                                                                                                                                                                                                                                                   7)
                                                                                                                                                                                                                                                                                                                                                                                                                (constr 0 [  ])
                                                                                                                                                                                                                                                                                                                                                                                                                (constr 1 [  ])) [ (delay "7")
                                                                                                                                                                                                                                                                                                                                                                                                                                 , (delay (force (case (force ifThenElse
                                                                                                                                                                                                                                                                                                                                                                                                                                                          (equalsInteger
                                                                                                                                                                                                                                                                                                                                                                                                                                                             digit
                                                                                                                                                                                                                                                                                                                                                                                                                                                             8)
                                                                                                                                                                                                                                                                                                                                                                                                                                                          (constr 0 [  ])
                                                                                                                                                                                                                                                                                                                                                                                                                                                          (constr 1 [  ])) [ (delay "8")
                                                                                                                                                                                                                                                                                                                                                                                                                                                                           , (delay (case (force ifThenElse
                                                                                                                                                                                                                                                                                                                                                                                                                                                                                             (equalsInteger
                                                                                                                                                                                                                                                                                                                                                                                                                                                                                                digit
                                                                                                                                                                                                                                                                                                                                                                                                                                                                                                9)
                                                                                                                                                                                                                                                                                                                                                                                                                                                                                             (constr 0 [  ])
                                                                                                                                                                                                                                                                                                                                                                                                                                                                                             (constr 1 [  ])) [ "9"
                                                                                                                                                                                                                                                                                                                                                                                                                                                                                                              , "<invalid digit>" ])) ]))) ]))) ]))) ]))) ]))) ]))) ]))) ]))) ]))
                                                                                          (acc
                                                                                             x))
                                                                                     id
                                                                                     (go
                                                                                        (constr 0 [  ])
                                                                                        w))) ]))))
                                (\x -> x))
                             (fix1
                                (\foldr
                                  arg ->
                                   delay (delay (\f
                                                  acc
                                                  l ->
                                                   force (case l [ (delay acc)
                                                                 , (\x
                                                                     xs ->
                                                                      delay (f
                                                                               x
                                                                               (force (force (foldr
>>>>>>> 41f70cb3
                                                                                                (delay (\x ->
                                                                                                          x))))
                                                                                  (\digit
                                                                                    acc
                                                                                    x ->
                                                                                     constr 1 [ (force (case (force ifThenElse
                                                                                                                (equalsInteger
                                                                                                                   digit
                                                                                                                   0)
                                                                                                                (constr 0 [  ])
                                                                                                                (constr 1 [  ])) [ (delay "0")
                                                                                                                                 , (delay (force (case (force ifThenElse
                                                                                                                                                          (equalsInteger
                                                                                                                                                             digit
                                                                                                                                                             1)
                                                                                                                                                          (constr 0 [  ])
                                                                                                                                                          (constr 1 [  ])) [ (delay "1")
                                                                                                                                                                           , (delay (force (case (force ifThenElse
                                                                                                                                                                                                    (equalsInteger
                                                                                                                                                                                                       digit
                                                                                                                                                                                                       2)
                                                                                                                                                                                                    (constr 0 [  ])
                                                                                                                                                                                                    (constr 1 [  ])) [ (delay "2")
                                                                                                                                                                                                                     , (delay (force (case (force ifThenElse
                                                                                                                                                                                                                                              (equalsInteger
                                                                                                                                                                                                                                                 digit
                                                                                                                                                                                                                                                 3)
                                                                                                                                                                                                                                              (constr 0 [  ])
                                                                                                                                                                                                                                              (constr 1 [  ])) [ (delay "3")
                                                                                                                                                                                                                                                               , (delay (force (case (force ifThenElse
                                                                                                                                                                                                                                                                                        (equalsInteger
                                                                                                                                                                                                                                                                                           digit
                                                                                                                                                                                                                                                                                           4)
                                                                                                                                                                                                                                                                                        (constr 0 [  ])
                                                                                                                                                                                                                                                                                        (constr 1 [  ])) [ (delay "4")
                                                                                                                                                                                                                                                                                                         , (delay (force (case (force ifThenElse
                                                                                                                                                                                                                                                                                                                                  (equalsInteger
                                                                                                                                                                                                                                                                                                                                     digit
                                                                                                                                                                                                                                                                                                                                     5)
                                                                                                                                                                                                                                                                                                                                  (constr 0 [  ])
                                                                                                                                                                                                                                                                                                                                  (constr 1 [  ])) [ (delay "5")
                                                                                                                                                                                                                                                                                                                                                   , (delay (force (case (force ifThenElse
                                                                                                                                                                                                                                                                                                                                                                            (equalsInteger
                                                                                                                                                                                                                                                                                                                                                                               digit
                                                                                                                                                                                                                                                                                                                                                                               6)
                                                                                                                                                                                                                                                                                                                                                                            (constr 0 [  ])
                                                                                                                                                                                                                                                                                                                                                                            (constr 1 [  ])) [ (delay "6")
                                                                                                                                                                                                                                                                                                                                                                                             , (delay (force (case (force ifThenElse
                                                                                                                                                                                                                                                                                                                                                                                                                      (equalsInteger
                                                                                                                                                                                                                                                                                                                                                                                                                         digit
                                                                                                                                                                                                                                                                                                                                                                                                                         7)
                                                                                                                                                                                                                                                                                                                                                                                                                      (constr 0 [  ])
                                                                                                                                                                                                                                                                                                                                                                                                                      (constr 1 [  ])) [ (delay "7")
                                                                                                                                                                                                                                                                                                                                                                                                                                       , (delay (force (case (force ifThenElse
                                                                                                                                                                                                                                                                                                                                                                                                                                                                (equalsInteger
                                                                                                                                                                                                                                                                                                                                                                                                                                                                   digit
                                                                                                                                                                                                                                                                                                                                                                                                                                                                   8)
                                                                                                                                                                                                                                                                                                                                                                                                                                                                (constr 0 [  ])
                                                                                                                                                                                                                                                                                                                                                                                                                                                                (constr 1 [  ])) [ (delay "8")
                                                                                                                                                                                                                                                                                                                                                                                                                                                                                 , (delay (case (force ifThenElse
                                                                                                                                                                                                                                                                                                                                                                                                                                                                                                   (equalsInteger
                                                                                                                                                                                                                                                                                                                                                                                                                                                                                                      digit
                                                                                                                                                                                                                                                                                                                                                                                                                                                                                                      9)
                                                                                                                                                                                                                                                                                                                                                                                                                                                                                                   (constr 0 [  ])
                                                                                                                                                                                                                                                                                                                                                                                                                                                                                                   (constr 1 [  ])) [ "9"
                                                                                                                                                                                                                                                                                                                                                                                                                                                                                                                    , "<invalid digit>" ])) ]))) ]))) ]))) ]))) ]))) ]))) ]))) ]))) ]))
                                                                                              , (acc
                                                                                                   x) ])
                                                                                  id
                                                                                  (go
                                                                                     (constr 0 [  ])
                                                                                     w))) ]))))
                             (\x -> x))
                          (fix1
                             (\foldr
                               arg ->
                                delay (delay (\f
                                               acc
                                               l ->
                                                force (case l [ (delay acc)
                                                              , (\x
                                                                  xs ->
                                                                   delay (f
                                                                            x
                                                                            (force (force (foldr
                                                                                             (delay (\x ->
                                                                                                       x))))
                                                                               f
                                                                               acc
                                                                               xs))) ]))))))
                       (fix1
                          (\go
                            acc
                            n ->
                             force (case (force ifThenElse
                                            (equalsInteger
                                               (quotientInteger n y)
                                               0)
                                            (constr 0 [])
                                            (constr 1 [  ])) [ (delay (constr 1 [ (remainderInteger
                                                                                     n
                                                                                     y)
                                                                                , acc ]))
                                                             , (delay (go
                                                                         (constr 1 [ (remainderInteger
                                                                                        n
                                                                                        y)
                                                                                   , acc ])
                                                                         (quotientInteger
                                                                            n
                                                                            y))) ]))))
                    10)
                 (\f -> (\s -> s s) (\s x -> f (s s) x)))<|MERGE_RESOLUTION|>--- conflicted
+++ resolved
@@ -1,24 +1,23 @@
 program 1.1.0 ((\fix1 ->
                   (\y ->
-<<<<<<< HEAD
                      (\go ->
                         (\foldr ->
                            (\id ->
-                              (\wcshowsPrec ->
+                              (\`$w$cshowsPrec` ->
                                  (\x ->
                                     (\w ->
                                        (\toHex ->
-                                          (\fEnumBool_cenumFromTo ->
-                                             (\fShowInteger_cshowsPrec ->
+                                          (\`$fEnumBool_$cenumFromTo` ->
+                                             (\`$fShowInteger_$cshowsPrec` ->
                                                 (\go ->
                                                    (\go ->
                                                       (\concatBuiltinStrings ->
-                                                         (\fShowInteger_cshow ->
+                                                         (\`$fShowInteger_$cshow` ->
                                                             (\a ->
                                                                (\c ->
                                                                   (\d ->
                                                                      (\showsPrec ->
-                                                                        (\fShowInteger ->
+                                                                        (\`$fShowInteger` ->
                                                                            (\e ->
                                                                               (\x ->
                                                                                  multiplyInteger
@@ -28,27 +27,27 @@
                                                                                    (concatBuiltinStrings
                                                                                       (constr 1 [ "("
                                                                                                 , (showsPrec
-                                                                                                     fShowInteger
+                                                                                                     `$fShowInteger`
                                                                                                      0
                                                                                                      a
                                                                                                      (constr 1 [ ","
                                                                                                                , (showsPrec
-                                                                                                                    fShowInteger
+                                                                                                                    `$fShowInteger`
                                                                                                                     0
                                                                                                                     a
                                                                                                                     (constr 1 [ ","
                                                                                                                               , (showsPrec
-                                                                                                                                   fShowInteger
+                                                                                                                                   `$fShowInteger`
                                                                                                                                    0
                                                                                                                                    c
                                                                                                                                    (constr 1 [ ","
                                                                                                                                              , (showsPrec
-                                                                                                                                                  fShowInteger
+                                                                                                                                                  `$fShowInteger`
                                                                                                                                                   0
                                                                                                                                                   d
                                                                                                                                                   (constr 1 [ ","
                                                                                                                                                             , (showsPrec
-                                                                                                                                                                 fShowInteger
+                                                                                                                                                                 `$fShowInteger`
                                                                                                                                                                  0
                                                                                                                                                                  e
                                                                                                                                                                  (constr 1 [ ")"
@@ -79,11 +78,11 @@
                                                                                                         (constr 1 [ "]"
                                                                                                                   , (constr 0 [  ]) ]))) ])
                                                                                       (showsPrec
-                                                                                         fShowInteger
+                                                                                         `$fShowInteger`
                                                                                          0)))
                                                                                 d))
-                                                                          (constr 0 [ fShowInteger_cshowsPrec
-                                                                                    , fShowInteger_cshow ]))
+                                                                          (constr 0 [ `$fShowInteger_$cshowsPrec`
+                                                                                    , `$fShowInteger_$cshow` ]))
                                                                        (\v ->
                                                                           case v [ (\v
                                                                                      v ->
@@ -120,7 +119,7 @@
                                                                                   (acc
                                                                                      x)))
                                                                           id
-                                                                          (fEnumBool_cenumFromTo
+                                                                          (`$fEnumBool_$cenumFromTo`
                                                                              0
                                                                              (subtractInteger
                                                                                 (lengthOfByteString
@@ -129,12 +128,12 @@
                                                                           (constr 0 [  ])))
                                                                     a))
                                                               (force trace
-                                                                 (fShowInteger_cshow
+                                                                 (`$fShowInteger_$cshow`
                                                                     x)
                                                                  x))
                                                            (\x ->
                                                               concatBuiltinStrings
-                                                                (fShowInteger_cshowsPrec
+                                                                (`$fShowInteger_$cshowsPrec`
                                                                    0
                                                                    x
                                                                    (constr 0 [  ]))))
@@ -221,9 +220,9 @@
                                                                                                                                                        constr 0 [ (constr 1 [ y
                                                                                                                                                                             , zs ])
                                                                                                                                                                 , ws ]) ])) ]))) ])))))
-                                               (\w w -> wcshowsPrec w))
+                                               (\w w -> `$w$cshowsPrec` w))
                                             (fix1
-                                               (\fEnumBool_cenumFromTo
+                                               (\`$fEnumBool_$cenumFromTo`
                                                  x
                                                  y ->
                                                   force (case (force ifThenElse
@@ -233,7 +232,7 @@
                                                                  (constr 1 [])
                                                                  (constr 0 [  ])) [ (delay (constr 0 [  ]))
                                                                                   , (delay (constr 1 [ x
-                                                                                                     , (fEnumBool_cenumFromTo
+                                                                                                     , (`$fEnumBool_$cenumFromTo`
                                                                                                           (addInteger
                                                                                                              x
                                                                                                              1)
@@ -244,7 +243,7 @@
                                                               x
                                                               9)
                                                            (constr 0 [])
-                                                           (constr 1 [  ])) [ (delay (wcshowsPrec
+                                                           (constr 1 [  ])) [ (delay (`$w$cshowsPrec`
                                                                                         x))
                                                                             , (delay (force (case (force ifThenElse
                                                                                                      (equalsInteger
@@ -300,478 +299,19 @@
                                       #5468697320697320616e206578616d706c65)
                                    -1234567890)
                                 (fix1
-                                   (\wcshowsPrec
+                                   (\`$w$cshowsPrec`
                                      w ->
                                       force (case (force ifThenElse
                                                      (lessThanInteger w 0)
                                                      (constr 0 [])
                                                      (constr 1 [  ])) [ (delay (\x ->
                                                                                   constr 1 [ "-"
-                                                                                           , (wcshowsPrec
+                                                                                           , (`$w$cshowsPrec`
                                                                                                 (subtractInteger
                                                                                                    0
                                                                                                    w)
                                                                                                 x) ]))
                                                                       , (delay (force (force (foldr
-=======
-                     (\Cons ->
-                        (\go ->
-                           (\foldr ->
-                              (\id ->
-                                 (\`$w$cshowsPrec` ->
-                                    (\x ->
-                                       (\w ->
-                                          (\toHex ->
-                                             (\`$fEnumBool_$cenumFromTo` ->
-                                                (\Tuple2 ->
-                                                   (\`$fShowInteger_$cshowsPrec` ->
-                                                      (\go ->
-                                                         (\go ->
-                                                            (\UTuple2 ->
-                                                               (\concatBuiltinStrings ->
-                                                                  (\`$fShowInteger_$cshow` ->
-                                                                     (\a ->
-                                                                        (\c ->
-                                                                           (\d ->
-                                                                              (\showsPrec ->
-                                                                                 (\`$fShowInteger` ->
-                                                                                    (\e ->
-                                                                                       (\x ->
-                                                                                          multiplyInteger
-                                                                                            x
-                                                                                            2)
-                                                                                         (force trace
-                                                                                            (concatBuiltinStrings
-                                                                                               (Cons
-                                                                                                  "("
-                                                                                                  (showsPrec
-                                                                                                     `$fShowInteger`
-                                                                                                     0
-                                                                                                     a
-                                                                                                     (Cons
-                                                                                                        ","
-                                                                                                        (showsPrec
-                                                                                                           `$fShowInteger`
-                                                                                                           0
-                                                                                                           a
-                                                                                                           (Cons
-                                                                                                              ","
-                                                                                                              (showsPrec
-                                                                                                                 `$fShowInteger`
-                                                                                                                 0
-                                                                                                                 c
-                                                                                                                 (Cons
-                                                                                                                    ","
-                                                                                                                    (showsPrec
-                                                                                                                       `$fShowInteger`
-                                                                                                                       0
-                                                                                                                       d
-                                                                                                                       (Cons
-                                                                                                                          ","
-                                                                                                                          (showsPrec
-                                                                                                                             `$fShowInteger`
-                                                                                                                             0
-                                                                                                                             e
-                                                                                                                             (Cons
-                                                                                                                                ")"
-                                                                                                                                (constr 0 [  ])))))))))))))
-                                                                                            e))
-                                                                                      (force trace
-                                                                                         ((\x ->
-                                                                                             concatBuiltinStrings
-                                                                                               ((\showElem ->
-                                                                                                   case x [ (\ds ->
-                                                                                                               Cons
-                                                                                                                 "[]"
-                                                                                                                 ds)
-                                                                                                          , (\x
-                                                                                                              xs
-                                                                                                              x ->
-                                                                                                               Cons
-                                                                                                                 "["
-                                                                                                                 (showElem
-                                                                                                                    x
-                                                                                                                    (force (force (foldr
-                                                                                                                                     (delay (\x ->
-                                                                                                                                               x))))
-                                                                                                                       (\a
-                                                                                                                         acc
-                                                                                                                         x ->
-                                                                                                                          Cons
-                                                                                                                            ","
-                                                                                                                            (showElem
-                                                                                                                               a
-                                                                                                                               (acc
-                                                                                                                                  x)))
-                                                                                                                       id
-                                                                                                                       xs
-                                                                                                                       (Cons
-                                                                                                                          "]"
-                                                                                                                          x)))) ])
-                                                                                                  (showsPrec
-                                                                                                     `$fShowInteger`
-                                                                                                     0)
-                                                                                                  (constr 0 [  ])))
-                                                                                            ((\c ->
-                                                                                                c
-                                                                                                  a
-                                                                                                  (c
-                                                                                                     a
-                                                                                                     (c
-                                                                                                        c
-                                                                                                        (c
-                                                                                                           d
-                                                                                                           (constr 0 [  ])))))
-                                                                                               (\ds
-                                                                                                 ds ->
-                                                                                                  Cons
-                                                                                                    ds
-                                                                                                    ds)))
-                                                                                         d))
-                                                                                   (constr 0 [ `$fShowInteger_$cshowsPrec`
-                                                                                             , `$fShowInteger_$cshow` ]))
-                                                                                (\v ->
-                                                                                   case v [ (\v
-                                                                                              v ->
-                                                                                               v) ]))
-                                                                             (force trace
-                                                                                (case (force ifThenElse
-                                                                                         (lessThanEqualsInteger
-                                                                                            c
-                                                                                            0)
-                                                                                         (constr 1 [  ])
-                                                                                         (constr 0 [  ])) [ "True"
-                                                                                                          , "False" ])
-                                                                                c))
-                                                                          (force trace
-                                                                             (concatBuiltinStrings
-                                                                                (force (force (foldr
-                                                                                                 (delay (\x ->
-                                                                                                           x))))
-                                                                                   (\i
-                                                                                     acc
-                                                                                     x ->
-                                                                                      toHex
-                                                                                        (divideInteger
-                                                                                           (indexByteString
-                                                                                              w
-                                                                                              i)
-                                                                                           16)
-                                                                                        (toHex
-                                                                                           (modInteger
-                                                                                              (indexByteString
-                                                                                                 w
-                                                                                                 i)
-                                                                                              16)
-                                                                                           (acc
-                                                                                              x)))
-                                                                                   id
-                                                                                   (`$fEnumBool_$cenumFromTo`
-                                                                                      0
-                                                                                      (subtractInteger
-                                                                                         (lengthOfByteString
-                                                                                            w)
-                                                                                         1))
-                                                                                   (constr 0 [  ])))
-                                                                             a))
-                                                                       (force trace
-                                                                          (`$fShowInteger_$cshow`
-                                                                             x)
-                                                                          x))
-                                                                    (\x ->
-                                                                       concatBuiltinStrings
-                                                                         (`$fShowInteger_$cshowsPrec`
-                                                                            0
-                                                                            x
-                                                                            (constr 0 [  ]))))
-                                                                 (fix1
-                                                                    (\concatBuiltinStrings
-                                                                      ds ->
-                                                                       case ds [ ""
-                                                                               , (\x
-                                                                                   ds ->
-                                                                                    force (case ds [ (delay x)
-                                                                                                   , (\ipv
-                                                                                                       ipv ->
-                                                                                                        delay ((\ds ->
-                                                                                                                  appendString
-                                                                                                                    (case (force ds) [ (\ys
-                                                                                                                                         zs ->
-                                                                                                                                          concatBuiltinStrings
-                                                                                                                                            ys) ])
-                                                                                                                    (case (force ds) [ (\ys
-                                                                                                                                         zs ->
-                                                                                                                                          concatBuiltinStrings
-                                                                                                                                            zs) ]))
-                                                                                                                 (delay ((\w ->
-                                                                                                                            case (force (case (force ifThenElse
-                                                                                                                                                 (lessThanEqualsInteger
-                                                                                                                                                    w
-                                                                                                                                                    0)
-                                                                                                                                                 (constr 0 [  ])
-                                                                                                                                                 (constr 1 [  ])) [ (delay (UTuple2
-                                                                                                                                                                              (constr 0 [  ])
-                                                                                                                                                                              ds))
-                                                                                                                                                                  , (delay (case (force (go
-                                                                                                                                                                                           (delay (\x ->
-                                                                                                                                                                                                     x)))
-                                                                                                                                                                                    w
-                                                                                                                                                                                    ds) [ (\ww
-                                                                                                                                                                                            ww ->
-                                                                                                                                                                                             UTuple2
-                                                                                                                                                                                               ww
-                                                                                                                                                                                               ww) ])) ])) [ (\ww
-                                                                                                                                                                                                               ww ->
-                                                                                                                                                                                                                Tuple2
-                                                                                                                                                                                                                  ww
-                                                                                                                                                                                                                  ww) ])
-                                                                                                                           (divideInteger
-                                                                                                                              (go
-                                                                                                                                 ds
-                                                                                                                                 0)
-                                                                                                                              2))))) ])) ])))
-                                                              (\arg_0
-                                                                arg_1 ->
-                                                                 constr 0 [ arg_0
-                                                                          , arg_1 ]))
-                                                           (fix1
-                                                              (\go
-                                                                ds
-                                                                eta ->
-                                                                 force (case ds [ (delay eta)
-                                                                                , (\x
-                                                                                    xs ->
-                                                                                     delay (go
-                                                                                              xs
-                                                                                              (addInteger
-                                                                                                 eta
-                                                                                                 1))) ]))))
-                                                        (fix1
-                                                           (\go
-                                                             arg ->
-                                                              delay (\ds
-                                                                      ds ->
-                                                                       force (case ds [ (delay (Tuple2
-                                                                                                  (constr 0 [  ])
-                                                                                                  (constr 0 [  ])))
-                                                                                      , (\y
-                                                                                          ys ->
-                                                                                           delay (force (case (force ifThenElse
-                                                                                                                 (equalsInteger
-                                                                                                                    ds
-                                                                                                                    1)
-                                                                                                                 (constr 0 [  ])
-                                                                                                                 (constr 1 [  ])) [ (delay (Tuple2
-                                                                                                                                              (Cons
-                                                                                                                                                 y
-                                                                                                                                                 (constr 0 [  ]))
-                                                                                                                                              ys))
-                                                                                                                                  , (delay (case (force (go
-                                                                                                                                                           (delay (\x ->
-                                                                                                                                                                     x)))
-                                                                                                                                                    (subtractInteger
-                                                                                                                                                       ds
-                                                                                                                                                       1)
-                                                                                                                                                    ys) [ (\zs
-                                                                                                                                                            ws ->
-                                                                                                                                                             Tuple2
-                                                                                                                                                               (Cons
-                                                                                                                                                                  y
-                                                                                                                                                                  zs)
-                                                                                                                                                               ws) ])) ]))) ])))))
-                                                     (\w
-                                                       w ->
-                                                        `$w$cshowsPrec` w))
-                                                  (\arg_0
-                                                    arg_1 ->
-                                                     constr 0 [arg_0, arg_1]))
-                                               (fix1
-                                                  (\`$fEnumBool_$cenumFromTo`
-                                                    x
-                                                    y ->
-                                                     force (case (force ifThenElse
-                                                                    (lessThanEqualsInteger
-                                                                       x
-                                                                       y)
-                                                                    (constr 1 [  ])
-                                                                    (constr 0 [  ])) [ (delay (constr 0 [  ]))
-                                                                                     , (delay (Cons
-                                                                                                 x
-                                                                                                 (`$fEnumBool_$cenumFromTo`
-                                                                                                    (addInteger
-                                                                                                       x
-                                                                                                       1)
-                                                                                                    y))) ]))))
-                                            (\x ->
-                                               force (case (force ifThenElse
-                                                              (lessThanEqualsInteger
-                                                                 x
-                                                                 9)
-                                                              (constr 0 [])
-                                                              (constr 1 [  ])) [ (delay (`$w$cshowsPrec`
-                                                                                           x))
-                                                                               , (delay (force (case (force ifThenElse
-                                                                                                        (equalsInteger
-                                                                                                           x
-                                                                                                           10)
-                                                                                                        (constr 0 [  ])
-                                                                                                        (constr 1 [  ])) [ (delay (\ds ->
-                                                                                                                                     Cons
-                                                                                                                                       "a"
-                                                                                                                                       ds))
-                                                                                                                         , (delay (force (case (force ifThenElse
-                                                                                                                                                  (equalsInteger
-                                                                                                                                                     x
-                                                                                                                                                     11)
-                                                                                                                                                  (constr 0 [  ])
-                                                                                                                                                  (constr 1 [  ])) [ (delay (\ds ->
-                                                                                                                                                                               Cons
-                                                                                                                                                                                 "b"
-                                                                                                                                                                                 ds))
-                                                                                                                                                                   , (delay (force (case (force ifThenElse
-                                                                                                                                                                                            (equalsInteger
-                                                                                                                                                                                               x
-                                                                                                                                                                                               12)
-                                                                                                                                                                                            (constr 0 [  ])
-                                                                                                                                                                                            (constr 1 [  ])) [ (delay (\ds ->
-                                                                                                                                                                                                                         Cons
-                                                                                                                                                                                                                           "c"
-                                                                                                                                                                                                                           ds))
-                                                                                                                                                                                                             , (delay (force (case (force ifThenElse
-                                                                                                                                                                                                                                      (equalsInteger
-                                                                                                                                                                                                                                         x
-                                                                                                                                                                                                                                         13)
-                                                                                                                                                                                                                                      (constr 0 [  ])
-                                                                                                                                                                                                                                      (constr 1 [  ])) [ (delay (\ds ->
-                                                                                                                                                                                                                                                                   Cons
-                                                                                                                                                                                                                                                                     "d"
-                                                                                                                                                                                                                                                                     ds))
-                                                                                                                                                                                                                                                       , (delay (force (case (force ifThenElse
-                                                                                                                                                                                                                                                                                (equalsInteger
-                                                                                                                                                                                                                                                                                   x
-                                                                                                                                                                                                                                                                                   14)
-                                                                                                                                                                                                                                                                                (constr 0 [  ])
-                                                                                                                                                                                                                                                                                (constr 1 [  ])) [ (delay (\ds ->
-                                                                                                                                                                                                                                                                                                             Cons
-                                                                                                                                                                                                                                                                                                               "e"
-                                                                                                                                                                                                                                                                                                               ds))
-                                                                                                                                                                                                                                                                                                 , (delay (case (force ifThenElse
-                                                                                                                                                                                                                                                                                                                   (equalsInteger
-                                                                                                                                                                                                                                                                                                                      x
-                                                                                                                                                                                                                                                                                                                      15)
-                                                                                                                                                                                                                                                                                                                   (constr 0 [  ])
-                                                                                                                                                                                                                                                                                                                   (constr 1 [  ])) [ (\ds ->
-                                                                                                                                                                                                                                                                                                                                         Cons
-                                                                                                                                                                                                                                                                                                                                           "f"
-                                                                                                                                                                                                                                                                                                                                           ds)
-                                                                                                                                                                                                                                                                                                                                    , (\ds ->
-                                                                                                                                                                                                                                                                                                                                         Cons
-                                                                                                                                                                                                                                                                                                                                           "<invalid byte>"
-                                                                                                                                                                                                                                                                                                                                           ds) ])) ]))) ]))) ]))) ]))) ]))) ])))
-                                         #5468697320697320616e206578616d706c65)
-                                      -1234567890)
-                                   (fix1
-                                      (\`$w$cshowsPrec`
-                                        w ->
-                                         force (case (force ifThenElse
-                                                        (lessThanInteger w 0)
-                                                        (constr 0 [])
-                                                        (constr 1 [  ])) [ (delay (\x ->
-                                                                                     Cons
-                                                                                       "-"
-                                                                                       (`$w$cshowsPrec`
-                                                                                          (subtractInteger
-                                                                                             0
-                                                                                             w)
-                                                                                          x)))
-                                                                         , (delay (force (force (foldr
-                                                                                                   (delay (\x ->
-                                                                                                             x))))
-                                                                                     (\digit
-                                                                                       acc
-                                                                                       x ->
-                                                                                        Cons
-                                                                                          (force (case (force ifThenElse
-                                                                                                          (equalsInteger
-                                                                                                             digit
-                                                                                                             0)
-                                                                                                          (constr 0 [  ])
-                                                                                                          (constr 1 [  ])) [ (delay "0")
-                                                                                                                           , (delay (force (case (force ifThenElse
-                                                                                                                                                    (equalsInteger
-                                                                                                                                                       digit
-                                                                                                                                                       1)
-                                                                                                                                                    (constr 0 [  ])
-                                                                                                                                                    (constr 1 [  ])) [ (delay "1")
-                                                                                                                                                                     , (delay (force (case (force ifThenElse
-                                                                                                                                                                                              (equalsInteger
-                                                                                                                                                                                                 digit
-                                                                                                                                                                                                 2)
-                                                                                                                                                                                              (constr 0 [  ])
-                                                                                                                                                                                              (constr 1 [  ])) [ (delay "2")
-                                                                                                                                                                                                               , (delay (force (case (force ifThenElse
-                                                                                                                                                                                                                                        (equalsInteger
-                                                                                                                                                                                                                                           digit
-                                                                                                                                                                                                                                           3)
-                                                                                                                                                                                                                                        (constr 0 [  ])
-                                                                                                                                                                                                                                        (constr 1 [  ])) [ (delay "3")
-                                                                                                                                                                                                                                                         , (delay (force (case (force ifThenElse
-                                                                                                                                                                                                                                                                                  (equalsInteger
-                                                                                                                                                                                                                                                                                     digit
-                                                                                                                                                                                                                                                                                     4)
-                                                                                                                                                                                                                                                                                  (constr 0 [  ])
-                                                                                                                                                                                                                                                                                  (constr 1 [  ])) [ (delay "4")
-                                                                                                                                                                                                                                                                                                   , (delay (force (case (force ifThenElse
-                                                                                                                                                                                                                                                                                                                            (equalsInteger
-                                                                                                                                                                                                                                                                                                                               digit
-                                                                                                                                                                                                                                                                                                                               5)
-                                                                                                                                                                                                                                                                                                                            (constr 0 [  ])
-                                                                                                                                                                                                                                                                                                                            (constr 1 [  ])) [ (delay "5")
-                                                                                                                                                                                                                                                                                                                                             , (delay (force (case (force ifThenElse
-                                                                                                                                                                                                                                                                                                                                                                      (equalsInteger
-                                                                                                                                                                                                                                                                                                                                                                         digit
-                                                                                                                                                                                                                                                                                                                                                                         6)
-                                                                                                                                                                                                                                                                                                                                                                      (constr 0 [  ])
-                                                                                                                                                                                                                                                                                                                                                                      (constr 1 [  ])) [ (delay "6")
-                                                                                                                                                                                                                                                                                                                                                                                       , (delay (force (case (force ifThenElse
-                                                                                                                                                                                                                                                                                                                                                                                                                (equalsInteger
-                                                                                                                                                                                                                                                                                                                                                                                                                   digit
-                                                                                                                                                                                                                                                                                                                                                                                                                   7)
-                                                                                                                                                                                                                                                                                                                                                                                                                (constr 0 [  ])
-                                                                                                                                                                                                                                                                                                                                                                                                                (constr 1 [  ])) [ (delay "7")
-                                                                                                                                                                                                                                                                                                                                                                                                                                 , (delay (force (case (force ifThenElse
-                                                                                                                                                                                                                                                                                                                                                                                                                                                          (equalsInteger
-                                                                                                                                                                                                                                                                                                                                                                                                                                                             digit
-                                                                                                                                                                                                                                                                                                                                                                                                                                                             8)
-                                                                                                                                                                                                                                                                                                                                                                                                                                                          (constr 0 [  ])
-                                                                                                                                                                                                                                                                                                                                                                                                                                                          (constr 1 [  ])) [ (delay "8")
-                                                                                                                                                                                                                                                                                                                                                                                                                                                                           , (delay (case (force ifThenElse
-                                                                                                                                                                                                                                                                                                                                                                                                                                                                                             (equalsInteger
-                                                                                                                                                                                                                                                                                                                                                                                                                                                                                                digit
-                                                                                                                                                                                                                                                                                                                                                                                                                                                                                                9)
-                                                                                                                                                                                                                                                                                                                                                                                                                                                                                             (constr 0 [  ])
-                                                                                                                                                                                                                                                                                                                                                                                                                                                                                             (constr 1 [  ])) [ "9"
-                                                                                                                                                                                                                                                                                                                                                                                                                                                                                                              , "<invalid digit>" ])) ]))) ]))) ]))) ]))) ]))) ]))) ]))) ]))) ]))
-                                                                                          (acc
-                                                                                             x))
-                                                                                     id
-                                                                                     (go
-                                                                                        (constr 0 [  ])
-                                                                                        w))) ]))))
-                                (\x -> x))
-                             (fix1
-                                (\foldr
-                                  arg ->
-                                   delay (delay (\f
-                                                  acc
-                                                  l ->
-                                                   force (case l [ (delay acc)
-                                                                 , (\x
-                                                                     xs ->
-                                                                      delay (f
-                                                                               x
-                                                                               (force (force (foldr
->>>>>>> 41f70cb3
                                                                                                 (delay (\x ->
                                                                                                           x))))
                                                                                   (\digit
