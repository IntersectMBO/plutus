<<<<<<< HEAD
program 1.1.0 ((\fix1 ->
                  (\y ->
                     (\Cons ->
                        (\go ->
                           (\foldr ->
                              (\id ->
                                 (\wcshowsPrec ->
                                    (\x ->
                                       (\w ->
                                          (\toHex ->
                                             (\fEnumBool_cenumFromTo ->
                                                (\Tuple2 ->
                                                   (\fShowInteger_cshowsPrec ->
                                                      (\go ->
                                                         (\go ->
                                                            (\UTuple2 ->
                                                               (\concatBuiltinStrings ->
                                                                  (\fShowInteger_cshow ->
                                                                     (\a ->
                                                                        (\c ->
                                                                           (\d ->
                                                                              (\showsPrec ->
                                                                                 (\fShowInteger ->
                                                                                    (\e ->
                                                                                       (\x ->
                                                                                          multiplyInteger
                                                                                            x
                                                                                            2)
                                                                                         (force trace
                                                                                            (concatBuiltinStrings
                                                                                               (Cons
                                                                                                  "("
                                                                                                  (showsPrec
                                                                                                     fShowInteger
                                                                                                     0
                                                                                                     a
                                                                                                     (Cons
                                                                                                        ","
                                                                                                        (showsPrec
                                                                                                           fShowInteger
                                                                                                           0
                                                                                                           a
                                                                                                           (Cons
                                                                                                              ","
                                                                                                              (showsPrec
                                                                                                                 fShowInteger
                                                                                                                 0
                                                                                                                 c
                                                                                                                 (Cons
                                                                                                                    ","
                                                                                                                    (showsPrec
                                                                                                                       fShowInteger
                                                                                                                       0
                                                                                                                       d
                                                                                                                       (Cons
                                                                                                                          ","
                                                                                                                          (showsPrec
                                                                                                                             fShowInteger
                                                                                                                             0
                                                                                                                             e
                                                                                                                             (Cons
                                                                                                                                ")"
                                                                                                                                (constr 0 [  ])))))))))))))
                                                                                            e))
                                                                                      (force trace
                                                                                         ((\x ->
                                                                                             concatBuiltinStrings
                                                                                               ((\showElem ->
                                                                                                   case x [ (\ds ->
                                                                                                               Cons
                                                                                                                 "[]"
                                                                                                                 ds)
                                                                                                          , (\x
                                                                                                              xs
                                                                                                              x ->
                                                                                                               Cons
                                                                                                                 "["
                                                                                                                 (showElem
                                                                                                                    x
                                                                                                                    (force (force (foldr
                                                                                                                                     (delay (\x ->
                                                                                                                                               x))))
                                                                                                                       (\a
                                                                                                                         acc
                                                                                                                         x ->
                                                                                                                          Cons
                                                                                                                            ","
                                                                                                                            (showElem
                                                                                                                               a
                                                                                                                               (acc
                                                                                                                                  x)))
                                                                                                                       id
                                                                                                                       xs
                                                                                                                       (Cons
                                                                                                                          "]"
                                                                                                                          x)))) ])
                                                                                                  (showsPrec
                                                                                                     fShowInteger
                                                                                                     0)
                                                                                                  (constr 0 [  ])))
                                                                                            ((\c ->
                                                                                                c
                                                                                                  a
                                                                                                  (c
                                                                                                     a
                                                                                                     (c
                                                                                                        c
                                                                                                        (c
                                                                                                           d
                                                                                                           (constr 0 [  ])))))
                                                                                               (\ds
                                                                                                 ds ->
                                                                                                  Cons
                                                                                                    ds
                                                                                                    ds)))
                                                                                         d))
                                                                                   (constr 0 [ fShowInteger_cshowsPrec
                                                                                             , fShowInteger_cshow ]))
                                                                                (\v ->
                                                                                   case v [ (\v
                                                                                              v ->
                                                                                               v) ]))
                                                                             (force trace
                                                                                (force ifThenElse
                                                                                   (lessThanEqualsInteger
                                                                                      c
                                                                                      0)
                                                                                   "False"
                                                                                   "True")
                                                                                c))
                                                                          (force trace
                                                                             (concatBuiltinStrings
                                                                                (force (force (foldr
                                                                                                 (delay (\x ->
                                                                                                           x))))
                                                                                   (\i
                                                                                     acc
                                                                                     x ->
                                                                                      (\x ->
                                                                                         toHex
                                                                                           (divideInteger
                                                                                              (force x)
                                                                                              16)
                                                                                           (toHex
                                                                                              (modInteger
                                                                                                 (force x)
                                                                                                 16)
                                                                                              (acc
                                                                                                 x)))
                                                                                        (delay (indexByteString
                                                                                                  w
                                                                                                  i)))
                                                                                   id
                                                                                   (fEnumBool_cenumFromTo
                                                                                      0
                                                                                      (subtractInteger
                                                                                         (lengthOfByteString
                                                                                            w)
                                                                                         1))
                                                                                   (constr 0 [  ])))
                                                                             a))
                                                                       (force trace
                                                                          (fShowInteger_cshow
                                                                             x)
                                                                          x))
                                                                    (\x ->
                                                                       concatBuiltinStrings
                                                                         (fShowInteger_cshowsPrec
                                                                            0
                                                                            x
                                                                            (constr 0 [  ]))))
                                                                 (fix1
                                                                    (\concatBuiltinStrings
                                                                      ds ->
                                                                       case ds [ ""
                                                                               , (\x
                                                                                   ds ->
                                                                                    force (case ds [ (delay x)
                                                                                                   , (\ipv
                                                                                                       ipv ->
                                                                                                        delay ((\ds ->
                                                                                                                  appendString
                                                                                                                    (case (force ds) [ (\ys
                                                                                                                                         zs ->
                                                                                                                                          concatBuiltinStrings
                                                                                                                                            ys) ])
                                                                                                                    (case (force ds) [ (\ys
                                                                                                                                         zs ->
                                                                                                                                          concatBuiltinStrings
                                                                                                                                            zs) ]))
                                                                                                                 (delay ((\w ->
                                                                                                                            case (force (force ifThenElse
                                                                                                                                           (lessThanEqualsInteger
                                                                                                                                              w
                                                                                                                                              0)
                                                                                                                                           (delay (UTuple2
                                                                                                                                                     (constr 0 [  ])
                                                                                                                                                     ds))
                                                                                                                                           (delay (case (force (go
                                                                                                                                                                  (delay (\x ->
                                                                                                                                                                            x)))
                                                                                                                                                           w
                                                                                                                                                           ds) [ (\ww
                                                                                                                                                                   ww ->
                                                                                                                                                                    UTuple2
                                                                                                                                                                      ww
                                                                                                                                                                      ww) ])))) [ (\ww
                                                                                                                                                                                    ww ->
                                                                                                                                                                                     Tuple2
                                                                                                                                                                                       ww
                                                                                                                                                                                       ww) ])
                                                                                                                           (divideInteger
                                                                                                                              (go
                                                                                                                                 ds
                                                                                                                                 0)
                                                                                                                              2))))) ])) ])))
                                                              (\arg_0
                                                                arg_1 ->
                                                                 constr 0 [ arg_0
                                                                          , arg_1 ]))
                                                           (fix1
                                                              (\go
                                                                ds
                                                                eta ->
                                                                 force (case ds [ (delay eta)
                                                                                , (\x
                                                                                    xs ->
                                                                                     delay (go
                                                                                              xs
                                                                                              (addInteger
                                                                                                 eta
                                                                                                 1))) ]))))
                                                        (fix1
                                                           (\go
                                                             arg ->
                                                              delay (\ds
                                                                      ds ->
                                                                       force (case ds [ (delay (Tuple2
                                                                                                  (constr 0 [  ])
                                                                                                  (constr 0 [  ])))
                                                                                      , (\y
                                                                                          ys ->
                                                                                           delay (force (force ifThenElse
                                                                                                           (equalsInteger
                                                                                                              ds
                                                                                                              1)
                                                                                                           (delay (Tuple2
                                                                                                                     (Cons
                                                                                                                        y
                                                                                                                        (constr 0 [  ]))
                                                                                                                     ys))
                                                                                                           (delay (case (force (go
                                                                                                                                  (delay (\x ->
                                                                                                                                            x)))
                                                                                                                           (subtractInteger
                                                                                                                              ds
                                                                                                                              1)
                                                                                                                           ys) [ (\zs
                                                                                                                                   ws ->
                                                                                                                                    Tuple2
                                                                                                                                      (Cons
                                                                                                                                         y
                                                                                                                                         zs)
                                                                                                                                      ws) ]))))) ])))))
                                                     (\w w -> wcshowsPrec w))
                                                  (\arg_0
                                                    arg_1 ->
                                                     constr 0 [arg_0, arg_1]))
                                               (fix1
                                                  (\fEnumBool_cenumFromTo
                                                    x
                                                    y ->
                                                     force (force ifThenElse
                                                              (lessThanEqualsInteger
                                                                 x
                                                                 y)
                                                              (delay (Cons
                                                                        x
                                                                        (fEnumBool_cenumFromTo
                                                                           (addInteger
                                                                              x
                                                                              1)
                                                                           y)))
                                                              (delay (constr 0 [  ]))))))
                                            (\x ->
                                               force (force ifThenElse
                                                        (lessThanEqualsInteger
                                                           x
                                                           9)
                                                        (delay (wcshowsPrec x))
                                                        (delay (force (force ifThenElse
                                                                         (equalsInteger
                                                                            x
                                                                            10)
                                                                         (delay (\ds ->
                                                                                   Cons
                                                                                     "a"
                                                                                     ds))
                                                                         (delay (force (force ifThenElse
                                                                                          (equalsInteger
                                                                                             x
                                                                                             11)
                                                                                          (delay (\ds ->
                                                                                                    Cons
                                                                                                      "b"
                                                                                                      ds))
                                                                                          (delay (force (force ifThenElse
                                                                                                           (equalsInteger
                                                                                                              x
                                                                                                              12)
                                                                                                           (delay (\ds ->
                                                                                                                     Cons
                                                                                                                       "c"
                                                                                                                       ds))
                                                                                                           (delay (force (force ifThenElse
                                                                                                                            (equalsInteger
                                                                                                                               x
                                                                                                                               13)
                                                                                                                            (delay (\ds ->
                                                                                                                                      Cons
                                                                                                                                        "d"
                                                                                                                                        ds))
                                                                                                                            (delay (force (force ifThenElse
                                                                                                                                             (equalsInteger
                                                                                                                                                x
                                                                                                                                                14)
                                                                                                                                             (delay (\ds ->
                                                                                                                                                       Cons
                                                                                                                                                         "e"
                                                                                                                                                         ds))
                                                                                                                                             (delay (force ifThenElse
                                                                                                                                                       (equalsInteger
                                                                                                                                                          x
                                                                                                                                                          15)
                                                                                                                                                       (\ds ->
                                                                                                                                                          Cons
                                                                                                                                                            "f"
                                                                                                                                                            ds)
                                                                                                                                                       (\ds ->
                                                                                                                                                          Cons
                                                                                                                                                            "<invalid byte>"
                                                                                                                                                            ds)))))))))))))))))))))
                                         #5468697320697320616e206578616d706c65)
                                      -1234567890)
                                   (fix1
                                      (\wcshowsPrec
                                        w ->
                                         force (force ifThenElse
                                                  (lessThanInteger w 0)
                                                  (delay (\x ->
                                                            Cons
                                                              "-"
                                                              (wcshowsPrec
                                                                 (subtractInteger
                                                                    0
                                                                    w)
                                                                 x)))
                                                  (delay (force (force (foldr
                                                                          (delay (\x ->
                                                                                    x))))
                                                            (\digit
                                                              acc
                                                              x ->
                                                               Cons
                                                                 (force (force ifThenElse
                                                                           (equalsInteger
                                                                              digit
                                                                              0)
                                                                           (delay "0")
                                                                           (delay (force (force ifThenElse
                                                                                            (equalsInteger
                                                                                               digit
                                                                                               1)
                                                                                            (delay "1")
                                                                                            (delay (force (force ifThenElse
                                                                                                             (equalsInteger
                                                                                                                digit
                                                                                                                2)
                                                                                                             (delay "2")
                                                                                                             (delay (force (force ifThenElse
                                                                                                                              (equalsInteger
                                                                                                                                 digit
                                                                                                                                 3)
                                                                                                                              (delay "3")
                                                                                                                              (delay (force (force ifThenElse
                                                                                                                                               (equalsInteger
                                                                                                                                                  digit
                                                                                                                                                  4)
                                                                                                                                               (delay "4")
                                                                                                                                               (delay (force (force ifThenElse
                                                                                                                                                                (equalsInteger
                                                                                                                                                                   digit
                                                                                                                                                                   5)
                                                                                                                                                                (delay "5")
                                                                                                                                                                (delay (force (force ifThenElse
                                                                                                                                                                                 (equalsInteger
                                                                                                                                                                                    digit
                                                                                                                                                                                    6)
                                                                                                                                                                                 (delay "6")
                                                                                                                                                                                 (delay (force (force ifThenElse
                                                                                                                                                                                                  (equalsInteger
                                                                                                                                                                                                     digit
                                                                                                                                                                                                     7)
                                                                                                                                                                                                  (delay "7")
                                                                                                                                                                                                  (delay (force (force ifThenElse
                                                                                                                                                                                                                   (equalsInteger
                                                                                                                                                                                                                      digit
                                                                                                                                                                                                                      8)
                                                                                                                                                                                                                   (delay "8")
                                                                                                                                                                                                                   (delay (force ifThenElse
                                                                                                                                                                                                                             (equalsInteger
                                                                                                                                                                                                                                digit
                                                                                                                                                                                                                                9)
                                                                                                                                                                                                                             "9"
                                                                                                                                                                                                                             "<invalid digit>"))))))))))))))))))))))))))))
                                                                 (acc x))
                                                            id
                                                            (go
                                                               (constr 0 [])
                                                               w)))))))
                                (\x -> x))
                             (fix1
                                (\foldr
                                  arg ->
                                   delay (delay (\f
                                                  acc
                                                  l ->
                                                   force (case l [ (delay acc)
                                                                 , (\x
                                                                     xs ->
                                                                      delay (f
                                                                               x
                                                                               (force (force (foldr
                                                                                                (delay (\x ->
                                                                                                          x))))
                                                                                  f
                                                                                  acc
                                                                                  xs))) ]))))))
                          (fix1
                             (\go
                               acc
                               n ->
                                force ((\q ->
                                          force ifThenElse
                                            (equalsInteger (force q) 0)
                                            (delay (Cons
                                                      (remainderInteger n y)
                                                      acc))
                                            (delay (go
                                                      (Cons
                                                         (remainderInteger n y)
                                                         acc)
                                                      (force q))))
                                         (delay (quotientInteger n y))))))
                       (\arg_0 arg_1 -> constr 1 [arg_0, arg_1]))
                    10)
                 (\f -> (\s -> s s) (\s x -> f (s s) x)))
=======
program
  1.1.0
  ((\fix1 ->
      (\y ->
         (\go ->
            (\foldr ->
               (\id ->
                  (\`$w$cshowsPrec` ->
                     (\x ->
                        (\w ->
                           (\toHex ->
                              (\`$fEnumBool_$cenumFromTo` ->
                                 (\`$fShowInteger_$cshowsPrec` ->
                                    (\go ->
                                       (\go ->
                                          (\concatBuiltinStrings ->
                                             (\`$fShowInteger_$cshow` ->
                                                (\a ->
                                                   (\c ->
                                                      (\d ->
                                                         (\showsPrec ->
                                                            (\`$fShowInteger` ->
                                                               (\e ->
                                                                  multiplyInteger
                                                                    2
                                                                    (force
                                                                       trace
                                                                       (concatBuiltinStrings
                                                                          (constr 1
                                                                             [ "("
                                                                             , (showsPrec
                                                                                  `$fShowInteger`
                                                                                  0
                                                                                  a
                                                                                  (constr 1
                                                                                     [ ","
                                                                                     , (showsPrec
                                                                                          `$fShowInteger`
                                                                                          0
                                                                                          a
                                                                                          (constr 1
                                                                                             [ ","
                                                                                             , (showsPrec
                                                                                                  `$fShowInteger`
                                                                                                  0
                                                                                                  c
                                                                                                  (constr 1
                                                                                                     [ ","
                                                                                                     , (showsPrec
                                                                                                          `$fShowInteger`
                                                                                                          0
                                                                                                          d
                                                                                                          (constr 1
                                                                                                             [ ","
                                                                                                             , (showsPrec
                                                                                                                  `$fShowInteger`
                                                                                                                  0
                                                                                                                  e
                                                                                                                  (constr 1
                                                                                                                     [ ")"
                                                                                                                     , (constr 0
                                                                                                                          [  ]) ])) ])) ])) ])) ])) ]))
                                                                       e))
                                                                 (force
                                                                    trace
                                                                    (concatBuiltinStrings
                                                                       ((\showElem ->
                                                                           constr 1
                                                                             [ "["
                                                                             , (showElem
                                                                                  a
                                                                                  (force
                                                                                     (force
                                                                                        (foldr
                                                                                           (delay
                                                                                              (\x ->
                                                                                                 x))))
                                                                                     (\a
                                                                                       acc
                                                                                       x ->
                                                                                        constr 1
                                                                                          [ ","
                                                                                          , (showElem
                                                                                               a
                                                                                               (acc
                                                                                                  x)) ])
                                                                                     id
                                                                                     (constr 1
                                                                                        [ a
                                                                                        , (constr 1
                                                                                             [ c
                                                                                             , (constr 1
                                                                                                  [ d
                                                                                                  , (constr 0
                                                                                                       [  ]) ]) ]) ])
                                                                                     (constr 1
                                                                                        [ "]"
                                                                                        , (constr 0
                                                                                             [  ]) ]))) ])
                                                                          (showsPrec
                                                                             `$fShowInteger`
                                                                             0)))
                                                                    d))
                                                              (constr 0
                                                                 [ `$fShowInteger_$cshowsPrec`
                                                                 , `$fShowInteger_$cshow` ]))
                                                           (\v ->
                                                              case
                                                                v
                                                                [(\v v -> v)]))
                                                        (force
                                                           trace
                                                           (case
                                                              (force
                                                                 ifThenElse
                                                                 (lessThanEqualsInteger
                                                                    c
                                                                    0)
                                                                 (constr 1 [])
                                                                 (constr 0 []))
                                                              ["True", "False"])
                                                           c))
                                                     (force
                                                        trace
                                                        (concatBuiltinStrings
                                                           (force
                                                              (force
                                                                 (foldr
                                                                    (delay
                                                                       (\x ->
                                                                          x))))
                                                              (\i
                                                                acc
                                                                x ->
                                                                 toHex
                                                                   (divideInteger
                                                                      (indexByteString
                                                                         w
                                                                         i)
                                                                      16)
                                                                   (toHex
                                                                      (modInteger
                                                                         (indexByteString
                                                                            w
                                                                            i)
                                                                         16)
                                                                      (acc x)))
                                                              id
                                                              (`$fEnumBool_$cenumFromTo`
                                                                 0
                                                                 (subtractInteger
                                                                    (lengthOfByteString
                                                                       w)
                                                                    1))
                                                              (constr 0 [])))
                                                        a))
                                                  (force trace
                                                     (`$fShowInteger_$cshow` x)
                                                     x))
                                               (\x ->
                                                  concatBuiltinStrings
                                                    (`$fShowInteger_$cshowsPrec`
                                                       0
                                                       x
                                                       (constr 0 []))))
                                            (fix1
                                               (\concatBuiltinStrings
                                                 ds ->
                                                  case
                                                    ds
                                                    [ ""
                                                    , (\x
                                                        ds ->
                                                         force
                                                           (case
                                                              ds
                                                              [ (delay x)
                                                              , (\ipv
                                                                  ipv ->
                                                                   delay
                                                                     ((\ds ->
                                                                         appendString
                                                                           (case
                                                                              (force
                                                                                 ds)
                                                                              [ (\ys
                                                                                  zs ->
                                                                                   concatBuiltinStrings
                                                                                     ys) ])
                                                                           (case
                                                                              (force
                                                                                 ds)
                                                                              [ (\ys
                                                                                  zs ->
                                                                                   concatBuiltinStrings
                                                                                     zs) ]))
                                                                        (delay
                                                                           ((\w ->
                                                                               case
                                                                                 (force
                                                                                    (case
                                                                                       (force
                                                                                          ifThenElse
                                                                                          (lessThanEqualsInteger
                                                                                             w
                                                                                             0)
                                                                                          (constr 0
                                                                                             [  ])
                                                                                          (constr 1
                                                                                             [  ]))
                                                                                       [ (delay
                                                                                            (constr 0
                                                                                               [ (constr 0
                                                                                                    [  ])
                                                                                               , ds ]))
                                                                                       , (delay
                                                                                            (case
                                                                                               (force
                                                                                                  (go
                                                                                                     (delay
                                                                                                        (\x ->
                                                                                                           x)))
                                                                                                  w
                                                                                                  ds)
                                                                                               [ (\ww
                                                                                                   ww ->
                                                                                                    constr 0
                                                                                                      [ ww
                                                                                                      , ww ]) ])) ]))
                                                                                 [ (\ww
                                                                                     ww ->
                                                                                      constr 0
                                                                                        [ ww
                                                                                        , ww ]) ])
                                                                              (divideInteger
                                                                                 (go
                                                                                    ds
                                                                                    0)
                                                                                 2))))) ])) ])))
                                         (fix1
                                            (\go ds eta ->
                                               force
                                                 (case
                                                    ds
                                                    [ (delay eta)
                                                    , (\x xs ->
                                                         delay
                                                           (go
                                                              xs
                                                              (addInteger
                                                                 1
                                                                 eta))) ]))))
                                      (fix1
                                         (\go
                                           arg ->
                                            delay
                                              (\ds
                                                ds ->
                                                 force
                                                   (case
                                                      ds
                                                      [ (delay
                                                           (constr 0
                                                              [ (constr 0 [])
                                                              , (constr 0
                                                                   []) ]))
                                                      , (\y
                                                          ys ->
                                                           delay
                                                             (force
                                                                (case
                                                                   (force
                                                                      ifThenElse
                                                                      (equalsInteger
                                                                         1
                                                                         ds)
                                                                      (constr 0
                                                                         [])
                                                                      (constr 1
                                                                         []))
                                                                   [ (delay
                                                                        (constr 0
                                                                           [ (constr 1
                                                                                [ y
                                                                                , (constr 0
                                                                                     [  ]) ])
                                                                           , ys ]))
                                                                   , (delay
                                                                        (case
                                                                           (force
                                                                              (go
                                                                                 (delay
                                                                                    (\x ->
                                                                                       x)))
                                                                              (subtractInteger
                                                                                 ds
                                                                                 1)
                                                                              ys)
                                                                           [ (\zs
                                                                               ws ->
                                                                                constr 0
                                                                                  [ (constr 1
                                                                                       [ y
                                                                                       , zs ])
                                                                                  , ws ]) ])) ]))) ])))))
                                   (\w w -> `$w$cshowsPrec` w))
                                (fix1
                                   (\`$fEnumBool_$cenumFromTo` x y ->
                                      force
                                        (case
                                           (force ifThenElse
                                              (lessThanEqualsInteger x y)
                                              (constr 1 [])
                                              (constr 0 []))
                                           [ (delay (constr 0 []))
                                           , (delay
                                                (constr 1
                                                   [ x
                                                   , (`$fEnumBool_$cenumFromTo`
                                                        (addInteger 1 x)
                                                        y) ])) ]))))
                             (\x ->
                                force
                                  (case
                                     (force ifThenElse
                                        (lessThanEqualsInteger x 9)
                                        (constr 0 [])
                                        (constr 1 []))
                                     [ (delay (`$w$cshowsPrec` x))
                                     , (delay
                                          (force
                                             (case
                                                (force ifThenElse
                                                   (equalsInteger 10 x)
                                                   (constr 0 [])
                                                   (constr 1 []))
                                                [ (delay
                                                     (\ds ->
                                                        constr 1 ["a", ds]))
                                                , (delay
                                                     (force
                                                        (case
                                                           (force ifThenElse
                                                              (equalsInteger
                                                                 11
                                                                 x)
                                                              (constr 0 [])
                                                              (constr 1 []))
                                                           [ (delay
                                                                (\ds ->
                                                                   constr 1
                                                                     ["b", ds]))
                                                           , (delay
                                                                (force
                                                                   (case
                                                                      (force
                                                                         ifThenElse
                                                                         (equalsInteger
                                                                            12
                                                                            x)
                                                                         (constr 0
                                                                            [])
                                                                         (constr 1
                                                                            []))
                                                                      [ (delay
                                                                           (\ds ->
                                                                              constr 1
                                                                                [ "c"
                                                                                , ds ]))
                                                                      , (delay
                                                                           (force
                                                                              (case
                                                                                 (force
                                                                                    ifThenElse
                                                                                    (equalsInteger
                                                                                       13
                                                                                       x)
                                                                                    (constr 0
                                                                                       [  ])
                                                                                    (constr 1
                                                                                       [  ]))
                                                                                 [ (delay
                                                                                      (\ds ->
                                                                                         constr 1
                                                                                           [ "d"
                                                                                           , ds ]))
                                                                                 , (delay
                                                                                      (force
                                                                                         (case
                                                                                            (force
                                                                                               ifThenElse
                                                                                               (equalsInteger
                                                                                                  14
                                                                                                  x)
                                                                                               (constr 0
                                                                                                  [  ])
                                                                                               (constr 1
                                                                                                  [  ]))
                                                                                            [ (delay
                                                                                                 (\ds ->
                                                                                                    constr 1
                                                                                                      [ "e"
                                                                                                      , ds ]))
                                                                                            , (delay
                                                                                                 (case
                                                                                                    (force
                                                                                                       ifThenElse
                                                                                                       (equalsInteger
                                                                                                          15
                                                                                                          x)
                                                                                                       (constr 0
                                                                                                          [  ])
                                                                                                       (constr 1
                                                                                                          [  ]))
                                                                                                    [ (\ds ->
                                                                                                         constr 1
                                                                                                           [ "f"
                                                                                                           , ds ])
                                                                                                    , (\ds ->
                                                                                                         constr 1
                                                                                                           [ "<invalid byte>"
                                                                                                           , ds ]) ])) ]))) ]))) ]))) ]))) ]))) ])))
                          #5468697320697320616e206578616d706c65)
                       -1234567890)
                    (fix1
                       (\`$w$cshowsPrec`
                         w ->
                          force
                            (case
                               (force ifThenElse
                                  (lessThanInteger w 0)
                                  (constr 0 [])
                                  (constr 1 []))
                               [ (delay
                                    (\x ->
                                       constr 1
                                         [ "-"
                                         , (`$w$cshowsPrec`
                                              (subtractInteger 0 w)
                                              x) ]))
                               , (delay
                                    (force
                                       (force (foldr (delay (\x -> x))))
                                       (\digit
                                         acc
                                         x ->
                                          constr 1
                                            [ (force
                                                 (case
                                                    (force ifThenElse
                                                       (equalsInteger 0 digit)
                                                       (constr 0 [])
                                                       (constr 1 []))
                                                    [ (delay "0")
                                                    , (delay
                                                         (force
                                                            (case
                                                               (force ifThenElse
                                                                  (equalsInteger
                                                                     1
                                                                     digit)
                                                                  (constr 0 [])
                                                                  (constr 1 []))
                                                               [ (delay "1")
                                                               , (delay
                                                                    (force
                                                                       (case
                                                                          (force
                                                                             ifThenElse
                                                                             (equalsInteger
                                                                                2
                                                                                digit)
                                                                             (constr 0
                                                                                [  ])
                                                                             (constr 1
                                                                                [  ]))
                                                                          [ (delay
                                                                               "2")
                                                                          , (delay
                                                                               (force
                                                                                  (case
                                                                                     (force
                                                                                        ifThenElse
                                                                                        (equalsInteger
                                                                                           3
                                                                                           digit)
                                                                                        (constr 0
                                                                                           [  ])
                                                                                        (constr 1
                                                                                           [  ]))
                                                                                     [ (delay
                                                                                          "3")
                                                                                     , (delay
                                                                                          (force
                                                                                             (case
                                                                                                (force
                                                                                                   ifThenElse
                                                                                                   (equalsInteger
                                                                                                      4
                                                                                                      digit)
                                                                                                   (constr 0
                                                                                                      [  ])
                                                                                                   (constr 1
                                                                                                      [  ]))
                                                                                                [ (delay
                                                                                                     "4")
                                                                                                , (delay
                                                                                                     (force
                                                                                                        (case
                                                                                                           (force
                                                                                                              ifThenElse
                                                                                                              (equalsInteger
                                                                                                                 5
                                                                                                                 digit)
                                                                                                              (constr 0
                                                                                                                 [  ])
                                                                                                              (constr 1
                                                                                                                 [  ]))
                                                                                                           [ (delay
                                                                                                                "5")
                                                                                                           , (delay
                                                                                                                (force
                                                                                                                   (case
                                                                                                                      (force
                                                                                                                         ifThenElse
                                                                                                                         (equalsInteger
                                                                                                                            6
                                                                                                                            digit)
                                                                                                                         (constr 0
                                                                                                                            [  ])
                                                                                                                         (constr 1
                                                                                                                            [  ]))
                                                                                                                      [ (delay
                                                                                                                           "6")
                                                                                                                      , (delay
                                                                                                                           (force
                                                                                                                              (case
                                                                                                                                 (force
                                                                                                                                    ifThenElse
                                                                                                                                    (equalsInteger
                                                                                                                                       7
                                                                                                                                       digit)
                                                                                                                                    (constr 0
                                                                                                                                       [  ])
                                                                                                                                    (constr 1
                                                                                                                                       [  ]))
                                                                                                                                 [ (delay
                                                                                                                                      "7")
                                                                                                                                 , (delay
                                                                                                                                      (force
                                                                                                                                         (case
                                                                                                                                            (force
                                                                                                                                               ifThenElse
                                                                                                                                               (equalsInteger
                                                                                                                                                  8
                                                                                                                                                  digit)
                                                                                                                                               (constr 0
                                                                                                                                                  [  ])
                                                                                                                                               (constr 1
                                                                                                                                                  [  ]))
                                                                                                                                            [ (delay
                                                                                                                                                 "8")
                                                                                                                                            , (delay
                                                                                                                                                 (case
                                                                                                                                                    (force
                                                                                                                                                       ifThenElse
                                                                                                                                                       (equalsInteger
                                                                                                                                                          9
                                                                                                                                                          digit)
                                                                                                                                                       (constr 0
                                                                                                                                                          [  ])
                                                                                                                                                       (constr 1
                                                                                                                                                          [  ]))
                                                                                                                                                    [ "9"
                                                                                                                                                    , "<invalid digit>" ])) ]))) ]))) ]))) ]))) ]))) ]))) ]))) ]))) ]))
                                            , (acc x) ])
                                       id
                                       (go (constr 0 []) w))) ]))))
                 (\x -> x))
              (fix1
                 (\foldr arg ->
                    delay
                      (delay
                         (\f acc l ->
                            force
                              (case
                                 l
                                 [ (delay acc)
                                 , (\x xs ->
                                      delay
                                        (f
                                           x
                                           (force
                                              (force (foldr (delay (\x -> x))))
                                              f
                                              acc
                                              xs))) ]))))))
           (fix1
              (\go acc n ->
                 force
                   (case
                      (force ifThenElse
                         (equalsInteger 0 (quotientInteger n y))
                         (constr 0 [])
                         (constr 1 []))
                      [ (delay (constr 1 [(remainderInteger n y), acc]))
                      , (delay
                           (go
                              (constr 1 [(remainderInteger n y), acc])
                              (quotientInteger n y))) ]))))
        10)
     (\f -> (\s -> s s) (\s x -> f (s s) x)))
>>>>>>> 014286d2
<|MERGE_RESOLUTION|>--- conflicted
+++ resolved
@@ -1,462 +1,3 @@
-<<<<<<< HEAD
-program 1.1.0 ((\fix1 ->
-                  (\y ->
-                     (\Cons ->
-                        (\go ->
-                           (\foldr ->
-                              (\id ->
-                                 (\wcshowsPrec ->
-                                    (\x ->
-                                       (\w ->
-                                          (\toHex ->
-                                             (\fEnumBool_cenumFromTo ->
-                                                (\Tuple2 ->
-                                                   (\fShowInteger_cshowsPrec ->
-                                                      (\go ->
-                                                         (\go ->
-                                                            (\UTuple2 ->
-                                                               (\concatBuiltinStrings ->
-                                                                  (\fShowInteger_cshow ->
-                                                                     (\a ->
-                                                                        (\c ->
-                                                                           (\d ->
-                                                                              (\showsPrec ->
-                                                                                 (\fShowInteger ->
-                                                                                    (\e ->
-                                                                                       (\x ->
-                                                                                          multiplyInteger
-                                                                                            x
-                                                                                            2)
-                                                                                         (force trace
-                                                                                            (concatBuiltinStrings
-                                                                                               (Cons
-                                                                                                  "("
-                                                                                                  (showsPrec
-                                                                                                     fShowInteger
-                                                                                                     0
-                                                                                                     a
-                                                                                                     (Cons
-                                                                                                        ","
-                                                                                                        (showsPrec
-                                                                                                           fShowInteger
-                                                                                                           0
-                                                                                                           a
-                                                                                                           (Cons
-                                                                                                              ","
-                                                                                                              (showsPrec
-                                                                                                                 fShowInteger
-                                                                                                                 0
-                                                                                                                 c
-                                                                                                                 (Cons
-                                                                                                                    ","
-                                                                                                                    (showsPrec
-                                                                                                                       fShowInteger
-                                                                                                                       0
-                                                                                                                       d
-                                                                                                                       (Cons
-                                                                                                                          ","
-                                                                                                                          (showsPrec
-                                                                                                                             fShowInteger
-                                                                                                                             0
-                                                                                                                             e
-                                                                                                                             (Cons
-                                                                                                                                ")"
-                                                                                                                                (constr 0 [  ])))))))))))))
-                                                                                            e))
-                                                                                      (force trace
-                                                                                         ((\x ->
-                                                                                             concatBuiltinStrings
-                                                                                               ((\showElem ->
-                                                                                                   case x [ (\ds ->
-                                                                                                               Cons
-                                                                                                                 "[]"
-                                                                                                                 ds)
-                                                                                                          , (\x
-                                                                                                              xs
-                                                                                                              x ->
-                                                                                                               Cons
-                                                                                                                 "["
-                                                                                                                 (showElem
-                                                                                                                    x
-                                                                                                                    (force (force (foldr
-                                                                                                                                     (delay (\x ->
-                                                                                                                                               x))))
-                                                                                                                       (\a
-                                                                                                                         acc
-                                                                                                                         x ->
-                                                                                                                          Cons
-                                                                                                                            ","
-                                                                                                                            (showElem
-                                                                                                                               a
-                                                                                                                               (acc
-                                                                                                                                  x)))
-                                                                                                                       id
-                                                                                                                       xs
-                                                                                                                       (Cons
-                                                                                                                          "]"
-                                                                                                                          x)))) ])
-                                                                                                  (showsPrec
-                                                                                                     fShowInteger
-                                                                                                     0)
-                                                                                                  (constr 0 [  ])))
-                                                                                            ((\c ->
-                                                                                                c
-                                                                                                  a
-                                                                                                  (c
-                                                                                                     a
-                                                                                                     (c
-                                                                                                        c
-                                                                                                        (c
-                                                                                                           d
-                                                                                                           (constr 0 [  ])))))
-                                                                                               (\ds
-                                                                                                 ds ->
-                                                                                                  Cons
-                                                                                                    ds
-                                                                                                    ds)))
-                                                                                         d))
-                                                                                   (constr 0 [ fShowInteger_cshowsPrec
-                                                                                             , fShowInteger_cshow ]))
-                                                                                (\v ->
-                                                                                   case v [ (\v
-                                                                                              v ->
-                                                                                               v) ]))
-                                                                             (force trace
-                                                                                (force ifThenElse
-                                                                                   (lessThanEqualsInteger
-                                                                                      c
-                                                                                      0)
-                                                                                   "False"
-                                                                                   "True")
-                                                                                c))
-                                                                          (force trace
-                                                                             (concatBuiltinStrings
-                                                                                (force (force (foldr
-                                                                                                 (delay (\x ->
-                                                                                                           x))))
-                                                                                   (\i
-                                                                                     acc
-                                                                                     x ->
-                                                                                      (\x ->
-                                                                                         toHex
-                                                                                           (divideInteger
-                                                                                              (force x)
-                                                                                              16)
-                                                                                           (toHex
-                                                                                              (modInteger
-                                                                                                 (force x)
-                                                                                                 16)
-                                                                                              (acc
-                                                                                                 x)))
-                                                                                        (delay (indexByteString
-                                                                                                  w
-                                                                                                  i)))
-                                                                                   id
-                                                                                   (fEnumBool_cenumFromTo
-                                                                                      0
-                                                                                      (subtractInteger
-                                                                                         (lengthOfByteString
-                                                                                            w)
-                                                                                         1))
-                                                                                   (constr 0 [  ])))
-                                                                             a))
-                                                                       (force trace
-                                                                          (fShowInteger_cshow
-                                                                             x)
-                                                                          x))
-                                                                    (\x ->
-                                                                       concatBuiltinStrings
-                                                                         (fShowInteger_cshowsPrec
-                                                                            0
-                                                                            x
-                                                                            (constr 0 [  ]))))
-                                                                 (fix1
-                                                                    (\concatBuiltinStrings
-                                                                      ds ->
-                                                                       case ds [ ""
-                                                                               , (\x
-                                                                                   ds ->
-                                                                                    force (case ds [ (delay x)
-                                                                                                   , (\ipv
-                                                                                                       ipv ->
-                                                                                                        delay ((\ds ->
-                                                                                                                  appendString
-                                                                                                                    (case (force ds) [ (\ys
-                                                                                                                                         zs ->
-                                                                                                                                          concatBuiltinStrings
-                                                                                                                                            ys) ])
-                                                                                                                    (case (force ds) [ (\ys
-                                                                                                                                         zs ->
-                                                                                                                                          concatBuiltinStrings
-                                                                                                                                            zs) ]))
-                                                                                                                 (delay ((\w ->
-                                                                                                                            case (force (force ifThenElse
-                                                                                                                                           (lessThanEqualsInteger
-                                                                                                                                              w
-                                                                                                                                              0)
-                                                                                                                                           (delay (UTuple2
-                                                                                                                                                     (constr 0 [  ])
-                                                                                                                                                     ds))
-                                                                                                                                           (delay (case (force (go
-                                                                                                                                                                  (delay (\x ->
-                                                                                                                                                                            x)))
-                                                                                                                                                           w
-                                                                                                                                                           ds) [ (\ww
-                                                                                                                                                                   ww ->
-                                                                                                                                                                    UTuple2
-                                                                                                                                                                      ww
-                                                                                                                                                                      ww) ])))) [ (\ww
-                                                                                                                                                                                    ww ->
-                                                                                                                                                                                     Tuple2
-                                                                                                                                                                                       ww
-                                                                                                                                                                                       ww) ])
-                                                                                                                           (divideInteger
-                                                                                                                              (go
-                                                                                                                                 ds
-                                                                                                                                 0)
-                                                                                                                              2))))) ])) ])))
-                                                              (\arg_0
-                                                                arg_1 ->
-                                                                 constr 0 [ arg_0
-                                                                          , arg_1 ]))
-                                                           (fix1
-                                                              (\go
-                                                                ds
-                                                                eta ->
-                                                                 force (case ds [ (delay eta)
-                                                                                , (\x
-                                                                                    xs ->
-                                                                                     delay (go
-                                                                                              xs
-                                                                                              (addInteger
-                                                                                                 eta
-                                                                                                 1))) ]))))
-                                                        (fix1
-                                                           (\go
-                                                             arg ->
-                                                              delay (\ds
-                                                                      ds ->
-                                                                       force (case ds [ (delay (Tuple2
-                                                                                                  (constr 0 [  ])
-                                                                                                  (constr 0 [  ])))
-                                                                                      , (\y
-                                                                                          ys ->
-                                                                                           delay (force (force ifThenElse
-                                                                                                           (equalsInteger
-                                                                                                              ds
-                                                                                                              1)
-                                                                                                           (delay (Tuple2
-                                                                                                                     (Cons
-                                                                                                                        y
-                                                                                                                        (constr 0 [  ]))
-                                                                                                                     ys))
-                                                                                                           (delay (case (force (go
-                                                                                                                                  (delay (\x ->
-                                                                                                                                            x)))
-                                                                                                                           (subtractInteger
-                                                                                                                              ds
-                                                                                                                              1)
-                                                                                                                           ys) [ (\zs
-                                                                                                                                   ws ->
-                                                                                                                                    Tuple2
-                                                                                                                                      (Cons
-                                                                                                                                         y
-                                                                                                                                         zs)
-                                                                                                                                      ws) ]))))) ])))))
-                                                     (\w w -> wcshowsPrec w))
-                                                  (\arg_0
-                                                    arg_1 ->
-                                                     constr 0 [arg_0, arg_1]))
-                                               (fix1
-                                                  (\fEnumBool_cenumFromTo
-                                                    x
-                                                    y ->
-                                                     force (force ifThenElse
-                                                              (lessThanEqualsInteger
-                                                                 x
-                                                                 y)
-                                                              (delay (Cons
-                                                                        x
-                                                                        (fEnumBool_cenumFromTo
-                                                                           (addInteger
-                                                                              x
-                                                                              1)
-                                                                           y)))
-                                                              (delay (constr 0 [  ]))))))
-                                            (\x ->
-                                               force (force ifThenElse
-                                                        (lessThanEqualsInteger
-                                                           x
-                                                           9)
-                                                        (delay (wcshowsPrec x))
-                                                        (delay (force (force ifThenElse
-                                                                         (equalsInteger
-                                                                            x
-                                                                            10)
-                                                                         (delay (\ds ->
-                                                                                   Cons
-                                                                                     "a"
-                                                                                     ds))
-                                                                         (delay (force (force ifThenElse
-                                                                                          (equalsInteger
-                                                                                             x
-                                                                                             11)
-                                                                                          (delay (\ds ->
-                                                                                                    Cons
-                                                                                                      "b"
-                                                                                                      ds))
-                                                                                          (delay (force (force ifThenElse
-                                                                                                           (equalsInteger
-                                                                                                              x
-                                                                                                              12)
-                                                                                                           (delay (\ds ->
-                                                                                                                     Cons
-                                                                                                                       "c"
-                                                                                                                       ds))
-                                                                                                           (delay (force (force ifThenElse
-                                                                                                                            (equalsInteger
-                                                                                                                               x
-                                                                                                                               13)
-                                                                                                                            (delay (\ds ->
-                                                                                                                                      Cons
-                                                                                                                                        "d"
-                                                                                                                                        ds))
-                                                                                                                            (delay (force (force ifThenElse
-                                                                                                                                             (equalsInteger
-                                                                                                                                                x
-                                                                                                                                                14)
-                                                                                                                                             (delay (\ds ->
-                                                                                                                                                       Cons
-                                                                                                                                                         "e"
-                                                                                                                                                         ds))
-                                                                                                                                             (delay (force ifThenElse
-                                                                                                                                                       (equalsInteger
-                                                                                                                                                          x
-                                                                                                                                                          15)
-                                                                                                                                                       (\ds ->
-                                                                                                                                                          Cons
-                                                                                                                                                            "f"
-                                                                                                                                                            ds)
-                                                                                                                                                       (\ds ->
-                                                                                                                                                          Cons
-                                                                                                                                                            "<invalid byte>"
-                                                                                                                                                            ds)))))))))))))))))))))
-                                         #5468697320697320616e206578616d706c65)
-                                      -1234567890)
-                                   (fix1
-                                      (\wcshowsPrec
-                                        w ->
-                                         force (force ifThenElse
-                                                  (lessThanInteger w 0)
-                                                  (delay (\x ->
-                                                            Cons
-                                                              "-"
-                                                              (wcshowsPrec
-                                                                 (subtractInteger
-                                                                    0
-                                                                    w)
-                                                                 x)))
-                                                  (delay (force (force (foldr
-                                                                          (delay (\x ->
-                                                                                    x))))
-                                                            (\digit
-                                                              acc
-                                                              x ->
-                                                               Cons
-                                                                 (force (force ifThenElse
-                                                                           (equalsInteger
-                                                                              digit
-                                                                              0)
-                                                                           (delay "0")
-                                                                           (delay (force (force ifThenElse
-                                                                                            (equalsInteger
-                                                                                               digit
-                                                                                               1)
-                                                                                            (delay "1")
-                                                                                            (delay (force (force ifThenElse
-                                                                                                             (equalsInteger
-                                                                                                                digit
-                                                                                                                2)
-                                                                                                             (delay "2")
-                                                                                                             (delay (force (force ifThenElse
-                                                                                                                              (equalsInteger
-                                                                                                                                 digit
-                                                                                                                                 3)
-                                                                                                                              (delay "3")
-                                                                                                                              (delay (force (force ifThenElse
-                                                                                                                                               (equalsInteger
-                                                                                                                                                  digit
-                                                                                                                                                  4)
-                                                                                                                                               (delay "4")
-                                                                                                                                               (delay (force (force ifThenElse
-                                                                                                                                                                (equalsInteger
-                                                                                                                                                                   digit
-                                                                                                                                                                   5)
-                                                                                                                                                                (delay "5")
-                                                                                                                                                                (delay (force (force ifThenElse
-                                                                                                                                                                                 (equalsInteger
-                                                                                                                                                                                    digit
-                                                                                                                                                                                    6)
-                                                                                                                                                                                 (delay "6")
-                                                                                                                                                                                 (delay (force (force ifThenElse
-                                                                                                                                                                                                  (equalsInteger
-                                                                                                                                                                                                     digit
-                                                                                                                                                                                                     7)
-                                                                                                                                                                                                  (delay "7")
-                                                                                                                                                                                                  (delay (force (force ifThenElse
-                                                                                                                                                                                                                   (equalsInteger
-                                                                                                                                                                                                                      digit
-                                                                                                                                                                                                                      8)
-                                                                                                                                                                                                                   (delay "8")
-                                                                                                                                                                                                                   (delay (force ifThenElse
-                                                                                                                                                                                                                             (equalsInteger
-                                                                                                                                                                                                                                digit
-                                                                                                                                                                                                                                9)
-                                                                                                                                                                                                                             "9"
-                                                                                                                                                                                                                             "<invalid digit>"))))))))))))))))))))))))))))
-                                                                 (acc x))
-                                                            id
-                                                            (go
-                                                               (constr 0 [])
-                                                               w)))))))
-                                (\x -> x))
-                             (fix1
-                                (\foldr
-                                  arg ->
-                                   delay (delay (\f
-                                                  acc
-                                                  l ->
-                                                   force (case l [ (delay acc)
-                                                                 , (\x
-                                                                     xs ->
-                                                                      delay (f
-                                                                               x
-                                                                               (force (force (foldr
-                                                                                                (delay (\x ->
-                                                                                                          x))))
-                                                                                  f
-                                                                                  acc
-                                                                                  xs))) ]))))))
-                          (fix1
-                             (\go
-                               acc
-                               n ->
-                                force ((\q ->
-                                          force ifThenElse
-                                            (equalsInteger (force q) 0)
-                                            (delay (Cons
-                                                      (remainderInteger n y)
-                                                      acc))
-                                            (delay (go
-                                                      (Cons
-                                                         (remainderInteger n y)
-                                                         acc)
-                                                      (force q))))
-                                         (delay (quotientInteger n y))))))
-                       (\arg_0 arg_1 -> constr 1 [arg_0, arg_1]))
-                    10)
-                 (\f -> (\s -> s s) (\s x -> f (s s) x)))
-=======
 program
   1.1.0
   ((\fix1 ->
@@ -569,15 +110,13 @@
                                                                 [(\v v -> v)]))
                                                         (force
                                                            trace
-                                                           (case
-                                                              (force
-                                                                 ifThenElse
-                                                                 (lessThanEqualsInteger
-                                                                    c
-                                                                    0)
-                                                                 (constr 1 [])
-                                                                 (constr 0 []))
-                                                              ["True", "False"])
+                                                           (force
+                                                              ifThenElse
+                                                              (lessThanEqualsInteger
+                                                                 c
+                                                                 0)
+                                                              "False"
+                                                              "True")
                                                            c))
                                                      (force
                                                         trace
@@ -657,35 +196,30 @@
                                                                            ((\w ->
                                                                                case
                                                                                  (force
-                                                                                    (case
-                                                                                       (force
-                                                                                          ifThenElse
-                                                                                          (lessThanEqualsInteger
-                                                                                             w
-                                                                                             0)
+                                                                                    (force
+                                                                                       ifThenElse
+                                                                                       (lessThanEqualsInteger
+                                                                                          w
+                                                                                          0)
+                                                                                       (delay
                                                                                           (constr 0
-                                                                                             [  ])
-                                                                                          (constr 1
-                                                                                             [  ]))
-                                                                                       [ (delay
-                                                                                            (constr 0
-                                                                                               [ (constr 0
-                                                                                                    [  ])
-                                                                                               , ds ]))
-                                                                                       , (delay
-                                                                                            (case
-                                                                                               (force
-                                                                                                  (go
-                                                                                                     (delay
-                                                                                                        (\x ->
-                                                                                                           x)))
-                                                                                                  w
-                                                                                                  ds)
-                                                                                               [ (\ww
-                                                                                                   ww ->
-                                                                                                    constr 0
-                                                                                                      [ ww
-                                                                                                      , ww ]) ])) ]))
+                                                                                             [ (constr 0
+                                                                                                  [  ])
+                                                                                             , ds ]))
+                                                                                       (delay
+                                                                                          (case
+                                                                                             (force
+                                                                                                (go
+                                                                                                   (delay
+                                                                                                      (\x ->
+                                                                                                         x)))
+                                                                                                w
+                                                                                                ds)
+                                                                                             [ (\ww
+                                                                                                 ww ->
+                                                                                                  constr 0
+                                                                                                    [ ww
+                                                                                                    , ww ]) ]))))
                                                                                  [ (\ww
                                                                                      ww ->
                                                                                       constr 0
@@ -727,314 +261,230 @@
                                                           ys ->
                                                            delay
                                                              (force
-                                                                (case
-                                                                   (force
-                                                                      ifThenElse
-                                                                      (equalsInteger
-                                                                         1
-                                                                         ds)
+                                                                (force
+                                                                   ifThenElse
+                                                                   (equalsInteger
+                                                                      1
+                                                                      ds)
+                                                                   (delay
                                                                       (constr 0
-                                                                         [])
-                                                                      (constr 1
-                                                                         []))
-                                                                   [ (delay
-                                                                        (constr 0
-                                                                           [ (constr 1
-                                                                                [ y
-                                                                                , (constr 0
-                                                                                     [  ]) ])
-                                                                           , ys ]))
-                                                                   , (delay
-                                                                        (case
-                                                                           (force
-                                                                              (go
-                                                                                 (delay
-                                                                                    (\x ->
-                                                                                       x)))
-                                                                              (subtractInteger
-                                                                                 ds
-                                                                                 1)
-                                                                              ys)
-                                                                           [ (\zs
-                                                                               ws ->
-                                                                                constr 0
-                                                                                  [ (constr 1
-                                                                                       [ y
-                                                                                       , zs ])
-                                                                                  , ws ]) ])) ]))) ])))))
+                                                                         [ (constr 1
+                                                                              [ y
+                                                                              , (constr 0
+                                                                                   [  ]) ])
+                                                                         , ys ]))
+                                                                   (delay
+                                                                      (case
+                                                                         (force
+                                                                            (go
+                                                                               (delay
+                                                                                  (\x ->
+                                                                                     x)))
+                                                                            (subtractInteger
+                                                                               ds
+                                                                               1)
+                                                                            ys)
+                                                                         [ (\zs
+                                                                             ws ->
+                                                                              constr 0
+                                                                                [ (constr 1
+                                                                                     [ y
+                                                                                     , zs ])
+                                                                                , ws ]) ]))))) ])))))
                                    (\w w -> `$w$cshowsPrec` w))
                                 (fix1
                                    (\`$fEnumBool_$cenumFromTo` x y ->
                                       force
-                                        (case
-                                           (force ifThenElse
-                                              (lessThanEqualsInteger x y)
-                                              (constr 1 [])
-                                              (constr 0 []))
-                                           [ (delay (constr 0 []))
-                                           , (delay
-                                                (constr 1
-                                                   [ x
-                                                   , (`$fEnumBool_$cenumFromTo`
-                                                        (addInteger 1 x)
-                                                        y) ])) ]))))
+                                        (force ifThenElse
+                                           (lessThanEqualsInteger x y)
+                                           (delay
+                                              (constr 1
+                                                 [ x
+                                                 , (`$fEnumBool_$cenumFromTo`
+                                                      (addInteger 1 x)
+                                                      y) ]))
+                                           (delay (constr 0 []))))))
                              (\x ->
                                 force
-                                  (case
-                                     (force ifThenElse
-                                        (lessThanEqualsInteger x 9)
-                                        (constr 0 [])
-                                        (constr 1 []))
-                                     [ (delay (`$w$cshowsPrec` x))
-                                     , (delay
-                                          (force
-                                             (case
-                                                (force ifThenElse
-                                                   (equalsInteger 10 x)
-                                                   (constr 0 [])
-                                                   (constr 1 []))
-                                                [ (delay
-                                                     (\ds ->
-                                                        constr 1 ["a", ds]))
-                                                , (delay
-                                                     (force
-                                                        (case
-                                                           (force ifThenElse
-                                                              (equalsInteger
-                                                                 11
-                                                                 x)
-                                                              (constr 0 [])
-                                                              (constr 1 []))
-                                                           [ (delay
-                                                                (\ds ->
-                                                                   constr 1
-                                                                     ["b", ds]))
-                                                           , (delay
-                                                                (force
-                                                                   (case
+                                  (force
+                                     ifThenElse
+                                     (lessThanEqualsInteger x 9)
+                                     (delay (`$w$cshowsPrec` x))
+                                     (delay
+                                        (force
+                                           (force
+                                              ifThenElse
+                                              (equalsInteger 10 x)
+                                              (delay
+                                                 (\ds -> constr 1 ["a", ds]))
+                                              (delay
+                                                 (force
+                                                    (force
+                                                       ifThenElse
+                                                       (equalsInteger 11 x)
+                                                       (delay
+                                                          (\ds ->
+                                                             constr 1
+                                                               ["b", ds]))
+                                                       (delay
+                                                          (force
+                                                             (force
+                                                                ifThenElse
+                                                                (equalsInteger
+                                                                   12
+                                                                   x)
+                                                                (delay
+                                                                   (\ds ->
+                                                                      constr 1
+                                                                        [ "c"
+                                                                        , ds ]))
+                                                                (delay
+                                                                   (force
                                                                       (force
                                                                          ifThenElse
                                                                          (equalsInteger
-                                                                            12
+                                                                            13
                                                                             x)
-                                                                         (constr 0
-                                                                            [])
-                                                                         (constr 1
-                                                                            []))
-                                                                      [ (delay
-                                                                           (\ds ->
-                                                                              constr 1
-                                                                                [ "c"
-                                                                                , ds ]))
-                                                                      , (delay
-                                                                           (force
-                                                                              (case
-                                                                                 (force
-                                                                                    ifThenElse
-                                                                                    (equalsInteger
-                                                                                       13
-                                                                                       x)
-                                                                                    (constr 0
-                                                                                       [  ])
-                                                                                    (constr 1
-                                                                                       [  ]))
-                                                                                 [ (delay
-                                                                                      (\ds ->
-                                                                                         constr 1
-                                                                                           [ "d"
-                                                                                           , ds ]))
-                                                                                 , (delay
-                                                                                      (force
-                                                                                         (case
-                                                                                            (force
-                                                                                               ifThenElse
-                                                                                               (equalsInteger
-                                                                                                  14
-                                                                                                  x)
-                                                                                               (constr 0
-                                                                                                  [  ])
-                                                                                               (constr 1
-                                                                                                  [  ]))
-                                                                                            [ (delay
-                                                                                                 (\ds ->
-                                                                                                    constr 1
-                                                                                                      [ "e"
-                                                                                                      , ds ]))
-                                                                                            , (delay
-                                                                                                 (case
-                                                                                                    (force
-                                                                                                       ifThenElse
-                                                                                                       (equalsInteger
-                                                                                                          15
-                                                                                                          x)
-                                                                                                       (constr 0
-                                                                                                          [  ])
-                                                                                                       (constr 1
-                                                                                                          [  ]))
-                                                                                                    [ (\ds ->
-                                                                                                         constr 1
-                                                                                                           [ "f"
-                                                                                                           , ds ])
-                                                                                                    , (\ds ->
-                                                                                                         constr 1
-                                                                                                           [ "<invalid byte>"
-                                                                                                           , ds ]) ])) ]))) ]))) ]))) ]))) ]))) ])))
+                                                                         (delay
+                                                                            (\ds ->
+                                                                               constr 1
+                                                                                 [ "d"
+                                                                                 , ds ]))
+                                                                         (delay
+                                                                            (force
+                                                                               (force
+                                                                                  ifThenElse
+                                                                                  (equalsInteger
+                                                                                     14
+                                                                                     x)
+                                                                                  (delay
+                                                                                     (\ds ->
+                                                                                        constr 1
+                                                                                          [ "e"
+                                                                                          , ds ]))
+                                                                                  (delay
+                                                                                     (force
+                                                                                        ifThenElse
+                                                                                        (equalsInteger
+                                                                                           15
+                                                                                           x)
+                                                                                        (\ds ->
+                                                                                           constr 1
+                                                                                             [ "f"
+                                                                                             , ds ])
+                                                                                        (\ds ->
+                                                                                           constr 1
+                                                                                             [ "<invalid byte>"
+                                                                                             , ds ])))))))))))))))))))))
                           #5468697320697320616e206578616d706c65)
                        -1234567890)
                     (fix1
                        (\`$w$cshowsPrec`
                          w ->
                           force
-                            (case
-                               (force ifThenElse
-                                  (lessThanInteger w 0)
-                                  (constr 0 [])
-                                  (constr 1 []))
-                               [ (delay
-                                    (\x ->
-                                       constr 1
-                                         [ "-"
-                                         , (`$w$cshowsPrec`
-                                              (subtractInteger 0 w)
-                                              x) ]))
-                               , (delay
-                                    (force
-                                       (force (foldr (delay (\x -> x))))
-                                       (\digit
-                                         acc
-                                         x ->
-                                          constr 1
-                                            [ (force
-                                                 (case
-                                                    (force ifThenElse
-                                                       (equalsInteger 0 digit)
-                                                       (constr 0 [])
-                                                       (constr 1 []))
-                                                    [ (delay "0")
-                                                    , (delay
-                                                         (force
-                                                            (case
-                                                               (force ifThenElse
-                                                                  (equalsInteger
-                                                                     1
-                                                                     digit)
-                                                                  (constr 0 [])
-                                                                  (constr 1 []))
-                                                               [ (delay "1")
-                                                               , (delay
-                                                                    (force
-                                                                       (case
+                            (force
+                               ifThenElse
+                               (lessThanInteger w 0)
+                               (delay
+                                  (\x ->
+                                     constr 1
+                                       [ "-"
+                                       , (`$w$cshowsPrec`
+                                            (subtractInteger 0 w)
+                                            x) ]))
+                               (delay
+                                  (force
+                                     (force (foldr (delay (\x -> x))))
+                                     (\digit
+                                       acc
+                                       x ->
+                                        constr 1
+                                          [ (force
+                                               (force
+                                                  ifThenElse
+                                                  (equalsInteger 0 digit)
+                                                  (delay "0")
+                                                  (delay
+                                                     (force
+                                                        (force
+                                                           ifThenElse
+                                                           (equalsInteger
+                                                              1
+                                                              digit)
+                                                           (delay "1")
+                                                           (delay
+                                                              (force
+                                                                 (force
+                                                                    ifThenElse
+                                                                    (equalsInteger
+                                                                       2
+                                                                       digit)
+                                                                    (delay "2")
+                                                                    (delay
+                                                                       (force
                                                                           (force
                                                                              ifThenElse
                                                                              (equalsInteger
-                                                                                2
+                                                                                3
                                                                                 digit)
-                                                                             (constr 0
-                                                                                [  ])
-                                                                             (constr 1
-                                                                                [  ]))
-                                                                          [ (delay
-                                                                               "2")
-                                                                          , (delay
-                                                                               (force
-                                                                                  (case
-                                                                                     (force
-                                                                                        ifThenElse
-                                                                                        (equalsInteger
-                                                                                           3
-                                                                                           digit)
-                                                                                        (constr 0
-                                                                                           [  ])
-                                                                                        (constr 1
-                                                                                           [  ]))
-                                                                                     [ (delay
-                                                                                          "3")
-                                                                                     , (delay
-                                                                                          (force
-                                                                                             (case
-                                                                                                (force
-                                                                                                   ifThenElse
-                                                                                                   (equalsInteger
-                                                                                                      4
-                                                                                                      digit)
-                                                                                                   (constr 0
-                                                                                                      [  ])
-                                                                                                   (constr 1
-                                                                                                      [  ]))
-                                                                                                [ (delay
-                                                                                                     "4")
-                                                                                                , (delay
+                                                                             (delay
+                                                                                "3")
+                                                                             (delay
+                                                                                (force
+                                                                                   (force
+                                                                                      ifThenElse
+                                                                                      (equalsInteger
+                                                                                         4
+                                                                                         digit)
+                                                                                      (delay
+                                                                                         "4")
+                                                                                      (delay
+                                                                                         (force
+                                                                                            (force
+                                                                                               ifThenElse
+                                                                                               (equalsInteger
+                                                                                                  5
+                                                                                                  digit)
+                                                                                               (delay
+                                                                                                  "5")
+                                                                                               (delay
+                                                                                                  (force
                                                                                                      (force
-                                                                                                        (case
+                                                                                                        ifThenElse
+                                                                                                        (equalsInteger
+                                                                                                           6
+                                                                                                           digit)
+                                                                                                        (delay
+                                                                                                           "6")
+                                                                                                        (delay
                                                                                                            (force
-                                                                                                              ifThenElse
-                                                                                                              (equalsInteger
-                                                                                                                 5
-                                                                                                                 digit)
-                                                                                                              (constr 0
-                                                                                                                 [  ])
-                                                                                                              (constr 1
-                                                                                                                 [  ]))
-                                                                                                           [ (delay
-                                                                                                                "5")
-                                                                                                           , (delay
-                                                                                                                (force
-                                                                                                                   (case
-                                                                                                                      (force
-                                                                                                                         ifThenElse
-                                                                                                                         (equalsInteger
-                                                                                                                            6
-                                                                                                                            digit)
-                                                                                                                         (constr 0
-                                                                                                                            [  ])
-                                                                                                                         (constr 1
-                                                                                                                            [  ]))
-                                                                                                                      [ (delay
-                                                                                                                           "6")
-                                                                                                                      , (delay
-                                                                                                                           (force
-                                                                                                                              (case
-                                                                                                                                 (force
-                                                                                                                                    ifThenElse
-                                                                                                                                    (equalsInteger
-                                                                                                                                       7
-                                                                                                                                       digit)
-                                                                                                                                    (constr 0
-                                                                                                                                       [  ])
-                                                                                                                                    (constr 1
-                                                                                                                                       [  ]))
-                                                                                                                                 [ (delay
-                                                                                                                                      "7")
-                                                                                                                                 , (delay
-                                                                                                                                      (force
-                                                                                                                                         (case
-                                                                                                                                            (force
-                                                                                                                                               ifThenElse
-                                                                                                                                               (equalsInteger
-                                                                                                                                                  8
-                                                                                                                                                  digit)
-                                                                                                                                               (constr 0
-                                                                                                                                                  [  ])
-                                                                                                                                               (constr 1
-                                                                                                                                                  [  ]))
-                                                                                                                                            [ (delay
-                                                                                                                                                 "8")
-                                                                                                                                            , (delay
-                                                                                                                                                 (case
-                                                                                                                                                    (force
-                                                                                                                                                       ifThenElse
-                                                                                                                                                       (equalsInteger
-                                                                                                                                                          9
-                                                                                                                                                          digit)
-                                                                                                                                                       (constr 0
-                                                                                                                                                          [  ])
-                                                                                                                                                       (constr 1
-                                                                                                                                                          [  ]))
-                                                                                                                                                    [ "9"
-                                                                                                                                                    , "<invalid digit>" ])) ]))) ]))) ]))) ]))) ]))) ]))) ]))) ]))) ]))
-                                            , (acc x) ])
-                                       id
-                                       (go (constr 0 []) w))) ]))))
+                                                                                                              (force
+                                                                                                                 ifThenElse
+                                                                                                                 (equalsInteger
+                                                                                                                    7
+                                                                                                                    digit)
+                                                                                                                 (delay
+                                                                                                                    "7")
+                                                                                                                 (delay
+                                                                                                                    (force
+                                                                                                                       (force
+                                                                                                                          ifThenElse
+                                                                                                                          (equalsInteger
+                                                                                                                             8
+                                                                                                                             digit)
+                                                                                                                          (delay
+                                                                                                                             "8")
+                                                                                                                          (delay
+                                                                                                                             (force
+                                                                                                                                ifThenElse
+                                                                                                                                (equalsInteger
+                                                                                                                                   9
+                                                                                                                                   digit)
+                                                                                                                                "9"
+                                                                                                                                "<invalid digit>"))))))))))))))))))))))))))))
+                                          , (acc x) ])
+                                     id
+                                     (go (constr 0 []) w)))))))
                  (\x -> x))
               (fix1
                  (\foldr arg ->
@@ -1057,16 +507,12 @@
            (fix1
               (\go acc n ->
                  force
-                   (case
-                      (force ifThenElse
-                         (equalsInteger 0 (quotientInteger n y))
-                         (constr 0 [])
-                         (constr 1 []))
-                      [ (delay (constr 1 [(remainderInteger n y), acc]))
-                      , (delay
-                           (go
-                              (constr 1 [(remainderInteger n y), acc])
-                              (quotientInteger n y))) ]))))
+                   (force ifThenElse
+                      (equalsInteger 0 (quotientInteger n y))
+                      (delay (constr 1 [(remainderInteger n y), acc]))
+                      (delay
+                         (go
+                            (constr 1 [(remainderInteger n y), acc])
+                            (quotientInteger n y)))))))
         10)
-     (\f -> (\s -> s s) (\s x -> f (s s) x)))
->>>>>>> 014286d2
+     (\f -> (\s -> s s) (\s x -> f (s s) x)))