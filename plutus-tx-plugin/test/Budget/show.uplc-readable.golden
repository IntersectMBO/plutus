program 1.1.0 ((\fix1 ->
                  (\y ->
<<<<<<< HEAD
                     (\go ->
                        (\foldr ->
                           (\id ->
                              (\`$w$cshowsPrec` ->
                                 (\x ->
                                    (\w ->
                                       (\toHex ->
                                          (\`$fEnumBool_$cenumFromTo` ->
                                             (\`$fShowInteger_$cshowsPrec` ->
                                                (\go ->
                                                   (\go ->
                                                      (\concatBuiltinStrings ->
                                                         (\`$fShowInteger_$cshow` ->
                                                            (\a ->
                                                               (\c ->
                                                                  (\d ->
                                                                     (\showsPrec ->
                                                                        (\`$fShowInteger` ->
                                                                           (\e ->
                                                                              (\x ->
                                                                                 multiplyInteger
                                                                                   x
                                                                                   2)
                                                                                (force trace
                                                                                   (concatBuiltinStrings
                                                                                      (constr 1 [ "("
                                                                                                , (showsPrec
                                                                                                     `$fShowInteger`
                                                                                                     0
                                                                                                     a
                                                                                                     (constr 1 [ ","
                                                                                                               , (showsPrec
                                                                                                                    `$fShowInteger`
                                                                                                                    0
                                                                                                                    a
                                                                                                                    (constr 1 [ ","
                                                                                                                              , (showsPrec
                                                                                                                                   `$fShowInteger`
                                                                                                                                   0
                                                                                                                                   c
                                                                                                                                   (constr 1 [ ","
                                                                                                                                             , (showsPrec
                                                                                                                                                  `$fShowInteger`
                                                                                                                                                  0
                                                                                                                                                  d
                                                                                                                                                  (constr 1 [ ","
                                                                                                                                                            , (showsPrec
                                                                                                                                                                 `$fShowInteger`
                                                                                                                                                                 0
                                                                                                                                                                 e
                                                                                                                                                                 (constr 1 [ ")"
                                                                                                                                                                           , (constr 0 [  ]) ])) ])) ])) ])) ])) ]))
                                                                                   e))
=======
                     (\Cons ->
                        (\go ->
                           (\foldr ->
                              (\id ->
                                 (\`$w$cshowsPrec` ->
                                    (\x ->
                                       (\w ->
                                          (\toHex ->
                                             (\`$fEnumBool_$cenumFromTo` ->
                                                (\Tuple2 ->
                                                   (\`$fShowInteger_$cshowsPrec` ->
                                                      (\go ->
                                                         (\go ->
                                                            (\UTuple2 ->
                                                               (\concatBuiltinStrings ->
                                                                  (\`$fShowInteger_$cshow` ->
                                                                     (\a ->
                                                                        (\c ->
                                                                           (\d ->
                                                                              (\showsPrec ->
                                                                                 (\`$fShowInteger` ->
                                                                                    (\e ->
                                                                                       multiplyInteger
                                                                                         (force trace
                                                                                            (concatBuiltinStrings
                                                                                               (Cons
                                                                                                  "("
                                                                                                  (showsPrec
                                                                                                     `$fShowInteger`
                                                                                                     0
                                                                                                     a
                                                                                                     (Cons
                                                                                                        ","
                                                                                                        (showsPrec
                                                                                                           `$fShowInteger`
                                                                                                           0
                                                                                                           a
                                                                                                           (Cons
                                                                                                              ","
                                                                                                              (showsPrec
                                                                                                                 `$fShowInteger`
                                                                                                                 0
                                                                                                                 c
                                                                                                                 (Cons
                                                                                                                    ","
                                                                                                                    (showsPrec
                                                                                                                       `$fShowInteger`
                                                                                                                       0
                                                                                                                       d
                                                                                                                       (Cons
                                                                                                                          ","
                                                                                                                          (showsPrec
                                                                                                                             `$fShowInteger`
                                                                                                                             0
                                                                                                                             e
                                                                                                                             (Cons
                                                                                                                                ")"
                                                                                                                                (constr 0 [  ])))))))))))))
                                                                                            e)
                                                                                         2)
                                                                                      (force trace
                                                                                         ((\x ->
                                                                                             concatBuiltinStrings
                                                                                               ((\showElem ->
                                                                                                   case x [ (\ds ->
                                                                                                               Cons
                                                                                                                 "[]"
                                                                                                                 ds)
                                                                                                          , (\x
                                                                                                              xs
                                                                                                              x ->
                                                                                                               Cons
                                                                                                                 "["
                                                                                                                 (showElem
                                                                                                                    x
                                                                                                                    (force (force (foldr
                                                                                                                                     (delay (\x ->
                                                                                                                                               x))))
                                                                                                                       (\a
                                                                                                                         acc
                                                                                                                         x ->
                                                                                                                          Cons
                                                                                                                            ","
                                                                                                                            (showElem
                                                                                                                               a
                                                                                                                               (acc
                                                                                                                                  x)))
                                                                                                                       id
                                                                                                                       xs
                                                                                                                       (Cons
                                                                                                                          "]"
                                                                                                                          x)))) ])
                                                                                                  (showsPrec
                                                                                                     `$fShowInteger`
                                                                                                     0)
                                                                                                  (constr 0 [  ])))
                                                                                            ((\c ->
                                                                                                c
                                                                                                  a
                                                                                                  (c
                                                                                                     a
                                                                                                     (c
                                                                                                        c
                                                                                                        (c
                                                                                                           d
                                                                                                           (constr 0 [  ])))))
                                                                                               (\ds
                                                                                                 ds ->
                                                                                                  Cons
                                                                                                    ds
                                                                                                    ds)))
                                                                                         d))
                                                                                   (constr 0 [ `$fShowInteger_$cshowsPrec`
                                                                                             , `$fShowInteger_$cshow` ]))
                                                                                (\v ->
                                                                                   case v [ (\v
                                                                                              v ->
                                                                                               v) ]))
>>>>>>> e2f664e5
                                                                             (force trace
                                                                                (concatBuiltinStrings
                                                                                   ((\showElem ->
                                                                                       constr 1 [ "["
                                                                                                , (showElem
                                                                                                     a
                                                                                                     (force (force (foldr
                                                                                                                      (delay (\x ->
                                                                                                                                x))))
                                                                                                        (\a
                                                                                                          acc
                                                                                                          x ->
                                                                                                           constr 1 [ ","
                                                                                                                    , (showElem
                                                                                                                         a
                                                                                                                         (acc
                                                                                                                            x)) ])
                                                                                                        id
                                                                                                        (constr 1 [ a
                                                                                                                  , (constr 1 [ c
                                                                                                                              , (constr 1 [ d
                                                                                                                                          , (constr 0 [  ]) ]) ]) ])
                                                                                                        (constr 1 [ "]"
                                                                                                                  , (constr 0 [  ]) ]))) ])
                                                                                      (showsPrec
                                                                                         `$fShowInteger`
                                                                                         0)))
                                                                                d))
                                                                          (constr 0 [ `$fShowInteger_$cshowsPrec`
                                                                                    , `$fShowInteger_$cshow` ]))
                                                                       (\v ->
                                                                          case v [ (\v
                                                                                     v ->
                                                                                      v) ]))
                                                                    (force trace
                                                                       (case (force ifThenElse
                                                                                (lessThanEqualsInteger
                                                                                   c
                                                                                   0)
                                                                                (constr 1 [  ])
                                                                                (constr 0 [  ])) [ "True"
                                                                                                 , "False" ])
                                                                       c))
                                                                 (force trace
                                                                    (concatBuiltinStrings
                                                                       (force (force (foldr
                                                                                        (delay (\x ->
                                                                                                  x))))
                                                                          (\i
                                                                            acc
                                                                            x ->
                                                                             toHex
                                                                               (divideInteger
                                                                                  (indexByteString
                                                                                     w
                                                                                     i)
                                                                                  16)
                                                                               (toHex
                                                                                  (modInteger
                                                                                     (indexByteString
                                                                                        w
                                                                                        i)
                                                                                     16)
                                                                                  (acc
                                                                                     x)))
                                                                          id
                                                                          (`$fEnumBool_$cenumFromTo`
                                                                             0
                                                                             (subtractInteger
                                                                                (lengthOfByteString
                                                                                   w)
                                                                                1))
                                                                          (constr 0 [  ])))
                                                                    a))
                                                              (force trace
                                                                 (`$fShowInteger_$cshow`
                                                                    x)
                                                                 x))
                                                           (\x ->
                                                              concatBuiltinStrings
                                                                (`$fShowInteger_$cshowsPrec`
                                                                   0
                                                                   x
                                                                   (constr 0 [  ]))))
                                                        (fix1
                                                           (\concatBuiltinStrings
                                                             ds ->
                                                              case ds [ ""
                                                                      , (\x
                                                                          ds ->
                                                                           force (case ds [ (delay x)
                                                                                          , (\ipv
                                                                                              ipv ->
                                                                                               delay ((\ds ->
                                                                                                         appendString
                                                                                                           (case (force ds) [ (\ys
                                                                                                                                zs ->
                                                                                                                                 concatBuiltinStrings
                                                                                                                                   ys) ])
                                                                                                           (case (force ds) [ (\ys
                                                                                                                                zs ->
                                                                                                                                 concatBuiltinStrings
                                                                                                                                   zs) ]))
                                                                                                        (delay ((\w ->
                                                                                                                   case (force (case (force ifThenElse
                                                                                                                                        (lessThanEqualsInteger
                                                                                                                                           w
                                                                                                                                           0)
                                                                                                                                        (constr 0 [  ])
                                                                                                                                        (constr 1 [  ])) [ (delay (constr 0 [ (constr 0 [  ])
                                                                                                                                                                            , ds ]))
                                                                                                                                                         , (delay (case (force (go
                                                                                                                                                                                  (delay (\x ->
                                                                                                                                                                                            x)))
                                                                                                                                                                           w
                                                                                                                                                                           ds) [ (\ww
                                                                                                                                                                                   ww ->
                                                                                                                                                                                    constr 0 [ ww
                                                                                                                                                                                             , ww ]) ])) ])) [ (\ww
                                                                                                                                                                                                                 ww ->
                                                                                                                                                                                                                  constr 0 [ ww
                                                                                                                                                                                                                           , ww ]) ])
                                                                                                                  (divideInteger
                                                                                                                     (go
                                                                                                                        ds
                                                                                                                        0)
                                                                                                                     2))))) ])) ])))
                                                     (fix1
                                                        (\go
                                                          ds
                                                          eta ->
                                                           force (case ds [ (delay eta)
                                                                          , (\x
                                                                              xs ->
                                                                               delay (go
                                                                                        xs
                                                                                        (addInteger
                                                                                           eta
                                                                                           1))) ]))))
                                                  (fix1
                                                     (\go
                                                       arg ->
                                                        delay (\ds
                                                                ds ->
                                                                 force (case ds [ (delay (constr 0 [ (constr 0 [  ])
                                                                                                   , (constr 0 [  ]) ]))
                                                                                , (\y
                                                                                    ys ->
                                                                                     delay (force (case (force ifThenElse
                                                                                                           (equalsInteger
                                                                                                              ds
                                                                                                              1)
                                                                                                           (constr 0 [  ])
                                                                                                           (constr 1 [  ])) [ (delay (constr 0 [ (constr 1 [ y
                                                                                                                                                           , (constr 0 [  ]) ])
                                                                                                                                               , ys ]))
                                                                                                                            , (delay (case (force (go
                                                                                                                                                     (delay (\x ->
                                                                                                                                                               x)))
                                                                                                                                              (subtractInteger
                                                                                                                                                 ds
                                                                                                                                                 1)
                                                                                                                                              ys) [ (\zs
                                                                                                                                                      ws ->
                                                                                                                                                       constr 0 [ (constr 1 [ y
                                                                                                                                                                            , zs ])
                                                                                                                                                                , ws ]) ])) ]))) ])))))
                                               (\w w -> `$w$cshowsPrec` w))
                                            (fix1
                                               (\`$fEnumBool_$cenumFromTo`
                                                 x
                                                 y ->
                                                  force (case (force ifThenElse
                                                                 (lessThanEqualsInteger
                                                                    x
                                                                    y)
                                                                 (constr 1 [])
                                                                 (constr 0 [  ])) [ (delay (constr 0 [  ]))
                                                                                  , (delay (constr 1 [ x
                                                                                                     , (`$fEnumBool_$cenumFromTo`
                                                                                                          (addInteger
                                                                                                             x
                                                                                                             1)
                                                                                                          y) ])) ]))))
                                         (\x ->
                                            force (case (force ifThenElse
                                                           (lessThanEqualsInteger
                                                              x
                                                              9)
                                                           (constr 0 [])
                                                           (constr 1 [  ])) [ (delay (`$w$cshowsPrec`
                                                                                        x))
                                                                            , (delay (force (case (force ifThenElse
                                                                                                     (equalsInteger
                                                                                                        x
                                                                                                        10)
                                                                                                     (constr 0 [  ])
                                                                                                     (constr 1 [  ])) [ (delay (\ds ->
                                                                                                                                  constr 1 [ "a"
                                                                                                                                           , ds ]))
                                                                                                                      , (delay (force (case (force ifThenElse
                                                                                                                                               (equalsInteger
                                                                                                                                                  x
                                                                                                                                                  11)
                                                                                                                                               (constr 0 [  ])
                                                                                                                                               (constr 1 [  ])) [ (delay (\ds ->
                                                                                                                                                                            constr 1 [ "b"
                                                                                                                                                                                     , ds ]))
                                                                                                                                                                , (delay (force (case (force ifThenElse
                                                                                                                                                                                         (equalsInteger
                                                                                                                                                                                            x
                                                                                                                                                                                            12)
                                                                                                                                                                                         (constr 0 [  ])
                                                                                                                                                                                         (constr 1 [  ])) [ (delay (\ds ->
                                                                                                                                                                                                                      constr 1 [ "c"
                                                                                                                                                                                                                               , ds ]))
                                                                                                                                                                                                          , (delay (force (case (force ifThenElse
                                                                                                                                                                                                                                   (equalsInteger
                                                                                                                                                                                                                                      x
                                                                                                                                                                                                                                      13)
                                                                                                                                                                                                                                   (constr 0 [  ])
                                                                                                                                                                                                                                   (constr 1 [  ])) [ (delay (\ds ->
                                                                                                                                                                                                                                                                constr 1 [ "d"
                                                                                                                                                                                                                                                                         , ds ]))
                                                                                                                                                                                                                                                    , (delay (force (case (force ifThenElse
                                                                                                                                                                                                                                                                             (equalsInteger
                                                                                                                                                                                                                                                                                x
                                                                                                                                                                                                                                                                                14)
                                                                                                                                                                                                                                                                             (constr 0 [  ])
                                                                                                                                                                                                                                                                             (constr 1 [  ])) [ (delay (\ds ->
                                                                                                                                                                                                                                                                                                          constr 1 [ "e"
                                                                                                                                                                                                                                                                                                                   , ds ]))
                                                                                                                                                                                                                                                                                              , (delay (case (force ifThenElse
                                                                                                                                                                                                                                                                                                                (equalsInteger
                                                                                                                                                                                                                                                                                                                   x
                                                                                                                                                                                                                                                                                                                   15)
                                                                                                                                                                                                                                                                                                                (constr 0 [  ])
                                                                                                                                                                                                                                                                                                                (constr 1 [  ])) [ (\ds ->
                                                                                                                                                                                                                                                                                                                                      constr 1 [ "f"
                                                                                                                                                                                                                                                                                                                                               , ds ])
                                                                                                                                                                                                                                                                                                                                 , (\ds ->
                                                                                                                                                                                                                                                                                                                                      constr 1 [ "<invalid byte>"
                                                                                                                                                                                                                                                                                                                                               , ds ]) ])) ]))) ]))) ]))) ]))) ]))) ])))
                                      #5468697320697320616e206578616d706c65)
                                   -1234567890)
                                (fix1
                                   (\`$w$cshowsPrec`
                                     w ->
                                      force (case (force ifThenElse
                                                     (lessThanInteger w 0)
                                                     (constr 0 [])
                                                     (constr 1 [  ])) [ (delay (\x ->
                                                                                  constr 1 [ "-"
                                                                                           , (`$w$cshowsPrec`
                                                                                                (subtractInteger
                                                                                                   0
                                                                                                   w)
                                                                                                x) ]))
                                                                      , (delay (force (force (foldr
                                                                                                (delay (\x ->
                                                                                                          x))))
                                                                                  (\digit
                                                                                    acc
                                                                                    x ->
                                                                                     constr 1 [ (force (case (force ifThenElse
                                                                                                                (equalsInteger
                                                                                                                   digit
                                                                                                                   0)
                                                                                                                (constr 0 [  ])
                                                                                                                (constr 1 [  ])) [ (delay "0")
                                                                                                                                 , (delay (force (case (force ifThenElse
                                                                                                                                                          (equalsInteger
                                                                                                                                                             digit
                                                                                                                                                             1)
                                                                                                                                                          (constr 0 [  ])
                                                                                                                                                          (constr 1 [  ])) [ (delay "1")
                                                                                                                                                                           , (delay (force (case (force ifThenElse
                                                                                                                                                                                                    (equalsInteger
                                                                                                                                                                                                       digit
                                                                                                                                                                                                       2)
                                                                                                                                                                                                    (constr 0 [  ])
                                                                                                                                                                                                    (constr 1 [  ])) [ (delay "2")
                                                                                                                                                                                                                     , (delay (force (case (force ifThenElse
                                                                                                                                                                                                                                              (equalsInteger
                                                                                                                                                                                                                                                 digit
                                                                                                                                                                                                                                                 3)
                                                                                                                                                                                                                                              (constr 0 [  ])
                                                                                                                                                                                                                                              (constr 1 [  ])) [ (delay "3")
                                                                                                                                                                                                                                                               , (delay (force (case (force ifThenElse
                                                                                                                                                                                                                                                                                        (equalsInteger
                                                                                                                                                                                                                                                                                           digit
                                                                                                                                                                                                                                                                                           4)
                                                                                                                                                                                                                                                                                        (constr 0 [  ])
                                                                                                                                                                                                                                                                                        (constr 1 [  ])) [ (delay "4")
                                                                                                                                                                                                                                                                                                         , (delay (force (case (force ifThenElse
                                                                                                                                                                                                                                                                                                                                  (equalsInteger
                                                                                                                                                                                                                                                                                                                                     digit
                                                                                                                                                                                                                                                                                                                                     5)
                                                                                                                                                                                                                                                                                                                                  (constr 0 [  ])
                                                                                                                                                                                                                                                                                                                                  (constr 1 [  ])) [ (delay "5")
                                                                                                                                                                                                                                                                                                                                                   , (delay (force (case (force ifThenElse
                                                                                                                                                                                                                                                                                                                                                                            (equalsInteger
                                                                                                                                                                                                                                                                                                                                                                               digit
                                                                                                                                                                                                                                                                                                                                                                               6)
                                                                                                                                                                                                                                                                                                                                                                            (constr 0 [  ])
                                                                                                                                                                                                                                                                                                                                                                            (constr 1 [  ])) [ (delay "6")
                                                                                                                                                                                                                                                                                                                                                                                             , (delay (force (case (force ifThenElse
                                                                                                                                                                                                                                                                                                                                                                                                                      (equalsInteger
                                                                                                                                                                                                                                                                                                                                                                                                                         digit
                                                                                                                                                                                                                                                                                                                                                                                                                         7)
                                                                                                                                                                                                                                                                                                                                                                                                                      (constr 0 [  ])
                                                                                                                                                                                                                                                                                                                                                                                                                      (constr 1 [  ])) [ (delay "7")
                                                                                                                                                                                                                                                                                                                                                                                                                                       , (delay (force (case (force ifThenElse
                                                                                                                                                                                                                                                                                                                                                                                                                                                                (equalsInteger
                                                                                                                                                                                                                                                                                                                                                                                                                                                                   digit
                                                                                                                                                                                                                                                                                                                                                                                                                                                                   8)
                                                                                                                                                                                                                                                                                                                                                                                                                                                                (constr 0 [  ])
                                                                                                                                                                                                                                                                                                                                                                                                                                                                (constr 1 [  ])) [ (delay "8")
                                                                                                                                                                                                                                                                                                                                                                                                                                                                                 , (delay (case (force ifThenElse
                                                                                                                                                                                                                                                                                                                                                                                                                                                                                                   (equalsInteger
                                                                                                                                                                                                                                                                                                                                                                                                                                                                                                      digit
                                                                                                                                                                                                                                                                                                                                                                                                                                                                                                      9)
                                                                                                                                                                                                                                                                                                                                                                                                                                                                                                   (constr 0 [  ])
                                                                                                                                                                                                                                                                                                                                                                                                                                                                                                   (constr 1 [  ])) [ "9"
                                                                                                                                                                                                                                                                                                                                                                                                                                                                                                                    , "<invalid digit>" ])) ]))) ]))) ]))) ]))) ]))) ]))) ]))) ]))) ]))
                                                                                              , (acc
                                                                                                   x) ])
                                                                                  id
                                                                                  (go
                                                                                     (constr 0 [  ])
                                                                                     w))) ]))))
                             (\x -> x))
                          (fix1
                             (\foldr
                               arg ->
                                delay (delay (\f
                                               acc
                                               l ->
                                                force (case l [ (delay acc)
                                                              , (\x
                                                                  xs ->
                                                                   delay (f
                                                                            x
                                                                            (force (force (foldr
                                                                                             (delay (\x ->
                                                                                                       x))))
                                                                               f
                                                                               acc
                                                                               xs))) ]))))))
                       (fix1
                          (\go
                            acc
                            n ->
                             force (case (force ifThenElse
                                            (equalsInteger
                                               (quotientInteger n y)
                                               0)
                                            (constr 0 [])
                                            (constr 1 [  ])) [ (delay (constr 1 [ (remainderInteger
                                                                                     n
                                                                                     y)
                                                                                , acc ]))
                                                             , (delay (go
                                                                         (constr 1 [ (remainderInteger
                                                                                        n
                                                                                        y)
                                                                                   , acc ])
                                                                         (quotientInteger
                                                                            n
                                                                            y))) ]))))
                    10)
                 (\f -> (\s -> s s) (\s x -> f (s s) x)))<|MERGE_RESOLUTION|>--- conflicted
+++ resolved
@@ -1,6 +1,5 @@
 program 1.1.0 ((\fix1 ->
                   (\y ->
-<<<<<<< HEAD
                      (\go ->
                         (\foldr ->
                            (\id ->
@@ -20,10 +19,7 @@
                                                                      (\showsPrec ->
                                                                         (\`$fShowInteger` ->
                                                                            (\e ->
-                                                                              (\x ->
-                                                                                 multiplyInteger
-                                                                                   x
-                                                                                   2)
+                                                                              multiplyInteger
                                                                                 (force trace
                                                                                    (concatBuiltinStrings
                                                                                       (constr 1 [ "("
@@ -53,127 +49,8 @@
                                                                                                                                                                  e
                                                                                                                                                                  (constr 1 [ ")"
                                                                                                                                                                            , (constr 0 [  ]) ])) ])) ])) ])) ])) ]))
-                                                                                   e))
-=======
-                     (\Cons ->
-                        (\go ->
-                           (\foldr ->
-                              (\id ->
-                                 (\`$w$cshowsPrec` ->
-                                    (\x ->
-                                       (\w ->
-                                          (\toHex ->
-                                             (\`$fEnumBool_$cenumFromTo` ->
-                                                (\Tuple2 ->
-                                                   (\`$fShowInteger_$cshowsPrec` ->
-                                                      (\go ->
-                                                         (\go ->
-                                                            (\UTuple2 ->
-                                                               (\concatBuiltinStrings ->
-                                                                  (\`$fShowInteger_$cshow` ->
-                                                                     (\a ->
-                                                                        (\c ->
-                                                                           (\d ->
-                                                                              (\showsPrec ->
-                                                                                 (\`$fShowInteger` ->
-                                                                                    (\e ->
-                                                                                       multiplyInteger
-                                                                                         (force trace
-                                                                                            (concatBuiltinStrings
-                                                                                               (Cons
-                                                                                                  "("
-                                                                                                  (showsPrec
-                                                                                                     `$fShowInteger`
-                                                                                                     0
-                                                                                                     a
-                                                                                                     (Cons
-                                                                                                        ","
-                                                                                                        (showsPrec
-                                                                                                           `$fShowInteger`
-                                                                                                           0
-                                                                                                           a
-                                                                                                           (Cons
-                                                                                                              ","
-                                                                                                              (showsPrec
-                                                                                                                 `$fShowInteger`
-                                                                                                                 0
-                                                                                                                 c
-                                                                                                                 (Cons
-                                                                                                                    ","
-                                                                                                                    (showsPrec
-                                                                                                                       `$fShowInteger`
-                                                                                                                       0
-                                                                                                                       d
-                                                                                                                       (Cons
-                                                                                                                          ","
-                                                                                                                          (showsPrec
-                                                                                                                             `$fShowInteger`
-                                                                                                                             0
-                                                                                                                             e
-                                                                                                                             (Cons
-                                                                                                                                ")"
-                                                                                                                                (constr 0 [  ])))))))))))))
-                                                                                            e)
-                                                                                         2)
-                                                                                      (force trace
-                                                                                         ((\x ->
-                                                                                             concatBuiltinStrings
-                                                                                               ((\showElem ->
-                                                                                                   case x [ (\ds ->
-                                                                                                               Cons
-                                                                                                                 "[]"
-                                                                                                                 ds)
-                                                                                                          , (\x
-                                                                                                              xs
-                                                                                                              x ->
-                                                                                                               Cons
-                                                                                                                 "["
-                                                                                                                 (showElem
-                                                                                                                    x
-                                                                                                                    (force (force (foldr
-                                                                                                                                     (delay (\x ->
-                                                                                                                                               x))))
-                                                                                                                       (\a
-                                                                                                                         acc
-                                                                                                                         x ->
-                                                                                                                          Cons
-                                                                                                                            ","
-                                                                                                                            (showElem
-                                                                                                                               a
-                                                                                                                               (acc
-                                                                                                                                  x)))
-                                                                                                                       id
-                                                                                                                       xs
-                                                                                                                       (Cons
-                                                                                                                          "]"
-                                                                                                                          x)))) ])
-                                                                                                  (showsPrec
-                                                                                                     `$fShowInteger`
-                                                                                                     0)
-                                                                                                  (constr 0 [  ])))
-                                                                                            ((\c ->
-                                                                                                c
-                                                                                                  a
-                                                                                                  (c
-                                                                                                     a
-                                                                                                     (c
-                                                                                                        c
-                                                                                                        (c
-                                                                                                           d
-                                                                                                           (constr 0 [  ])))))
-                                                                                               (\ds
-                                                                                                 ds ->
-                                                                                                  Cons
-                                                                                                    ds
-                                                                                                    ds)))
-                                                                                         d))
-                                                                                   (constr 0 [ `$fShowInteger_$cshowsPrec`
-                                                                                             , `$fShowInteger_$cshow` ]))
-                                                                                (\v ->
-                                                                                   case v [ (\v
-                                                                                              v ->
-                                                                                               v) ]))
->>>>>>> e2f664e5
+                                                                                   e)
+                                                                                2)
                                                                              (force trace
                                                                                 (concatBuiltinStrings
                                                                                    ((\showElem ->
