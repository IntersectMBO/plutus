<<<<<<< HEAD
program 1.1.0 ((\eta ->
                  (\s ->
                     s s)
                    (\s
                      x ->
                       (\go
                         ds ->
                          force (case ds [ (delay (constr 1 []))
                                         , (\x
                                             xs ->
                                              delay (force (force ifThenElse
                                                              (lessThanEqualsInteger
                                                                 1
                                                                 x)
                                                              (delay (go
                                                                        (addInteger
                                                                           x
                                                                           1)
                                                                        xs))
                                                              (delay (constr 0 [ x ]))))) ]))
                         (s s))
                    0
                    eta)
                 ((\c ->
                     c
                       1
                       (c
                          2
                          (c
                             3
                             (c
                                4
                                (c
                                   5
                                   (c
                                      6
                                      (c
                                         7
                                         (c 8 (c 9 (c 10 (constr 0 [])))))))))))
                    (\ds ds -> constr 1 [ds, ds])))
=======
program
  1.1.0
  ((\s ->
      s s)
     (\s x ->
        (\go ds ->
           force
             (case
                ds
                [ (delay (constr 1 []))
                , (\x xs ->
                     delay
                       (force
                          (case
                             (force ifThenElse
                                (lessThanEqualsInteger 1 x)
                                (constr 1 [])
                                (constr 0 []))
                             [ (delay (constr 0 [x]))
                             , (delay (go (addInteger 1 x) xs)) ]))) ]))
          (s s))
     0
     (constr 1
        [ 1
        , (constr 1
             [ 2
             , (constr 1
                  [ 3
                  , (constr 1
                       [ 4
                       , (constr 1
                            [ 5
                            , (constr 1
                                 [ 6
                                 , (constr 1
                                      [ 7
                                      , (constr 1
                                           [ 8
                                           , (constr 1
                                                [ 9
                                                , (constr 1
                                                     [ 10
                                                     , (constr 0
                                                          [  ]) ]) ]) ]) ]) ]) ]) ]) ]) ]) ]))
>>>>>>> 014286d2
<|MERGE_RESOLUTION|>--- conflicted
+++ resolved
@@ -1,45 +1,3 @@
-<<<<<<< HEAD
-program 1.1.0 ((\eta ->
-                  (\s ->
-                     s s)
-                    (\s
-                      x ->
-                       (\go
-                         ds ->
-                          force (case ds [ (delay (constr 1 []))
-                                         , (\x
-                                             xs ->
-                                              delay (force (force ifThenElse
-                                                              (lessThanEqualsInteger
-                                                                 1
-                                                                 x)
-                                                              (delay (go
-                                                                        (addInteger
-                                                                           x
-                                                                           1)
-                                                                        xs))
-                                                              (delay (constr 0 [ x ]))))) ]))
-                         (s s))
-                    0
-                    eta)
-                 ((\c ->
-                     c
-                       1
-                       (c
-                          2
-                          (c
-                             3
-                             (c
-                                4
-                                (c
-                                   5
-                                   (c
-                                      6
-                                      (c
-                                         7
-                                         (c 8 (c 9 (c 10 (constr 0 [])))))))))))
-                    (\ds ds -> constr 1 [ds, ds])))
-=======
 program
   1.1.0
   ((\s ->
@@ -53,13 +11,10 @@
                 , (\x xs ->
                      delay
                        (force
-                          (case
-                             (force ifThenElse
-                                (lessThanEqualsInteger 1 x)
-                                (constr 1 [])
-                                (constr 0 []))
-                             [ (delay (constr 0 [x]))
-                             , (delay (go (addInteger 1 x) xs)) ]))) ]))
+                          (force ifThenElse
+                             (lessThanEqualsInteger 1 x)
+                             (delay (go (addInteger 1 x) xs))
+                             (delay (constr 0 [x]))))) ]))
           (s s))
      0
      (constr 1
@@ -83,5 +38,4 @@
                                                 , (constr 1
                                                      [ 10
                                                      , (constr 0
-                                                          [  ]) ]) ]) ]) ]) ]) ]) ]) ]) ]) ]))
->>>>>>> 014286d2
+                                                          [  ]) ]) ]) ]) ]) ]) ]) ]) ]) ]) ]))