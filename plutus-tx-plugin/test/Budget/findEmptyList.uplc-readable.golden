--- conflicted
+++ resolved
@@ -1,21 +1,3 @@
-<<<<<<< HEAD
-program 1.1.0 ((\s ->
-                  s s)
-                 (\s
-                   x ->
-                    (\go ->
-                       force (case x [ (delay (constr 1 []))
-                                     , (\x
-                                         xs ->
-                                          delay (force (force ifThenElse
-                                                          (lessThanEqualsInteger
-                                                             1
-                                                             x)
-                                                          (delay (go xs))
-                                                          (delay (constr 0 [ x ]))))) ]))
-                      (s s))
-                 (constr 0 []))
-=======
 program
   1.1.0
   ((\s -> s s)
@@ -28,12 +10,9 @@
                 , (\x xs ->
                      delay
                        (force
-                          (case
-                             (force ifThenElse
-                                (lessThanEqualsInteger 1 x)
-                                (constr 1 [])
-                                (constr 0 []))
-                             [(delay (constr 0 [x])), (delay (go xs))]))) ]))
+                          (force ifThenElse
+                             (lessThanEqualsInteger 1 x)
+                             (delay (go xs))
+                             (delay (constr 0 [x]))))) ]))
           (s s))
-     (constr 0 []))
->>>>>>> 014286d2
+     (constr 0 []))