let
  data Unit | Unit_match where
    Unit : Unit
  data (Tuple2 :: * -> * -> *) a b | Tuple2_match where
    Tuple2 : a -> b -> Tuple2 a b
in
\(ds : (\a -> data) integer) ->
  Tuple2_match
    {integer}
    {list data}
    ((let
         b = list data
       in
       \(tup : pair integer b) ->
         Tuple2
           {integer}
           {b}
           (case integer tup [(\(l : integer) (r : b) -> l)])
           (case b tup [(\(l : integer) (r : b) -> r)]))
       (unConstrData ds))
    {integer}
    (\(ds : integer) (ds : list data) ->
<<<<<<< HEAD
       Bool_match
         (case Bool (equalsInteger 0 ds) [False, True])
         {all dead. integer}
         (/\dead ->
            let
              !ds : data = headList {data} ds
              !ds : list data = tailList {data} ds
            in
            unIData ds)
         (/\dead ->
            Tuple2_match
              {integer}
              {list data}
              ((let
                   b = list data
                 in
                 \(tup : pair integer b) ->
                   Tuple2
                     {integer}
                     {b}
                     (case integer tup [(\(l : integer) (r : b) -> l)])
                     (case b tup [(\(l : integer) (r : b) -> r)]))
                 (unConstrData ds))
              {integer}
              (\(ds : integer) (ds : list data) ->
                 Bool_match
                   (case Bool (equalsInteger 1 ds) [False, True])
                   {all dead. integer}
                   (/\dead -> 1)
                   (/\dead ->
                      let
                        !defaultBody : integer = error {integer}
                      in
                      Unit_match (error {Unit}) {integer} defaultBody)
                   {all dead. dead}))
=======
       case
         (all dead. integer)
         (equalsInteger 0 ds)
         [ (/\dead ->
              Tuple2_match
                {integer}
                {list data}
                ((let
                     b = list data
                   in
                   \(tup : pair integer b) ->
                     Tuple2
                       {integer}
                       {b}
                       (fstPair {integer} {b} tup)
                       (sndPair {integer} {b} tup))
                   (unConstrData ds))
                {integer}
                (\(ds : integer) (ds : list data) ->
                   case
                     (all dead. integer)
                     (equalsInteger 1 ds)
                     [ (/\dead ->
                          let
                            !defaultBody : integer = error {integer}
                          in
                          Unit_match (error {Unit}) {integer} defaultBody)
                     , (/\dead -> 1) ]
                     {all dead. dead}))
         , (/\dead ->
              let
                !ds : data = headList {data} ds
                !ds : list data = tailList {data} ds
              in
              unIData ds) ]
>>>>>>> dd1328d3
         {all dead. dead})<|MERGE_RESOLUTION|>--- conflicted
+++ resolved
@@ -20,43 +20,6 @@
        (unConstrData ds))
     {integer}
     (\(ds : integer) (ds : list data) ->
-<<<<<<< HEAD
-       Bool_match
-         (case Bool (equalsInteger 0 ds) [False, True])
-         {all dead. integer}
-         (/\dead ->
-            let
-              !ds : data = headList {data} ds
-              !ds : list data = tailList {data} ds
-            in
-            unIData ds)
-         (/\dead ->
-            Tuple2_match
-              {integer}
-              {list data}
-              ((let
-                   b = list data
-                 in
-                 \(tup : pair integer b) ->
-                   Tuple2
-                     {integer}
-                     {b}
-                     (case integer tup [(\(l : integer) (r : b) -> l)])
-                     (case b tup [(\(l : integer) (r : b) -> r)]))
-                 (unConstrData ds))
-              {integer}
-              (\(ds : integer) (ds : list data) ->
-                 Bool_match
-                   (case Bool (equalsInteger 1 ds) [False, True])
-                   {all dead. integer}
-                   (/\dead -> 1)
-                   (/\dead ->
-                      let
-                        !defaultBody : integer = error {integer}
-                      in
-                      Unit_match (error {Unit}) {integer} defaultBody)
-                   {all dead. dead}))
-=======
        case
          (all dead. integer)
          (equalsInteger 0 ds)
@@ -71,8 +34,8 @@
                      Tuple2
                        {integer}
                        {b}
-                       (fstPair {integer} {b} tup)
-                       (sndPair {integer} {b} tup))
+                       (case integer tup [(\(l : integer) (r : b) -> l)])
+                       (case b tup [(\(l : integer) (r : b) -> r)]))
                    (unConstrData ds))
                 {integer}
                 (\(ds : integer) (ds : list data) ->
@@ -92,5 +55,4 @@
                 !ds : list data = tailList {data} ds
               in
               unIData ds) ]
->>>>>>> dd1328d3
          {all dead. dead})