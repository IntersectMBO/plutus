-- editorconfig-checker-disable-file
{-# LANGUAGE ConstraintKinds   #-}
{-# LANGUAGE DataKinds         #-}
{-# LANGUAGE FlexibleContexts  #-}
{-# LANGUAGE FlexibleInstances #-}
{-# LANGUAGE Rank2Types        #-}
{-# LANGUAGE TypeFamilies      #-}
{-# LANGUAGE TypeOperators     #-}

module PlutusTx.Compiler.Types (
  module PlutusTx.Compiler.Types,
  module PlutusCore.Annotation,
) where

import PlutusTx.Compiler.Error
import PlutusTx.Coverage
import PlutusTx.PIRTypes
import PlutusTx.PLCTypes

import PlutusIR.Analysis.Builtins qualified as PIR
import PlutusIR.Compiler.Definitions
import PlutusIR.Compiler.Types qualified as PIR
import PlutusIR.Transform.RewriteRules qualified as PIR

import PlutusCore.Annotation
import PlutusCore.Builtin qualified as PLC
import PlutusCore.Default qualified as PLC
import PlutusCore.Quote

import GHC qualified
import GHC.Core.FamInstEnv qualified as GHC
import GHC.Plugins qualified as GHC

import Control.Monad.Except
import Control.Monad.Reader
import Control.Monad.State
import Control.Monad.Writer

import Data.Map qualified as Map
import Data.Set (Set)
import Data.Set qualified as Set

import Language.Haskell.TH.Syntax qualified as TH
import Prettyprinter

type NameInfo = Map.Map TH.Name GHC.TyThing

-- | Compilation options.
<<<<<<< HEAD
data CompileOptions = CompileOptions {
      coProfile       :: ProfileOpts
    , coCoverage      :: CoverageOpts
    , coDatatypeStyle :: PIR.DatatypeStyle
    , coRemoveTrace   :: Bool
    , coInlineFix     :: Bool
    }

data CompileContext uni fun = CompileContext {
    ccOpts             :: CompileOptions,
    ccFlags            :: GHC.DynFlags,
    ccFamInstEnvs      :: GHC.FamInstEnvs,
    ccNameInfo         :: NameInfo,
    ccScope            :: Scope uni fun,
    ccBlackholed       :: Set.Set GHC.Name,
    ccCurDef           :: Maybe LexName,
    ccModBreaks        :: Maybe GHC.ModBreaks,
    ccBuiltinsInfo     :: PIR.BuiltinsInfo uni fun,
    ccBuiltinCostModel :: PLC.CostingPart uni fun,
    ccDebugTraceOn     :: Bool,
    ccRewriteRules     :: PIR.RewriteRules uni fun,
    ccSafeToInline     :: Bool
    }
=======
data CompileOptions = CompileOptions
  { coProfile     :: ProfileOpts
  , coCoverage    :: CoverageOpts
  , coRemoveTrace :: Bool
  , coInlineFix   :: Bool
  }

data CompileContext uni fun = CompileContext
  { ccOpts             :: CompileOptions
  , ccFlags            :: GHC.DynFlags
  , ccFamInstEnvs      :: GHC.FamInstEnvs
  , ccNameInfo         :: NameInfo
  , ccScope            :: Scope uni fun
  , ccBlackholed       :: Set.Set GHC.Name
  , ccCurDef           :: Maybe LexName
  , ccModBreaks        :: Maybe GHC.ModBreaks
  , ccBuiltinsInfo     :: PIR.BuiltinsInfo uni fun
  , ccBuiltinCostModel :: PLC.CostingPart uni fun
  , ccDebugTraceOn     :: Bool
  , ccRewriteRules     :: PIR.RewriteRules uni fun
  , ccSafeToInline     :: Bool
  }
>>>>>>> 13fb1f3b

data CompileState = CompileState
  { csNextStep      :: Int
  {- ^ The ID of the next step to be taken by the PlutusTx compiler.
  This is used when generating debug traces.
  -}
  , csPreviousSteps :: [Int]
  {- ^ The IDs of the previous steps taken by the PlutusTx compiler leading up to
  the current point. This is used when generating debug traces.
  -}
  }

-- | Verbosity level of the Plutus Tx compiler.
data Verbosity
  = Quiet
  | Verbose
  | Debug
  deriving stock (Eq, Show)

instance Pretty Verbosity where
  pretty = viaShow

-- | Profiling options. @All@ profiles everything. @None@ is the default.
data ProfileOpts
  = All -- set this with -fplugin-opt PlutusTx.Plugin:profile-all
  | None
  deriving stock (Eq, Show)

instance Pretty ProfileOpts where
  pretty = viaShow

{-| Coverage options
See Note [Coverage annotations]
-}
data CoverageOpts = CoverageOpts {unCoverageOpts :: Set CoverageType}

-- | Get the coverage types we are using
activeCoverageTypes :: CompileOptions -> Set CoverageType
activeCoverageTypes = unCoverageOpts . coCoverage

{-| Option `{\-# OPTIONS_GHC -fplugin-opt PlutusTx.Plugin:coverage-all #-\}` enables all these
See Note [Adding more coverage annotations].
See Note [Coverage order]
-}
data CoverageType
  = {-| Check that all source locations that we can identify in GHC Core have been covered.
    For this to work at all we need `{\-# OPTIONS_GHC -g #-\}`
    turn on with `{\-# OPTIONS_GHC -fplugin-opt PlutusTx.Plugin:coverage-location #-\}`
    -}
    LocationCoverage
  | {-| Check that every boolean valued expression that isn't `True` or `False` for which
    we know the source location have been covered. For this to work at all we need
    `{\-# OPTIONS_GHC -g #-\}` turn on with
    `{\-# OPTIONS_GHC -fplugin-opt PlutusTx.Plugin:coverage-boolean #-\}`
    -}
    BooleanCoverage
  deriving stock (Ord, Eq, Show, Enum, Bounded)

{- Note [Coverage order]
   The order in which `CoverageType` constructors appear in the type determine the order in
   which their respective transformations in `coverageCompile` will be executed. The topmost `CoverageType`
   will be executed first, followed by the second from the top and so on. It is important to either:
   1. Never add coverage transformations that don't commute or
   2. BE VERY CAREFUL!
   Currently we are employing option (1). Please don't change that unless you know what you're doing
   and you've read the code of `coverageCompile` carefully.
-}

{-| A wrapper around 'GHC.Name' with a stable 'Ord' instance. Use this where the ordering
will affect the output of the compiler, i.e. when sorting or so on. It's  fine to use
'GHC.Name' if we're just putting them in a 'Set.Set', for example.

The 'Eq' instance we derive - it's also not stable across builds, but I believe this is only
a problem if you compare things from different builds, which we don't do.
-}
newtype LexName = LexName GHC.Name
  deriving stock (Eq)

instance Show LexName where
  show (LexName n) = GHC.occNameString $ GHC.occName n

instance Ord LexName where
  compare (LexName n1) (LexName n2) =
    case stableNameCmp n1 n2 of
      -- This case is not sound if the names are generated, so we have to
      -- fall back on the default sound comparison for names. This is
      -- non-deterministic! But we care even more about not mixing up things
      -- that are different than we do about determinism.
      EQ -> compare n1 n2
      o  -> o

{- Note [Stable name comparisons]
GHC defines `stableNameCmp` which does a good job of being a stable name
comparator across compiles. *However*, it includes, indirectly, the unit
id that a name comes from, including the hash. While this is stable across
compiles of exactly the same thing, it is *not* stable across compiles
in slightly different environments, e.g. with cabal new-build vs with nix.

This matters since that can eventually affect our test output.

We partially fix this by making the comparison less likely to consult the
unstable unit id. We do this by just flipping the order in which we consult
components: normally GHC looks at the unit id first, then the module name, then
the `OccName`. We do it in the opposite order.

While we can still get instability from this, it should now only happen
if we have a binding with the same name in the same module name but from
different units.

We would like to just copy GHC's implementation and tweak it, but it relies
on non-exported data constructors, so we have to write our own. This is mostly
the same, but e.g. we can't look directly at the "sort" of a `Name`.
-}

-- | Our own version of 'GHC.stableNameCmp'.
stableNameCmp :: GHC.Name -> GHC.Name -> Ordering
stableNameCmp n1 n2 =
  (GHC.occName n1 `compare` GHC.occName n2)
    <>
    -- See Note [Stable name comparisons]
    maybeCmp stableModuleCmp (GHC.nameModule_maybe n1) (GHC.nameModule_maybe n2)
 where
  maybeCmp :: (a -> a -> Ordering) -> Maybe a -> Maybe a -> Ordering
  maybeCmp cmp (Just l) (Just r) = l `cmp` r
  maybeCmp _ Nothing (Just _)    = LT
  maybeCmp _ (Just _) Nothing    = GT
  maybeCmp _ Nothing Nothing     = EQ

-- | Our own version of 'GHC.stableModuleCmp'.
stableModuleCmp :: GHC.Module -> GHC.Module -> Ordering
stableModuleCmp m1 m2 =
  (GHC.moduleName m1 `GHC.stableModuleNameCmp` GHC.moduleName m2)
    <>
    -- See Note [Stable name comparisons]
    (GHC.moduleUnit m1 `GHC.stableUnitCmp` GHC.moduleUnit m2)

-- See Note [Scopes]
type Compiling uni fun m ann =
  ( MonadError (CompileError uni fun ann) m
  , MonadQuote m
  , MonadReader (CompileContext uni fun) m
  , MonadState CompileState m
  , MonadDefs LexName uni fun Ann m
  , MonadWriter CoverageIndex m
  )

-- Packing up equality constraints gives us a nice way of writing type signatures as this way
-- we don't need to write 'PLC.DefaultUni' everywhere (in 'PIRTerm', 'PIRType' etc) and instead
-- can write the short @uni@ and know that it actually means 'PLC.DefaultUni'. Same regarding
-- 'DefaultFun'.
type CompilingDefault uni fun m ann =
  ( uni ~ PLC.DefaultUni
  , fun ~ PLC.DefaultFun
  , Compiling uni fun m ann
  )

blackhole :: (MonadReader (CompileContext uni fun) m) => GHC.Name -> m a -> m a
blackhole name = local (\cc -> cc{ccBlackholed = Set.insert name (ccBlackholed cc)})

blackholed :: (MonadReader (CompileContext uni fun) m) => GHC.Name -> m Bool
blackholed name = do
  CompileContext{ccBlackholed = bh} <- ask
  pure $ Set.member name bh

{- Note [Scopes]
We need a notion of scope, because we have to make sure that if we convert a GHC
Var into a variable, then we always convert it into the same variable, while also making
sure that if we encounter multiple things with the same name we produce fresh variables
appropriately.

We keep the scope in a `Reader` monad, so any modifications are only local.
-}

data Scope uni fun
  = Scope
      (Map.Map GHC.Name (PLCVar uni, Maybe (PIRTerm uni fun)))
      (Map.Map GHC.Name PLCTyVar)

initialScope :: Scope uni fun
initialScope = Scope Map.empty Map.empty

withCurDef :: (Compiling uni fun m ann) => LexName -> m a -> m a
withCurDef name = local (\cc -> cc{ccCurDef = Just name})

modifyCurDeps :: (Compiling uni fun m ann) => (Set.Set LexName -> Set.Set LexName) -> m ()
modifyCurDeps f = do
  cur <- asks ccCurDef
  case cur of
    Nothing -> pure ()
    Just n  -> modifyDeps n f<|MERGE_RESOLUTION|>--- conflicted
+++ resolved
@@ -46,36 +46,12 @@
 type NameInfo = Map.Map TH.Name GHC.TyThing
 
 -- | Compilation options.
-<<<<<<< HEAD
-data CompileOptions = CompileOptions {
-      coProfile       :: ProfileOpts
-    , coCoverage      :: CoverageOpts
-    , coDatatypeStyle :: PIR.DatatypeStyle
-    , coRemoveTrace   :: Bool
-    , coInlineFix     :: Bool
-    }
-
-data CompileContext uni fun = CompileContext {
-    ccOpts             :: CompileOptions,
-    ccFlags            :: GHC.DynFlags,
-    ccFamInstEnvs      :: GHC.FamInstEnvs,
-    ccNameInfo         :: NameInfo,
-    ccScope            :: Scope uni fun,
-    ccBlackholed       :: Set.Set GHC.Name,
-    ccCurDef           :: Maybe LexName,
-    ccModBreaks        :: Maybe GHC.ModBreaks,
-    ccBuiltinsInfo     :: PIR.BuiltinsInfo uni fun,
-    ccBuiltinCostModel :: PLC.CostingPart uni fun,
-    ccDebugTraceOn     :: Bool,
-    ccRewriteRules     :: PIR.RewriteRules uni fun,
-    ccSafeToInline     :: Bool
-    }
-=======
 data CompileOptions = CompileOptions
-  { coProfile     :: ProfileOpts
-  , coCoverage    :: CoverageOpts
-  , coRemoveTrace :: Bool
-  , coInlineFix   :: Bool
+  { coProfile       :: ProfileOpts
+  , coCoverage      :: CoverageOpts
+  , coDatatypeStyle :: PIR.DatatypeStyle
+  , coRemoveTrace   :: Bool
+  , coInlineFix     :: Bool
   }
 
 data CompileContext uni fun = CompileContext
@@ -93,7 +69,6 @@
   , ccRewriteRules     :: PIR.RewriteRules uni fun
   , ccSafeToInline     :: Bool
   }
->>>>>>> 13fb1f3b
 
 data CompileState = CompileState
   { csNextStep      :: Int
