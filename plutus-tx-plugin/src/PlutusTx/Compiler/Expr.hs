-- editorconfig-checker-disable-file
{-# LANGUAGE CPP                   #-}
{-# LANGUAGE ConstraintKinds       #-}
{-# LANGUAGE FlexibleContexts      #-}
{-# LANGUAGE LambdaCase            #-}
{-# LANGUAGE MultiWayIf            #-}
{-# LANGUAGE OverloadedStrings     #-}
{-# LANGUAGE PartialTypeSignatures #-}
{-# LANGUAGE TemplateHaskellQuotes #-}
{-# LANGUAGE TupleSections         #-}
{-# LANGUAGE TypeApplications      #-}
{-# LANGUAGE TypeFamilies          #-}
{-# LANGUAGE TypeOperators         #-}
{-# LANGUAGE ViewPatterns          #-}

{-# OPTIONS_GHC -Wno-partial-type-signatures #-}

-- | Functions for compiling GHC Core expressions into Plutus Core terms.
module PlutusTx.Compiler.Expr (compileExpr, compileExprWithDefs, compileDataConRef) where

import GHC.Builtin.Names qualified as GHC
import GHC.Builtin.Types.Prim qualified as GHC
import GHC.ByteCode.Types qualified as GHC
import GHC.Core qualified as GHC
import GHC.Core.Class qualified as GHC
import GHC.Core.Multiplicity qualified as GHC
import GHC.Core.TyCo.Rep qualified as GHC
import GHC.Num.Integer qualified
import GHC.Plugins qualified as GHC
import GHC.Types.CostCentre qualified as GHC
import GHC.Types.Id.Make qualified as GHC
import GHC.Types.Tickish qualified as GHC

#if MIN_VERSION_ghc(9,6,0)
import GHC.Tc.Utils.TcType qualified as GHC
#endif

import PlutusTx.Bool qualified
import PlutusTx.Builtins qualified as Builtins
import PlutusTx.Builtins.Internal qualified as BI
import PlutusTx.Compiler.Binders
import PlutusTx.Compiler.Builtins
import PlutusTx.Compiler.Error
import PlutusTx.Compiler.Laziness
import PlutusTx.Compiler.Names
import PlutusTx.Compiler.Trace
import PlutusTx.Compiler.Type
import PlutusTx.Compiler.Types
import PlutusTx.Compiler.Utils
import PlutusTx.Coverage
import PlutusTx.Function qualified
import PlutusTx.Optimize.Inline qualified
import PlutusTx.PIRTypes
import PlutusTx.PLCTypes (PLCType, PLCVar)

-- I feel like we shouldn't need this, we only need it to spot the special String type, which is annoying
import PlutusTx.Builtins.HasOpaque qualified as Builtins
import PlutusTx.Trace

import PlutusIR qualified as PIR
import PlutusIR.Analysis.Builtins
import PlutusIR.Compiler.Definitions qualified as PIR
import PlutusIR.Compiler.Names (safeFreshName)
import PlutusIR.Core.Type (Term (..))
import PlutusIR.MkPir qualified as PIR
import PlutusIR.Purity qualified as PIR

import PlutusCore qualified as PLC
import PlutusCore.Data qualified as PLC
import PlutusCore.MkPlc qualified as PLC
import PlutusCore.Pretty qualified as PP
import PlutusCore.StdLib.Data.Function qualified
import PlutusCore.Subst qualified as PLC

import Control.Exception (displayException)
import Control.Lens hiding (index, strict, transform)
import Control.Monad
import Control.Monad.Reader (ask, asks)
import Data.Array qualified as Array
import Data.ByteString qualified as BS
import Data.ByteString.Base16 qualified as Base16
import Data.Generics.Uniplate.Data (transform, universeBi)
import Data.List (elemIndex, isPrefixOf, isSuffixOf)
import Data.Map qualified as Map
import Data.Maybe (mapMaybe)
import Data.Set qualified as Set
import Data.Text qualified as T
import Data.Text.Encoding qualified as TE
import Data.Traversable (for)
import Data.Tuple.Extra
import Data.Word (Word8)


{- Note [System FC and System FW]
Haskell uses system FC, which includes type equalities and coercions.

PLC does *not* have coercions in particular. However, PLC also does not have a nominal
type system - everything is constructed via operators on base types, so we have no
need for coercions to convert between newtypes and datatypes.
-}

-- Literals and primitives

{- Note [Literals]
GHC's literals and primitives are a bit of a pain, since they not only have a Literal
containing the actual data, but are wrapped in special functions (often ending in the magic #).

This is a pain to recognize.

Fortunately, in practice the only kind of literals we need to deal with directly are integer literals.
String literals are handled specially, see Note [String literals].
-}

{- Note [unpackFoldrCString#]
This function is introduced by rewrite rules, and usually eliminated by them in concert with `build`.

However, since we often mark things as INLINABLE, we get pre-optimization Core where only the
first transformation has fired. So we need to do something with the function.

- We can't easily turn it into a normal fold expression, since we'd need to make a lambda and
  we're not in 'CoreM' so we can't make fresh names.
- We can't easily translate it to a builtin, since we don't support higher-order functions.

So we use a horrible hack and match on `build . unpackFoldrCString#` to "undo" the original rewrite
rule.
-}

compileLiteral ::
  (CompilingDefault uni fun m ann) =>
  GHC.Literal ->
  m (PIRTerm uni fun)
compileLiteral = \case
  -- Just accept any kind of number literal, we'll complain about types we don't support elsewhere
  (GHC.LitNumber _ i) -> pure $ PIR.embedTerm $ PLC.mkConstant annMayInline i
  GHC.LitString _ -> throwPlain $ UnsupportedError "Literal string (maybe you need to use OverloadedStrings)"
  GHC.LitChar _ -> throwPlain $ UnsupportedError "Literal char"
  GHC.LitFloat _ -> throwPlain $ UnsupportedError "Literal float"
  GHC.LitDouble _ -> throwPlain $ UnsupportedError "Literal double"
  GHC.LitLabel{} -> throwPlain $ UnsupportedError "Literal label"
  GHC.LitNullAddr -> throwPlain $ UnsupportedError "Literal null"
  GHC.LitRubbish{} -> throwPlain $ UnsupportedError "Literal rubbish"

-- | Get the bytestring content of a string expression, if possible.
-- Follows (Haskell) variable references!
tryStringLiteralAsBytes :: GHC.CoreExpr -> Maybe BS.ByteString
tryStringLiteralAsBytes coreExpr = case coreExpr of
  GHC.Lit (GHC.LitString bytes) ->
    Just bytes
  GHC.Var isUnpackCString `GHC.App` GHC.Lit (GHC.LitString bytes)
    | GHC.getName isUnpackCString == GHC.unpackCStringName ->
        Just bytes
  GHC.Var isUnpackCStringUtf8 `GHC.App` GHC.Lit (GHC.LitString bytes)
    | GHC.getName isUnpackCStringUtf8 == GHC.unpackCStringUtf8Name ->
        Just bytes
  -- See Note [unpackFoldrCString#]
  GHC.Var build `GHC.App` _ `GHC.App` GHC.Lam _ (GHC.Var unpack `GHC.App` _ `GHC.App` expr)
    | GHC.getName build == GHC.buildName && GHC.getName unpack == GHC.unpackCStringFoldrName ->
      tryStringLiteralAsBytes expr
  -- GHC helpfully generates an empty list for the empty string literal instead of a 'LitString'
  GHC.Var nil `GHC.App` GHC.Type (GHC.tyConAppTyCon_maybe -> Just tc)
    | nil == GHC.dataConWorkId GHC.nilDataCon, GHC.getName tc == GHC.charTyConName ->
      Just mempty
  -- Chase variable references! GHC likes to lift string constants to variables,
  -- that is not good for us!
  GHC.Var (GHC.maybeUnfoldingTemplate . GHC.realIdUnfolding -> Just unfolding) ->
    tryStringLiteralAsBytes unfolding
  _ -> Nothing

-- | Given a GHC Core expression representing a string literal
-- extracts a ByteString from it.
stringLiteralAsBytes
  :: Compiling uni fun m ann
  => GHC.Name
  -- ^ is used for error reporting.
  -> GHC.CoreExpr
  -- ^ The expression to extract the ByteString from.
  -> m BS.ByteString
stringLiteralAsBytes name coreExpr =
  case tryStringLiteralAsBytes coreExpr of
    Just bytes -> pure bytes
    Nothing    -> throwSd CompilationError $
      "Use of fromString @"
        GHC.<+> GHC.ppr name
        GHC.<+> "with inscrutable content: "
        GHC.<+> GHC.ppr coreExpr

-- | Given a GHC Core expression representing a string literal
-- extracts UTF-8 encoded ByteString from it and decodes it as Text
stringLiteralAsText :: Compiling uni fun m ann => GHC.Name -> GHC.CoreExpr -> m T.Text
stringLiteralAsText name coreExpr = do
  bytes <- stringLiteralAsBytes name coreExpr
  case TE.decodeUtf8' bytes of
    Right txt -> pure txt
    Left err -> throwSd CompilationError $
      "Invalid UTF-8 in string literal:"
      GHC.<+> GHC.text (displayException err)

{- | Tries to recover original bytes from a UTF-8 encoded bytestring literal.

This isn't a full UTF-8 decoder: it only decodes the subset of UTF-8 that
is expected to be found in bytestring literals: 0x00 - 0xFF

If 'ByteString' contains a codepoint that is not in this range, the function will throw an error.
-}
utf8CodePointsAsBytes :: Compiling uni fun m ann => BS.ByteString -> m BS.ByteString
utf8CodePointsAsBytes bs =
  case gracefullyDecodeUtf8Bytes (BS.unpack bs) of
    Just bytes -> pure $ BS.pack bytes
    Nothing -> throwPlain . CompilationError $
      "ByteString literal is expected to contain only codepoints in the range 0 - 255 (0x00 - 0xFF)"
  where
    {-
    Why not use 'Data.Text.Encoding'?
    1. Some bytes never appear in UTF-8 encoded text (0xC0, 0xC1, 0xF5-0xFF).
    2. GHC Core could contain such bytes in bytestring literals,
       e.g. "\0\1" is stored as "\192\128\SOH".
    3. The UTF-8 parser from 'Data.Text.Encoding' chokes on these bytes:
        ghci> TE.decodeUtf8 "\192\128\SOH"
        *** Exception: Cannot decode byte '\xc0': Data.Text.Encoding: Invalid UTF-8 stream
    4. In the custom parsing logic below we can handle these bytes:
    -}
    gracefullyDecodeUtf8Bytes :: [Word8] -> Maybe [Word8]
    gracefullyDecodeUtf8Bytes = \case
      [] -> Just []
      192 : 128 : rest -> (0x00 :) <$> gracefullyDecodeUtf8Bytes rest
      194 : b : rest | b > 127 && b < 192 -> (b :) <$> gracefullyDecodeUtf8Bytes rest
      195 : b : rest | b > 127 && b < 192 -> ((b + 64) :) <$> gracefullyDecodeUtf8Bytes rest
      b : rest | b > 0 && b < 128 -> (b :) <$> gracefullyDecodeUtf8Bytes rest
      _ -> Nothing

{- | Strip off irrelevant things when we're trying to match a particular pattern in the code. Mostly ticks.
We only need to do this as part of a complex pattern match: if we're just compiling the expression
in question we will strip this off anyway.
-}
strip :: GHC.CoreExpr -> GHC.CoreExpr
strip = \case
  GHC.Var n `GHC.App` GHC.Type _ `GHC.App` expr | GHC.getName n == GHC.noinlineIdName -> strip expr
  GHC.Tick _ expr                                                                     -> strip expr
  expr                                                                                -> expr

-- | Convert a reference to a data constructor, i.e. a call to it.
compileDataConRef :: (CompilingDefault uni fun m ann) => GHC.DataCon -> m (PIRTerm uni fun)
compileDataConRef dc = do
  dcs <- getDataCons tc
  constrs <- getConstructors tc

  -- TODO: this is inelegant
  index <- case elemIndex dc dcs of
    Just i -> pure i
    Nothing ->
      throwPlain $
        CompilationError "Data constructor not in the type constructor's list of constructors"

  pure $ constrs !! index
  where
    tc = GHC.dataConTyCon dc

-- | Make alternatives with non-delayed and delayed bodies for a given 'CoreAlt'.
compileAlt ::
  (CompilingDefault uni fun m ann) =>
  -- | The 'CoreAlt' representing the branch itself.
  GHC.CoreAlt ->
  -- | The instantiated type arguments for the data constructor.
  [GHC.Type] ->
  PIRTerm uni fun ->
  -- | Non-delayed and delayed
  m (PIRTerm uni fun, PIRTerm uni fun)
compileAlt (GHC.Alt alt vars body) instArgTys defaultBody =
  traceCompilation 3 ("Creating alternative:" GHC.<+> GHC.ppr alt) $ case alt of
    GHC.LitAlt _ -> throwPlain $ UnsupportedError "Literal case"
    -- We just package it up as a lambda bringing all the
    -- vars into scope whose body is the body of the case alternative.
    -- See Note [Iterated abstraction and application]
    -- See Note [Case expressions and laziness]
    GHC.DataAlt _ -> withVarsScoped ((, Nothing) <$> vars) $ \vars' -> do
      b <- compileExpr body
      delayed <- delay b
      return (PLC.mkIterLamAbs vars' b, PLC.mkIterLamAbs vars' delayed)
    GHC.DEFAULT -> do
      -- ignore the body in the alt, because we've got a pre-compiled one
      let compiledBody = defaultBody
      nonDelayed <- wrapDefaultAlt compiledBody
      delayed <- delay compiledBody >>= wrapDefaultAlt
      return (nonDelayed, delayed)
  where
    wrapDefaultAlt :: (CompilingDefault uni fun m ann) => PIRTerm uni fun -> m (PIRTerm uni fun)
    wrapDefaultAlt body' = do
      -- need to consume the args
      argTypes <- mapM compileTypeNorm instArgTys
      argNames <- forM [0 .. (length argTypes - 1)] (\i -> safeFreshName $ "default_arg" <> (T.pack $ show i))
      pure $ PIR.mkIterLamAbs (zipWith (PIR.VarDecl annMayInline) argNames argTypes) body'

-- See Note [GHC runtime errors]
isErrorId :: GHC.Id -> Bool
isErrorId ghcId = ghcId `elem` GHC.errorIds

-- See Note [Uses of Eq]
isProbablyBytestringEq :: GHC.Id -> Bool
isProbablyBytestringEq (GHC.getName -> n)
  | Just m <- GHC.nameModule_maybe n
  , GHC.moduleNameString (GHC.moduleName m) == "Data.ByteString.Internal" || GHC.moduleNameString (GHC.moduleName m) == "Data.ByteString.Lazy.Internal"
  , GHC.occNameString (GHC.nameOccName n) == "eq" =
      True
isProbablyBytestringEq _ = False

isProbablyIntegerEq :: GHC.Id -> Bool
isProbablyIntegerEq (GHC.getName -> n)
  | Just m <- GHC.nameModule_maybe n
  , GHC.moduleNameString (GHC.moduleName m) == "GHC.Num.Integer"
  , GHC.occNameString (GHC.nameOccName n) == "integerEq" =
      True
isProbablyIntegerEq _ = False

-- | Check for literal ranges like [1..9] and [1, 5..101].  This will also
-- return `True` if there's an explicit use of `enumFromTo` or similar.
isProbablyBoundedRange :: GHC.Id -> Bool
isProbablyBoundedRange (GHC.getName -> n)
    | Just m <- GHC.nameModule_maybe n
    , GHC.moduleNameString (GHC.moduleName m) == "GHC.Enum" =
        ("$fEnum" `isPrefixOf` methodName &&
         (  "_$cenumFromTo"     `isSuffixOf` methodName  -- [1..100]
         || "_$cenumFromThenTo" `isSuffixOf` methodName  -- [1,3..100]
         )
        )
        || "enumDeltaToInteger" `isPrefixOf` methodName
        -- ^ These are introduced by inlining for Integer ranges in
        -- GHC.Enum. This also happens for Char, Word, and Int, but those types
        -- aren't supported in Plutus Core.
        where methodName = GHC.occNameString (GHC.nameOccName n)
isProbablyBoundedRange _ = False

-- | Check for literal ranges like [1..] and [1, 5..].  This will also return
-- `True` if there's an explicit use of `enumFrom` or similar.
isProbablyUnboundedRange :: GHC.Id -> Bool
isProbablyUnboundedRange (GHC.getName -> n)
    | Just m <- GHC.nameModule_maybe n
    , GHC.moduleNameString (GHC.moduleName m) == "GHC.Enum" =
        ("$fEnum" `isPrefixOf` methodName &&
         (  "_$cenumFrom"     `isSuffixOf` methodName  -- [1..]
         || "_$cenumFromThen" `isSuffixOf` methodName  -- [1,3..]
         )
        )
        || "enumDeltaInteger" `isPrefixOf` methodName  -- Introduced by inlining
        where methodName = GHC.occNameString (GHC.nameOccName n)
isProbablyUnboundedRange _ = False


{- Note [GHC runtime errors]
GHC has a number of runtime errors for things like pattern matching failures and so on.

We just translate these directly into calls to error, throwing away any other information.
-}

{- Note [Uses of Eq]
Eq can pop up in some annoying places:
- Literal patterns can introduce guards that use == from Eq
- Users can just plain use it instead of our Eq

This typically then leads to things we can't compile.

So, we can try and give an error when people do this. The obvious thing to do is to give an
error if we see a method of Eq. However, this doesn't work since the methods often get
inlined before we see them, either by the simplifier pass we run on our own module, or
because the simplifier does at least gentle inlining on unfoldings from other modules
before we see them.

So we have a few special cases in addition to catch things that look like inlined Integer or
ByteString equality, since those are especially likely to come up.
-}

{- Note [At patterns]
GHC handles @-patterns by adding a variable to each case expression representing the scrutinee
of the expression.

We handle this by simply let-binding that variable outside our generated case.

However, there is a subtlety: we'd like this binding to be removed by the dead-binding removal pass in PIR,
but only where we don't absolutely need it to be sure the scrutinee is evaluated. Fortunately, provided
we do a pattern match at all we will evaluate the scrutinee, since we do pattern matching by applying the scrutinee.

So the only case where we *need* to keep the binding in place is the case described in Note [Evaluation-only cases].
In this case we make a strict binding, in all others we make a non-strict binding.
-}

{- Note [Evaluation-only cases]
GHC sometimes generates case expressions where there is only a single alternative, and where none
of the variables bound by the alternative are live (see Note [Occurrence analysis] for how we tell
that this is the case).

What this amounts to is ensuring the expression is evaluated - hence one place this appears is bang
patterns.

It can do this even if the argument is a type variable (i.e. not known to be a datatype) by producing
a default-only case expression! Also, this can happen to our opaque builtin wrapper types in the
presence of e.g. bang patterns.

We can't actually compile this as a pattern match, since we need to know the actual type to do that,
(or in the case of builtin wrapper types, they're supposed to be opaque!).
But in the case where there is only one alternative with no live variables, we don't *need* to, because it
doesn't actually *do* anything with the contents of the datatype. So we can just compile this by returning
the body of the alternative wrapped in a strict let which binds the scrutinee. That achieves the
same thing as GHC wants (since GHC does expect the scrutinee to be in scope!).
-}

{- Note [Coercions and newtypes]
GHC is keen to put coercions in, they're usually great for it. However, this is a pain for us, since
you can have all kinds of fancy coercions, like coercions between functions where some of the arguments
are newtypes. We don't need to support all the stuff you can do with coercions, but we do want to
support newtypes.

A previous approach was to inspect coercions to try and work out if they were coercions between a newtype
and its underlying type, and if so manually construct/deconstruct it. This had a number of disadvantages.
- It only worked on very specific cases (e.g. if the simplifier gets loose it can make more complicated
  coercions that we can't obviously deconstruct without much more work)
- It wasn't future-proof. It's likely that GHC will move in the direction of getting rid of the structure
  of coercions (see https://gitlab.haskell.org//ghc/ghc/issues/8095#note_108189), so this approach might
  well stop working in the future.

So we would like to "believe" coercions, for at least some cases. We can
do this by always treating a newtype as it's underlying type. Except - this doesn't work for recursive
newtypes (we loop!). GHC doesn't have this problem because it treats the underlying type and the
newtype as separate types that happen to have the same representation. We don't have a separate representation
so we don't have that option.

So for the moment we:
- Treat newtypes as their underlying type.
- Blackhole newtypes when we start converting them so we can bail if they're recursive.
- Always believe coercions (i.e. just treat casts as the identity).

The final point could get us into trouble with fancier uses of coercions (since we will just accept them),
but those should fail when we typecheck the PLC. And we explicitly say we don't support such things.
-}

{- Note [Unfoldings]
GHC stores the current RHS of bindings in "unfoldings". These are used for inlining, but
also generally provide the compiler's view of the RHS of a binding. They are usually available
for other modules in the same package, and can be available cross-package if GHC decides it's
a good idea or if the binding is marked INLINABLE (or if you use `-fexpose-all-unfoldings`).

We use unfoldings to get the definitions of non-locally bound names. We then hoist these into
definitions using PIR's support for definitions. This allows a relatively direct form of code
reuse - provided that the code you are reusing has unfoldings! In practice this means you may
need to scatter some INLINABLE pragmas around, but we may be able to improve this in future,
see e.g. https://gitlab.haskell.org/ghc/ghc/issues/10871.

(Since unfoldings are updated as the compiler progresses, unfoldings for bindings in other
modules are typically fully-optimized. The exception is the unfoldings for INLINABLE bindings,
which get the *pre* optimization RHS. This is so that rewrite rules can fire. In practice, this
means that we need to be okay getting either.)
-}

{- Note [Non-strict let-bindings]
Haskell is a non-strict language, PLC is a strict language. One place that can show up is in let-bindings.
In particular, a let-binding where the RHS is not value may behave differently.
e.g.
```
let e = error in if x then e else ()
```
In Haskell this is conditionally error, in PLC it is unconditionally error.

These sorts of thing can be written by the user, or generated by GHC.

We solve this by compiling let-bindings *non-strictly*. That means we delay the body
and force all uses of it.

Conveniently, we can just use PIR's support for non-strict let bindings to implement this.
The PIR optimizer (which we use by default) will also strictify any such bindings that
turn out to be pure, so we shouldn't pay any cost for having unnecessary non-strict
bindings.
-}

{- Note [String literals]
String literals are a huge pain. Ultimately, the reason for this is that GHC's 'String' type
is transparently equal to '[Char]', it is *not* opaque.

So we can't just replace GHC's 'String' with PLC's 'String' wholesale. Otherwise things will
behave quite weirdly with things that expect 'String' to be a list. (We want to be type-preserving!)

However, we can get from GHC's 'String' to our 'String' using 'IsString'. This is fine in theory:
we can turn string literals into lists of characters, and then fold over the list adding them
into a big string. But it's bad for two reasons:
- We have to actually do the fold.
- The string literal is there in the generated code as a list of characters, which is pretty big.

So we'd really like to recognize the pattern of applying 'fromString' to a string literal, and then
just use the content of the Haskell string literal to make a PLC string literal.

This is very fiddly:
- Sometimes we get the typeclass method application.
    - But we only want to change it when it's targeting the PLC string type, so we need to have
      that type around so we can check.
- Sometimes the selector has been inlined.
    - We can't easily get access to the name of the method definition itself, so instead we mark
      that as INLINE and look for a special function ('stringToBuiltinString') that is in its
      body (and we use the OPAQUE pragma on that function to ensure it isn't inlined).
- Sometimes our heuristics fail.
    - The actual definition of 'stringToBuiltinString' works, so in the worst case we fall back
      to using it and converting the list of characters into an expression.

It's also annoying since this is the first time that we have to look for a marker function inside
the plugin compilation mode, so we have a special function that's not a builtin (in that it doesn't
just get turned into a function in PLC).
-}

{- Note [Runtime reps]
GHC has the notion of `RuntimeRep`. The kind of types is actually `TYPE rep`, where rep is of kind
`RuntimeRep`. Thus normal types have kind `TYPE LiftedRep`, and unlifted and unboxed types have
various other fancy kinds.

We don't have different runtime representations. But we can make the observation that for things
which say they should have a different runtime representation... we can just represent them as
normal lifted types. In particular, this lets us represent unboxed tuples as normal tuples, which
is helpful, since GHC will often produce these when it transforms the program.

That gives us a strategy for `RuntimeRep`
- Compile `TYPE rep` as `Type`, regardless of what `rep` is
- Ignore binders that bind types of kind `RuntimeRep`, assuming that those will only ever be used
  in a `Type rep` where we are going to ignore the rep anyway.
    - Note that binders for types of kind runtime rep binders can appear in both types and kinds!
- Ignore applications to types of kind `RuntimeRep`, since we're ignoring the binders.

Doing this thoroughly means also ignoring them in types, type constructors, and data constructors,
which is a bit more involved, see e.g.
- 'dropRuntimeRepVars' in 'compileTyCon' to ignore 'RuntimeRep' type variables
- 'dropRuntimeRepArgs' in 'compileType' and 'getMatchInstantiated'
-}

{- Note [Dependency tracking]
We use the PIR support for creating a whole bunch of definitions with dependencies between them, and then generating the code with them all
in the right order. However, this requires us to know what the dependencies of a definition *are*.

There are broadly two ways we could do this:
1. Statically determine before compiling a term/type what it depends on (e.g. by looking at the free variables in the input Core).
2. Dynamically track dependencies as we compile a term/type; whenever we see a reference to something, add it as a dependency.

We used to do the former but we now do the latter. The reason for this is that we sometimes generate bits of code
dynamically as we go. For example, the boolean coverage code *adds* some calls to 'traceBool' into the program. That means
we need a dependency on 'traceBool' - but it wasn't there at the beginning, so a static approach won't work.

The dynamic approach requires us to:
1. Track the current definition.
2. Ensure that the definition is tracked while we are recording things it may depend on (this may require creating a fake definition to begin with)
3. Record dependencies when we find them.

This typically means that we do a three-step process for a given definition:
1. Create a definition with a fake body (this is often also needed for recursion, see Note [Occurrences of recursive names])
2. Compile the real body (during which point dependencies are discovered and added to the fake definition).
3. Modify the definition with the real body.
-}

{- Note [Occurrence analysis]
GHC has "occurrence analysis", which is quite handy. In particular, it can tell you if variables are dead, which is useful
in a couple of places.

But it typically gets run *before* the simplifier, so when we get the expression we might be missing occurence analysis
for any variables that were freshly created by the simplifier. That's easy to fix: we just run the occurrence analyser
ourselves before we start.
-}

hoistExpr ::
  (CompilingDefault uni fun m ann) =>
  GHC.Var ->
  GHC.CoreExpr ->
  m (PIRTerm uni fun)
hoistExpr var t = do
  let name = GHC.getName var
      lexName = LexName name
      -- If the original ID has an "always inline" pragma, then
      -- propagate that to PIR so that the PIR inliner will deal
      -- with it.
      ann = if hasAlwaysInlinePragma var then annAlwaysInline else annMayInline
  -- See Note [Dependency tracking]
  modifyCurDeps (Set.insert lexName)
  maybeDef <- PIR.lookupTerm annMayInline lexName
  let addSpan = case getVarSourceSpan var of
        Nothing  -> id
        Just src -> fmap . fmap . addSrcSpan $ src ^. srcSpanIso
  case maybeDef of
    Just term -> pure term
    -- See Note [Dependency tracking]
    Nothing -> withCurDef lexName . traceCompilation 1 ("Compiling definition of:" GHC.<+> GHC.ppr var) $ do
      var' <- compileVarFresh ann var
      -- See Note [Occurrences of recursive names]
      PIR.defineTerm
        lexName
        (PIR.Def var' (PIR.mkVar ann var', PIR.Strict))
        mempty

      t' <- maybeProfileRhs var' =<< addSpan (compileExpr t)
      -- See Note [Non-strict let-bindings]
      PIR.modifyTermDef lexName (const $ PIR.Def var' (t', PIR.NonStrict))
      pure $ PIR.mkVar ann var'

maybeProfileRhs :: (CompilingDefault uni fun m ann) => PLCVar uni -> PIRTerm uni fun -> m (PIRTerm uni fun)
maybeProfileRhs var t = do
  CompileContext{ccOpts = compileOpts} <- ask
  let ty = PLC._varDeclType var
      varName = PLC._varDeclName var
      displayName = T.pack $ PP.displayPlcSimple varName
      isFunctionOrAbstraction = case ty of PLC.TyFun{} -> True; PLC.TyForall{} -> True; _ -> False
  -- Trace only if profiling is on *and* the thing being defined is a function
  if coProfile compileOpts == All && isFunctionOrAbstraction
    then do
      thunk <- PLC.freshName "thunk"
      pure $ entryExitTracingInside thunk displayName t ty
    else pure t

mkTrace ::
  (uni `PLC.HasTermLevel` T.Text) =>
  PLC.Type PLC.TyName uni Ann ->
  T.Text ->
  PIRTerm uni PLC.DefaultFun ->
  PIRTerm uni PLC.DefaultFun
mkTrace ty str v =
  PLC.mkIterApp
    (PIR.TyInst annMayInline (PIR.Builtin annMayInline PLC.Trace) ty)
    ((annMayInline,) <$> [PLC.mkConstant annMayInline str, v])

-- `mkLazyTrace ty str v` builds the term `force (trace str (delay v))` if `v` has type `ty`
mkLazyTrace ::
  (CompilingDefault uni fun m ann) =>
  PLC.Type PLC.TyName uni Ann ->
  T.Text ->
  PIRTerm uni PLC.DefaultFun ->
  m (PIRTerm uni fun)
mkLazyTrace ty str v = do
  delayedBody <- delay v
  delayedType <- delayType ty
  force $ mkTrace delayedType str delayedBody

{- Note [Profiling polymorphic functions]
In order to profile polymorphic functions, we have to go under the type abstractions.
But we also need the type of the final inner term in order to construct the correct
invocations of 'trace'. At the moment we get this from the *type* of the term.

But this goes wrong as soon as there are type variables involved!

id :: forall a . a -> a
id = /\a . \(x :: a) -> x -- The 'a' here is not the same as the 'a' in the type signature!

The type of the term needs to use the type variables bound by the type abstractions,
not the ones bound by the foralls in the type signature.

We sort this out in a hacky way by continuing to use the type of the overall term, but
constructing a substitution from the type-bound variables to the term-bound variables,
and then applying that at the end. Not pleasant, but it works.

Note that creating a substitution with a map relies on globally unique names in types.
But that's okay, because these are all types we've been creating just now in Quote, so
we should have globally unique names
-}

{- Note [Term/type argument mismatches]
Given a term t and its type ty we can process them in parallel popping off arguments/function types.

But we can end up with a mismatch:
- We run out of arguments at the term level e.g. because we see something like `(\x -> \y -> y) 1`,
which is of function type but isn't a lambda until you reduce.
- We run out of arguments at the type level e.g. because we see something like `(\a -> (a -> a)) b`,
which is a function type but isn't a function type until you reduce.

It's usually okay to stop at this point, since the remaining things usually aren't "proper" arguments.
In the term case, it's a lambda computed by an application, which won't occur from a "proper" argument.
In the type case, we only generate type lambdas for newtypes, which will block "proper" arguments anyway,
i.e. it comes from something like this:

f :: Identity (a -> a)
f = Identity (\x -> x)
-}

{- | Add entry/exit tracing inside a term's leading arguments, both term and type arguments.
@(/\a -> \b -> body)@ into @/\a -> \b -> entryExitTracing body@.
-}
entryExitTracingInside ::
  PIR.Name ->
  T.Text ->
  PIRTerm PLC.DefaultUni PLC.DefaultFun ->
  PLCType PLC.DefaultUni ->
  PIRTerm PLC.DefaultUni PLC.DefaultFun
entryExitTracingInside lamName displayName = go mempty
  where
    go ::
      Map.Map PLC.TyName (PLCType PLC.DefaultUni) ->
      PIRTerm PLC.DefaultUni PLC.DefaultFun ->
      PLCType PLC.DefaultUni ->
      PIRTerm PLC.DefaultUni PLC.DefaultFun
    go subst (LamAbs ann n t body) (PLC.TyFun _ _dom cod) =
      -- when t = \x -> body, => \x -> entryExitTracingInside body
      LamAbs ann n t $ go subst body cod
    go subst (TyAbs ann tn1 k body) (PLC.TyForall _ tn2 _k ty) =
      -- when t = /\x -> body, => /\x -> entryExitTracingInside body
      -- See Note [Profiling polymorphic functions]
      let subst' = Map.insert tn2 (PLC.TyVar annMayInline tn1) subst
       in TyAbs ann tn1 k $ go subst' body ty
    -- See Note [Term/type argument mismatches]
    -- Even if there still look like there are arguments on the term or the type level, because we've hit
    -- a mismatch we go ahead and insert our profiling traces here.
    go subst e ty =
      -- See Note [Profiling polymorphic functions]
      let ty' = PLC.typeSubstTyNames (\tn -> Map.lookup tn subst) ty
       in entryExitTracing lamName displayName e ty'

-- | Add tracing before entering and after exiting a term.
entryExitTracing ::
  PLC.Name ->
  T.Text ->
  PIRTerm PLC.DefaultUni PLC.DefaultFun ->
  PLC.Type PLC.TyName PLC.DefaultUni Ann ->
  PIRTerm PLC.DefaultUni PLC.DefaultFun
entryExitTracing lamName displayName e ty =
  let defaultUnitTy = PLC.TyBuiltin annMayInline (PLC.SomeTypeIn PLC.DefaultUniUnit)
      defaultUnit = PIR.Constant annMayInline (PLC.someValueOf PLC.DefaultUniUnit ())
   in -- (trace @(() -> c) "entering f" (\() -> trace @c "exiting f" body) ())
      PIR.Apply
        annMayInline
        ( mkTrace
            (PLC.TyFun annMayInline defaultUnitTy ty) -- ()-> ty
            ("entering " <> displayName)
            -- \() -> trace @c "exiting f" e
            (LamAbs annMayInline lamName defaultUnitTy (mkTrace ty ("exiting " <> displayName) e))
        )
        defaultUnit

-- Expressions

{- Note [Tracking coverage and lazyness]
   When we insert a coverage annotation `a` that is meant to be collected when we execute
   `a` we would like do something like `trace (show a) body`. However, we can't do this
   because `body` may throw an exception and that would in turn cause `show a` never to be logged.
   To get around this we instead generate the code `force (trace (show a) (delay body))` to
   guarantee that the annotation `a` is logged before we execute `body`.
-}

{- Note [Boolean coverage]
   During testing it is useful (sometimes even critical) to know which boolean
   expressions have evaluated to true and false respectively. To track this we
   introduce `traceBool "<expr evaluated to True>" "<expr evaluated to False>" expr`
   around every non-constructor boolean typed expression `expr` with a known source location
   when boolean coverage is turned on.

   The annotation `<expr evaluated to True>` is implemented by adding a `CoverBool location True`
   coverage annotation with the head function in `expr` as metadata. This means that in an
   expression like: `foo x < bar y && all isGood xs`

   We will get annotations for `&&`, `<`, `all`, and `isGood` (given that `isGood` is defined in a
   module with coverage turned on).
-}

{- Note [GHC.Magic.noinline]
   For some functions we have two conflicting desires:
   - We want to have the unfolding available for the plugin.
   - We don't want the function to *actually* get inlined before the plugin runs, since we rely
   on being able to see the original function for some reason.

   'INLINABLE' achieves the first, but may cause the function to be inlined too soon.

   We can solve this at specific call sites by using the 'noinline' magic function from
   GHC. This stops GHC from inlining it. As a bonus, it also won't be inlined if
   that function is compiled later into the body of another function.

   We do therefore need to handle 'noinline' in the plugin, as it itself does not have
   an unfolding.
-}

compileExpr :: CompilingDefault uni fun m ann => GHC.CoreExpr -> m (PIRTerm uni fun)
compileExpr e = traceCompilation 2 ("Compiling expr:" GHC.<+> GHC.ppr e) $ do
  -- See Note [Scopes]
  CompileContext {ccScope = scope, ccModBreaks = maybeModBreaks, ccBuiltinsInfo = binfo} <- ask

  -- TODO: Maybe share this to avoid repeated lookups. Probably cheap, though.
  builtinIntegerTyCon <- lookupGhcTyCon ''BI.BuiltinInteger
  builtinBoolTyCon <- lookupGhcTyCon ''BI.BuiltinBool
  builtinDataTyCon <- lookupGhcTyCon ''Builtins.BuiltinData
  builtinPairTyCon <- lookupGhcTyCon ''BI.BuiltinPair
  stringTyName <- lookupGhcName ''Builtins.BuiltinString
  stringToBuiltinStringName <- lookupGhcName 'Builtins.stringToBuiltinString
  builtinByteStringTyName <- lookupGhcName ''Builtins.BuiltinByteString
  stringToBuiltinByteStringName <- lookupGhcName 'Builtins.stringToBuiltinByteString
  builtinByteStringHexTyName <- lookupGhcName ''Builtins.BuiltinByteStringHex
  builtinByteStringUtf8TyName <- lookupGhcName ''Builtins.BuiltinByteStringUtf8
  stringToBuiltinByteStringUtf8Name <- lookupGhcName 'Builtins.stringToBuiltinByteStringUtf8
  stringToBuiltinByteStringHexName <- lookupGhcName 'Builtins.stringToBuiltinByteStringHex
  useToOpaqueName <- lookupGhcName 'Builtins.useToOpaque
  useFromOpaqueName <- lookupGhcName 'Builtins.useFromOpaque
  mkNilOpaqueName <- lookupGhcName 'Builtins.mkNilOpaque
  boolOperatorOr <- lookupGhcName '(PlutusTx.Bool.||)
  boolOperatorAnd <- lookupGhcName '(PlutusTx.Bool.&&)
  inlineName <- lookupGhcName 'PlutusTx.Optimize.Inline.inline

  case e of
    {- Note [Lazy boolean operators]
      (||) and (&&) have a special treatment: we want them lazy in the second argument,
      as this is the behavior in Haskell and other PLs.
      Covered by this spec: plutus-tx-plugin/test/ShortCircuit/Spec.hs
    -}
    -- Lazy ||
    GHC.App (GHC.App (GHC.Var var) a) b | GHC.getName var == boolOperatorOr ->
      compileExpr $ GHC.mkIfThenElse a (GHC.Var GHC.trueDataConId) b
    -- Lazy &&
    GHC.App (GHC.App (GHC.Var var) a) b | GHC.getName var == boolOperatorAnd ->
      compileExpr $ GHC.mkIfThenElse a b (GHC.Var GHC.falseDataConId)
    -- `inline f` or `inline (f x  ... xn)`
    GHC.App (GHC.App (GHC.Var var) (GHC.Type _aTy)) e'
      | GHC.getName var == inlineName || GHC.getName var == GHC.inlineIdName ->
        case GHC.collectArgs (strip e') of
          (strip -> GHC.Var f, args) ->
            case GHC.maybeUnfoldingTemplate (GHC.realIdUnfolding f) of
              Nothing ->
                case lookupName scope (GHC.getName f) of
                  -- If `f` is locally bound, and its definition has already been compiled,
                  -- we use it directly.
                  -- This only supports `inline f`, not `inline (f x1 ... xn)`.
                  Just (_var, Just def) | null args -> pure def
                  _                                 -> compileExpr e'
              Just unfolding
                -- `f` is recursive. We do not inline recursive bindings.
                | any (== f) (universeBi unfolding) -> compileExpr e'
                | otherwise -> compileExpr (GHC.mkCoreApps unfolding args)
          _ -> compileExpr e'

    -- See Note [String literals]
    -- See Note [IsString instances and UTF-8 encoded string literals]
    -- IsString has only one method, so it's enough to know that it's an IsString method
    -- to know we're looking at fromString.
    -- We can safely commit to this match as soon as we've seen fromString -
    -- we won't accept any applications of fromString that aren't creating literals of
    -- the types we support.
    (strip -> GHC.Var (GHC.idDetails -> GHC.ClassOpId cls))
      `GHC.App` GHC.Type ty `GHC.App` _dict `GHC.App` (strip -> content)
      | GHC.getName cls == GHC.isStringClassName -> do
          let throwUnsupported =
                throwSd UnsupportedError $ ""
                  GHC.$$ "Use of fromString is only supported for the following types:"
                  GHC.$$ "-" GHC.<+> GHC.ppr stringTyName
                  GHC.$$ "-" GHC.<+> GHC.ppr builtinByteStringTyName
                  GHC.$$ "-" GHC.<+> GHC.ppr builtinByteStringHexTyName
                  GHC.$$ "-" GHC.<+> GHC.ppr builtinByteStringUtf8TyName
                  GHC.$$ ""
                  GHC.$$ "Using fromString for" GHC.<+> GHC.ppr ty GHC.<+> "is not supported."
          case GHC.tyConAppTyCon_maybe ty of -- extract Type constructor without arguments
            -- BuiltinByteString
            Just tyCtor | GHC.getName tyCtor == builtinByteStringTyName -> do
              bytes <- stringLiteralAsBytes builtinByteStringTyName content
              PIR.Constant annMayInline . PLC.someValue <$> utf8CodePointsAsBytes bytes
            -- BuiltinByteStringUtf8
            Just tyCtor | GHC.getName tyCtor == builtinByteStringUtf8TyName ->
              PIR.Constant annMayInline . PLC.someValue
                <$> stringLiteralAsBytes builtinByteStringUtf8TyName content
            -- BuiltinByteStringHex
            Just tyCtor | GHC.getName tyCtor == builtinByteStringHexTyName -> do
              hexBytes <- stringLiteralAsBytes builtinByteStringHexTyName content
              case Base16.decode hexBytes of
                Left err -> throwSd UnsupportedError $ "Invalid hex encoding:" GHC.<+> GHC.text err
                Right bs -> pure $ PIR.Constant annMayInline $ PLC.someValue bs
            -- BuiltinString
            Just tyCtor | GHC.getName tyCtor == stringTyName ->
              PIR.Constant annMayInline . PLC.someValue
                <$> stringLiteralAsText stringTyName content
            -- For other unsupported types we have to fail compilation here,
            -- because it won't succeed anyway:
            -- 'fromString' function contains 'Data.Char' type in its definition
            -- and plugin can't compile it.
            _ -> throwUnsupported

    -- 'stringToBuiltinByteString' invocation
    (strip -> GHC.Var n) `GHC.App` (strip -> content)
      | GHC.getName n == stringToBuiltinByteStringName -> do
          bytes <- stringLiteralAsBytes builtinByteStringTyName content
          PIR.Constant annMayInline . PLC.someValue <$> utf8CodePointsAsBytes bytes

    -- 'stringToBuiltinByteStringUtf8' invocation
    (strip -> GHC.Var n) `GHC.App` (strip -> content)
      | GHC.getName n == stringToBuiltinByteStringUtf8Name ->
      PIR.Constant annMayInline . PLC.someValue
        <$> stringLiteralAsBytes builtinByteStringTyName content

    -- 'stringToBuiltinByteStringHex' invocation
    (strip -> GHC.Var n) `GHC.App` (strip -> content)
      | GHC.getName n == stringToBuiltinByteStringHexName -> do
        hexBytes <- stringLiteralAsBytes builtinByteStringHexTyName content
        case Base16.decode hexBytes of
          Left err -> throwSd UnsupportedError $ "Invalid hex encoding:" GHC.<+> GHC.text err
          Right bs -> pure $ PIR.Constant annMayInline $ PLC.someValue bs

    -- 'stringToBuiltinString' invocation
    (strip -> GHC.Var n) `GHC.App` (strip -> arg)
      | GHC.getName n == stringToBuiltinStringName ->
        PIR.Constant annMayInline . PLC.someValue <$> stringLiteralAsText stringTyName arg

    -- See Note [Literals]
    GHC.Lit lit -> compileLiteral lit
    -- These are all wrappers around string and char literals, but keeping them allows us to give better errors
    -- unpackCString# is just a wrapper around a literal
    GHC.Var n `GHC.App` expr | GHC.getName n == GHC.unpackCStringName -> compileExpr expr
    -- See Note [unpackFoldrCString#]
    GHC.Var build `GHC.App` _ `GHC.App` GHC.Lam _ (GHC.Var unpack `GHC.App` _ `GHC.App` expr)
      | GHC.getName build == GHC.buildName && GHC.getName unpack == GHC.unpackCStringFoldrName -> compileExpr expr
    -- C# is just a wrapper around a literal
    GHC.Var (GHC.idDetails -> GHC.DataConWorkId dc) `GHC.App` arg | dc == GHC.charDataCon -> compileExpr arg
    -- Handle constructors of 'Integer'
    GHC.Var (GHC.idDetails -> GHC.DataConWorkId dc) `GHC.App` arg | GHC.dataConTyCon dc == GHC.integerTyCon -> do
      i <- compileExpr arg
      -- IN is a negative integer!
      if GHC.dataConName dc == GHC.integerINDataConName
        then do
          negateTerm <- lookupIntegerNegate
          pure $ PIR.mkIterApp negateTerm [(annMayInline, i)]
        else pure i
    -- Unboxed unit, (##).
    GHC.Var (GHC.idDetails -> GHC.DataConWorkId dc) | dc == GHC.unboxedUnitDataCon -> pure (PIR.mkConstant annMayInline ())
    -- Ignore the magic 'noinline' function, it's the identity but has no unfolding.
    -- See Note [GHC.Magic.noinline]
    GHC.Var n `GHC.App` GHC.Type _ `GHC.App` arg | GHC.getName n == GHC.noinlineIdName -> compileExpr arg
    -- See Note [GHC runtime errors]
    -- <error func> <runtime rep> <overall type> <call stack> <message>
    GHC.Var (isErrorId -> True) `GHC.App` _ `GHC.App` GHC.Type t `GHC.App` _ `GHC.App` _ ->
      PIR.TyInst annMayInline <$> errorFunc <*> compileTypeNorm t
    -- <error func> <runtime rep> <overall type> <message>
    GHC.Var (isErrorId -> True) `GHC.App` _ `GHC.App` GHC.Type t `GHC.App` _ ->
      PIR.TyInst annMayInline <$> errorFunc <*> compileTypeNorm t
    -- <error func> <overall type> <message>
    GHC.Var (isErrorId -> True) `GHC.App` GHC.Type t `GHC.App` _ ->
      PIR.TyInst annMayInline <$> errorFunc <*> compileTypeNorm t
    GHC.Var n `GHC.App` GHC.Type ty
      | GHC.getName n == mkNilOpaqueName -> case ty of
          GHC.TyConApp tyCon []
            | tyCon == GHC.integerTyCon || tyCon == builtinIntegerTyCon ->
                pure $ PLC.mkConstant annMayInline ([] @Integer)
            | tyCon == builtinBoolTyCon -> pure $ PLC.mkConstant annMayInline ([] @Bool)
            | tyCon == builtinDataTyCon -> pure $ PLC.mkConstant annMayInline ([] @PLC.Data)
          GHC.TyConApp tyCon [GHC.TyConApp tyArg1 [], GHC.TyConApp tyArg2 []]
            | (tyCon, tyArg1, tyArg2) == (builtinPairTyCon, builtinDataTyCon, builtinDataTyCon) ->
                pure $ PLC.mkConstant annMayInline ([] @(PLC.Data, PLC.Data))
          _ -> throwPlain $ CompilationError "'mkNil' applied to an unknown type"
    GHC.Var n
      | GHC.getName n == useToOpaqueName ->
          throwPlain $ UnsupportedError "It is no longer possible to use 'toBuiltin' with a script, use 'toOpaque' instead"
    GHC.Var n
      | GHC.getName n == useFromOpaqueName ->
          throwPlain $ UnsupportedError "It is no longer possible to use 'fromBuiltin' with a script, use 'fromOpaque' instead"
    -- See Note [Uses of Eq]
    GHC.Var n
      | GHC.getName n == GHC.eqName ->
          throwPlain $ UnsupportedError "Use of == from the Haskell Eq typeclass"
    GHC.Var n
      | isProbablyIntegerEq n ->
          throwPlain $ UnsupportedError "Use of Haskell Integer equality, possibly via the Haskell Eq typeclass"
    GHC.Var n
      | isProbablyBytestringEq n ->
          throwPlain $ UnsupportedError "Use of Haskell ByteString equality, possibly via the Haskell Eq typeclass"
    GHC.Var n
      -- Try to produce a sensible error message if a range like [1..9] is encountered.  This works
      -- by looking for occurrences of GHC.Enum.enumFromTo and similar functions; the same error
      -- occurs if these functions are used explicitly.
      | isProbablyBoundedRange n ->
          throwPlain $ UnsupportedError $ T.pack ("Use of enumFromTo or enumFromThenTo, possibly via range syntax. " ++
                                                  "Please use PlutusTx.Enum.enumFromTo or PlutusTx.Enum.enumFromThenTo instead.")
    -- Throw an error if we find an infinite range like [1..]
    GHC.Var n
      | isProbablyUnboundedRange n ->
          throwPlain $ UnsupportedError $ T.pack ("Use of enumFrom or enumFromThen, possibly via range syntax. " ++
                                                  "Unbounded ranges are not supported.")
    -- locally bound vars
    GHC.Var (lookupName scope . GHC.getName -> Just (var, _def)) -> pure $ PIR.mkVar annMayInline var
    -- Special kinds of id
    GHC.Var (GHC.idDetails -> GHC.DataConWorkId dc) -> compileDataConRef dc
    -- Class ops don't have unfoldings in general (although they do if they're for one-method classes, so we
    -- want to check the unfoldings case first), see GHC:Note [ClassOp/DFun selection] for why. That
    -- means we have to reconstruct the RHS ourselves, though, which is a pain.
    GHC.Var n@(GHC.idDetails -> GHC.ClassOpId cls) -> do
      -- This code (mostly) lifted from MkId.mkDictSelId, which makes unfoldings for those dictionary
      -- selectors that do have them
      let sel_names = fmap GHC.getName (GHC.classAllSelIds cls)
      val_index <- case elemIndex (GHC.getName n) sel_names of
        Just i  -> pure i
        Nothing -> throwSd CompilationError $ "Id not in class method list:" GHC.<+> GHC.ppr n
      let rhs = GHC.mkDictSelRhs cls val_index

      hoistExpr n rhs
    GHC.Var n -> do
      -- Defined names, including builtin names
      let lexName = LexName $ GHC.getName n
      modifyCurDeps (\d -> Set.insert lexName d)
      maybeDef <- PIR.lookupTerm annMayInline lexName
      case maybeDef of
        Just term -> pure term
        Nothing ->
          -- No other cases apply; compile the unfolding of the var
          case GHC.maybeUnfoldingTemplate (GHC.realIdUnfolding n) of
            -- See Note [Unfoldings]
            -- The "unfolding template" includes things with normal unfoldings and also dictionary functions
            Just unfolding -> hoistExpr n unfolding
            Nothing ->
              throwSd FreeVariableError $
                "Variable"
                  GHC.<+> GHC.ppr n
                  GHC.$+$ (GHC.ppr $ GHC.idDetails n)
                  GHC.$+$ (GHC.ppr $ GHC.realIdUnfolding n)

    -- arg can be a type here, in which case it's a type instantiation
    l `GHC.App` GHC.Type t ->
      -- Ignore applications to types of 'RuntimeRep' kind, see Note [Runtime reps]
      if GHC.isRuntimeRepKindedTy t
      then compileExpr l
      else PIR.TyInst annMayInline <$> compileExpr l <*> compileTypeNorm t
    -- otherwise it's a normal application
    l `GHC.App` arg -> PIR.Apply annMayInline <$> compileExpr l <*> compileExpr arg
    -- if we're biding a type variable it's a type abstraction
    GHC.Lam b@(GHC.isTyVar -> True) body ->
      -- Ignore type binders for runtime rep variables, see Note [Runtime reps]
      if GHC.isRuntimeRepTy $ GHC.varType b
      then compileExpr body
      else mkTyAbsScoped b $ compileExpr body
    -- otherwise it's a normal lambda
    GHC.Lam b body -> mkLamAbsScoped b $ compileExpr body
    GHC.Let (GHC.NonRec b rhs) body -> do
      -- the binding is in scope for the body, but not for the arg
      rhs' <- compileExpr rhs
      ty <- case rhs of
        GHC.Lit (GHC.LitNumber{}) | GHC.eqType (GHC.varType b) GHC.byteArrayPrimTy ->
          -- Handle the following case:
          --
          -- ```PlutusTx
          -- let !x = 12345678901234567890
          -- in PlutusTx.equalsInteger x y
          -- ```
          --
          -- ```GHC Core
          -- let {
          --   x_sfhW :: ByteArray#
          --   x_sfhW = 12345678901234567890 } in
          -- equalsInteger (IP x_sfhW) y_X0
          -- ```
          --
          -- What we do here is ignoring the `ByteArray#`, and pretending that
          --`12345678901234567890` is an Integer.
          pure $ PIR.mkTyBuiltin @_ @Integer @PLC.DefaultUni annMayInline
        _ -> compileTypeNorm $ GHC.varType b
      -- See Note [Non-strict let-bindings]
      withVarTyScoped b ty $ \v -> do
        rhs'' <- maybeProfileRhs v rhs'
        let binds = pure $ PIR.TermBind annMayInline PIR.NonStrict v rhs''
        body' <- compileExpr body
        pure $ PIR.Let annMayInline PIR.NonRec binds body'
    GHC.Let (GHC.Rec bs) body ->
      withVarsScoped (fmap (second (const Nothing)) bs) $ \vars -> do
        -- the bindings are scope in both the body and the args
        -- TODO: this is a bit inelegant matching the vars back up
        binds <- for (zip vars bs) $ \(v, (_, rhs)) -> do
          rhs' <- maybeProfileRhs v =<< compileExpr rhs
          -- See Note [Non-strict let-bindings]
          pure $ PIR.TermBind annMayInline PIR.NonStrict v rhs'
        body' <- compileExpr body
        pure $ PIR.mkLet annMayInline PIR.Rec binds body'

    GHC.Case scrutinee b t alts ->
      compileCase (const . GHC.isDeadOcc . GHC.occInfo . GHC.idInfo) True binfo scrutinee b t alts

    -- we can use source notes to get a better context for the inner expression
    -- these are put in when you compile with -g
    -- See Note [What source locations to cover]
    GHC.Tick tick body | Just src <- getSourceSpan maybeModBreaks tick ->
      traceCompilation 1 ("Compiling expr at:" GHC.<+> GHC.ppr src) $ do
        CompileContext{ccOpts = coverageOpts} <- ask
        -- See Note [Coverage annotations]
        let anns = Set.toList $ activeCoverageTypes coverageOpts
        compiledBody <- fmap (addSrcSpan $ src ^. srcSpanIso) <$> compileExpr body
        foldM (coverageCompile body (GHC.exprType body) src) compiledBody anns

    -- ignore other annotations
    GHC.Tick _ body -> compileExpr body
    -- See Note [Coercions and newtypes]
    GHC.Cast body _ -> compileExpr body
    GHC.Type _ -> throwPlain $ UnsupportedError "Types as standalone expressions"
    GHC.Coercion _ -> throwPlain $ UnsupportedError "Coercions as expressions"

compileCase ::
  (CompilingDefault uni fun m ann) =>
  -- | Whether the variable is dead in the expr
  (GHC.Var -> GHC.CoreExpr -> Bool) ->
  -- | Whether we should try to rewrite unnecessary constructor applications
  Bool ->
  BuiltinsInfo uni fun ->
  GHC.CoreExpr ->
  GHC.Var ->
  GHC.Type ->
  [GHC.CoreAlt] ->
  m (PIRTerm uni fun)
<<<<<<< HEAD
compileCase isDead rewriteConApps binfo scrutinee binder t alts = do
  let binderAnn = if hasAlwaysInlinePragma binder then annAlwaysInline else annMayInline
  case alts of
    [GHC.Alt con bs body]
      -- See Note [Evaluation-only cases]
      | all (`isDead` body) bs -> do
        -- See Note [At patterns]
        scrutinee' <- compileExpr scrutinee
        withVarScoped binder binderAnn $ \v -> do
          body' <- compileExpr body
          -- See Note [At patterns]
          let binds = [PIR.TermBind annMayInline PIR.Strict v scrutinee']
          pure $ PIR.mkLet annMayInline PIR.NonRec binds body'
      | rewriteConApps
      , GHC.DataAlt dataCon <- con -> do
          -- Attempt to rewrite constructor applications, since sometimes they cannot be
          -- compiled (e.g., opaque constructors).
          -- For example, this rewrites

          -- ```
          -- case scrut of b {BuiltinList xs} -> ...BuiltinList @BuiltinData xs...
          -- ```
          --
          -- into
          --
          -- ```
          -- case scrut of b {BuiltinList xs} -> ...b...
          -- ```
          --
          -- after which `xs` is hopefully dead, and we can then compile it using the
          -- `all (`isDead` body) bs` branch of `compileCase`.
          let f (GHC.collectArgs -> (GHC.Var (GHC.isDataConId_maybe -> Just dataCon'), args0))
                | dataCon == dataCon'
                -- Discard type arguments
                , let args = mapMaybe (\case GHC.Var v -> Just v; _ -> Nothing) args0
                , length bs == length args
                , and (zipWith (==) bs args) =
                  GHC.Var binder
              f other = other
              -- This time we can no longer use `GHC.isDeadOcc`. Instead we check manually.
              isDead' b = not . any (== b) . universeBi
          -- If some binders are still alive, we have to give up (rather than trying to rewrite
          -- constructor applications again, which will loop), hence `False`.
          compileCase isDead' False binfo scrutinee binder t [GHC.Alt con bs (transform f body)]
    _ -> do
        -- See Note [At patterns]
        scrutinee' <- compileExpr scrutinee
        let scrutineeType = GHC.varType binder

        -- the variable for the scrutinee is bound inside the cases, but not in the scrutinee expression itself
        withVarScoped binder binderAnn $ \v -> do
          (tc, argTys) <- case GHC.splitTyConApp_maybe scrutineeType of
            Just (tc, argTys) -> pure (tc, argTys)
            Nothing ->
              throwSd UnsupportedError $
                "Cannot case on a value of type:" GHC.<+> GHC.ppr scrutineeType
          dcs <- getDataCons tc

          -- it's important to instantiate the match before alts compilation
          match <- getMatchInstantiated scrutineeType
          let matched = PIR.Apply annMayInline match scrutinee'

          let (rest, mdef) = GHC.findDefault alts
          -- This does two things:
          -- 1. Ensure that every set of alternatives has a DEFAULT alt (See Note [We always need DEFAULT])
          -- 2. Compile the body of the DEFAULT alt ahead of time so it can be shared (See Note [Sharing DEFAULT bodies])
          (alts', defCompiled) <- case mdef of
            Just d -> do
              defCompiled <- compileExpr d
              pure (GHC.addDefault rest (Just d), defCompiled)
            Nothing -> do
=======
compileCase isDead rewriteConApps binfo scrutinee binder t alts = case alts of
  [GHC.Alt con bs body]
    -- See Note [Evaluation-only cases]
    | all (`isDead` body) bs -> do
      -- See Note [At patterns]
      scrutinee' <- compileExpr scrutinee
      withVarScoped binder (Just scrutinee') $ \v -> do
        body' <- compileExpr body
        -- See Note [At patterns]
        let binds = [PIR.TermBind annMayInline PIR.Strict v scrutinee']
        pure $ PIR.mkLet annMayInline PIR.NonRec binds body'
    | rewriteConApps
    , GHC.DataAlt dataCon <- con -> do
        -- Attempt to rewrite constructor applications, since sometimes they cannot be
        -- compiled (e.g., opaque constructors).
        -- For example, this rewrites

        -- ```
        -- case scrut of b {BuiltinList xs} -> ...BuiltinList @BuiltinData xs...
        -- ```
        --
        -- into
        --
        -- ```
        -- case scrut of b {BuiltinList xs} -> ...b...
        -- ```
        --
        -- after which `xs` is hopefully dead, and we can then compile it using the
        -- `all (`isDead` body) bs` branch of `compileCase`.
        let f (GHC.collectArgs -> (GHC.Var (GHC.isDataConId_maybe -> Just dataCon'), args0))
              | dataCon == dataCon'
              -- Discard type arguments
              , let args = mapMaybe (\case GHC.Var v -> Just v; _ -> Nothing) args0
              , length bs == length args
              , and (zipWith (==) bs args) =
                GHC.Var binder
            f other = other
            -- This time we can no longer use `GHC.isDeadOcc`. Instead we check manually.
            isDead' b = not . any (== b) . universeBi
        -- If some binders are still alive, we have to give up (rather than trying to rewrite
        -- constructor applications again, which will loop), hence `False`.
        compileCase isDead' False binfo scrutinee binder t [GHC.Alt con bs (transform f body)]
  _ -> do
      -- See Note [At patterns]
      scrutinee' <- compileExpr scrutinee
      let scrutineeType = GHC.varType binder

      -- the variable for the scrutinee is bound inside the cases, but not in the scrutinee expression itself
      withVarScoped binder (Just scrutinee') $ \v -> do
        (tc, argTys) <- case GHC.splitTyConApp_maybe scrutineeType of
          Just (tc, argTys) -> pure (tc, argTys)
          Nothing ->
            throwSd UnsupportedError $
              "Cannot case on a value of type:" GHC.<+> GHC.ppr scrutineeType
        dcs <- getDataCons tc

        -- it's important to instantiate the match before alts compilation
        match <- getMatchInstantiated scrutineeType
        let matched = PIR.Apply annMayInline match scrutinee'

        let (rest, mdef) = GHC.findDefault alts
        -- This does two things:
        -- 1. Ensure that every set of alternatives has a DEFAULT alt (See Note [We always need DEFAULT])
        -- 2. Compile the body of the DEFAULT alt ahead of time so it can be shared (See Note [Sharing DEFAULT bodies])
        (alts', defCompiled) <- case mdef of
          Just d -> do
            defCompiled <- compileExpr d
            pure (GHC.addDefault rest (Just d), defCompiled)
          Nothing -> do
>>>>>>> 1cece6b2
#if MIN_VERSION_ghc(9,6,0)
              let d = GHC.mkImpossibleExpr t "unreachable alternative"
#else
              let d = GHC.mkImpossibleExpr t
#endif
              defCompiled <- compileExpr d
              pure (GHC.addDefault alts (Just d), defCompiled)
          defName <- PLC.freshName "defaultBody"

          -- See Note [Case expressions and laziness]
          compiledAlts <- forM dcs $ \dc -> do
            let alt = GHC.findAlt (GHC.DataAlt dc) alts'
                -- these are the instantiated type arguments, e.g. for the data constructor Just when
                -- matching on Maybe Int it is [Int] (crucially, not [a])
                instArgTys = GHC.scaledThing <$> GHC.dataConInstOrigArgTys dc argTys
            case alt of
              Just a -> do
                -- pass in the body to use for default alternatives, see Note [Sharing DEFAULT bodies]
                (nonDelayedAlt, delayedAlt) <- compileAlt a instArgTys (PIR.Var annMayInline defName)
                return (nonDelayedAlt, delayedAlt)
              Nothing -> throwSd CompilationError $ "No alternative for:" GHC.<+> GHC.ppr dc
          let
            isPureAlt = compiledAlts <&> \(nonDelayed, _) -> PIR.isPure binfo mempty nonDelayed
            lazyCase = not (and isPureAlt || length dcs == 1)
            branches =
              compiledAlts <&> \(nonDelayedAlt, delayedAlt) ->
                if lazyCase then delayedAlt else nonDelayedAlt

          -- See Note [Scott encoding of datatypes]
          -- we need this for the default case body
          originalResultType <- compileTypeNorm t
          -- See Note [Scott encoding of datatypes]
          -- we're going to delay the body, so the matcher needs to be instantiated at the delayed type
          resultType <- maybeDelayType lazyCase originalResultType
          let instantiated = PIR.TyInst annMayInline matched resultType

          let applied = PIR.mkIterApp instantiated $ (annMayInline,) <$> branches
          -- See Note [Case expressions and laziness]
          mainCase <- maybeForce lazyCase applied

          let binds =
                [ -- See Note [At patterns]
                  PIR.TermBind annMayInline PIR.NonStrict v scrutinee'
                , -- Bind the default body, see Note [Sharing DEFAULT bodies]
                  PIR.TermBind annMayInline PIR.NonStrict (PIR.VarDecl annMayInline defName originalResultType) defCompiled
                ]
          pure $ PIR.mkLet annMayInline PIR.NonRec binds mainCase

{- Note [What source locations to cover]
   We try to get as much coverage information as we can out of GHC. This means that
   anything we find in the GHC Core code that hints at a source location will be
   included as a coverage annotation. This has both advantages and disadvantages.
   On the one hand "trying as hard as we can" gives us as much coverage information as
   possible. On the other hand GHC can sometimes do tricky things like tick floating
   that will degrade the quality of the coverage information we get. However, we have
   yet to find any evidence that GHC treats different ticks differently with regards
   to tick floating.
-}

{- Note [Partial type signature for getSourceSpan]
Why is there a partial type signature here? The answer is that we sometimes compile with a patched
GHC provided from haskell.nix that has a slightly busted patch applied to it. That patch changes
the type of the 'Tickish' part of 'Tick'.

Obviously we would eventually like to not have this problem (should be when we go to 9.2), but in
the mean time we'd like things to compile on both the patched and non-patched GHC.

A partial type signature provides a simple solution: GHC will infer different types for the hole
in each case, but since we operate on them in the same way, there's no problem.
-}

-- See Note [What source locations to cover]
-- See Note [Partial type signature for getSourceSpan]

-- | Do your best to try to extract a source span from a tick
getSourceSpan :: Maybe GHC.ModBreaks -> _ -> Maybe GHC.RealSrcSpan
getSourceSpan _ GHC.SourceNote{GHC.sourceSpan = src} = Just src
getSourceSpan _ GHC.ProfNote{GHC.profNoteCC = cc} =
  case cc of
    GHC.NormalCC _ _ _ (GHC.RealSrcSpan sp _) -> Just sp
    GHC.AllCafsCC _ (GHC.RealSrcSpan sp _)    -> Just sp
    _                                         -> Nothing
getSourceSpan mmb GHC.HpcTick{GHC.tickId = tid} = do
  mb <- mmb
  let arr = GHC.modBreaks_locs mb
      range = Array.bounds arr
  GHC.RealSrcSpan sp _ <- if Array.inRange range tid then Just $ arr Array.! tid else Nothing
  return sp
getSourceSpan _ _ = Nothing

getVarSourceSpan :: GHC.Var -> Maybe GHC.RealSrcSpan
getVarSourceSpan = GHC.srcSpanToRealSrcSpan . GHC.nameSrcSpan . GHC.varName

srcSpanIso :: Iso' GHC.RealSrcSpan SrcSpan
srcSpanIso = iso fromGHC toGHC
  where
    fromGHC sp =
      SrcSpan
        { srcSpanFile = GHC.unpackFS (GHC.srcSpanFile sp)
        , srcSpanSLine = GHC.srcSpanStartLine sp
        , srcSpanSCol = GHC.srcSpanStartCol sp
        , srcSpanELine = GHC.srcSpanEndLine sp
        , srcSpanECol = GHC.srcSpanEndCol sp
        }
    toGHC sp =
      GHC.mkRealSrcSpan
        (GHC.mkRealSrcLoc (fileNameFs sp) (srcSpanSLine sp) (srcSpanSCol sp))
        (GHC.mkRealSrcLoc (fileNameFs sp) (srcSpanELine sp) (srcSpanECol sp))
    fileNameFs = GHC.fsLit . srcSpanFile

-- | Obviously this function computes a GHC.RealSrcSpan from a CovLoc
toCovLoc :: GHC.RealSrcSpan -> CovLoc
toCovLoc sp =
  CovLoc
    (GHC.unpackFS $ GHC.srcSpanFile sp)
    (GHC.srcSpanStartLine sp)
    (GHC.srcSpanEndLine sp)
    (GHC.srcSpanStartCol sp)
    (GHC.srcSpanEndCol sp)

-- Here be dragons:
-- See Note [Tracking coverage and lazyness]
-- See Note [Coverage order]

-- | Annotate a term for coverage
coverageCompile ::
  (CompilingDefault uni fun m ann) =>
  -- | The original expression
  GHC.CoreExpr ->
  -- | The type of the expression
  GHC.Type ->
  -- | The source location of this expression
  GHC.RealSrcSpan ->
  -- | The current term (this is what we add coverage tracking to)
  PIRTerm uni fun ->
  -- | The type of coverage to do next
  CoverageType ->
  m (PIRTerm uni fun)
coverageCompile originalExpr exprType src compiledTerm covT =
  case covT of
    -- Add a location coverage annotation to tell us "we've executed this piece of code"
    LocationCoverage -> do
      ann <- addLocationToCoverageIndex (toCovLoc src)
      ty <- compileTypeNorm exprType
      mkLazyTrace ty (T.pack . show $ ann) compiledTerm

    -- Add two boolean coverage annotations to tell us "this boolean has been True/False respectively"
    -- see Note [Boolean coverage]
    BooleanCoverage -> do
      -- Check if the thing we are compiling is a boolean
      boolName <- lookupGhcName ''Bool
      trueName <- lookupGhcName 'True
      falseName <-lookupGhcName 'False
      let tyHeadName = GHC.getName <$> GHC.tyConAppTyCon_maybe exprType
          headSymName = GHC.getName <$> findHeadSymbol originalExpr
          isTrueOrFalse = case originalExpr of
            GHC.Var v
              | GHC.DataConWorkId dc <- GHC.idDetails v ->
                  GHC.getName dc `elem` [trueName, falseName]
            _ -> False

      if tyHeadName /= Just boolName || isTrueOrFalse
        then return compiledTerm
        else do
          -- Generate the code:
          -- ```
          -- traceBool "<compiledTerm was true>" "<compiledTerm was false>" compiledTerm
          -- ```
          traceBoolCompiled <- compileExpr . GHC.Var =<< lookupGhcId 'traceBool
          let mkMetadata = CoverageMetadata . foldMap
                (Set.singleton . ApplicationHeadSymbol . GHC.getOccString)
          fc <- addBoolCaseToCoverageIndex (toCovLoc src) False (mkMetadata headSymName)
          tc <- addBoolCaseToCoverageIndex (toCovLoc src) True (mkMetadata headSymName)
          pure . PLC.mkIterApp traceBoolCompiled $
            (annMayInline,)
              <$> [ PLC.mkConstant annMayInline (T.pack . show $ tc)
                  , PLC.mkConstant annMayInline (T.pack . show $ fc)
                  , compiledTerm
                  ]
  where
    findHeadSymbol :: GHC.CoreExpr -> Maybe GHC.Id
    findHeadSymbol (GHC.Var n)    = Just n
    findHeadSymbol (GHC.App t _)  = findHeadSymbol t
    findHeadSymbol (GHC.Lam _ t)  = findHeadSymbol t
    findHeadSymbol (GHC.Tick _ t) = findHeadSymbol t
    findHeadSymbol (GHC.Let _ t)  = findHeadSymbol t
    findHeadSymbol (GHC.Cast t _) = findHeadSymbol t
    findHeadSymbol _              = Nothing

hasAlwaysInlinePragma :: GHC.Var -> Bool
hasAlwaysInlinePragma = GHC.isInlinePragma . GHC.idInlinePragma

-- | We cannot compile the unfolding of `GHC.Num.Integer.integerNegate`, which is
-- important because GHC inserts calls to it when it sees negations, even negations
-- of literals (unless NegativeLiterals is on, which it usually isn't). So we directly
-- define a PIR term for it: @integerNegate = \x -> 0 - x@.
defineIntegerNegate :: (CompilingDefault PLC.DefaultUni fun m ann) => m ()
defineIntegerNegate = do
  ghcId <- lookupGhcId 'GHC.Num.Integer.integerNegate
  -- Always inline `integerNegate`.
  -- `let integerNegate = \x -> 0 - x in integerNegate 1 + integerNegate 2`
  -- is much more expensive than `(-1) + (-2)`. The inliner cannot currently
  -- make this transformation without `annAlwaysInline`, because it is not aware
  -- of constant folding.
  var <- compileVarFresh annAlwaysInline ghcId
  let ann = annMayInline
  x <- safeFreshName "x"
  let
    -- body = 0 - x
    body =
      PIR.LamAbs ann x (PIR.mkTyBuiltin @_ @Integer @PLC.DefaultUni ann) $
        PIR.mkIterApp
          (PIR.Builtin ann PLC.SubtractInteger)
          [ (ann, PIR.mkConstant @Integer ann 0)
          , (ann, PIR.Var ann x)
          ]
    def = PIR.Def var (body, PIR.Strict)
  PIR.defineTerm (LexName GHC.integerNegateName) def mempty

defineFix :: (CompilingDefault PLC.DefaultUni fun m ann) => m ()
defineFix = do
  inlineFix <- asks (coInlineFix . ccOpts)
  ghcId <- lookupGhcId 'PlutusTx.Function.fix
  var <- compileVarFresh (if inlineFix then annAlwaysInline else annMayInline) ghcId
  let rhs = annMayInline <$ PlutusCore.StdLib.Data.Function.fix
  let def = PIR.Def var (rhs, PIR.Strict)
  PIR.defineTerm (LexName (GHC.getName ghcId)) def mempty

lookupIntegerNegate :: (Compiling uni fun m ann) => m (PIRTerm uni fun)
lookupIntegerNegate = do
  ghcName <- lookupGhcName 'GHC.Num.Integer.integerNegate
  PIR.lookupTerm annMayInline (LexName ghcName) >>= \case
    Just t -> pure t
    Nothing -> throwPlain $
      CompilationError "Cannot find the definition of integerNegate. Please file a bug report."

compileExprWithDefs ::
  (CompilingDefault uni fun m ann) =>
  GHC.CoreExpr ->
  m (PIRTerm uni fun)
compileExprWithDefs e = do
  defineBuiltinTypes
  defineBuiltinTerms
  defineIntegerNegate
  defineFix
  compileExpr e

{- Note [We always need DEFAULT]
GHC can be clever and omit case alternatives sometimes, typically when the typechecker says a case
is impossible due to GADT cleverness or similar.
We can't do this: we always need to put in all the case alternatives. In particular, that means
we always want a DEFAULT case to fall back on if GHC doesn't provide a specific alternative for
a data constructor.
The easiest way to ensure that we always have a DEFAULT case is just to put one in if it's missing.
-}

{- Note [Sharing DEFAULT bodies]
Consider the following program:
```
data A = B | C | D
f a = case a of
  B -> 1
  _ -> 2
```
How many times will the literal 2 appear in the resulting PIR program? Naively... twice!
We need to make all the cases explicit, so that means we actually need to *duplicate*
the default case for every alternative that needs it, i.e. we end up with something more like
```
f a = case a of
  B -> 1
  C -> 2
  D -> 2
```
This should set of alarm bells: any time we duplicate things we can end up with exponential
programs if the construct is nested. And that can happen - one example is that usage of
pattern synonyms tends to generate code like:
```
f a = case pattern_synonym_func1 of
  pat1 -> ...
  _ -> case pattern_synonym_func2 of
    pat2 -> ...
    _ -> case ...
```
So a case expression with 8 pattern synonyms would generate 2^8 copies of the final default
case - pretty bad!
The solution is straightforward: share the default case. That means we produce a program more
like:
```
f a = let defaultBody = 2 in case a of
  B -> 1
  C -> defaultBody
  D -> defaultBody
```
Then the inliner can inline it as appropriate.
-}<|MERGE_RESOLUTION|>--- conflicted
+++ resolved
@@ -1086,7 +1086,6 @@
   GHC.Type ->
   [GHC.CoreAlt] ->
   m (PIRTerm uni fun)
-<<<<<<< HEAD
 compileCase isDead rewriteConApps binfo scrutinee binder t alts = do
   let binderAnn = if hasAlwaysInlinePragma binder then annAlwaysInline else annMayInline
   case alts of
@@ -1095,7 +1094,7 @@
       | all (`isDead` body) bs -> do
         -- See Note [At patterns]
         scrutinee' <- compileExpr scrutinee
-        withVarScoped binder binderAnn $ \v -> do
+        withVarScoped binder binderAnn (Just scrutinee') $ \v -> do
           body' <- compileExpr body
           -- See Note [At patterns]
           let binds = [PIR.TermBind annMayInline PIR.Strict v scrutinee']
@@ -1137,7 +1136,7 @@
         let scrutineeType = GHC.varType binder
 
         -- the variable for the scrutinee is bound inside the cases, but not in the scrutinee expression itself
-        withVarScoped binder binderAnn $ \v -> do
+        withVarScoped binder binderAnn (Just scrutinee') $ \v -> do
           (tc, argTys) <- case GHC.splitTyConApp_maybe scrutineeType of
             Just (tc, argTys) -> pure (tc, argTys)
             Nothing ->
@@ -1158,77 +1157,6 @@
               defCompiled <- compileExpr d
               pure (GHC.addDefault rest (Just d), defCompiled)
             Nothing -> do
-=======
-compileCase isDead rewriteConApps binfo scrutinee binder t alts = case alts of
-  [GHC.Alt con bs body]
-    -- See Note [Evaluation-only cases]
-    | all (`isDead` body) bs -> do
-      -- See Note [At patterns]
-      scrutinee' <- compileExpr scrutinee
-      withVarScoped binder (Just scrutinee') $ \v -> do
-        body' <- compileExpr body
-        -- See Note [At patterns]
-        let binds = [PIR.TermBind annMayInline PIR.Strict v scrutinee']
-        pure $ PIR.mkLet annMayInline PIR.NonRec binds body'
-    | rewriteConApps
-    , GHC.DataAlt dataCon <- con -> do
-        -- Attempt to rewrite constructor applications, since sometimes they cannot be
-        -- compiled (e.g., opaque constructors).
-        -- For example, this rewrites
-
-        -- ```
-        -- case scrut of b {BuiltinList xs} -> ...BuiltinList @BuiltinData xs...
-        -- ```
-        --
-        -- into
-        --
-        -- ```
-        -- case scrut of b {BuiltinList xs} -> ...b...
-        -- ```
-        --
-        -- after which `xs` is hopefully dead, and we can then compile it using the
-        -- `all (`isDead` body) bs` branch of `compileCase`.
-        let f (GHC.collectArgs -> (GHC.Var (GHC.isDataConId_maybe -> Just dataCon'), args0))
-              | dataCon == dataCon'
-              -- Discard type arguments
-              , let args = mapMaybe (\case GHC.Var v -> Just v; _ -> Nothing) args0
-              , length bs == length args
-              , and (zipWith (==) bs args) =
-                GHC.Var binder
-            f other = other
-            -- This time we can no longer use `GHC.isDeadOcc`. Instead we check manually.
-            isDead' b = not . any (== b) . universeBi
-        -- If some binders are still alive, we have to give up (rather than trying to rewrite
-        -- constructor applications again, which will loop), hence `False`.
-        compileCase isDead' False binfo scrutinee binder t [GHC.Alt con bs (transform f body)]
-  _ -> do
-      -- See Note [At patterns]
-      scrutinee' <- compileExpr scrutinee
-      let scrutineeType = GHC.varType binder
-
-      -- the variable for the scrutinee is bound inside the cases, but not in the scrutinee expression itself
-      withVarScoped binder (Just scrutinee') $ \v -> do
-        (tc, argTys) <- case GHC.splitTyConApp_maybe scrutineeType of
-          Just (tc, argTys) -> pure (tc, argTys)
-          Nothing ->
-            throwSd UnsupportedError $
-              "Cannot case on a value of type:" GHC.<+> GHC.ppr scrutineeType
-        dcs <- getDataCons tc
-
-        -- it's important to instantiate the match before alts compilation
-        match <- getMatchInstantiated scrutineeType
-        let matched = PIR.Apply annMayInline match scrutinee'
-
-        let (rest, mdef) = GHC.findDefault alts
-        -- This does two things:
-        -- 1. Ensure that every set of alternatives has a DEFAULT alt (See Note [We always need DEFAULT])
-        -- 2. Compile the body of the DEFAULT alt ahead of time so it can be shared (See Note [Sharing DEFAULT bodies])
-        (alts', defCompiled) <- case mdef of
-          Just d -> do
-            defCompiled <- compileExpr d
-            pure (GHC.addDefault rest (Just d), defCompiled)
-          Nothing -> do
->>>>>>> 1cece6b2
 #if MIN_VERSION_ghc(9,6,0)
               let d = GHC.mkImpossibleExpr t "unreachable alternative"
 #else
