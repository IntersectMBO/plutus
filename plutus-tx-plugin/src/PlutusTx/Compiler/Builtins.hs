--- conflicted
+++ resolved
@@ -322,96 +322,12 @@
     -- We always want to inline `error :: forall a . () -> a`, hence `annAlwaysInline`.
     defineBuiltinTerm annAlwaysInline 'Builtins.error func
 
-<<<<<<< HEAD
-    -- Strings and chars
-    defineBuiltinTerm annMayInline 'Builtins.appendString $ mkBuiltin PLC.AppendString
-    defineBuiltinTerm annMayInline 'Builtins.emptyString  $ PIR.mkConstant annMayInline ("" :: Text)
-    defineBuiltinTerm annMayInline 'Builtins.equalsString $ mkBuiltin PLC.EqualsString
-    defineBuiltinTerm annMayInline 'Builtins.encodeUtf8   $ mkBuiltin PLC.EncodeUtf8
-
-    -- Tracing
-    -- When `remove-trace` is specified, we define `trace` as `\_ a -> a` instead of the builtin version.
-    (traceTerm, ann) <-
-        if coRemoveTrace compileOpts
-            then liftQuote $ do
-                ta <- freshTyName "a"
-                t <- freshName "t"
-                a <- freshName "a"
-                pure
-                    ( PIR.tyAbs annMayInline ta (PLC.Type annMayInline) $
-                        PIR.mkIterLamAbs
-                            [ PIR.VarDecl annMayInline t (PIR.mkTyBuiltin @_ @Text annMayInline)
-                            , PIR.VarDecl annMayInline a (PLC.TyVar annMayInline ta)
-                            ]
-                            $ PIR.Var annMayInline a
-                    , annMayInline
-                    )
-            else pure (mkBuiltin PLC.Trace, annMayInline)
-    defineBuiltinTerm ann 'Builtins.trace traceTerm
-
-    -- Pairs
-    defineBuiltinTerm annMayInline 'Builtins.fst        $ mkBuiltin PLC.FstPair
-    defineBuiltinTerm annMayInline 'Builtins.snd        $ mkBuiltin PLC.SndPair
-    defineBuiltinTerm annMayInline 'Builtins.mkPairData $ mkBuiltin PLC.MkPairData
-
-    -- List
-    defineBuiltinTerm annMayInline 'Builtins.null          $ mkBuiltin PLC.NullList
-    defineBuiltinTerm annMayInline 'Builtins.head          $ mkBuiltin PLC.HeadList
-    defineBuiltinTerm annMayInline 'Builtins.tail          $ mkBuiltin PLC.TailList
-    defineBuiltinTerm annMayInline 'Builtins.chooseList    $ mkBuiltin PLC.ChooseList
-    defineBuiltinTerm annMayInline 'Builtins.matchList     $ mkBuiltin PLC.CaseList
-    defineBuiltinTerm annMayInline 'Builtins.mkNilData     $ mkBuiltin PLC.MkNilData
-    defineBuiltinTerm annMayInline 'Builtins.mkNilPairData $ mkBuiltin PLC.MkNilPairData
-    defineBuiltinTerm annMayInline 'Builtins.mkCons        $ mkBuiltin PLC.MkCons
-
-    -- Data
-    defineBuiltinTerm annMayInline 'Builtins.chooseData         $ mkBuiltin PLC.ChooseData
-    defineBuiltinTerm annMayInline 'Builtins.matchData'         $ mkBuiltin PLC.CaseData
-    defineBuiltinTerm annMayInline 'Builtins.equalsData         $ mkBuiltin PLC.EqualsData
-    defineBuiltinTerm annMayInline 'Builtins.mkConstr           $ mkBuiltin PLC.ConstrData
-    defineBuiltinTerm annMayInline 'Builtins.mkMap              $ mkBuiltin PLC.MapData
-    defineBuiltinTerm annMayInline 'Builtins.mkList             $ mkBuiltin PLC.ListData
-    defineBuiltinTerm annMayInline 'Builtins.mkI                $ mkBuiltin PLC.IData
-    defineBuiltinTerm annMayInline 'Builtins.mkB                $ mkBuiltin PLC.BData
-    defineBuiltinTerm annMayInline 'Builtins.unsafeDataAsConstr $ mkBuiltin PLC.UnConstrData
-    defineBuiltinTerm annMayInline 'Builtins.unsafeDataAsMap    $ mkBuiltin PLC.UnMapData
-    defineBuiltinTerm annMayInline 'Builtins.unsafeDataAsList   $ mkBuiltin PLC.UnListData
-    defineBuiltinTerm annMayInline 'Builtins.unsafeDataAsB      $ mkBuiltin PLC.UnBData
-    defineBuiltinTerm annMayInline 'Builtins.unsafeDataAsI      $ mkBuiltin PLC.UnIData
-    defineBuiltinTerm annMayInline 'Builtins.serialiseData      $ mkBuiltin PLC.SerialiseData
-
-    -- BLS
-    defineBuiltinTerm annMayInline 'Builtins.bls12_381_G1_equals      $ mkBuiltin PLC.Bls12_381_G1_equal
-    defineBuiltinTerm annMayInline 'Builtins.bls12_381_G1_add         $ mkBuiltin PLC.Bls12_381_G1_add
-    defineBuiltinTerm annMayInline 'Builtins.bls12_381_G1_neg         $ mkBuiltin PLC.Bls12_381_G1_neg
-    defineBuiltinTerm annMayInline 'Builtins.bls12_381_G1_scalarMul   $ mkBuiltin PLC.Bls12_381_G1_scalarMul
-    defineBuiltinTerm annMayInline 'Builtins.bls12_381_G1_compress    $ mkBuiltin PLC.Bls12_381_G1_compress
-    defineBuiltinTerm annMayInline 'Builtins.bls12_381_G1_uncompress  $ mkBuiltin PLC.Bls12_381_G1_uncompress
-    defineBuiltinTerm annMayInline 'Builtins.bls12_381_G1_hashToGroup $ mkBuiltin PLC.Bls12_381_G1_hashToGroup
-    -- The next two constants are both 48 bytes long, so in fact we probably don't want to inline them.
-    defineBuiltinTerm annMayInline 'Builtins.bls12_381_G1_zero        $ PIR.mkConstant annMayInline BLS12_381.G1.zero
-    defineBuiltinTerm annMayInline 'Builtins.bls12_381_G1_generator   $ PIR.mkConstant annMayInline BLS12_381.G1.generator
-    defineBuiltinTerm annMayInline 'Builtins.bls12_381_G2_equals      $ mkBuiltin PLC.Bls12_381_G2_equal
-    defineBuiltinTerm annMayInline 'Builtins.bls12_381_G2_add         $ mkBuiltin PLC.Bls12_381_G2_add
-    defineBuiltinTerm annMayInline 'Builtins.bls12_381_G2_scalarMul   $ mkBuiltin PLC.Bls12_381_G2_scalarMul
-    defineBuiltinTerm annMayInline 'Builtins.bls12_381_G2_neg         $ mkBuiltin PLC.Bls12_381_G2_neg
-    defineBuiltinTerm annMayInline 'Builtins.bls12_381_G2_compress    $ mkBuiltin PLC.Bls12_381_G2_compress
-    defineBuiltinTerm annMayInline 'Builtins.bls12_381_G2_uncompress  $ mkBuiltin PLC.Bls12_381_G2_uncompress
-    defineBuiltinTerm annMayInline 'Builtins.bls12_381_G2_hashToGroup $ mkBuiltin PLC.Bls12_381_G2_hashToGroup
-    -- The next two constants are both 96 bytes long, so in fact we probably don't want to inline them.
-    defineBuiltinTerm annMayInline 'Builtins.bls12_381_G2_zero        $ PIR.mkConstant annMayInline BLS12_381.G2.zero
-    defineBuiltinTerm annMayInline 'Builtins.bls12_381_G2_generator   $ PIR.mkConstant annMayInline BLS12_381.G2.generator
-    defineBuiltinTerm annMayInline 'Builtins.bls12_381_millerLoop     $ mkBuiltin PLC.Bls12_381_millerLoop
-    defineBuiltinTerm annMayInline 'Builtins.bls12_381_mulMlResult    $ mkBuiltin PLC.Bls12_381_mulMlResult
-    defineBuiltinTerm annMayInline 'Builtins.bls12_381_finalVerify    $ mkBuiltin PLC.Bls12_381_finalVerify
-=======
     -- Unit constant
     defineBuiltinTerm annMayInline 'Builtins.unitval $ PIR.mkConstant annMayInline ()
 
     -- Bool constants
     defineBuiltinTerm annMayInline 'Builtins.true  $ PIR.mkConstant annMayInline True
     defineBuiltinTerm annMayInline 'Builtins.false $ PIR.mkConstant annMayInline False
->>>>>>> 51a9f163
 
     -- ByteString constant
     defineBuiltinTerm annMayInline 'Builtins.emptyByteString $ PIR.mkConstant annMayInline BS.empty
@@ -489,6 +405,7 @@
             PLC.HeadList -> defineBuiltinInl 'Builtins.head
             PLC.TailList -> defineBuiltinInl 'Builtins.tail
             PLC.ChooseList -> defineBuiltinInl 'Builtins.chooseList
+            PLC.MatchList -> defineBuiltinInl 'Builtins.chooseList
             PLC.MkNilData -> defineBuiltinInl 'Builtins.mkNilData
             PLC.MkNilPairData -> defineBuiltinInl 'Builtins.mkNilPairData
             PLC.MkCons -> defineBuiltinInl 'Builtins.mkCons
