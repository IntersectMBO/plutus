--- conflicted
+++ resolved
@@ -333,10 +333,6 @@
         PIR.mkConstant annMayInline BLS12_381.G2.compressed_generator
     defineBuiltinTerm annMayInline 'Builtins.bls12_381_G2_compressed_zero $
         PIR.mkConstant annMayInline BLS12_381.G2.compressed_zero
-
-    -- Bitwise operations
-    defineBuiltinTerm annMayInline 'Builtins.integerToByteString $ mkBuiltin PLC.IntegerToByteString
-    defineBuiltinTerm annMayInline 'Builtins.byteStringToInteger $ mkBuiltin PLC.ByteStringToInteger
 
     -- See Note [Builtin terms and values]
     for_ enumerate $ \fun ->
@@ -457,13 +453,10 @@
             PLC.Bls12_381_mulMlResult -> defineBuiltinInl 'Builtins.bls12_381_mulMlResult
             PLC.Bls12_381_finalVerify -> defineBuiltinInl 'Builtins.bls12_381_finalVerify
 
-<<<<<<< HEAD
-=======
             -- Bitwise operations
             PLC.IntegerToByteString -> defineBuiltinInl 'Builtins.integerToByteString
             PLC.ByteStringToInteger -> defineBuiltinInl 'Builtins.byteStringToInteger
 
->>>>>>> e3de8270
 defineBuiltinTypes
     :: CompilingDefault uni fun m ann
     => m ()
