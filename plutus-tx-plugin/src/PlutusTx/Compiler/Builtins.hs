--- conflicted
+++ resolved
@@ -161,158 +161,6 @@
 
 -- | The 'TH.Name's for which 'NameInfo' needs to be provided.
 builtinNames :: [TH.Name]
-<<<<<<< HEAD
-builtinNames = [
-      ''Builtins.BuiltinByteString
-    , ''Builtins.BuiltinByteStringHex
-    , ''Builtins.BuiltinByteStringUtf8
-    , 'Builtins.appendByteString
-    , 'Builtins.consByteString
-    , 'Builtins.sliceByteString
-    , 'Builtins.lengthOfByteString
-    , 'Builtins.indexByteString
-    , 'Builtins.sha2_256
-    , 'Builtins.sha3_256
-    , 'Builtins.blake2b_224
-    , 'Builtins.blake2b_256
-    , 'Builtins.keccak_256
-    , 'Builtins.ripemd_160
-    , 'Builtins.equalsByteString
-    , 'Builtins.lessThanByteString
-    , 'Builtins.lessThanEqualsByteString
-    , 'Builtins.emptyByteString
-    , 'Builtins.decodeUtf8
-    , 'Builtins.stringToBuiltinByteString
-    , 'Builtins.stringToBuiltinByteStringHex
-    , 'Builtins.stringToBuiltinByteStringUtf8
-    , 'Builtins.verifyEcdsaSecp256k1Signature
-    , 'Builtins.verifySchnorrSecp256k1Signature
-
-    , 'Builtins.verifyEd25519Signature
-
-    , ''Builtins.BuiltinInteger
-    , ''Integer
-    , 'Builtins.addInteger
-    , 'Builtins.subtractInteger
-    , 'Builtins.multiplyInteger
-    , 'Builtins.divideInteger
-    , 'Builtins.modInteger
-    , 'Builtins.quotientInteger
-    , 'Builtins.remainderInteger
-    , 'Builtins.lessThanInteger
-    , 'Builtins.lessThanEqualsInteger
-    , 'Builtins.equalsInteger
-
-    , 'Builtins.error
-
-    , ''Builtins.BuiltinString
-    , 'Builtins.appendString
-    , 'Builtins.emptyString
-    , 'Builtins.equalsString
-    , 'Builtins.encodeUtf8
-    , 'Builtins.integerToByteString
-    , 'Builtins.byteStringToInteger
-    -- This one is special
-    , 'Builtins.stringToBuiltinString
-
-    , 'Builtins.trace
-
-    , ''Builtins.BuiltinBool
-    , 'Builtins.ifThenElse
-    , 'Builtins.true
-    , 'Builtins.false
-
-    , ''Builtins.BuiltinUnit
-    , 'Builtins.unitval
-    , 'Builtins.chooseUnit
-
-    , ''Builtins.BuiltinPair
-    , 'Builtins.fst
-    , 'Builtins.snd
-    , 'Builtins.mkPairData
-
-    , ''Builtins.BuiltinList
-    , 'Builtins.null
-    , 'Builtins.head
-    , 'Builtins.tail
-    , 'Builtins.chooseList
-    , 'Builtins.caseList'
-    , 'Builtins.mkNilData
-    , 'Builtins.mkNilPairData
-    , 'Builtins.mkCons
-    , 'Builtins.drop
-
-    , ''Builtins.BuiltinArray
-    , 'Builtins.lengthOfArray
-    , 'Builtins.listToArray
-    , 'Builtins.indexArray
-
-    , ''Builtins.BuiltinData
-    , 'Builtins.chooseData
-    , 'Builtins.caseData'
-    , 'Builtins.equalsData
-    , 'Builtins.serialiseData
-    , 'Builtins.mkConstr
-    , 'Builtins.mkMap
-    , 'Builtins.mkList
-    , 'Builtins.mkI
-    , 'Builtins.mkB
-    , 'Builtins.unsafeDataAsConstr
-    , 'Builtins.unsafeDataAsMap
-    , 'Builtins.unsafeDataAsList
-    , 'Builtins.unsafeDataAsB
-    , 'Builtins.unsafeDataAsI
-
-    , ''Builtins.BuiltinBLS12_381_G1_Element
-    , 'Builtins.bls12_381_G1_equals
-    , 'Builtins.bls12_381_G1_add
-    , 'Builtins.bls12_381_G1_neg
-    , 'Builtins.bls12_381_G1_scalarMul
-    , 'Builtins.bls12_381_G1_compress
-    , 'Builtins.bls12_381_G1_uncompress
-    , 'Builtins.bls12_381_G1_hashToGroup
-    , 'Builtins.bls12_381_G1_compressed_zero
-    , 'Builtins.bls12_381_G1_compressed_generator
-
-    , ''Builtins.BuiltinBLS12_381_G2_Element
-    , 'Builtins.bls12_381_G2_equals
-    , 'Builtins.bls12_381_G2_add
-    , 'Builtins.bls12_381_G2_neg
-    , 'Builtins.bls12_381_G2_scalarMul
-    , 'Builtins.bls12_381_G2_compress
-    , 'Builtins.bls12_381_G2_uncompress
-    , 'Builtins.bls12_381_G2_hashToGroup
-    , 'Builtins.bls12_381_G2_compressed_zero
-    , 'Builtins.bls12_381_G2_compressed_generator
-
-    , ''Builtins.BuiltinBLS12_381_MlResult
-    , 'Builtins.bls12_381_millerLoop
-    , 'Builtins.bls12_381_mulMlResult
-    , 'Builtins.bls12_381_finalVerify
-
-    , 'Builtins.integerToByteString
-    , 'Builtins.byteStringToInteger
-
-    , 'Builtins.andByteString
-    , 'Builtins.orByteString
-    , 'Builtins.xorByteString
-    , 'Builtins.complementByteString
-    , 'Builtins.readBit
-    , 'Builtins.writeBits
-    , 'Builtins.replicateByte
-
-    , 'Builtins.shiftByteString
-    , 'Builtins.rotateByteString
-    , 'Builtins.countSetBits
-    , 'Builtins.findFirstSetBit
-
-    , 'Builtins.expModInteger
-    , 'Builtins.sha2_512
-    , 'Builtins.sha3_512
-    ]
-
-defineBuiltinTerm :: CompilingDefault uni fun m ann => Ann -> TH.Name -> PIRTerm uni fun -> m ()
-=======
 builtinNames =
   [ ''Builtins.BuiltinByteString
   , ''Builtins.BuiltinByteStringHex
@@ -440,10 +288,11 @@
   , 'Builtins.countSetBits
   , 'Builtins.findFirstSetBit
   , 'Builtins.expModInteger
+  , 'Builtins.sha2_512
+  , 'Builtins.sha3_512
   ]
 
 defineBuiltinTerm :: (CompilingDefault uni fun m ann) => Ann -> TH.Name -> PIRTerm uni fun -> m ()
->>>>>>> de1b3ef1
 defineBuiltinTerm ann name term = do
   ghcId <- lookupGhcId name
   var <- compileVarFresh ann ghcId
@@ -466,292 +315,6 @@
 -- | Add definitions for all the builtin terms to the environment.
 defineBuiltinTerms :: (CompilingDefault uni fun m ann) => m ()
 defineBuiltinTerms = do
-<<<<<<< HEAD
-    -- Error
-    -- See Note [Delaying error]
-    func <- delayedErrorFunc
-    -- We always want to inline `error :: forall a . () -> a`, hence `annAlwaysInline`.
-    defineBuiltinTerm annAlwaysInline 'Builtins.error func
-
-    -- Unit constant
-    defineBuiltinTerm annMayInline 'Builtins.unitval $ PIR.mkConstant annMayInline ()
-
-    -- Bool constants
-    defineBuiltinTerm annMayInline 'Builtins.true  $ PIR.mkConstant annMayInline True
-    defineBuiltinTerm annMayInline 'Builtins.false $ PIR.mkConstant annMayInline False
-
-    -- ByteString constant
-    defineBuiltinTerm annMayInline 'Builtins.emptyByteString $ PIR.mkConstant annMayInline BS.empty
-
-    -- Text constant
-    defineBuiltinTerm annMayInline 'Builtins.emptyString $ PIR.mkConstant annMayInline ("" :: Text)
-
-    -- The next two constants are 48 bytes long, so in fact we may not want to inline them.
-    defineBuiltinTerm annMayInline 'Builtins.bls12_381_G1_compressed_generator $
-        PIR.mkConstant annMayInline BLS12_381.G1.compressed_generator
-    defineBuiltinTerm annMayInline 'Builtins.bls12_381_G1_compressed_zero $
-        PIR.mkConstant annMayInline BLS12_381.G1.compressed_zero
-
-    -- The next two constants are 96 bytes long, so in fact we may not want to inline them.
-    defineBuiltinTerm annMayInline 'Builtins.bls12_381_G2_compressed_generator $
-        PIR.mkConstant annMayInline BLS12_381.G2.compressed_generator
-    defineBuiltinTerm annMayInline 'Builtins.bls12_381_G2_compressed_zero $
-        PIR.mkConstant annMayInline BLS12_381.G2.compressed_zero
-
-    -- See Note [Builtin terms and values]
-    for_ enumerate $ \fun ->
-        let defineBuiltinInl impl = defineBuiltinTerm annMayInline impl $ mkBuiltin fun
-        in case fun of
-            PLC.IfThenElse -> defineBuiltinInl 'Builtins.ifThenElse
-            PLC.ChooseUnit -> defineBuiltinInl 'Builtins.chooseUnit
-
-            -- Bytestrings
-            PLC.AppendByteString -> defineBuiltinInl 'Builtins.appendByteString
-            PLC.ConsByteString -> defineBuiltinInl 'Builtins.consByteString
-            PLC.SliceByteString -> defineBuiltinInl 'Builtins.sliceByteString
-            PLC.LengthOfByteString -> defineBuiltinInl 'Builtins.lengthOfByteString
-            PLC.IndexByteString -> defineBuiltinInl 'Builtins.indexByteString
-            PLC.Sha2_256 -> defineBuiltinInl 'Builtins.sha2_256
-            PLC.Sha3_256 -> defineBuiltinInl 'Builtins.sha3_256
-            PLC.Blake2b_224 -> defineBuiltinInl 'Builtins.blake2b_224
-            PLC.Blake2b_256 -> defineBuiltinInl 'Builtins.blake2b_256
-            PLC.Keccak_256 -> defineBuiltinInl 'Builtins.keccak_256
-            PLC.Ripemd_160 -> defineBuiltinInl 'Builtins.ripemd_160
-            PLC.EqualsByteString -> defineBuiltinInl 'Builtins.equalsByteString
-            PLC.LessThanByteString -> defineBuiltinInl 'Builtins.lessThanByteString
-            PLC.LessThanEqualsByteString -> defineBuiltinInl 'Builtins.lessThanEqualsByteString
-            PLC.DecodeUtf8 -> defineBuiltinInl 'Builtins.decodeUtf8
-
-            -- Strings and chars
-            PLC.AppendString -> defineBuiltinInl 'Builtins.appendString
-            PLC.EqualsString -> defineBuiltinInl 'Builtins.equalsString
-            PLC.EncodeUtf8 -> defineBuiltinInl 'Builtins.encodeUtf8
-
-            -- Crypto
-            PLC.VerifyEd25519Signature -> defineBuiltinInl 'Builtins.verifyEd25519Signature
-            PLC.VerifyEcdsaSecp256k1Signature -> defineBuiltinInl 'Builtins.verifyEcdsaSecp256k1Signature
-            PLC.VerifySchnorrSecp256k1Signature -> defineBuiltinInl 'Builtins.verifySchnorrSecp256k1Signature
-
-            -- Integers
-            PLC.AddInteger -> defineBuiltinInl 'Builtins.addInteger
-            PLC.SubtractInteger -> defineBuiltinInl 'Builtins.subtractInteger
-            PLC.MultiplyInteger -> defineBuiltinInl 'Builtins.multiplyInteger
-            PLC.DivideInteger -> defineBuiltinInl 'Builtins.divideInteger
-            PLC.ModInteger -> defineBuiltinInl 'Builtins.modInteger
-            PLC.QuotientInteger -> defineBuiltinInl 'Builtins.quotientInteger
-            PLC.RemainderInteger -> defineBuiltinInl 'Builtins.remainderInteger
-            PLC.LessThanInteger -> defineBuiltinInl 'Builtins.lessThanInteger
-            PLC.LessThanEqualsInteger -> defineBuiltinInl 'Builtins.lessThanEqualsInteger
-            PLC.EqualsInteger -> defineBuiltinInl 'Builtins.equalsInteger
-
-            -- Tracing
-            PLC.Trace -> defineBuiltinInl 'Builtins.trace
-
-            -- Pairs
-            PLC.FstPair -> defineBuiltinInl 'Builtins.fst
-            PLC.SndPair -> defineBuiltinInl 'Builtins.snd
-            PLC.MkPairData -> defineBuiltinInl 'Builtins.mkPairData
-
-            -- List
-            PLC.NullList -> defineBuiltinInl 'Builtins.null
-            PLC.HeadList -> defineBuiltinInl 'Builtins.head
-            PLC.TailList -> defineBuiltinInl 'Builtins.tail
-            PLC.ChooseList -> defineBuiltinInl 'Builtins.chooseList
-            PLC.CaseList -> defineBuiltinTerm annMayInline 'Builtins.caseList' $
-                -- > /\a r ->
-                -- >   \(z : r) (f : a -> list a -> r) (xs : list a) ->
-                -- >     chooseList
-                -- >       {a}
-                -- >       {all dead. r}
-                -- >       xs
-                -- >       (/\dead -> z)
-                -- >       (/\dead -> f (headList {a} xs) (tailList {a} xs))
-                -- >       {r}
-                fmap (const annMayInline) . runQuote $ do
-                    a <- freshTyName "a"
-                    r <- freshTyName "r"
-                    dead <- freshTyName "dead"
-                    xs <- freshName "xs"
-                    z <- freshName "z"
-                    f <- freshName "f"
-                    let listA = PLC.TyApp () (PLC.mkTyBuiltin @_ @[] ()) $ PLC.TyVar () a
-                        funAtXs headOrTail =
-                            PIR.apply ()
-                                (PIR.tyInst () (PIR.builtin () headOrTail) $ PLC.TyVar () a)
-                                (PIR.var () xs)
-                    return
-                        . PIR.tyAbs () a (PLC.Type ())
-                        . PIR.tyAbs () r (PLC.Type ())
-                        . PIR.lamAbs () z (PLC.TyVar () r)
-                        . PIR.lamAbs () f
-                            (PLC.TyFun () (PLC.TyVar () a) . PLC.TyFun () listA $ PLC.TyVar () r)
-                        . PIR.lamAbs () xs listA
-                        . PIR.tyInst ()
-                            (PIR.mkIterAppNoAnn
-                                (PIR.mkIterInstNoAnn
-                                    (PIR.builtin () PLC.ChooseList)
-                                    [ PLC.TyVar () a
-                                    , PLC.TyForall () dead (PLC.Type ()) $ PLC.TyVar () r
-                                    ])
-                                [ PIR.var () xs
-                                , PIR.tyAbs () dead (PLC.Type ()) $ PIR.var () z
-                                , PIR.tyAbs () dead (PLC.Type ()) $ PIR.mkIterAppNoAnn
-                                    (PIR.var () f)
-                                    [funAtXs PLC.HeadList, funAtXs PLC.TailList]
-                                ])
-                        $ PLC.TyVar () r
-            PLC.MkNilData -> defineBuiltinInl 'Builtins.mkNilData
-            PLC.MkNilPairData -> defineBuiltinInl 'Builtins.mkNilPairData
-            PLC.MkCons -> defineBuiltinInl 'Builtins.mkCons
-            PLC.DropList -> defineBuiltinInl 'Builtins.drop
-
-            -- Arrays
-            PLC.LengthOfArray -> defineBuiltinInl 'Builtins.lengthOfArray
-            PLC.ListToArray -> defineBuiltinInl 'Builtins.listToArray
-            PLC.IndexArray -> defineBuiltinInl 'Builtins.indexArray
-
-            -- Data
-            PLC.ChooseData -> defineBuiltinInl 'Builtins.chooseData
-            PLC.EqualsData -> defineBuiltinInl 'Builtins.equalsData
-            PLC.ConstrData -> defineBuiltinInl 'Builtins.mkConstr
-            PLC.MapData -> defineBuiltinInl 'Builtins.mkMap
-            PLC.ListData -> defineBuiltinInl 'Builtins.mkList
-            PLC.IData -> defineBuiltinInl 'Builtins.mkI
-            PLC.BData -> defineBuiltinInl 'Builtins.mkB
-            PLC.UnConstrData -> defineBuiltinInl 'Builtins.unsafeDataAsConstr
-            PLC.UnMapData -> defineBuiltinInl 'Builtins.unsafeDataAsMap
-            PLC.UnListData -> defineBuiltinInl 'Builtins.unsafeDataAsList
-            PLC.UnBData -> defineBuiltinInl 'Builtins.unsafeDataAsB
-            PLC.UnIData -> defineBuiltinInl 'Builtins.unsafeDataAsI
-            PLC.SerialiseData -> defineBuiltinInl 'Builtins.serialiseData
-            PLC.CaseData -> defineBuiltinTerm annMayInline 'Builtins.caseData' $
-                -- > /\r ->
-                -- >   \(fConstr : integer -> list data -> r)
-                -- >    (fMap : list (pair data data) -> r)
-                -- >    (fList : list data -> r)
-                -- >    (fI : integer -> r)
-                -- >    (fB : bytestring -> r)
-                -- >    (d : data) ->
-                -- >     chooseData
-                -- >       {all dead. r}
-                -- >       d
-                -- >       (/\dead ->
-                -- >          (/\a b c ->
-                -- >             \(f : a -> b -> c) (p : pair a b) ->
-                -- >               f (fstPair {a} {b} p) (sndPair {a} {b} p))
-                -- >            {integer}
-                -- >            {list data}
-                -- >            {r}
-                -- >            fConstr
-                -- >            (unConstrData d))
-                -- >       (/\dead -> fMap (unMapData d))
-                -- >       (/\dead -> fList (unListData d))
-                -- >       (/\dead -> fI (unIData d))
-                -- >       (/\dead -> fB (unBData d))
-                -- >       {r}
-                fmap (const annMayInline) . runQuote $ do
-                    r       <- freshTyName "r"
-                    dead    <- freshTyName "dead"
-                    fConstr <- freshName "fConstr"
-                    fMap    <- freshName "fMap"
-                    fList   <- freshName "fList"
-                    fI      <- freshName "fI"
-                    fB      <- freshName "fB"
-                    d       <- freshName "d"
-                    let integer = PLC.mkTyBuiltin @_ @Integer ()
-                        listData = PLC.mkTyBuiltin @_ @[PLC.Data] ()
-                        listPairData = PLC.mkTyBuiltin @_ @[(PLC.Data, PLC.Data)] ()
-                        bytestring = PLC.mkTyBuiltin @_ @BS.ByteString ()
-                    return
-                        . PIR.tyAbs () r (PLC.Type ())
-                        . PIR.lamAbs ()
-                            fConstr
-                            (PLC.TyFun () integer . PLC.TyFun () listData $ PLC.TyVar () r)
-                        . PIR.lamAbs () fMap (PLC.TyFun () listPairData $ PLC.TyVar () r)
-                        . PIR.lamAbs () fList (PLC.TyFun () listData $ PLC.TyVar () r)
-                        . PIR.lamAbs () fI (PLC.TyFun () integer $ PLC.TyVar () r)
-                        . PIR.lamAbs () fB (PLC.TyFun () bytestring $ PLC.TyVar () r)
-                        . PIR.lamAbs () d (PLC.mkTyBuiltin @_ @PLC.Data ())
-                        . PIR.tyInst ()
-                            (PIR.mkIterAppNoAnn
-                                (   PIR.tyInst () (PIR.builtin () PLC.ChooseData)
-                                  . PLC.TyForall () dead (PLC.Type ())
-                                  $ PLC.TyVar () r)
-                                [ PIR.var () d
-                                ,   PIR.tyAbs () dead (PLC.Type ())
-                                  $ PIR.mkIterAppNoAnn
-                                      (PIR.mkIterInstNoAnn
-                                          PLC.uncurry
-                                          [integer, listData, PLC.TyVar () r])
-                                      [ PIR.var () fConstr
-                                      , PIR.apply () (PIR.builtin () PLC.UnConstrData) $
-                                          PIR.var () d
-                                      ]
-                                ,   PIR.tyAbs () dead (PLC.Type ())
-                                  . PIR.apply () (PIR.var () fMap)
-                                  . PIR.apply () (PIR.builtin () PLC.UnMapData)
-                                  $ PIR.var () d
-                                ,   PIR.tyAbs () dead (PLC.Type ())
-                                  . PIR.apply () (PIR.var () fList)
-                                  . PIR.apply () (PIR.builtin () PLC.UnListData)
-                                  $ PIR.var () d
-                                ,   PIR.tyAbs () dead (PLC.Type ())
-                                  . PIR.apply () (PIR.var () fI)
-                                  . PIR.apply () (PIR.builtin () PLC.UnIData)
-                                  $ PIR.var () d
-                                ,   PIR.tyAbs () dead (PLC.Type ())
-                                  . PIR.apply () (PIR.var () fB)
-                                  . PIR.apply () (PIR.builtin () PLC.UnBData)
-                                  $ PIR.var () d
-                                ])
-                        $ PLC.TyVar () r
-            -- BLS
-            PLC.Bls12_381_G1_equal -> defineBuiltinInl 'Builtins.bls12_381_G1_equals
-            PLC.Bls12_381_G1_add -> defineBuiltinInl 'Builtins.bls12_381_G1_add
-            PLC.Bls12_381_G1_neg -> defineBuiltinInl 'Builtins.bls12_381_G1_neg
-            PLC.Bls12_381_G1_scalarMul -> defineBuiltinInl 'Builtins.bls12_381_G1_scalarMul
-            PLC.Bls12_381_G1_compress -> defineBuiltinInl 'Builtins.bls12_381_G1_compress
-            PLC.Bls12_381_G1_uncompress -> defineBuiltinInl 'Builtins.bls12_381_G1_uncompress
-            PLC.Bls12_381_G1_hashToGroup -> defineBuiltinInl 'Builtins.bls12_381_G1_hashToGroup
-
-            PLC.Bls12_381_G2_equal -> defineBuiltinInl 'Builtins.bls12_381_G2_equals
-            PLC.Bls12_381_G2_add -> defineBuiltinInl 'Builtins.bls12_381_G2_add
-            PLC.Bls12_381_G2_scalarMul -> defineBuiltinInl 'Builtins.bls12_381_G2_scalarMul
-            PLC.Bls12_381_G2_neg -> defineBuiltinInl 'Builtins.bls12_381_G2_neg
-            PLC.Bls12_381_G2_compress -> defineBuiltinInl 'Builtins.bls12_381_G2_compress
-            PLC.Bls12_381_G2_uncompress -> defineBuiltinInl 'Builtins.bls12_381_G2_uncompress
-            PLC.Bls12_381_G2_hashToGroup -> defineBuiltinInl 'Builtins.bls12_381_G2_hashToGroup
-
-            PLC.Bls12_381_millerLoop -> defineBuiltinInl 'Builtins.bls12_381_millerLoop
-            PLC.Bls12_381_mulMlResult -> defineBuiltinInl 'Builtins.bls12_381_mulMlResult
-            PLC.Bls12_381_finalVerify -> defineBuiltinInl 'Builtins.bls12_381_finalVerify
-
-            -- Bitwise operations
-            PLC.IntegerToByteString -> defineBuiltinInl 'Builtins.integerToByteString
-            PLC.ByteStringToInteger -> defineBuiltinInl 'Builtins.byteStringToInteger
-
-            -- Logical operations
-            PLC.AndByteString -> defineBuiltinInl 'Builtins.andByteString
-            PLC.OrByteString -> defineBuiltinInl 'Builtins.orByteString
-            PLC.XorByteString -> defineBuiltinInl 'Builtins.xorByteString
-            PLC.ComplementByteString -> defineBuiltinInl 'Builtins.complementByteString
-            PLC.ReadBit -> defineBuiltinInl 'Builtins.readBit
-            PLC.WriteBits -> defineBuiltinInl 'Builtins.writeBits
-            PLC.ReplicateByte -> defineBuiltinInl 'Builtins.replicateByte
-
-            -- Other bitwise ops
-            PLC.ShiftByteString -> defineBuiltinInl 'Builtins.shiftByteString
-            PLC.RotateByteString -> defineBuiltinInl 'Builtins.rotateByteString
-            PLC.CountSetBits -> defineBuiltinInl 'Builtins.countSetBits
-            PLC.FindFirstSetBit -> defineBuiltinInl 'Builtins.findFirstSetBit
-
-            PLC.ExpModInteger -> defineBuiltinInl 'Builtins.expModInteger
-
-            PLC.Sha2_512 -> defineBuiltinInl 'Builtins.sha2_512
-            PLC.Sha3_512 -> defineBuiltinInl 'Builtins.sha3_512
-
-defineBuiltinTypes :: CompilingDefault uni fun m ann => m ()
-=======
   -- Error
   -- See Note [Delaying error]
   func <- delayedErrorFunc
@@ -1029,8 +592,10 @@
           PLC.FindFirstSetBit -> defineBuiltinInl 'Builtins.findFirstSetBit
           PLC.ExpModInteger -> defineBuiltinInl 'Builtins.expModInteger
 
+          PLC.Sha2_512 -> defineBuiltinInl 'Builtins.sha2_512
+          PLC.Sha3_512 -> defineBuiltinInl 'Builtins.sha3_512
+
 defineBuiltinTypes :: (CompilingDefault uni fun m ann) => m ()
->>>>>>> de1b3ef1
 defineBuiltinTypes = do
   defineBuiltinType ''Builtins.BuiltinByteString . ($> annMayInline) $
     PLC.toTypeAst $
