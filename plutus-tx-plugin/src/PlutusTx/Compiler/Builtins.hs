-- editorconfig-checker-disable-file
{-# LANGUAGE ConstraintKinds       #-}
{-# LANGUAGE DataKinds             #-}
{-# LANGUAGE FlexibleContexts      #-}
{-# LANGUAGE LambdaCase            #-}
{-# LANGUAGE OverloadedStrings     #-}
{-# LANGUAGE TemplateHaskellQuotes #-}
{-# LANGUAGE TypeApplications      #-}
{-# LANGUAGE TypeFamilies          #-}
{-# LANGUAGE TypeOperators         #-}

-- | Functions for compiling Plutus Core builtins.
module PlutusTx.Compiler.Builtins (
    builtinNames
    , defineBuiltinTypes
    , defineBuiltinTerms
    , lookupBuiltinTerm
    , lookupBuiltinType
    , errorFunc) where

import PlutusTx.Builtins.HasOpaque qualified as Builtins
import PlutusTx.Builtins.Internal qualified as Builtins

import PlutusTx.Compiler.Error
import PlutusTx.Compiler.Names
import PlutusTx.Compiler.Types
import PlutusTx.Compiler.Utils
import PlutusTx.PIRTypes

import PlutusIR qualified as PIR
import PlutusIR.Compiler.Definitions qualified as PIR
import PlutusIR.Compiler.Names
import PlutusIR.MkPir qualified as PIR
import PlutusIR.Purity qualified as PIR

import PlutusCore qualified as PLC
import PlutusCore.Builtin qualified as PLC
import PlutusCore.Crypto.BLS12_381.G1 qualified as BLS12_381.G1
import PlutusCore.Crypto.BLS12_381.G2 qualified as BLS12_381.G2
import PlutusCore.Crypto.BLS12_381.Pairing qualified as BLS12_381.Pairing
import PlutusCore.Data qualified as PLC
import PlutusCore.Quote

import GHC.Plugins qualified as GHC
import GHC.Types.TyThing qualified as GHC

import Language.Haskell.TH.Syntax qualified as TH

import Control.Monad.Reader (asks)

import Data.ByteString qualified as BS
import Data.Functor
import Data.Proxy
import Data.Text (Text)
import PlutusPrelude (enumerate, for_)

{- Note [Mapping builtins]
We want the user to be able to call the Plutus builtins as normal Haskell functions.

To do this, we provide a library of such functions in Haskell, and we define corresponding
functions and types in PIR so that we can translate references to the Haskell functions and
types into references to the PIR ones.

We can then do whatever we need to inside the definitions to line things up with the real builtins.
(See Note [Builtin types and Haskell types])

To do this, we first need a map from the Haskell TH names to the corresponding GHC names
(in fact the TyThings, so we have the types too). Annoyingly, this has to be done in the
GHC Core monad and then passed to us.

This map lets us write code that defines all the builtins (by their TH names), and also to look
up things by their TH names in the few other cases where we need to (mostly where we use specific
known builtins to implement primitives).

This is a bit fragile, since we rely on having all the names that we need, and having them
mapped to the right things (GHC will panic on us if we e.g. get the wrong kind of TyThing for
a name). We should probably revisit this later.
-}

{- Note [Builtin types and Haskell types]
Several of the PLC builtins use types that should (morally) line up with types that we compile from
Haskell (see also Note [Which types map to builtin types?]).
But there is a problem: they use either primitive or Scott-encoded versions of these types,
whereas when we compile them from Haskell they will end up as abstract types, and so the types
won't line up at the call site.

That is, we generate something like this:
(/\ (Integer :: *) .
  (\ addInteger : Integer -> Integer -> Integer .
      <use addInteger>
  )
  (\ x,y : Integer . <builtin addInteger> x y) -- Uh oh, type error, can't show that Integer = <builtin int>!
)
{<builtin int>}

We handle this in two different ways:
- For the types like Bool and Unit which are really algebraic types, and which have constructors etc.
that we care about elsewhere, we insert adaptor code into the definition of the builtin (see Note [Mapping builtins]).
- For types like Integer and Bytestring which don't have visible constructors, we can treat them as completely opaque,
and we use a transparent type alias. (Actually we fake the alias by actually just substituting the definition in
everywhere until we have aliases in PIR. Bear this in mind for the examples below.)

Here's how that looks for a primitive that takes Ints and returns a Boolean, assuming we have bound Integer and Bool
already as an alias and an abstract type respectively:
(\ equalsInteger : Integer -> Integer -> Bool .
  <use equalsInteger>
)
(\ x, y : Integer . -- No need to do anything to the arguments, since we're using a transparent alias for Int
  (<builtin equalsInteger> x y) {Bool} True False -- Immediately match the builtin bool into an abstract Bool
)

We *could* do something like the interleaved definitions that we do for datatypes in PIR. Morally this is perhaps the
right thing to do: we should think of Integer and its builtins as a "module" that goes together and where all the definitions
have access to the internals of the other definitions. A datatype definition is then a special case of a module definition.
However, for the moment this would be quite a bit more design work and so we leave it for future work.

For an example of how the "abstract module" approach would look:
(/\ (Integer :: *) .
  (\ addInteger : Integer -> Integer -> Integer . -- Type signature is fine inside the abstraction
      <use addInteger>
  )
)
{<builtin int>}
(\ x,y : <builtin int> . <builtin addInteger> x y) -- No type error any more, abstraction is gone
-}

{- Note [Which types map to builtin types?]
We have (will have) Bool in the default builtin universe. Why do we not map the Haskell Bool type to the
builtin Bool, but rather compile it as a normal ADT?

The advantage of mapping a type to a builtin type is mainly performance:
- We can directly use (potentially optimized) implementations of operations on that type.
- We do not need adaptors to interoperate with builtin functions that use the builtin version of the type.

On the other hand, the advantages of *not* doing this are:
- User-written code that operates on the type as normal (e.g. pattern matching) will work.
    - We could make this work by compiling pattern matching specially for the builtin type, but this means
      more special cases in the compiler (boo). Maybe we can do this generically in future.
- Code that uses these types will also be compilable/runnable if those builtins are not present.

Overall, this means that we only map performance-critical types like Integer and ByteString directly to
builtin types, and the others we compile normally.
-}

{- Note [Builtin terms and values]
When generating let-bindings, we would like to generate strict bindings only for things that are obviously
pure, and non-strict bindings otherwise. This ensures that we won't evaluate the RHS of the binding prematurely,
which matters if it could trigger an error, or some other effect.

Additionally, strict bindings are a bit more efficient than non-strict ones (non-strict ones get turned into
lambdas from unit and forcing in the body). So we would like to use strict bindings where possible.

Now, we generate bindings for all our builtin functions... but they are not *obviously* pure!
Fortunately, we have a more sophisticated purity check that also detects unsaturated builtin applications,
which handles these cases too.
-}

mkBuiltin :: fun -> PIR.Term tyname name uni fun Ann
mkBuiltin = PIR.Builtin annMayInline

-- | The 'TH.Name's for which 'NameInfo' needs to be provided.
builtinNames :: [TH.Name]
builtinNames = [
      ''Builtins.BuiltinByteString
    , 'Builtins.appendByteString
    , 'Builtins.consByteString
    , 'Builtins.sliceByteString
    , 'Builtins.lengthOfByteString
    , 'Builtins.indexByteString
    , 'Builtins.sha2_256
    , 'Builtins.sha3_256
    , 'Builtins.blake2b_224
    , 'Builtins.blake2b_256
    , 'Builtins.keccak_256
    , 'Builtins.equalsByteString
    , 'Builtins.lessThanByteString
    , 'Builtins.lessThanEqualsByteString
    , 'Builtins.emptyByteString
    , 'Builtins.decodeUtf8
    , 'Builtins.stringToBuiltinByteString
    , 'Builtins.verifyEcdsaSecp256k1Signature
    , 'Builtins.verifySchnorrSecp256k1Signature

    , 'Builtins.verifyEd25519Signature

    , ''Integer
    , 'Builtins.addInteger
    , 'Builtins.subtractInteger
    , 'Builtins.multiplyInteger
    , 'Builtins.divideInteger
    , 'Builtins.modInteger
    , 'Builtins.quotientInteger
    , 'Builtins.remainderInteger
    , 'Builtins.lessThanInteger
    , 'Builtins.lessThanEqualsInteger
    , 'Builtins.equalsInteger

    , 'Builtins.error

    , ''Builtins.BuiltinString
    , 'Builtins.appendString
    , 'Builtins.emptyString
    , 'Builtins.equalsString
    , 'Builtins.encodeUtf8
    , 'Builtins.integerToByteString
    , 'Builtins.byteStringToInteger
    -- This one is special
    , 'Builtins.stringToBuiltinString

    , 'Builtins.trace

    , ''Builtins.BuiltinBool
    , 'Builtins.ifThenElse
    , 'Builtins.true
    , 'Builtins.false

    , ''Builtins.BuiltinUnit
    , 'Builtins.unitval
    , 'Builtins.chooseUnit

    , ''Builtins.BuiltinPair
    , 'Builtins.fst
    , 'Builtins.snd
    , 'Builtins.mkPairData

    , ''Builtins.BuiltinList
    , 'Builtins.null
    , 'Builtins.head
    , 'Builtins.tail
    , 'Builtins.chooseList
    , 'Builtins.mkNilData
    , 'Builtins.mkNilPairData
    , 'Builtins.mkCons

    , ''Builtins.BuiltinData
    , 'Builtins.chooseData
    , 'Builtins.equalsData
    , 'Builtins.serialiseData
    , 'Builtins.mkConstr
    , 'Builtins.mkMap
    , 'Builtins.mkList
    , 'Builtins.mkI
    , 'Builtins.mkB
    , 'Builtins.unsafeDataAsConstr
    , 'Builtins.unsafeDataAsMap
    , 'Builtins.unsafeDataAsList
    , 'Builtins.unsafeDataAsB
    , 'Builtins.unsafeDataAsI

    , ''Builtins.BuiltinBLS12_381_G1_Element
    , 'Builtins.bls12_381_G1_equals
    , 'Builtins.bls12_381_G1_add
    , 'Builtins.bls12_381_G1_neg
    , 'Builtins.bls12_381_G1_scalarMul
    , 'Builtins.bls12_381_G1_compress
    , 'Builtins.bls12_381_G1_uncompress
    , 'Builtins.bls12_381_G1_hashToGroup
    , 'Builtins.bls12_381_G1_compressed_zero
    , 'Builtins.bls12_381_G1_compressed_generator

    , ''Builtins.BuiltinBLS12_381_G2_Element
    , 'Builtins.bls12_381_G2_equals
    , 'Builtins.bls12_381_G2_add
    , 'Builtins.bls12_381_G2_neg
    , 'Builtins.bls12_381_G2_scalarMul
    , 'Builtins.bls12_381_G2_compress
    , 'Builtins.bls12_381_G2_uncompress
    , 'Builtins.bls12_381_G2_hashToGroup
    , 'Builtins.bls12_381_G2_compressed_zero
    , 'Builtins.bls12_381_G2_compressed_generator

    , ''Builtins.BuiltinBLS12_381_MlResult
    , 'Builtins.bls12_381_millerLoop
    , 'Builtins.bls12_381_mulMlResult
    , 'Builtins.bls12_381_finalVerify

    , 'Builtins.integerToByteString
    , 'Builtins.byteStringToInteger

<<<<<<< HEAD
    , 'Builtins.bitwiseShift
    , 'Builtins.bitwiseRotate
    , 'Builtins.countSetBits
    , 'Builtins.findFirstSetBit
=======
    , 'Builtins.andByteString
    , 'Builtins.orByteString
    , 'Builtins.xorByteString
    , 'Builtins.complementByteString
    , 'Builtins.readBit
    , 'Builtins.writeBits
    , 'Builtins.replicateByteString
>>>>>>> f6b9bdce
    ]

defineBuiltinTerm :: CompilingDefault uni fun m ann => Ann -> TH.Name -> PIRTerm uni fun -> m ()
defineBuiltinTerm ann name term = do
    ghcId <- GHC.tyThingId <$> getThing name
    var <- compileVarFresh ann ghcId
    binfo <- asks ccBuiltinsInfo
    -- See Note [Builtin terms and values]
    let strictness = if PIR.isPure binfo mempty term then PIR.Strict else PIR.NonStrict
        def = PIR.Def var (term, strictness)
    PIR.defineTerm (LexName $ GHC.getName ghcId) def mempty

-- | Add definitions for all the builtin types to the environment.
defineBuiltinType :: forall uni fun m ann. Compiling uni fun m ann => TH.Name -> PIRType uni -> m ()
defineBuiltinType name ty = do
    tc <- GHC.tyThingTyCon <$> getThing name
    var <- compileTcTyVarFresh tc
    PIR.defineType (LexName $ GHC.getName tc) (PIR.Def var ty) mempty
    -- these are all aliases for now
    PIR.recordAlias (LexName $ GHC.getName tc)

-- | Add definitions for all the builtin terms to the environment.
defineBuiltinTerms :: CompilingDefault uni fun m ann => m ()
defineBuiltinTerms = do
    -- Error
    -- See Note [Delaying error]
    func <- delayedErrorFunc
    -- We always want to inline `error :: forall a . () -> a`, hence `annAlwaysInline`.
    defineBuiltinTerm annAlwaysInline 'Builtins.error func

    -- Unit constant
    defineBuiltinTerm annMayInline 'Builtins.unitval $ PIR.mkConstant annMayInline ()

    -- Bool constants
    defineBuiltinTerm annMayInline 'Builtins.true  $ PIR.mkConstant annMayInline True
    defineBuiltinTerm annMayInline 'Builtins.false $ PIR.mkConstant annMayInline False

    -- ByteString constant
    defineBuiltinTerm annMayInline 'Builtins.emptyByteString $ PIR.mkConstant annMayInline BS.empty

    -- Text constant
    defineBuiltinTerm annMayInline 'Builtins.emptyString $ PIR.mkConstant annMayInline ("" :: Text)

    -- The next two constants are 48 bytes long, so in fact we may not want to inline them.
    defineBuiltinTerm annMayInline 'Builtins.bls12_381_G1_compressed_generator $
        PIR.mkConstant annMayInline BLS12_381.G1.compressed_generator
    defineBuiltinTerm annMayInline 'Builtins.bls12_381_G1_compressed_zero $
        PIR.mkConstant annMayInline BLS12_381.G1.compressed_zero

    -- The next two constants are 96 bytes long, so in fact we may not want to inline them.
    defineBuiltinTerm annMayInline 'Builtins.bls12_381_G2_compressed_generator $
        PIR.mkConstant annMayInline BLS12_381.G2.compressed_generator
    defineBuiltinTerm annMayInline 'Builtins.bls12_381_G2_compressed_zero $
        PIR.mkConstant annMayInline BLS12_381.G2.compressed_zero

    -- See Note [Builtin terms and values]
    for_ enumerate $ \fun ->
        let defineBuiltinInl impl = defineBuiltinTerm annMayInline impl $ mkBuiltin fun
        in case fun of
            PLC.IfThenElse -> defineBuiltinInl 'Builtins.ifThenElse
            PLC.ChooseUnit -> defineBuiltinInl 'Builtins.chooseUnit

            -- Bytestrings
            PLC.AppendByteString -> defineBuiltinInl 'Builtins.appendByteString
            PLC.ConsByteString -> defineBuiltinInl 'Builtins.consByteString
            PLC.SliceByteString -> defineBuiltinInl 'Builtins.sliceByteString
            PLC.LengthOfByteString -> defineBuiltinInl 'Builtins.lengthOfByteString
            PLC.IndexByteString -> defineBuiltinInl 'Builtins.indexByteString
            PLC.Sha2_256 -> defineBuiltinInl 'Builtins.sha2_256
            PLC.Sha3_256 -> defineBuiltinInl 'Builtins.sha3_256
            PLC.Blake2b_224 -> defineBuiltinInl 'Builtins.blake2b_224
            PLC.Blake2b_256 -> defineBuiltinInl 'Builtins.blake2b_256
            PLC.Keccak_256 -> defineBuiltinInl 'Builtins.keccak_256
            PLC.EqualsByteString -> defineBuiltinInl 'Builtins.equalsByteString
            PLC.LessThanByteString -> defineBuiltinInl 'Builtins.lessThanByteString
            PLC.LessThanEqualsByteString -> defineBuiltinInl 'Builtins.lessThanEqualsByteString
            PLC.DecodeUtf8 -> defineBuiltinInl 'Builtins.decodeUtf8

            -- Strings and chars
            PLC.AppendString -> defineBuiltinInl 'Builtins.appendString
            PLC.EqualsString -> defineBuiltinInl 'Builtins.equalsString
            PLC.EncodeUtf8 -> defineBuiltinInl 'Builtins.encodeUtf8

            -- Crypto
            PLC.VerifyEd25519Signature -> defineBuiltinInl 'Builtins.verifyEd25519Signature
            PLC.VerifyEcdsaSecp256k1Signature -> defineBuiltinInl 'Builtins.verifyEcdsaSecp256k1Signature
            PLC.VerifySchnorrSecp256k1Signature -> defineBuiltinInl 'Builtins.verifySchnorrSecp256k1Signature

            -- Integers
            PLC.AddInteger -> defineBuiltinInl 'Builtins.addInteger
            PLC.SubtractInteger -> defineBuiltinInl 'Builtins.subtractInteger
            PLC.MultiplyInteger -> defineBuiltinInl 'Builtins.multiplyInteger
            PLC.DivideInteger -> defineBuiltinInl 'Builtins.divideInteger
            PLC.ModInteger -> defineBuiltinInl 'Builtins.modInteger
            PLC.QuotientInteger -> defineBuiltinInl 'Builtins.quotientInteger
            PLC.RemainderInteger -> defineBuiltinInl 'Builtins.remainderInteger
            PLC.LessThanInteger -> defineBuiltinInl 'Builtins.lessThanInteger
            PLC.LessThanEqualsInteger -> defineBuiltinInl 'Builtins.lessThanEqualsInteger
            PLC.EqualsInteger -> defineBuiltinInl 'Builtins.equalsInteger

            -- Tracing
            PLC.Trace -> defineBuiltinInl 'Builtins.trace

            -- Pairs
            PLC.FstPair -> defineBuiltinInl 'Builtins.fst
            PLC.SndPair -> defineBuiltinInl 'Builtins.snd
            PLC.MkPairData -> defineBuiltinInl 'Builtins.mkPairData

            -- List
            PLC.NullList -> defineBuiltinInl 'Builtins.null
            PLC.HeadList -> defineBuiltinInl 'Builtins.head
            PLC.TailList -> defineBuiltinInl 'Builtins.tail
            PLC.ChooseList -> defineBuiltinInl 'Builtins.chooseList
            PLC.MkNilData -> defineBuiltinInl 'Builtins.mkNilData
            PLC.MkNilPairData -> defineBuiltinInl 'Builtins.mkNilPairData
            PLC.MkCons -> defineBuiltinInl 'Builtins.mkCons

            -- Data
            PLC.ChooseData -> defineBuiltinInl 'Builtins.chooseData
            PLC.EqualsData -> defineBuiltinInl 'Builtins.equalsData
            PLC.ConstrData -> defineBuiltinInl 'Builtins.mkConstr
            PLC.MapData -> defineBuiltinInl 'Builtins.mkMap
            PLC.ListData -> defineBuiltinInl 'Builtins.mkList
            PLC.IData -> defineBuiltinInl 'Builtins.mkI
            PLC.BData -> defineBuiltinInl 'Builtins.mkB
            PLC.UnConstrData -> defineBuiltinInl 'Builtins.unsafeDataAsConstr
            PLC.UnMapData -> defineBuiltinInl 'Builtins.unsafeDataAsMap
            PLC.UnListData -> defineBuiltinInl 'Builtins.unsafeDataAsList
            PLC.UnBData -> defineBuiltinInl 'Builtins.unsafeDataAsB
            PLC.UnIData -> defineBuiltinInl 'Builtins.unsafeDataAsI
            PLC.SerialiseData -> defineBuiltinInl 'Builtins.serialiseData

            -- BLS
            PLC.Bls12_381_G1_equal -> defineBuiltinInl 'Builtins.bls12_381_G1_equals
            PLC.Bls12_381_G1_add -> defineBuiltinInl 'Builtins.bls12_381_G1_add
            PLC.Bls12_381_G1_neg -> defineBuiltinInl 'Builtins.bls12_381_G1_neg
            PLC.Bls12_381_G1_scalarMul -> defineBuiltinInl 'Builtins.bls12_381_G1_scalarMul
            PLC.Bls12_381_G1_compress -> defineBuiltinInl 'Builtins.bls12_381_G1_compress
            PLC.Bls12_381_G1_uncompress -> defineBuiltinInl 'Builtins.bls12_381_G1_uncompress
            PLC.Bls12_381_G1_hashToGroup -> defineBuiltinInl 'Builtins.bls12_381_G1_hashToGroup

            PLC.Bls12_381_G2_equal -> defineBuiltinInl 'Builtins.bls12_381_G2_equals
            PLC.Bls12_381_G2_add -> defineBuiltinInl 'Builtins.bls12_381_G2_add
            PLC.Bls12_381_G2_scalarMul -> defineBuiltinInl 'Builtins.bls12_381_G2_scalarMul
            PLC.Bls12_381_G2_neg -> defineBuiltinInl 'Builtins.bls12_381_G2_neg
            PLC.Bls12_381_G2_compress -> defineBuiltinInl 'Builtins.bls12_381_G2_compress
            PLC.Bls12_381_G2_uncompress -> defineBuiltinInl 'Builtins.bls12_381_G2_uncompress
            PLC.Bls12_381_G2_hashToGroup -> defineBuiltinInl 'Builtins.bls12_381_G2_hashToGroup

            PLC.Bls12_381_millerLoop -> defineBuiltinInl 'Builtins.bls12_381_millerLoop
            PLC.Bls12_381_mulMlResult -> defineBuiltinInl 'Builtins.bls12_381_mulMlResult
            PLC.Bls12_381_finalVerify -> defineBuiltinInl 'Builtins.bls12_381_finalVerify

            -- Bitwise operations
            PLC.IntegerToByteString -> defineBuiltinInl 'Builtins.integerToByteString
            PLC.ByteStringToInteger -> defineBuiltinInl 'Builtins.byteStringToInteger

<<<<<<< HEAD
            -- Other bitwise ops
            PLC.BitwiseShift -> defineBuiltinInl 'Builtins.bitwiseShift
            PLC.BitwiseRotate -> defineBuiltinInl 'Builtins.bitwiseRotate
            PLC.CountSetBits -> defineBuiltinInl 'Builtins.countSetBits
            PLC.FindFirstSetBit -> defineBuiltinInl 'Builtins.findFirstSetBit
=======
            -- Logical operations
            PLC.AndByteString -> defineBuiltinInl 'Builtins.andByteString
            PLC.OrByteString -> defineBuiltinInl 'Builtins.orByteString
            PLC.XorByteString -> defineBuiltinInl 'Builtins.xorByteString
            PLC.ComplementByteString -> defineBuiltinInl 'Builtins.complementByteString
            PLC.ReadBit -> defineBuiltinInl 'Builtins.readBit
            PLC.WriteBits -> defineBuiltinInl 'Builtins.writeBits
            PLC.ReplicateByteString -> defineBuiltinInl 'Builtins.replicateByteString
>>>>>>> f6b9bdce

defineBuiltinTypes
    :: CompilingDefault uni fun m ann
    => m ()
defineBuiltinTypes = do
    defineBuiltinType ''Builtins.BuiltinByteString . ($> annMayInline) $ PLC.toTypeAst $ Proxy @BS.ByteString
    defineBuiltinType ''Integer . ($> annMayInline) $ PLC.toTypeAst $ Proxy @Integer
    defineBuiltinType ''Builtins.BuiltinBool . ($> annMayInline) $ PLC.toTypeAst $ Proxy @Bool
    defineBuiltinType ''Builtins.BuiltinUnit . ($> annMayInline) $ PLC.toTypeAst $ Proxy @()
    defineBuiltinType ''Builtins.BuiltinString . ($> annMayInline) $ PLC.toTypeAst $ Proxy @Text
    defineBuiltinType ''Builtins.BuiltinData . ($> annMayInline) $ PLC.toTypeAst $ Proxy @PLC.Data
    defineBuiltinType ''Builtins.BuiltinPair . ($> annMayInline) $ PLC.TyBuiltin () (PLC.SomeTypeIn PLC.DefaultUniProtoPair)
    defineBuiltinType ''Builtins.BuiltinList . ($> annMayInline) $ PLC.TyBuiltin () (PLC.SomeTypeIn PLC.DefaultUniProtoList)
    defineBuiltinType ''Builtins.BuiltinBLS12_381_G1_Element . ($> annMayInline) $ PLC.toTypeAst $ Proxy @BLS12_381.G1.Element
    defineBuiltinType ''Builtins.BuiltinBLS12_381_G2_Element . ($> annMayInline) $ PLC.toTypeAst $ Proxy @BLS12_381.G2.Element
    defineBuiltinType ''Builtins.BuiltinBLS12_381_MlResult . ($> annMayInline) $ PLC.toTypeAst $ Proxy @BLS12_381.Pairing.MlResult

-- | Lookup a builtin term by its TH name. These are assumed to be present, so fails if it cannot find it.
lookupBuiltinTerm :: Compiling uni fun m ann => TH.Name -> m (PIRTerm uni fun)
lookupBuiltinTerm name = do
    ghcName <- GHC.getName <$> getThing name
    maybeTerm <- PIR.lookupTerm annMayInline (LexName ghcName)
    case maybeTerm of
        Just t  -> pure t
        Nothing -> throwSd CompilationError $ "Missing builtin definition:" GHC.<+> (GHC.text $ show name)

-- | Lookup a builtin type by its TH name. These are assumed to be present, so fails if it is cannot find it.
lookupBuiltinType :: Compiling uni fun m ann => TH.Name -> m (PIRType uni)
lookupBuiltinType name = do
    ghcName <- GHC.getName <$> getThing name
    maybeType <- PIR.lookupType annMayInline (LexName ghcName)
    case maybeType of
        Just t  -> pure t
        Nothing -> throwSd CompilationError $ "Missing builtin definition:" GHC.<+> (GHC.text $ show name)

-- | The function 'error :: forall a . a'.
errorFunc :: Compiling uni fun m ann => m (PIRTerm uni fun)
errorFunc = do
    n <- safeFreshTyName "e"
    pure $ PIR.TyAbs annMayInline n (PIR.Type annMayInline) (PIR.Error annMayInline (PIR.TyVar annMayInline n))

-- | The delayed error function 'error :: forall a . () -> a'.
delayedErrorFunc :: CompilingDefault uni fun m ann => m (PIRTerm uni fun)
delayedErrorFunc = do
    n <- safeFreshTyName "a"
    t <- liftQuote (freshName "thunk")
    let ty = PLC.toTypeAst $ Proxy @()
    pure $ PIR.TyAbs annMayInline n (PIR.Type annMayInline) $
        PIR.LamAbs annMayInline t (ty $> annMayInline) $ PIR.Error annMayInline (PIR.TyVar annMayInline n)<|MERGE_RESOLUTION|>--- conflicted
+++ resolved
@@ -277,12 +277,6 @@
     , 'Builtins.integerToByteString
     , 'Builtins.byteStringToInteger
 
-<<<<<<< HEAD
-    , 'Builtins.bitwiseShift
-    , 'Builtins.bitwiseRotate
-    , 'Builtins.countSetBits
-    , 'Builtins.findFirstSetBit
-=======
     , 'Builtins.andByteString
     , 'Builtins.orByteString
     , 'Builtins.xorByteString
@@ -290,7 +284,11 @@
     , 'Builtins.readBit
     , 'Builtins.writeBits
     , 'Builtins.replicateByteString
->>>>>>> f6b9bdce
+
+    , 'Builtins.bitwiseShift
+    , 'Builtins.bitwiseRotate
+    , 'Builtins.countSetBits
+    , 'Builtins.findFirstSetBit
     ]
 
 defineBuiltinTerm :: CompilingDefault uni fun m ann => Ann -> TH.Name -> PIRTerm uni fun -> m ()
@@ -448,13 +446,6 @@
             PLC.IntegerToByteString -> defineBuiltinInl 'Builtins.integerToByteString
             PLC.ByteStringToInteger -> defineBuiltinInl 'Builtins.byteStringToInteger
 
-<<<<<<< HEAD
-            -- Other bitwise ops
-            PLC.BitwiseShift -> defineBuiltinInl 'Builtins.bitwiseShift
-            PLC.BitwiseRotate -> defineBuiltinInl 'Builtins.bitwiseRotate
-            PLC.CountSetBits -> defineBuiltinInl 'Builtins.countSetBits
-            PLC.FindFirstSetBit -> defineBuiltinInl 'Builtins.findFirstSetBit
-=======
             -- Logical operations
             PLC.AndByteString -> defineBuiltinInl 'Builtins.andByteString
             PLC.OrByteString -> defineBuiltinInl 'Builtins.orByteString
@@ -463,7 +454,12 @@
             PLC.ReadBit -> defineBuiltinInl 'Builtins.readBit
             PLC.WriteBits -> defineBuiltinInl 'Builtins.writeBits
             PLC.ReplicateByteString -> defineBuiltinInl 'Builtins.replicateByteString
->>>>>>> f6b9bdce
+
+            -- Other bitwise ops
+            PLC.BitwiseShift -> defineBuiltinInl 'Builtins.bitwiseShift
+            PLC.BitwiseRotate -> defineBuiltinInl 'Builtins.bitwiseRotate
+            PLC.CountSetBits -> defineBuiltinInl 'Builtins.countSetBits
+            PLC.FindFirstSetBit -> defineBuiltinInl 'Builtins.findFirstSetBit
 
 defineBuiltinTypes
     :: CompilingDefault uni fun m ann
