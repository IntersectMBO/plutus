{-# LANGUAGE CPP               #-}
{-# LANGUAGE ConstraintKinds   #-}
{-# LANGUAGE FlexibleContexts  #-}
{-# LANGUAGE GADTs             #-}
{-# LANGUAGE OverloadedStrings #-}
{-# LANGUAGE TupleSections     #-}
{-# LANGUAGE TypeApplications  #-}
{-# LANGUAGE ViewPatterns      #-}

{- | Functions for compiling GHC types into PlutusCore types, as well as compiling constructors,
matchers, and pattern match alternatives.
-}
module PlutusTx.Compiler.Type (
  compileTypeNorm,
  compileType,
  compileKind,
  getDataCons,
  getConstructors,
  getMatch,
  getMatchInstantiated,
) where

import PlutusTx.Compiler.Binders
import PlutusTx.Compiler.Error
import PlutusTx.Compiler.Kind
import PlutusTx.Compiler.Names
import PlutusTx.Compiler.Trace
import PlutusTx.Compiler.Types
import PlutusTx.Compiler.Utils
import PlutusTx.PIRTypes

import GHC.Builtin.Types.Prim qualified as GHC
import GHC.Core.FamInstEnv qualified as GHC
import GHC.Core.Multiplicity qualified as GHC
#if MIN_VERSION_ghc(9,4,0)
import GHC.Core.Reduction qualified as GHC
#endif
import GHC.Plugins qualified as GHC

import PlutusIR qualified as PIR
import PlutusIR.Compiler.Definitions qualified as PIR
import PlutusIR.MkPir qualified as PIR

import PlutusCore.Name qualified as PLC

import Control.Monad.Extra
import Control.Monad.Reader

import Data.List (sortBy)
import Data.Set qualified as Set
import Data.Traversable

-- Types

{- Note [Type families and normalizing types]
GHC provides a function to normalize type and data family applications in a type. This
is great for us, since it means that we can support them "for free" by just normalizing
them away.

However, that means we won't support cases that *don't* reduce, e.g. cases where the
family is applied to a type variable.

Technically, this normalization comes along with a coercion, since for data families
the instance type is only *representationally* equal to the family application. This is
okay for us, since we *always* treat data family applications as their instance type.

TODO: use topNormaliseType to be more efficient and handle newtypes as well. Problem
is dealing with recursive newtypes.
-}

{- | Compile a type, first of all normalizing it to remove type family redexes.

Generally, we need to call this whenever we are compiling a "new" type from the program.
If we are compiling a part of a type we are already processing then it has likely been
normalized and we can just use 'compileType'
-}
compileTypeNorm :: (CompilingDefault uni fun m ann) => GHC.Type -> m (PIRType uni)
compileTypeNorm ty = do
  CompileContext{ccFamInstEnvs = envs} <- ask
  -- See Note [Type families and normalizing types]
#if MIN_VERSION_ghc(9,4,0)
  let (GHC.Reduction _ ty') = GHC.normaliseType envs GHC.Representational ty
#else
  let (_, ty') = GHC.normaliseType envs GHC.Representational ty
#endif
  compileType ty'

-- | Compile a type.
compileType :: (CompilingDefault uni fun m ann) => GHC.Type -> m (PIRType uni)
compileType t = traceCompilation 2 ("Compiling type:" GHC.<+> GHC.ppr t) $ do
  -- See Note [Scopes]
  CompileContext{ccScope = scope} <- ask
  case t of
    -- in scope type name
    (GHC.getTyVar_maybe -> Just v) -> case lookupTyName scope (GHC.getName v) of
      Just (PIR.TyVarDecl _ name _) -> pure $ PIR.TyVar annMayInline name
      Nothing ->
        throwSd FreeVariableError $ "Type variable:" GHC.<+> GHC.ppr v
    (GHC.splitFunTy_maybe -> Just r) -> case r of
#if MIN_VERSION_ghc(9,6,0)
      (_t, _m, i, o) -> PIR.TyFun annMayInline <$> compileType i <*> compileType o
#else
      (_m, i, o)     -> PIR.TyFun annMayInline <$> compileType i <*> compileType o
#endif
    -- ignoring 'RuntimeRep' type arguments, see Note [Unboxed tuples]
    (GHC.splitTyConApp_maybe -> Just (tc, ts)) ->
      PIR.mkIterTyApp
        <$> compileTyCon tc
        <*> (traverse (fmap (annMayInline,) . compileType) (GHC.dropRuntimeRepArgs ts))
    (GHC.splitAppTy_maybe -> Just (t1, t2)) ->
      PIR.TyApp annMayInline <$> compileType t1 <*> compileType t2
    (GHC.splitForAllTyCoVar_maybe -> Just (tv, tpe)) -> mkTyForallScoped tv (compileType tpe)
    -- I think it's safe to ignore the coercion here
    (GHC.splitCastTy_maybe -> Just (tpe, _)) -> compileType tpe
    _ -> throwSd UnsupportedError $ "Type" GHC.<+> GHC.ppr t

{- Note [Occurrences of recursive names]
When we compile recursive types/terms, we need to process their definitions before we can produce
the final definition that we will use going forward.

But the thing that makes them *recursive* is that they appear in their own definitions! So
what do we do when we see those occurrences?

For cases where we are introducing a new variable for the definition (terms and datatypes), we
simply add that variable as a "fake" definition before we process the definition of the main
entity. That will be enough to ensure that we can make references to it normally, without making
us loop. Then we fix it up at the end.

For newtypes, we can't do this because the final value we will use is precisely the definition. So
we just have to ban recursive newtypes, and we do this by blackholing the name while we process the
definition, and dying if we see it again.
-}

compileTyCon ::
  forall uni fun m ann.
  (CompilingDefault uni fun m ann) =>
  GHC.TyCon ->
  m (PIRType uni)
compileTyCon tc
  | tc == GHC.intTyCon = throwPlain $ UnsupportedError "Int: use Integer instead"
  | tc == GHC.intPrimTyCon =
      throwPlain $
        UnsupportedError "Int#: unboxed integers are not supported"
  | tc == GHC.unboxedUnitTyCon = pure (PIR.mkTyBuiltin @_ @() annMayInline)
  | otherwise = do
      let tcName = GHC.getName tc
          lexName = LexName tcName
      whenM (blackholed tcName) . throwSd UnsupportedError $
        "Recursive newtypes, use data:" GHC.<+> GHC.ppr tcName
      -- See Note [Dependency tracking]
      modifyCurDeps (\d -> Set.insert lexName d)
      maybeDef <- PIR.lookupType annMayInline lexName
      case maybeDef of
        Just ty -> pure ty
        -- See Note [Dependency tracking]
        Nothing -> withCurDef lexName $ do
          tvd <- compileTcTyVarFresh tc
          case GHC.unwrapNewTyCon_maybe tc of
            Just (_, underlying, _) -> do
              -- See Note [Coercions and newtypes]
              -- See Note [Occurrences of recursive names]
              -- We do this for dependency tracking, we won't use it due to the blackholing
              PIR.defineType lexName (PIR.Def tvd (PIR.mkTyVar annMayInline tvd)) mempty
              -- Type variables are in scope for the rhs of the alias
              alias <-
                mkIterTyLamScoped (GHC.tyConTyVars tc) $
                  blackhole (GHC.getName tc) $
                    compileTypeNorm underlying
              PIR.modifyTypeDef lexName (const $ PIR.Def tvd alias)
              PIR.recordAlias @LexName @uni @fun lexName
              pure alias
            Nothing -> do
              dcs <- getDataCons tc
              matchName <- PLC.mapNameString (<> "_match") <$> (compileNameFresh $ GHC.getName tc)

              -- See Note [Occurrences of recursive names]
              let fakeDatatype = PIR.Datatype annMayInline tvd [] matchName []
              PIR.defineDatatype @_ @uni lexName (PIR.Def tvd fakeDatatype) Set.empty

              -- Type variables are in scope for the rest of the definition
              -- We remove 'RuntimeRep' type variables with 'dropRuntimeRepVars'
              -- to compile unboxed tuples type constructor, see Note [Unboxed tuples]
              withTyVarsScoped (dropRuntimeRepVars $ GHC.tyConTyVars tc) $ \tvs -> do
                constructors <- for dcs $ \dc -> do
                  name <- compileNameFresh (GHC.getName dc)
                  ty <- mkConstructorType dc
                  pure $ PIR.VarDecl annMayInline name ty

                let datatype = PIR.Datatype annMayInline tvd tvs matchName constructors

                PIR.modifyDatatypeDef @_ @uni lexName (const $ PIR.Def tvd datatype)
              pure $ PIR.mkTyVar annMayInline tvd

{- Note [Case expressions and laziness]
PLC is strict, but users *do* expect that, e.g. they can write an if expression and have it be
lazy. This only *matters* because we have 'error', so it's important that 'if false error else ...'
does not evaluate to 'error'!

More generally, we can compile case expressions (of which an if expression is one) lazily,
i.e. we add a unit argument and apply it at the end.

However, we apply an important optimization: we only need to do this if it is not the case that
all the case expressions are values. In the common case they *will* be, so this gives us
significantly better codegen a lot of the time.

The check we do is:
- Alternatives with arguments will be turned into lambdas by us, so will be values.
- Otherwise, we compile the expression (we can do this easily since it doesn't need any variables
  in scope), and check whether it is a value.

This is somewhat wasteful, since we may compile the expression twice, but it's difficult to avoid,
and it's hard to tell if a GHC core expression will be a PLC value or not. Easiest to just try it.

One further optimization: we don't do compile a case lazily if it has one alternative. In this case
we're going to evaluate that alternative unconditionally, *and* we're going to evaluate the
scrutinee first, so the effects will also be in the right order.
-}

{- Note [Ordering of constructors]
It is very important that we compile types and constructors consistently, especially between
lifting at runtime and compilation via the plugin. The main place we can get bitten is ordering.

GHC is under no obligation to give us any particular ordering of constructors, so we impose
an alphabetical one (with a few exceptions, see [Ensuring compatibility with spec and stdlib
types]).

The other place where ordering matters is arguments to constructors, but here there is a
clear natural ordering which we will assume GHC respects.
-}

{- Note [Ensuring compatibility with spec and stdlib types]
Haskell's Bool has its constructors ordered with False before True, which results in the
normal case expression having the oppposite sense to the one in the spec, where
the true branch comes first (which is more logical).

Our options are:
- Reverse the branches in the spec.
    - This is ugly, the plugin details shouldn't influence the spec.
- Rewrite the primitive functions that produce booleans to produce spec booleans.
    - This is pretty bad codegen.
- Special case Bool to swap the order of the cases.

We take the least bad option, option 3.

The same problem arises for List. It's not in the spec, but the stdlib order (and the natural one)
is nil first and then cons, but ":" is less than "[]", so we end up with the wrong order. Again,
we just special case this.
-}

-- See Note [Ordering of constructors]
sortConstructors :: GHC.TyCon -> [GHC.DataCon] -> [GHC.DataCon]
sortConstructors tc cs =
  -- note we compare on the OccName *not* the Name, as the latter compares on uniques,
  -- not the string name
  let sorted = sortBy (\dc1 dc2 -> compare (GHC.getOccName dc1) (GHC.getOccName dc2)) cs
   in if tc == GHC.boolTyCon || tc == GHC.listTyCon then reverse sorted else sorted

getDataCons :: (Compiling uni fun m ann) => GHC.TyCon -> m [GHC.DataCon]
getDataCons tc' = sortConstructors tc' <$> extractDcs tc'
  where
    extractDcs tc
      | GHC.isAlgTyCon tc || GHC.isTupleTyCon tc = case GHC.algTyConRhs tc of
          GHC.AbstractTyCon ->
            throwSd UnsupportedError $
              "Abstract type:" GHC.<+> GHC.ppr tc
          GHC.DataTyCon{GHC.data_cons = dcs} -> pure dcs
          GHC.TupleTyCon{GHC.data_con = dc} -> pure [dc]
          GHC.SumTyCon{GHC.data_cons = dcs} -> pure dcs
          GHC.NewTyCon{GHC.data_con = dc} -> pure [dc]
      | GHC.isFamilyTyCon tc =
          throwSd UnsupportedError $
            "Irreducible type family application:" GHC.<+> GHC.ppr tc
      | otherwise = throwSd UnsupportedError $ "Type constructor:" GHC.<+> GHC.ppr tc

{- Note [On data constructor workers and wrappers]
By default GHC has 'unbox-small-strict-fields' flag enabled.
This option causes all constructor fields which are marked strict and
which representation is smaller or equal to the size of a pointer to be unpacked.

Because of that we have to use 'dataConRepArgTys' for the constructor type
to get the argument types of the worker, not the wrapper.

That fixes the type mismatch problem when the GHC unpacks the field but we infer
the type of the original code without that information.
-}

{- | Makes the type of the constructor corresponding to the given 'DataCon', with the
type variables free.
-}
mkConstructorType :: (CompilingDefault uni fun m ann) => GHC.DataCon -> m (PIRType uni)
mkConstructorType dc =
  -- see Note [On data constructor workers and wrappers]
  let argTys = GHC.scaledThing <$> GHC.dataConRepArgTys dc
   in -- See Note [Scott encoding of datatypes]
      traceCompilation 3 ("Compiling data constructor type:" GHC.<+> GHC.ppr dc) $ do
        args <- mapM compileTypeNorm argTys
        resultType <- compileTypeNorm (GHC.dataConOrigResTy dc)
        -- t_c_i_1 -> ... -> t_c_i_j -> resultType
        pure $ PIR.mkIterTyFun annMayInline args resultType

ghcStrictnessNote :: GHC.SDoc
<<<<<<< HEAD
ghcStrictnessNote = "Note: GHC can generate these unexpectedly, you may need '-fno-strictness', '-fno-specialise', '-fno-spec-constr', '-fno-unbox-strict-fields', or '-fno-unbox-small-strict-fields'."
=======
ghcStrictnessNote =
  "Note: GHC can generate these unexpectedly,"
    GHC.<+> "you may need '-fno-strictness', '-fno-specialise', or '-fno-spec-constr'"
>>>>>>> ccd8a211

-- | Get the constructors of the given 'TyCon' as PLC terms.
getConstructors :: (CompilingDefault uni fun m ann) => GHC.TyCon -> m [PIRTerm uni fun]
getConstructors tc = do
  -- make sure the constructors have been created
  _ <- compileTyCon tc
  maybeConstrs <- PIR.lookupConstructors annMayInline (LexName $ GHC.getName tc)
  case maybeConstrs of
    Just constrs -> pure constrs
    Nothing ->
      throwSd UnsupportedError $
        "Cannot construct a value of type:" GHC.<+> GHC.ppr tc GHC.$+$ ghcStrictnessNote

-- | Get the matcher of the given 'TyCon' as a PLC term
getMatch :: (CompilingDefault uni fun m ann) => GHC.TyCon -> m (PIRTerm uni fun)
getMatch tc = do
  -- ensure the tycon has been compiled, which will create the matcher
  _ <- compileTyCon tc
  maybeMatch <- PIR.lookupDestructor annMayInline (LexName $ GHC.getName tc)
  case maybeMatch of
    Just match -> pure match
    Nothing ->
      throwSd UnsupportedError $
        "Cannot case on a value on type:" GHC.<+> GHC.ppr tc GHC.$+$ ghcStrictnessNote

{- | Get the matcher of the given 'Type' (which must be equal to a type constructor application)
as a PLC term instantiated for the type constructor argument types.
-}
getMatchInstantiated :: (CompilingDefault uni fun m ann) => GHC.Type -> m (PIRTerm uni fun)
getMatchInstantiated t =
  traceCompilation 3 ("Creating instantiated matcher for type:" GHC.<+> GHC.ppr t) $ case t of
    (GHC.splitTyConApp_maybe -> Just (tc, args)) -> do
      match <- getMatch tc
      -- We drop 'RuntimeRep' arguments, see Note [Unboxed tuples]
      args' <- mapM compileTypeNorm (GHC.dropRuntimeRepArgs args)
      pure $ PIR.mkIterInst match $ (annMayInline,) <$> args'
    -- must be a TC app
    _ ->
      throwSd CompilationError $
        "Cannot case on a value of a type which is not a datatype:" GHC.<+> GHC.ppr t

{- | Drops prefix of 'RuntimeRep' type variables (similar to 'dropRuntimeRepArgs').
Useful for e.g. dropping 'LiftedRep type variables arguments of unboxed tuple type applications:

  dropRuntimeRepVars [ k0, k1, a, b ] == [a, b]
-}
dropRuntimeRepVars :: [GHC.TyVar] -> [GHC.TyVar]
dropRuntimeRepVars = dropWhile (GHC.isRuntimeRepTy . GHC.varType)<|MERGE_RESOLUTION|>--- conflicted
+++ resolved
@@ -299,13 +299,10 @@
         pure $ PIR.mkIterTyFun annMayInline args resultType
 
 ghcStrictnessNote :: GHC.SDoc
-<<<<<<< HEAD
-ghcStrictnessNote = "Note: GHC can generate these unexpectedly, you may need '-fno-strictness', '-fno-specialise', '-fno-spec-constr', '-fno-unbox-strict-fields', or '-fno-unbox-small-strict-fields'."
-=======
 ghcStrictnessNote =
-  "Note: GHC can generate these unexpectedly,"
-    GHC.<+> "you may need '-fno-strictness', '-fno-specialise', or '-fno-spec-constr'"
->>>>>>> ccd8a211
+  "Note: GHC can generate these unexpectedly, you may need"
+    GHC.<+> "'-fno-strictness', '-fno-specialise', '-fno-spec-constr',"
+    GHC.<+> "'-fno-unbox-strict-fields', or '-fno-unbox-small-strict-fields'."
 
 -- | Get the constructors of the given 'TyCon' as PLC terms.
 getConstructors :: (CompilingDefault uni fun m ann) => GHC.TyCon -> m [PIRTerm uni fun]
