--- conflicted
+++ resolved
@@ -34,23 +34,14 @@
 withVarScoped ::
     CompilingDefault uni fun m ann =>
     GHC.Var ->
-<<<<<<< HEAD
     Ann ->
-    (PIR.VarDecl PIR.TyName PIR.Name uni Ann -> m a) ->
-    m a
-withVarScoped v ann k = do
-    let ghcName = GHC.getName v
-    var <- compileVarFresh ann v
-    local (\c -> c {ccScope=pushName ghcName var (ccScope c)}) (k var)
-=======
     Maybe (PIRTerm uni fun) ->
     (PIR.VarDecl PIR.TyName PIR.Name uni Ann -> m a) ->
     m a
-withVarScoped v def k = do
+withVarScoped v ann def k = do
     let ghcName = GHC.getName v
-    var <- compileVarFresh annMayInline v
+    var <- compileVarFresh ann v
     local (\c -> c {ccScope=pushName ghcName var def (ccScope c)}) (k var)
->>>>>>> 1cece6b2
 
 -- | Like `withVarScoped`, but takes a `PIRType`, and uses it for the type
 -- of the compiled `GHC.Var`.
@@ -106,13 +97,9 @@
     GHC.Var ->
     m (PIRTerm uni fun) ->
     m (PIRTerm uni fun)
-<<<<<<< HEAD
 mkLamAbsScoped v body =
-    withVarScoped v annMayInline $ \(PIR.VarDecl _ n t) ->
+    withVarScoped v annMayInline Nothing $ \(PIR.VarDecl _ n t) ->
         PIR.LamAbs annMayInline n t <$> body
-=======
-mkLamAbsScoped v body = withVarScoped v Nothing $ \(PIR.VarDecl _ n t) -> PIR.LamAbs annMayInline n t <$> body
->>>>>>> 1cece6b2
 
 mkIterLamAbsScoped :: CompilingDefault uni fun m ann => [GHC.Var] -> m (PIRTerm uni fun) -> m (PIRTerm uni fun)
 mkIterLamAbsScoped vars body = foldr (\v acc -> mkLamAbsScoped v acc) body vars
