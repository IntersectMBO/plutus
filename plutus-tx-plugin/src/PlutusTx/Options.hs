-- editorconfig-checker-disable-file
{-# LANGUAGE GADTs #-}
{-# LANGUAGE LambdaCase #-}
{-# LANGUAGE OverloadedStrings #-}
{-# LANGUAGE QuasiQuotes #-}
{-# LANGUAGE RankNTypes #-}
{-# LANGUAGE StrictData #-}
{-# LANGUAGE TemplateHaskell #-}
{-# LANGUAGE TypeApplications #-}

module PlutusTx.Options where

import PlutusCore.Error as PLC
import PlutusCore.Parser as PLC
import PlutusCore.Quote as PLC
import PlutusCore.Version qualified as PLC
import PlutusIR.Compiler qualified as PIR
import PlutusIR.Compiler.Types qualified as PIR
import PlutusTx.Compiler.Types
import UntypedPlutusCore qualified as UPLC

import Control.Exception
import Control.Lens
import Data.Bifunctor (first)
import Data.Coerce (coerce)
import Data.Either.Validation
import Data.Foldable (foldl', toList)
import Data.List qualified as List
import Data.List.NonEmpty (NonEmpty)
import Data.Map (Map)
import Data.Map qualified as Map
import Data.Proxy
import Data.Text (Text)
import Data.Text qualified as Text
import Data.Type.Equality
import GHC.Plugins qualified as GHC
import Prettyprinter

import Text.Read (readMaybe)
import Type.Reflection

data PluginOptions = PluginOptions
  { _posPlcTargetVersion :: PLC.Version
  , _posDoTypecheck :: Bool
  , _posDeferErrors :: Bool
  , _posConservativeOpts :: Bool
  , _posContextLevel :: Int
  , _posDumpPir :: Bool
  , _posDumpPlc :: Bool
  , _posDumpUPlc :: Bool
  , _posOptimize :: Bool
  , _posPedantic :: Bool
  , _posVerbosity :: Verbosity
  , _posDatatypes :: PIR.DatatypeCompilationOpts
  , _posMaxSimplifierIterationsPir :: Int
  , _posMaxSimplifierIterationsUPlc :: Int
  , _posMaxCseIterations :: Int
  , _posDoSimplifierUnwrapCancel :: Bool
  , _posDoSimplifierBeta :: Bool
  , _posDoSimplifierInline :: Bool
  , _posDoSimplifierEvaluateBuiltins :: Bool
  , _posDoSimplifierStrictifyBindings :: Bool
  , _posDoSimplifierRemoveDeadBindings :: Bool
  , _posProfile :: ProfileOpts
  , _posCoverageAll :: Bool
  , _posCoverageLocation :: Bool
  , _posCoverageBoolean :: Bool
  , _posRelaxedFloatin :: Bool
  , _posCaseOfCaseConservative :: Bool
  , _posInlineCallsiteGrowth :: Int
  , _posInlineConstants :: Bool
  , _posInlineFix :: Bool
  , _posPreserveLogging :: Bool
  -- ^ Whether to try and retain the logging behaviour of the program.
  , -- Setting to `True` defines `trace` as `\_ a -> a` instead of the builtin version.
    -- Which effectively ignores the trace text.
<<<<<<< HEAD
    _posRemoveTrace                    :: Bool
  , _posDumpCompilationTrace           :: Bool
  , _posCaseApply                      :: Bool
=======
    _posRemoveTrace :: Bool
  , _posDumpCompilationTrace :: Bool
>>>>>>> 1e7322a7
  }

makeLenses ''PluginOptions

type OptionKey = Text
type OptionValue = Text

-- | A data type representing option @a@ implying option @b@.
data Implication a = forall b. Implication (a -> Bool) (Lens' PluginOptions b) b

-- | A plugin option definition for a `PluginOptions` field of type @a@.
data PluginOption
  = forall a.
  Pretty a =>
  PluginOption
  { poTypeRep :: TypeRep a
  -- ^ `TypeRep` used for pretty printing the option.
  , poFun :: Maybe OptionValue -> Validation ParseError (a -> a)
  -- ^ Consumes an optional value, and either updates the field or reports an error.
  , poLens :: Lens' PluginOptions a
  {-^ Lens focusing on the field. This is for modifying the field, as well as
  getting the field value from `defaultPluginOptions` for pretty printing. -}
  , poDescription :: Text
  -- ^ A description of the option.
  , poImplications :: [Implication a]
  {-^ Implications of this option being set to a particular value.
  An option should not imply itself. -}
  }

data ParseError
  = CannotParseValue !OptionKey !OptionValue !SomeTypeRep
  | UnexpectedValue !OptionKey !OptionValue
  | MissingValue !OptionKey
  | UnrecognisedOption !OptionKey ![OptionKey]
  deriving stock (Show)

newtype ParseErrors = ParseErrors (NonEmpty ParseError)
  deriving newtype (Semigroup)

instance Show ParseErrors where
  show (ParseErrors errs) =
    "PlutusTx.Plugin: failed to parse options:\n"
      <> Text.unpack (Text.intercalate "\n" (fmap renderParseError (toList errs)))

instance Exception ParseErrors

renderParseError :: ParseError -> Text
renderParseError = \case
  CannotParseValue k v tr ->
    "Cannot parse value "
      <> Text.pack (show v)
      <> " for option "
      <> Text.pack (show k)
      <> " into type "
      <> Text.pack (show tr)
  UnexpectedValue k v ->
    "Option "
      <> Text.pack (show k)
      <> " is a flag and does not take a value, but was given "
      <> Text.pack (show v)
  MissingValue k ->
    "Option " <> Text.pack (show k) <> " needs a value"
  UnrecognisedOption k suggs ->
    "Unrecognised option: " <> Text.pack (show k) <> "." <> case suggs of
      [] -> ""
      _ -> "\nDid you mean one of:\n" <> Text.intercalate "\n" suggs

-- | Definition of plugin options.
pluginOptions :: Map OptionKey PluginOption
pluginOptions =
  Map.fromList
    [ let k = "target-version"
          desc = "The target Plutus Core language version"
       in ( k
          , PluginOption
              typeRep
              (plcParserOption PLC.version k)
              posPlcTargetVersion
              desc
              [ Implication (< PLC.plcVersion110) posCaseApply False
              ]
          )
    , let k = "typecheck"
          desc = "Perform type checking during compilation."
       in (k, PluginOption typeRep (setTrue k) posDoTypecheck desc [])
    , let k = "defer-errors"
          desc =
            "If a compilation error happens and this option is turned on, "
              <> "the compilation error is suppressed and the original Haskell "
              <> "expression is replaced with a runtime-error expression."
       in (k, PluginOption typeRep (setTrue k) posDeferErrors desc [])
    , let k = "conservative-optimisation"
          desc =
            "When conservative optimisation is used, only the optimisations that "
              <> "never make the program worse (in terms of cost or size) are employed. "
              <> "Implies `no-relaxed-float-in`, `no-inline-constants`, `no-inline-fix`, "
              <> "`no-simplifier-evaluate-builtins`, and `preserve-logging`."
       in ( k
          , PluginOption
              typeRep
              (setTrue k)
              posConservativeOpts
              desc
              -- conservative-optimisation implies no-relaxed-floatin, and vice versa
              -- similarly, it implies preserving logging
              [ Implication (== True) posRelaxedFloatin False
              , Implication (== True) posPreserveLogging True
              , Implication (== True) posCaseOfCaseConservative True
              , Implication (== True) posInlineConstants False
              , Implication (== True) posInlineFix False
              , Implication (== True) posDoSimplifierEvaluateBuiltins False
              , Implication (== False) posRelaxedFloatin True
              , Implication (== False) posPreserveLogging False
              , Implication (== False) posCaseOfCaseConservative False
              , Implication (== False) posInlineConstants True
              , Implication (== False) posInlineFix True
              , Implication (== False) posDoSimplifierEvaluateBuiltins True
              ]
          )
    , let k = "context-level"
          desc = "Set context level for error messages."
       in (k, PluginOption typeRep (readOption k) posContextLevel desc [])
    , let k = "dump-pir"
          desc = "Dump Plutus IR"
       in (k, PluginOption typeRep (setTrue k) posDumpPir desc [])
    , let k = "dump-tplc"
          desc = "Dump Typed Plutus Core"
       in (k, PluginOption typeRep (setTrue k) posDumpPlc desc [])
    , let k = "dump-uplc"
          desc = "Dump Untyped Plutus Core"
       in (k, PluginOption typeRep (setTrue k) posDumpUPlc desc [])
    , let k = "inline-callsite-growth"
          desc =
            "Sets the inlining threshold for callsites. 0 disables inlining a binding at a "
              <> "callsite if it increases the AST size; `n` allows inlining if the AST size grows by "
              <> "no more than `n`. Keep in mind that doing so does not mean the final program "
              <> "will be bigger, since inlining can often unlock further optimizations."
       in (k, PluginOption typeRep (readOption k) posInlineCallsiteGrowth desc [])
    , let k = "inline-constants"
          desc =
            "Always inline constants. Inlining constants always reduces script "
              <> "costs slightly, but may increase script sizes if a large constant "
              <> "is used more than once. Implied by `no-conservative-optimisation`."
       in (k, PluginOption typeRep (setTrue k) posInlineConstants desc [])
    , let k = "inline-fix"
          desc =
            "Always inline fixed point combinators. This is generally preferable as "
              <> "it often enables further optimization, though it may increase script size."
       in (k, PluginOption typeRep (setTrue k) posInlineFix desc [])
    , let k = "optimize"
          desc = "Run optimization passes such as simplification and floating let-bindings."
       in (k, PluginOption typeRep (setTrue k) posOptimize desc [])
    , let k = "pedantic"
          desc = "Run type checker after each compilation pass"
       in (k, PluginOption typeRep (setTrue k) posPedantic desc [])
    , let k = "verbosity"
          desc = "Set logging verbosity level (0=Quiet, 1=Verbose, 2=Debug)"
          toVerbosity v
            | v <= 0 = Quiet
            | v == 1 = Verbose
            | otherwise = Debug
       in ( k
          , PluginOption
              typeRep
              (fromReadOption @Int k (Success . toVerbosity))
              posVerbosity
              desc
              []
          )
    , let k = "datatypes"
          desc = "Set datatype encoding style"
       in ( k
          , PluginOption
              typeRep
              (coerce <$> readOption @PIR.DatatypeStyle k)
              posDatatypes
              desc
              []
          )
    , let k = "max-simplifier-iterations-pir"
          desc = "Set the max iterations for the PIR simplifier"
       in (k, PluginOption typeRep (readOption k) posMaxSimplifierIterationsPir desc [])
    , let k = "max-simplifier-iterations-uplc"
          desc = "Set the max iterations for the UPLC simplifier"
       in (k, PluginOption typeRep (readOption k) posMaxSimplifierIterationsUPlc desc [])
    , let k = "max-cse-iterations"
          desc = "Set the max iterations for CSE"
       in (k, PluginOption typeRep (readOption k) posMaxCseIterations desc [])
    , let k = "simplifier-unwrap-cancel"
          desc = "Run a simplification pass that cancels unwrap/wrap pairs"
       in (k, PluginOption typeRep (setTrue k) posDoSimplifierUnwrapCancel desc [])
    , let k = "simplifier-beta"
          desc = "Run a simplification pass that performs beta transformations"
       in (k, PluginOption typeRep (setTrue k) posDoSimplifierBeta desc [])
    , let k = "simplifier-evaluate-builtins"
          desc =
            "Run a simplification pass that evaluates fully saturated builtin applications. "
              <> "Implied by `no-conservative-optimisation`."
       in (k, PluginOption typeRep (setTrue k) posDoSimplifierEvaluateBuiltins desc [])
    , let k = "simplifier-inline"
          desc = "Run a simplification pass that performs inlining"
       in (k, PluginOption typeRep (setTrue k) posDoSimplifierInline desc [])
    , let k = "strictify-bindings"
          desc = "Run a simplification pass that makes bindings stricter"
       in (k, PluginOption typeRep (setTrue k) posDoSimplifierStrictifyBindings desc [])
    , let k = "simplifier-remove-dead-bindings"
          desc = "Run a simplification pass that removes dead bindings"
       in (k, PluginOption typeRep (setTrue k) posDoSimplifierRemoveDeadBindings desc [])
    , let k = "profile-all"
          desc = "Set profiling options to All, which adds tracing when entering and exiting a term."
       in (k, PluginOption typeRep (flag (const All) k) posProfile desc [])
    , let k = "coverage-all"
          desc = "Add all available coverage annotations in the trace output"
       in (k, PluginOption typeRep (setTrue k) posCoverageAll desc [])
    , let k = "coverage-location"
          desc = "Add location coverage annotations in the trace output"
       in (k, PluginOption typeRep (setTrue k) posCoverageLocation desc [])
    , let k = "coverage-boolean"
          desc = "Add boolean coverage annotations in the trace output"
       in (k, PluginOption typeRep (setTrue k) posCoverageBoolean desc [])
    , let k = "relaxed-float-in"
          desc =
            "Use a more aggressive float-in pass, which often leads to reduced costs "
              <> "but may occasionally lead to slightly increased costs. Implied by "
              <> "`no-conservative-optimisation`."
       in (k, PluginOption typeRep (setTrue k) posRelaxedFloatin desc [])
    , let k = "preserve-logging"
          desc =
            "Turn off optimisations that may alter (i.e., add, remove or change the "
              <> "order of) trace messages. Implied by `conservative-optimisation`."
       in (k, PluginOption typeRep (setTrue k) posPreserveLogging desc [])
    , let k = "remove-trace"
          desc = "Eliminate calls to `trace` from Plutus Core"
       in (k, PluginOption typeRep (setTrue k) posRemoveTrace desc [])
    , let k = "dump-compilation-trace"
          desc = "Dump compilation trace for debugging"
       in (k, PluginOption typeRep (setTrue k) posDumpCompilationTrace desc [])
    , let k = "case-apply"
          desc = "Use application by 'Case' optimization."
       in (k, PluginOption typeRep (setTrue k) posCaseApply desc [])
    ]

flag :: (a -> a) -> OptionKey -> Maybe OptionValue -> Validation ParseError (a -> a)
flag f k = maybe (Success f) (Failure . UnexpectedValue k)

setTrue :: OptionKey -> Maybe OptionValue -> Validation ParseError (Bool -> Bool)
setTrue = flag (const True)

plcParserOption :: PLC.Parser a -> OptionKey -> Maybe OptionValue -> Validation ParseError (a -> a)
plcParserOption p k = \case
  Just t -> case PLC.runQuoteT $ PLC.parse p "none" t of
    Right v -> Success $ const v
    -- TODO: use the error
    Left (_e :: PLC.ParserErrorBundle) -> Failure $ CannotParseValue k t (someTypeRep (Proxy @Int))
  Nothing -> Failure $ MissingValue k

readOption :: Read a => OptionKey -> Maybe OptionValue -> Validation ParseError (a -> a)
readOption k = \case
  Just v
    | Just i <- readMaybe (Text.unpack v) -> Success $ const i
    | otherwise -> Failure $ CannotParseValue k v (someTypeRep (Proxy @Int))
  Nothing -> Failure $ MissingValue k

-- | Obtain an option value of type @a@ from an `Int`.
fromReadOption
  :: Read a
  => OptionKey
  -> (a -> Validation ParseError b)
  -> Maybe OptionValue
  -> Validation ParseError (b -> b)
fromReadOption k f = \case
  Just v
    | Just i <- readMaybe (Text.unpack v) -> const <$> f i
    | otherwise -> Failure $ CannotParseValue k v (someTypeRep (Proxy @Int))
  Nothing -> Failure $ MissingValue k

defaultPluginOptions :: PluginOptions
defaultPluginOptions =
  PluginOptions
    { _posPlcTargetVersion = PLC.plcVersion110
    , _posDoTypecheck = True
    , _posDeferErrors = False
    , _posConservativeOpts = False
    , _posContextLevel = 1
    , _posDumpPir = False
    , _posDumpPlc = False
    , _posDumpUPlc = False
    , _posOptimize = True
    , _posPedantic = False
    , _posVerbosity = Quiet
    , _posDatatypes = PIR.defaultDatatypeCompilationOpts
    , _posMaxSimplifierIterationsPir = view PIR.coMaxSimplifierIterations PIR.defaultCompilationOpts
    , _posMaxSimplifierIterationsUPlc = view UPLC.soMaxSimplifierIterations UPLC.defaultSimplifyOpts
    , _posMaxCseIterations = view UPLC.soMaxCseIterations UPLC.defaultSimplifyOpts
    , _posDoSimplifierUnwrapCancel = True
    , _posDoSimplifierBeta = True
    , _posDoSimplifierInline = True
    , _posDoSimplifierEvaluateBuiltins = True
    , _posDoSimplifierStrictifyBindings = True
    , _posDoSimplifierRemoveDeadBindings = True
    , _posProfile = None
    , _posCoverageAll = False
    , _posCoverageLocation = False
    , _posCoverageBoolean = False
    , _posRelaxedFloatin = True
    , _posCaseOfCaseConservative = False
    , _posInlineCallsiteGrowth = 5
    , _posInlineConstants = True
    , _posInlineFix = True
    , _posPreserveLogging = True
    , _posRemoveTrace = False
    , _posDumpCompilationTrace = False
    , _posCaseApply = True
    }

processOne
  :: OptionKey
  -> Maybe OptionValue
  -> Validation ParseError (PluginOptions -> PluginOptions)
processOne key val
  | Just (PluginOption _ f field _ impls) <- Map.lookup key pluginOptions =
      fmap (applyImplications field impls) . over field <$> f val
  -- For each boolean option there is a "no-" version for disabling it.
  | Just key' <- Text.stripPrefix "no-" key
  , Just (PluginOption tr f field _ impls) <- Map.lookup key' pluginOptions
  , Just Refl <- testEquality tr (typeRep @Bool) =
      fmap (applyImplications field impls) . over field . (not .) <$> f val
  | otherwise =
      let suggs =
            Text.pack
              <$> GHC.fuzzyMatch (Text.unpack key) (Text.unpack <$> Map.keys pluginOptions)
       in Failure (UnrecognisedOption key suggs)

applyImplications :: Lens' PluginOptions a -> [Implication a] -> PluginOptions -> PluginOptions
applyImplications field =
  foldr
    -- The value of `field` implies the value of `field'`.
    ( \(Implication f field' val) acc ->
        acc . (\opts -> if f (opts ^. field) then opts & field' .~ val else opts)
    )
    id

processAll
  :: [(OptionKey, Maybe OptionValue)]
  -> Validation ParseErrors [PluginOptions -> PluginOptions]
processAll = traverse $ first (ParseErrors . pure) . uncurry processOne

toKeyValue :: GHC.CommandLineOption -> (OptionKey, Maybe OptionValue)
toKeyValue opt = case List.elemIndex '=' opt of
  Nothing -> (Text.pack opt, Nothing)
  Just idx ->
    let (lhs, rhs) = splitAt idx opt
     in (Text.pack lhs, Just (Text.pack (drop 1 rhs)))

{-| Parses the arguments that were given to ghc at commandline as
 "-fplugin-opt PlutusTx.Plugin:opt" or "-fplugin-opt PlutusTx.Plugin:opt=val" -}
parsePluginOptions :: [GHC.CommandLineOption] -> Validation ParseErrors PluginOptions
parsePluginOptions = fmap (foldl' (flip ($)) defaultPluginOptions) . processAll . fmap toKeyValue<|MERGE_RESOLUTION|>--- conflicted
+++ resolved
@@ -74,14 +74,9 @@
   -- ^ Whether to try and retain the logging behaviour of the program.
   , -- Setting to `True` defines `trace` as `\_ a -> a` instead of the builtin version.
     -- Which effectively ignores the trace text.
-<<<<<<< HEAD
-    _posRemoveTrace                    :: Bool
-  , _posDumpCompilationTrace           :: Bool
-  , _posCaseApply                      :: Bool
-=======
     _posRemoveTrace :: Bool
   , _posDumpCompilationTrace :: Bool
->>>>>>> 1e7322a7
+  , _posCaseApply :: Bool
   }
 
 makeLenses ''PluginOptions
