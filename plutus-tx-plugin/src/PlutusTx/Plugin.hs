{-# LANGUAGE DataKinds                  #-}
{-# LANGUAGE DerivingStrategies         #-}
{-# LANGUAGE FlexibleContexts           #-}
{-# LANGUAGE GeneralizedNewtypeDeriving #-}
{-# LANGUAGE LambdaCase                 #-}
{-# LANGUAGE OverloadedStrings          #-}
{-# LANGUAGE TemplateHaskell            #-}
{-# LANGUAGE TypeApplications           #-}
{-# LANGUAGE TypeFamilies               #-}
{-# LANGUAGE ViewPatterns               #-}
-- For some reason this module is very slow to compile otherwise
{-# OPTIONS_GHC -O0 #-}
module PlutusTx.Plugin (plugin, plc) where

import Data.Bifunctor
import PlutusTx.Code
import PlutusTx.Compiler.Builtins
import PlutusTx.Compiler.Error
import PlutusTx.Compiler.Expr
import PlutusTx.Compiler.Types
import PlutusTx.Compiler.Utils
import PlutusTx.Coverage
import PlutusTx.PIRTypes
import PlutusTx.PLCTypes
import PlutusTx.Plugin.Utils
import PlutusTx.Trace

import GhcPlugins qualified as GHC
import OccurAnal qualified as GHC
import Panic qualified as GHC

import PlutusCore qualified as PLC
import PlutusCore.Pretty as PLC
import PlutusCore.Quote

import UntypedPlutusCore qualified as UPLC

import PlutusIR qualified as PIR
import PlutusIR.Compiler qualified as PIR
import PlutusIR.Compiler.Definitions qualified as PIR
import PlutusTx.Options

import Language.Haskell.TH.Syntax as TH hiding (lift)

import Control.Exception (throwIO)
import Control.Lens
import Control.Monad
import Control.Monad.Except
import Control.Monad.Reader
import Control.Monad.Writer hiding (All)
import Flat (Flat, flat, unflat)

import Data.ByteString qualified as BS
import Data.ByteString.Unsafe qualified as BSUnsafe
import Data.Either.Validation
import Data.Foldable (fold)
import Data.Functor
import Data.Map qualified as Map
import Data.Set qualified as Set
import Data.Traversable (for)
import ErrorCode (HasErrorCode (errorCode))
import FamInstEnv qualified as GHC
import Prettyprinter qualified as PP
import System.IO (openTempFile)
import System.IO.Unsafe (unsafePerformIO)

data PluginCtx = PluginCtx
    { pcOpts            :: PluginOptions
    , pcFamEnvs         :: GHC.FamInstEnvs
    , pcMarkerName      :: GHC.Name
    , pcModuleName      :: GHC.ModuleName
    , pcModuleModBreaks :: Maybe GHC.ModBreaks
    }

{- Note [Making sure unfoldings are present]
Our plugin runs at the start of the Core pipeline. If we look around us, we will find
that as expected, we have unfoldings for some bindings from other modules or packages
depending on whether GHC thinks they're good to inline/are marked INLINEABLE.

But there will be no unfoldings for local bindings!

It turns out that these are added by the simplifier, of all things. To avoid relying too
much on the shape of the subsequent passes, we add a single, very gentle, simplifier
pass before we run, turning off everything that we can and running only once.

This means that we need to be robust to the transformations that the simplifier performs
unconditionally which we pretty much are.

See https://gitlab.haskell.org/ghc/ghc/issues/16615 for upstream discussion.
-}

plugin :: GHC.Plugin
plugin = GHC.defaultPlugin { GHC.pluginRecompile = GHC.flagRecompile
                           , GHC.installCoreToDos = install
                           }
    where
      install :: [GHC.CommandLineOption] -> [GHC.CoreToDo] -> GHC.CoreM [GHC.CoreToDo]
      install args rest = do
          -- create simplifier pass to be placed at the front
          simplPass <- mkSimplPass <$> GHC.getDynFlags
          -- instantiate our plugin pass
          pluginPass <- mkPluginPass <$> case parsePluginOptions args of
              Success opts -> pure opts
              Failure errs -> liftIO $ throwIO errs
          -- return the pipeline
          pure $
             simplPass
             : pluginPass
             : rest

-- | A simplifier pass, implemented by GHC
mkSimplPass :: GHC.DynFlags -> GHC.CoreToDo
mkSimplPass flags =
  -- See Note [Making sure unfoldings are present]
  GHC.CoreDoSimplify 1 $ GHC.SimplMode {
              GHC.sm_names = ["Ensure unfoldings are present"]
            , GHC.sm_phase = GHC.InitialPhase
            , GHC.sm_dflags = flags
            , GHC.sm_rules = False
            -- You might think you would need this, but apparently not
            , GHC.sm_inline = False
            , GHC.sm_case_case = False
            , GHC.sm_eta_expand = False
            }

{- Note [Marker resolution]
We use TH's 'foo exact syntax for resolving the 'plc marker's ghc name, as
explained in: <http://hackage.haskell.org/package/ghc-8.10.1/docs/GhcPlugins.html#v:thNameToGhcName>

The GHC haddock suggests that the "exact syntax" will always succeed because it is statically resolved here (inside this Plugin module);

If this is the case, then it means that our plugin will always traverse each module's binds searching for plc markers
even in the case that the `plc` name is not in scope locally in the module under compilation.

The alternative is to use the "dynamic syntax" (`TH.mkName "plc"`), which implies that
the "plc" name will be resolved dynamically during module's compilation. In case "plc" is not locally in scope,
the plugin would finish faster by completely skipping the module under compilation. This dynamic approach
comes with its own downsides however, because the user may have imported "plc" qualified or aliased it, which will fail to resolve.
-}


-- | Our plugin works at haskell-module level granularity; the plugin
-- looks at the module's top-level bindings for plc markers and compiles their right-hand-side core expressions.
mkPluginPass :: PluginOptions -> GHC.CoreToDo
mkPluginPass opts = GHC.CoreDoPluginPass "Core to PLC" $ \ guts -> do
    -- Family env code borrowed from SimplCore
    p_fam_env <- GHC.getPackageFamInstEnv
    -- See Note [Marker resolution]
    maybeMarkerName <- GHC.thNameToGhcName 'plc
    case maybeMarkerName of
        -- TODO: test that this branch can happen using TH's 'plc exact syntax. See Note [Marker resolution]
        Nothing -> pure guts
        Just markerName ->
            let pctx = PluginCtx { pcOpts = opts
                                 , pcFamEnvs = (p_fam_env, GHC.mg_fam_inst_env guts)
                                 , pcMarkerName = markerName
                                 , pcModuleName = GHC.moduleName $ GHC.mg_module guts
                                 , pcModuleModBreaks = GHC.mg_modBreaks guts
                                 }
                -- start looking for plc calls from the top-level binds
            in GHC.bindsOnlyPass (runPluginM pctx . traverse compileBind) guts

-- | The monad where the plugin runs in for each module.
-- It is a core->core compiler monad, called PluginM, augmented with pure errors.
type PluginM uni fun = ReaderT PluginCtx (ExceptT (CompileError uni fun Ann) GHC.CoreM)

-- | Runs the plugin monad in a given context; throws a Ghc.Exception when compilation fails.
runPluginM :: (PLC.GShow uni, PLC.Closed uni, PLC.Everywhere uni PLC.PrettyConst, PP.Pretty fun)
           => PluginCtx -> PluginM uni fun a -> GHC.CoreM a
runPluginM pctx act = do
    res <- runExceptT $ runReaderT act pctx
    case res of
        Right x -> pure x
        Left err ->
            let errInGhc = GHC.ProgramError $ "GHC Core to PLC plugin: " ++ show (PP.pretty (errorCode err) <> ":" <> PP.pretty err)
            in liftIO $ GHC.throwGhcExceptionIO errInGhc

-- | Compiles all the marked expressions in the given binder into PLC literals.
compileBind :: GHC.CoreBind -> PluginM PLC.DefaultUni PLC.DefaultFun GHC.CoreBind
compileBind = \case
    GHC.NonRec b rhs -> GHC.NonRec b <$> compileMarkedExprs rhs
    GHC.Rec bindsRhses -> GHC.Rec <$> (for bindsRhses $ \(b, rhs) -> do
                                             rhs' <- compileMarkedExprs rhs
                                             pure (b, rhs'))

{- Note [Hooking in the plugin]
Working out what to process and where to put it is tricky. We are going to turn the result in
to a 'CompiledCode', not the Haskell expression we started with!

Currently we look for calls to the @plc :: a -> CompiledCode a@ function, and we replace the whole application with the
generated code object, which will still be well-typed.
-}

{- Note [Polymorphic values and Any]
If you try and use the plugin on a polymorphic expression, then GHC will replace the quantified types
with 'Any' and remove the type lambdas. This is pretty annoying, and I don't entirely understand
why it happens, despite poking around in GHC a fair bit.

Possibly it has to do with the type that is given to 'plc' being unconstrained, resulting in GHC
putting 'Any' there, and that then propagating into the type of the quote. It's tricky to experiment
with this, since you can't really specify a polymorphic type in a type application or in the resulting
'CompiledCode' because that's impredicative polymorphism.
-}

-- | Compiles all the core-expressions surrounded by plc in the given expression into PLC literals.
compileMarkedExprs :: GHC.CoreExpr -> PluginM PLC.DefaultUni PLC.DefaultFun GHC.CoreExpr
compileMarkedExprs expr = do
    markerName <- asks pcMarkerName
    case expr of
      GHC.App (GHC.App (GHC.App (GHC.App
                          -- function id
                          -- sometimes GHCi sticks ticks around this for some reason
                          (stripTicks -> (GHC.Var fid))
                          -- first type argument, must be a string literal type
                          (GHC.Type (GHC.isStrLitTy -> Just fs_locStr)))
                     -- second type argument
                     (GHC.Type codeTy))
            _)
            -- value argument
            inner
          | markerName == GHC.idName fid -> compileMarkedExprOrDefer (show fs_locStr) codeTy inner
      e@(GHC.Var fid) | markerName == GHC.idName fid -> throwError . NoContext . InvalidMarkerError . GHC.showSDocUnsafe $ GHC.ppr e
      GHC.App e a -> GHC.App <$> compileMarkedExprs e <*> compileMarkedExprs a
      GHC.Lam b e -> GHC.Lam b <$> compileMarkedExprs e
      GHC.Let bnd e -> GHC.Let <$> compileBind bnd <*> compileMarkedExprs e
      GHC.Case e b t alts -> do
            e' <- compileMarkedExprs e
            let expAlt (a, bs, rhs) = (,,) a bs <$> compileMarkedExprs rhs
            alts' <- mapM expAlt alts
            pure $ GHC.Case e' b t alts'
      GHC.Cast e c -> flip GHC.Cast c <$> compileMarkedExprs e
      GHC.Tick t e -> GHC.Tick t <$> compileMarkedExprs e
      e@(GHC.Coercion _) -> pure e
      e@(GHC.Lit _) -> pure e
      e@(GHC.Var _) -> pure e
      e@(GHC.Type _) -> pure e

-- | Behaves the same as 'compileMarkedExpr', unless a compilation error occurs ;
-- if a compilation error happens and the 'defer-errors' option is turned on,
-- the compilation error is suppressed and the original hs expression is replaced with a
-- haskell runtime-error expression.
compileMarkedExprOrDefer :: String -> GHC.Type -> GHC.CoreExpr -> PluginM PLC.DefaultUni PLC.DefaultFun GHC.CoreExpr
compileMarkedExprOrDefer locStr codeTy origE = do
    opts <- asks pcOpts
    let compileAct = compileMarkedExpr locStr codeTy origE
    if _posDeferErrors opts
      -- TODO: we could perhaps move this catchError to the "runExceptT" module-level, but
      -- it leads to uglier code and difficulty of handling other pure errors
      then compileAct `catchError` emitRuntimeError codeTy
      else compileAct

-- | Given an expected Haskell type 'a', it generates Haskell code which throws a GHC runtime error "as" 'CompiledCode a'.
emitRuntimeError :: (PLC.GShow uni, PLC.Closed uni, PP.Pretty fun, PLC.Everywhere uni PLC.PrettyConst)
                 => GHC.Type -> CompileError uni fun Ann -> PluginM uni fun GHC.CoreExpr
emitRuntimeError codeTy e = do
    opts <- asks pcOpts
    let shown = show $ PP.pretty (pruneContext (_posContextLevel opts) e)
    tcName <- thNameToGhcNameOrFail ''CompiledCode
    tc <- lift . lift $ GHC.lookupTyCon tcName
    pure $ GHC.mkRuntimeErrorApp GHC.rUNTIME_ERROR_ID (GHC.mkTyConApp tc [codeTy]) shown

-- | Compile the core expression that is surrounded by a 'plc' marker,
-- and return a core expression which evaluates to the compiled plc AST as a serialized bytestring,
-- to be injected back to the Haskell program.
compileMarkedExpr :: String -> GHC.Type -> GHC.CoreExpr -> PluginM PLC.DefaultUni PLC.DefaultFun GHC.CoreExpr
compileMarkedExpr locStr codeTy origE = do
    flags <- GHC.getDynFlags
    famEnvs <- asks pcFamEnvs
    opts <- asks pcOpts
    moduleName <- asks pcModuleName
    let moduleNameStr = GHC.showSDocForUser flags GHC.alwaysQualify (GHC.ppr moduleName)
    -- We need to do this out here, since it has to run in CoreM
    nameInfo <- makePrimitiveNameInfo $ builtinNames ++ [''Bool, 'False, 'True, 'traceBool]
    modBreaks <- asks pcModuleModBreaks
    let coverage = CoverageOpts . Set.fromList $
                   [ l | _posCoverageAll opts, l <- [minBound .. maxBound]]
                ++ [ LocationCoverage  | _posCoverageLocation opts  ]
                ++ [ BooleanCoverage  | _posCoverageBoolean opts  ]
    let ctx = CompileContext {
            ccOpts = CompileOptions {coProfile=_posProfile opts,coCoverage=coverage,coRemoveTrace=_posRemoveTrace opts},
            ccFlags = flags,
            ccFamInstEnvs = famEnvs,
            ccNameInfo = nameInfo,
            ccScopes = initialScopeStack,
            ccBlackholed = mempty,
            ccCurDef = Nothing,
            ccModBreaks = modBreaks
            }
    -- See Note [Occurrence analysis]
    let origE' = GHC.occurAnalyseExpr origE

    ((pirP,uplcP), covIdx) <- runWriterT . runQuoteT . flip runReaderT ctx $
        withContextM 1 (sdToTxt $ "Compiling expr at" GHC.<+> GHC.text locStr) $
            runCompiler moduleNameStr opts origE'

    -- serialize the PIR, PLC, and coverageindex outputs into a bytestring.
    bsPir <- makeByteStringLiteral $ flat pirP
    bsPlc <- makeByteStringLiteral $ flat uplcP
    covIdxFlat <- makeByteStringLiteral $ flat covIdx

    builder <- lift . lift . GHC.lookupId =<< thNameToGhcNameOrFail 'mkCompiledCode

    -- inject the three bytestrings back as Haskell code.
    pure $
        GHC.Var builder
        `GHC.App` GHC.Type codeTy
        `GHC.App` bsPlc
        `GHC.App` bsPir
        `GHC.App` covIdxFlat

-- | The GHC.Core to PIR to PLC compiler pipeline. Returns both the PIR and PLC output.
-- It invokes the whole compiler chain:  Core expr -> PIR expr -> PLC expr -> UPLC expr.
runCompiler ::
    forall uni fun m.
    ( uni ~ PLC.DefaultUni
    , fun ~ PLC.DefaultFun
    , MonadReader (CompileContext uni fun) m
    , MonadWriter CoverageIndex m
    , MonadQuote m
    , MonadError (CompileError uni fun Ann) m
    , MonadIO m
    ) =>
    String ->
    PluginOptions ->
    GHC.CoreExpr ->
    m (PIRProgram uni fun, UPLCProgram uni fun)
runCompiler moduleName opts expr = do
    -- Plc configuration
    plcTcConfig <- PLC.getDefTypeCheckConfig PIR.noProvenance

    let hints = UPLC.InlineHints $ \annVar _ annRhs -> case annVar of
            -- See Note [The problem of inlining destructors]
            -- We want to inline destructors, but even in UPLC our inlining heuristics
            -- aren't quite smart enough to tell that they're good inlining candidates,
            -- so we just explicitly tell the inliner to inline them all.
            --
            -- In fact, this instructs the inliner to inline *any* binding inside a destructor,
            -- which is a slightly large hammer but is actually what we want since it will mean
            -- that we also aggressively reduce the bindings inside the destructor.
            PIR.DatatypeComponent PIR.Destructor _ -> True
            _                                      -> case annRhs of
                PIR.Original AnnInline -> True
                _                      -> False
    -- Compilation configuration
    let pirTcConfig = if _posDoTypecheck opts
                      -- pir's tc-config is based on plc tcconfig
                      then Just $ PIR.PirTCConfig plcTcConfig PIR.YesEscape
                      else Nothing
        pirCtx = PIR.toDefaultCompilationCtx plcTcConfig
                 & set (PIR.ccOpts . PIR.coOptimize) (_posOptimize opts)
                 & set (PIR.ccOpts . PIR.coPedantic) (_posPedantic opts)
                 & set (PIR.ccOpts . PIR.coVerbose) (_posVerbose opts)
                 & set (PIR.ccOpts . PIR.coDebug) (_posDebug opts)
                 & set (PIR.ccOpts . PIR.coMaxSimplifierIterations) (_posMaxSimplifierIterations opts)
                 & set PIR.ccTypeCheckConfig pirTcConfig
                 -- Simplifier options
                 & set (PIR.ccOpts . PIR.coDoSimplifierUnwrapCancel)       (_posDoSimplifierUnwrapCancel opts)
                 & set (PIR.ccOpts . PIR.coDoSimplifierBeta)               (_posDoSimplifierBeta opts)
                 & set (PIR.ccOpts . PIR.coDoSimplifierInline)             (_posDoSimplifierInline opts)
                 & set (PIR.ccOpts . PIR.coInlineHints)                    hints
        uplcSimplOpts = UPLC.defaultSimplifyOpts
            & set UPLC.soMaxSimplifierIterations (_posMaxSimplifierIterations opts)
            & set UPLC.soInlineHints hints

    -- GHC.Core -> Pir translation.
    pirT <- PIR.runDefT AnnOther $ compileExprWithDefs expr
    when (_posDumpPir opts) . liftIO $
        dumpFlat (PIR.Program () (void pirT)) "initial PIR program" (moduleName ++ ".pir-initial.flat")

    -- Pir -> (Simplified) Pir pass. We can then dump/store a more legible PIR program.
    spirT <- flip runReaderT pirCtx $ PIR.compileToReadable pirT
    let spirP = PIR.Program () . void $ spirT
    when (_posDumpPir opts) . liftIO $ dumpFlat spirP "simplified PIR program" (moduleName ++ ".pir-simplified.flat")

    -- (Simplified) Pir -> Plc translation.
    plcT <- flip runReaderT pirCtx $ PIR.compileReadableToPlc spirT
    let plcP = PLC.Program () (PLC.defaultVersion ()) $ void plcT
    when (_posDumpPlc opts) . liftIO $ dumpFlat plcP "typed PLC program" (moduleName ++ ".plc.flat")

    -- We do this after dumping the programs so that if we fail typechecking we still get the dump.
    when (_posDoTypecheck opts) . void $
<<<<<<< HEAD
        liftExcept $ PLC.typecheckPipeline plcTcConfig (plcP $> AnnOther)
=======
        liftExcept $ PLC.inferTypeOfProgram plcTcConfig plcP
>>>>>>> fa66342a

    uplcT <- liftExcept $ UPLC.deBruijnTerm =<< UPLC.simplifyTerm uplcSimplOpts (UPLC.erase plcT)
    let uplcP = UPLC.Program () (PLC.defaultVersion ()) $ void uplcT
    when (_posDumpUPlc opts) . liftIO $ dumpFlat uplcP "untyped PLC program" (moduleName ++ ".uplc.flat")
    pure (spirP, uplcP)

  where
      -- ugly trick to take out the concrete plc.error and in case of error, map it / rethrow it using our 'CompileError'
      liftExcept :: ExceptT (PLC.Error PLC.DefaultUni PLC.DefaultFun Ann) m b -> m b
      liftExcept act = do
        plcTcError <- runExceptT act
        -- also wrap the PLC Error annotations into Original provenances, to match our expected 'CompileError'
        liftEither $ first (view (re PIR._PLCError) . fmap PIR.Original) plcTcError

      dumpFlat :: Flat t => t -> String -> String -> IO ()
      dumpFlat t desc fileName = do
        (tPath, tHandle) <- openTempFile "." fileName
        putStrLn $ "!!! dumping " ++ desc ++ " to " ++ show tPath
        BS.hPut tHandle $ flat t

-- | Get the 'GHC.Name' corresponding to the given 'TH.Name', or throw an error if we can't get it.
thNameToGhcNameOrFail :: TH.Name -> PluginM uni fun GHC.Name
thNameToGhcNameOrFail name = do
    maybeName <- lift . lift $ GHC.thNameToGhcName name
    case maybeName of
        Just n  -> pure n
        Nothing -> throwError . NoContext $ CoreNameLookupError name

-- | Create a GHC Core expression that will evaluate to the given ByteString at runtime.
makeByteStringLiteral :: BS.ByteString -> PluginM uni fun GHC.CoreExpr
makeByteStringLiteral bs = do
    flags <- GHC.getDynFlags

    {-
    This entire section will crash horribly in a number of circumstances. Such is life.
    - If any of the names we need can't be found as GHC Names
    - If we then can't look up those GHC Names to get their IDs/types
    - If we make any mistakes creating the Core expression
    -}

    -- Get the names of functions/types that we need for our expression
    upio <- lift . lift . GHC.lookupId =<< thNameToGhcNameOrFail 'unsafePerformIO
    bsTc <- lift . lift . GHC.lookupTyCon =<< thNameToGhcNameOrFail ''BS.ByteString
    upal <- lift . lift . GHC.lookupId =<< thNameToGhcNameOrFail 'BSUnsafe.unsafePackAddressLen

    -- We construct the following expression:
    -- unsafePerformIO $ unsafePackAddressLen <length as int literal> <data as string literal address>
    -- This technique gratefully borrowed from the file-embed package

    -- The flags here are so GHC can check whether the int is in range for the current platform.
    let lenLit = GHC.mkIntExpr flags $ fromIntegral $ BS.length bs
    -- This will have type Addr#, which is right for unsafePackAddressLen
    let bsLit = GHC.Lit (GHC.LitString bs)
    let upaled = GHC.mkCoreApps (GHC.Var upal) [lenLit, bsLit]
    let upioed = GHC.mkCoreApps (GHC.Var upio) [GHC.Type (GHC.mkTyConTy bsTc), upaled]

    pure upioed

-- | Strips all enclosing 'GHC.Tick's off an expression.
stripTicks :: GHC.CoreExpr -> GHC.CoreExpr
stripTicks = \case
    GHC.Tick _ e -> stripTicks e
    e            -> e

-- | Helper to avoid doing too much construction of Core ourselves
mkCompiledCode :: forall a . BS.ByteString -> BS.ByteString -> BS.ByteString -> CompiledCode a
mkCompiledCode plcBS pirBS ci = SerializedCode plcBS (Just pirBS) (fold . unflat $ ci)

-- | Make a 'NameInfo' mapping the given set of TH names to their
-- 'GHC.TyThing's for later reference.
makePrimitiveNameInfo :: [TH.Name] -> PluginM uni fun NameInfo
makePrimitiveNameInfo names = do
    infos <- for names $ \name -> do
        ghcName <- thNameToGhcNameOrFail name
        thing <- lift . lift $ GHC.lookupThing ghcName
        pure (name, thing)
    pure $ Map.fromList infos<|MERGE_RESOLUTION|>--- conflicted
+++ resolved
@@ -379,11 +379,7 @@
 
     -- We do this after dumping the programs so that if we fail typechecking we still get the dump.
     when (_posDoTypecheck opts) . void $
-<<<<<<< HEAD
-        liftExcept $ PLC.typecheckPipeline plcTcConfig (plcP $> AnnOther)
-=======
-        liftExcept $ PLC.inferTypeOfProgram plcTcConfig plcP
->>>>>>> fa66342a
+        liftExcept $ PLC.inferTypeOfProgram plcTcConfig (plcP $> AnnOther)
 
     uplcT <- liftExcept $ UPLC.deBruijnTerm =<< UPLC.simplifyTerm uplcSimplOpts (UPLC.erase plcT)
     let uplcP = UPLC.Program () (PLC.defaultVersion ()) $ void uplcT
