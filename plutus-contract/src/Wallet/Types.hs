{-# LANGUAGE DataKinds         #-}
{-# LANGUAGE DeriveAnyClass    #-}
{-# LANGUAGE DerivingVia       #-}
{-# LANGUAGE LambdaCase        #-}
{-# LANGUAGE NamedFieldPuns    #-}
{-# LANGUAGE OverloadedStrings #-}
{-# LANGUAGE TemplateHaskell   #-}
-- | Defines a number of types that are used in Wallet.XXX modules
module Wallet.Types(
    ContractInstanceId(..)
    , contractInstanceIDs
    , randomID
    , Notification(..)
    , EndpointDescription(..)
    , EndpointValue(..)
    -- * Error types
    , MatchingError(..)
    , AsMatchingError(..)
    , AssertionError(..)
    , AsAssertionError(..)
    , ContractError(..)
    , AsContractError(..)
    , NotificationError(..)
    , AsNotificationError(..)
    ) where

import           Control.Lens                     (prism')
import           Control.Lens.TH                  (makeClassyPrisms)
import           Data.Aeson                       (FromJSON, FromJSONKey, ToJSON, ToJSONKey)
import qualified Data.Aeson                       as Aeson
import qualified Data.Aeson.Encode.Pretty         as JSON
import qualified Data.ByteString.Lazy.Char8       as BSL8
import           Data.String                      (IsString (..))
import           Data.Text                        (Text)
import qualified Data.Text                        as T
import           Data.Text.Prettyprint.Doc        (Pretty (..), colon, hang, viaShow, vsep, (<+>))
import           Data.Text.Prettyprint.Doc.Extras (PrettyShow (..), Tagged (..))
import           Data.UUID                        (UUID)
import qualified Data.UUID.Extras                 as UUID
import qualified Data.UUID.V4                     as UUID
import           GHC.Generics                     (Generic)
import qualified Language.Haskell.TH.Syntax       as TH

import           Ledger.Constraints.OffChain      (MkTxError)
import           Plutus.Contract.Checkpoint       (AsCheckpointError (..), CheckpointError)
import           Wallet.Emulator.Error            (WalletAPIError)

import qualified Data.OpenApi.Schema              as OpenApi

-- | An error
newtype MatchingError = WrongVariantError { unWrongVariantError :: Text }
    deriving stock (Eq, Ord, Show, Generic)
    deriving anyclass (Aeson.ToJSON, Aeson.FromJSON)
makeClassyPrisms ''MatchingError
instance Pretty MatchingError where
  pretty = \case
    WrongVariantError t -> "Wrong variant:" <+> pretty t

-- | An error emitted when an 'Assertion' fails.
newtype AssertionError = GenericAssertion { unAssertionError :: T.Text }
    deriving stock (Show, Eq, Generic)
    deriving anyclass (ToJSON, FromJSON)
makeClassyPrisms ''AssertionError

instance Pretty AssertionError where
    pretty = \case
        GenericAssertion t -> "Generic assertion:" <+> pretty t

-- | This lets people use 'T.Text' as their error type.
instance AsAssertionError T.Text where
    _AssertionError = prism' (T.pack . show) (const Nothing)

data ContractError =
    WalletError WalletAPIError
    | EmulatorAssertionError AssertionError -- TODO: Why do we need this constructor
    | OtherError T.Text
    | ConstraintResolutionError MkTxError
    | ResumableError MatchingError
    | CCheckpointError CheckpointError
    deriving stock (Show, Eq, Generic)
    deriving anyclass (Aeson.ToJSON, Aeson.FromJSON)
makeClassyPrisms ''ContractError

instance Pretty ContractError where
  pretty = \case
    WalletError e               -> "Wallet error:" <+> pretty e
    EmulatorAssertionError a    -> "Emulator assertion error:" <+> pretty a
    OtherError t                -> "Other error:" <+> pretty t
    ConstraintResolutionError e -> "Constraint resolution error:" <+> pretty e
    ResumableError e            -> "Resumable error:" <+> pretty e
    CCheckpointError e          -> "Checkpoint error:" <+> pretty e

-- | This lets people use 'T.Text' as their error type.
instance AsContractError T.Text where
    _ContractError = prism' (T.pack . show) (const Nothing)

instance IsString ContractError where
  fromString = OtherError . fromString

instance AsAssertionError ContractError where
    _AssertionError = _EmulatorAssertionError

instance AsCheckpointError ContractError where
  _CheckpointError = _CCheckpointError

-- | Unique ID for contract instance
newtype ContractInstanceId = ContractInstanceId { unContractInstanceId :: UUID }
    deriving (Eq, Ord, Show, Generic)
    deriving newtype (FromJSONKey, ToJSONKey)
    deriving anyclass (FromJSON, ToJSON, OpenApi.ToSchema)
    deriving Pretty via (PrettyShow UUID)

-- | A pure list of all 'ContractInstanceId' values. To be used in testing.
contractInstanceIDs :: [ContractInstanceId]
contractInstanceIDs = ContractInstanceId <$> UUID.mockUUIDs

randomID :: IO ContractInstanceId
randomID = ContractInstanceId <$> UUID.nextRandom

newtype EndpointDescription = EndpointDescription { getEndpointDescription :: String }
    deriving stock (Eq, Ord, Generic, Show, TH.Lift)
    deriving newtype (IsString, Pretty)
    deriving anyclass (ToJSON, FromJSON, OpenApi.ToSchema)

newtype EndpointValue a = EndpointValue { unEndpointValue :: a }
    deriving stock (Eq, Ord, Generic, Show)
    deriving anyclass (ToJSON, FromJSON)

deriving via (Tagged "EndpointValue:" (PrettyShow a)) instance (Show a => Pretty (EndpointValue a))

data Notification =
    Notification
        { notificationContractID       :: ContractInstanceId
        , notificationContractEndpoint :: EndpointDescription
        , notificationContractArg      :: Aeson.Value
        }
    deriving stock (Eq, Show, Generic)
    deriving anyclass (ToJSON, FromJSON)

instance Pretty Notification where
    pretty Notification{notificationContractID,notificationContractEndpoint,notificationContractArg} =
        hang 2 $ vsep
            [ "Instance:" <+> pretty notificationContractID
            , "Endpoint:" <+> pretty notificationContractEndpoint
            , "Argument:" <+> viaShow notificationContractArg
            ]

data NotificationError =
    EndpointNotAvailable ContractInstanceId EndpointDescription
    | MoreThanOneEndpointAvailable ContractInstanceId EndpointDescription
    | InstanceDoesNotExist ContractInstanceId
    | OtherNotificationError ContractError
    | NotificationJSONDecodeError EndpointDescription Aeson.Value String -- ^ Indicates that the target contract does not have the expected schema
    deriving stock (Eq, Show, Generic)
    deriving anyclass (ToJSON, FromJSON)

instance Pretty NotificationError where
    pretty = \case
        EndpointNotAvailable i ep -> "Endpoint" <+> pretty ep <+> "not available on" <+> pretty i
        MoreThanOneEndpointAvailable i ep -> "Endpoint" <+> pretty ep <+> "is exposed more than once on" <+> pretty i
        InstanceDoesNotExist i -> "Instance does not exist:" <+> pretty i
        OtherNotificationError e -> "Other notification error:" <+> pretty e
        NotificationJSONDecodeError ep vv e ->
                "Notification JSON decoding error:"
                    <+> pretty e
                    <> colon
                    <+> pretty (BSL8.unpack (JSON.encodePretty vv))
                    <+> pretty ep

<<<<<<< HEAD
makeClassyPrisms ''NotificationError

-- | Information about transactions that spend or produce an output at
--   an address in a slot range.
data AddressChangeResponse =
    AddressChangeResponse
        { acrAddress   :: Address -- ^ The address
        , acrSlotRange :: SlotRange -- ^ The slot range
        , acrTxns      :: [OnChainTx] -- ^ Transactions that were validated in the slot range and spent or produced at least one output at the address.
        }
        deriving stock (Eq, Generic, Show)
        deriving anyclass (ToJSON, FromJSON)

instance Pretty AddressChangeResponse where
    pretty AddressChangeResponse{acrAddress, acrTxns, acrSlotRange} =
        hang 2 $ vsep
            [ "Address:" <+> pretty acrAddress
            , "Slot range:" <+> pretty acrSlotRange
            , "Tx IDs:" <+> pretty (eitherTx txId txId <$> acrTxns)
            ]

-- | Request for information about transactions that spend or produce
--   outputs at a specific address in a slot range.
data AddressChangeRequest =
    AddressChangeRequest
        { acreqSlotRangeFrom :: Slot
        , acreqSlotRangeTo   :: Slot
        , acreqAddress       :: Address -- ^ The address
        }
        deriving stock (Eq, Generic, Show, Ord)
        deriving anyclass (ToJSON, FromJSON, OpenApi.ToSchema)

instance Pretty AddressChangeRequest where
    pretty AddressChangeRequest{acreqSlotRangeFrom, acreqSlotRangeTo, acreqAddress} =
        hang 2 $ vsep
            [ "From " <+> pretty acreqSlotRangeFrom <+> "to" <+> pretty acreqSlotRangeTo
            , "Address:" <+> pretty acreqAddress
            ]

-- | The earliest slot in which we can respond to an 'AddressChangeRequest'.
targetSlot :: AddressChangeRequest -> Slot
targetSlot = succ . acreqSlotRangeTo

-- | The slot range for this request
slotRange :: AddressChangeRequest -> SlotRange
slotRange AddressChangeRequest{acreqSlotRangeFrom, acreqSlotRangeTo} =
    interval acreqSlotRangeFrom acreqSlotRangeTo
=======
makeClassyPrisms ''NotificationError
>>>>>>> 426ad89f
<|MERGE_RESOLUTION|>--- conflicted
+++ resolved
@@ -167,54 +167,4 @@
                     <+> pretty (BSL8.unpack (JSON.encodePretty vv))
                     <+> pretty ep
 
-<<<<<<< HEAD
-makeClassyPrisms ''NotificationError
-
--- | Information about transactions that spend or produce an output at
---   an address in a slot range.
-data AddressChangeResponse =
-    AddressChangeResponse
-        { acrAddress   :: Address -- ^ The address
-        , acrSlotRange :: SlotRange -- ^ The slot range
-        , acrTxns      :: [OnChainTx] -- ^ Transactions that were validated in the slot range and spent or produced at least one output at the address.
-        }
-        deriving stock (Eq, Generic, Show)
-        deriving anyclass (ToJSON, FromJSON)
-
-instance Pretty AddressChangeResponse where
-    pretty AddressChangeResponse{acrAddress, acrTxns, acrSlotRange} =
-        hang 2 $ vsep
-            [ "Address:" <+> pretty acrAddress
-            , "Slot range:" <+> pretty acrSlotRange
-            , "Tx IDs:" <+> pretty (eitherTx txId txId <$> acrTxns)
-            ]
-
--- | Request for information about transactions that spend or produce
---   outputs at a specific address in a slot range.
-data AddressChangeRequest =
-    AddressChangeRequest
-        { acreqSlotRangeFrom :: Slot
-        , acreqSlotRangeTo   :: Slot
-        , acreqAddress       :: Address -- ^ The address
-        }
-        deriving stock (Eq, Generic, Show, Ord)
-        deriving anyclass (ToJSON, FromJSON, OpenApi.ToSchema)
-
-instance Pretty AddressChangeRequest where
-    pretty AddressChangeRequest{acreqSlotRangeFrom, acreqSlotRangeTo, acreqAddress} =
-        hang 2 $ vsep
-            [ "From " <+> pretty acreqSlotRangeFrom <+> "to" <+> pretty acreqSlotRangeTo
-            , "Address:" <+> pretty acreqAddress
-            ]
-
--- | The earliest slot in which we can respond to an 'AddressChangeRequest'.
-targetSlot :: AddressChangeRequest -> Slot
-targetSlot = succ . acreqSlotRangeTo
-
--- | The slot range for this request
-slotRange :: AddressChangeRequest -> SlotRange
-slotRange AddressChangeRequest{acreqSlotRangeFrom, acreqSlotRangeTo} =
-    interval acreqSlotRangeFrom acreqSlotRangeTo
-=======
-makeClassyPrisms ''NotificationError
->>>>>>> 426ad89f
+makeClassyPrisms ''NotificationError