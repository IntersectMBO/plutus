{-# LANGUAGE DataKinds          #-}
{-# LANGUAGE DeriveAnyClass     #-}
{-# LANGUAGE DerivingStrategies #-}
{-# LANGUAGE DerivingVia        #-}
{-# LANGUAGE LambdaCase         #-}
{-# LANGUAGE NamedFieldPuns     #-}
{-# LANGUAGE OverloadedStrings  #-}
{-# LANGUAGE TemplateHaskell    #-}
-- | Defines a number of types that are used in Wallet.XXX modules
module Wallet.Types(
    ContractInstanceId(..)
    , contractInstanceIDs
    , randomID
    , Notification(..)
    , EndpointDescription(..)
    , EndpointValue(..)
    , Payment(..)
    , emptyPayment
    , AddressChangeRequest(..)
    , AddressChangeResponse(..)
    -- * Error types
    , MatchingError(..)
    , AsMatchingError(..)
    , AssertionError(..)
    , AsAssertionError(..)
    , ContractError(..)
    , AsContractError(..)
    , NotificationError(..)
    , AsNotificationError(..)
    ) where

import           Control.Lens                     (prism')
import           Control.Lens.TH                  (makeClassyPrisms)
import           Data.Aeson                       (FromJSON, FromJSONKey, ToJSON, ToJSONKey)
import qualified Data.Aeson                       as Aeson
import qualified Data.Aeson.Encode.Pretty         as JSON
import qualified Data.ByteString.Lazy.Char8       as BSL8
import qualified Data.Set                         as Set
import           Data.String                      (IsString (..))
import           Data.Text                        (Text)
import qualified Data.Text                        as T
import           Data.Text.Prettyprint.Doc        (Pretty (..), colon, hang, viaShow, vsep, (<+>))
import           Data.Text.Prettyprint.Doc.Extras (PrettyShow (..), Tagged (..))
import           Data.UUID                        (UUID)
import qualified Data.UUID.Extras                 as UUID
import qualified Data.UUID.V4                     as UUID
import           GHC.Generics                     (Generic)
import qualified Language.Haskell.TH.Syntax       as TH

<<<<<<< HEAD
import           Ledger                           (Address, OnChainTx, Slot, TxIn, TxOut, eitherTx, txId)
=======
import           Ledger                           (Address, SlotRange, Tx, TxIn, TxOut, txId)
>>>>>>> 4be1f414
import           Ledger.Constraints.OffChain      (MkTxError)
import           Plutus.Contract.Checkpoint       (AsCheckpointError (..), CheckpointError)
import           Wallet.Emulator.Error            (WalletAPIError)


-- | A payment consisting of a set of inputs to be spent, and
--   an optional change output. The size of the payment is the
--   difference between the total value of the inputs and the
--   value of the output.
data Payment =
    Payment
        { paymentInputs       :: Set.Set TxIn
        , paymentChangeOutput :: Maybe TxOut
        } deriving stock (Eq, Show, Generic)
          deriving anyclass (ToJSON, FromJSON)

-- | An error
newtype MatchingError = WrongVariantError { unWrongVariantError :: Text }
    deriving stock (Eq, Ord, Show, Generic)
    deriving anyclass (Aeson.ToJSON, Aeson.FromJSON)
makeClassyPrisms ''MatchingError
instance Pretty MatchingError where
  pretty = \case
    WrongVariantError t -> "Wrong variant:" <+> pretty t

-- | An error emitted when an 'Assertion' fails.
newtype AssertionError = GenericAssertion { unAssertionError :: T.Text }
    deriving stock (Show, Eq, Generic)
    deriving anyclass (ToJSON, FromJSON)
makeClassyPrisms ''AssertionError

instance Pretty AssertionError where
    pretty = \case
        GenericAssertion t -> "Generic assertion:" <+> pretty t

-- | This lets people use 'T.Text' as their error type.
instance AsAssertionError T.Text where
    _AssertionError = prism' (T.pack . show) (const Nothing)

data ContractError =
    WalletError WalletAPIError
    | EmulatorAssertionError AssertionError -- TODO: Why do we need this constructor
    | OtherError T.Text
    | ConstraintResolutionError MkTxError
    | ResumableError MatchingError
    | CCheckpointError CheckpointError
    deriving stock (Show, Eq, Generic)
    deriving anyclass (Aeson.ToJSON, Aeson.FromJSON)
makeClassyPrisms ''ContractError

instance Pretty ContractError where
  pretty = \case
    WalletError e               -> "Wallet error:" <+> pretty e
    EmulatorAssertionError a    -> "Emulator assertion error:" <+> pretty a
    OtherError t                -> "Other error:" <+> pretty t
    ConstraintResolutionError e -> "Constraint resolution error:" <+> pretty e
    ResumableError e            -> "Resumable error:" <+> pretty e
    CCheckpointError e          -> "Checkpoint error:" <+> pretty e

-- | This lets people use 'T.Text' as their error type.
instance AsContractError T.Text where
    _ContractError = prism' (T.pack . show) (const Nothing)

instance IsString ContractError where
  fromString = OtherError . fromString

instance AsAssertionError ContractError where
    _AssertionError = _EmulatorAssertionError

instance AsCheckpointError ContractError where
  _CheckpointError = _CCheckpointError

-- | Unique ID for contract instance
newtype ContractInstanceId = ContractInstanceId { unContractInstanceId :: UUID }
    deriving (Eq, Ord, Show, Generic)
    deriving newtype (FromJSONKey, ToJSONKey)
    deriving anyclass (FromJSON, ToJSON)
    deriving Pretty via (PrettyShow UUID)

-- | A pure list of all 'ContractInstanceId' values. To be used in testing.
contractInstanceIDs :: [ContractInstanceId]
contractInstanceIDs = ContractInstanceId <$> UUID.mockUUIDs

randomID :: IO ContractInstanceId
randomID = ContractInstanceId <$> UUID.nextRandom

newtype EndpointDescription = EndpointDescription { getEndpointDescription :: String }
    deriving stock (Eq, Ord, Generic, Show, TH.Lift)
    deriving newtype (IsString, Pretty)
    deriving anyclass (ToJSON, FromJSON)

newtype EndpointValue a = EndpointValue { unEndpointValue :: a }
    deriving stock (Eq, Ord, Generic, Show)
    deriving anyclass (ToJSON, FromJSON)

deriving via (Tagged "EndpointValue:" (PrettyShow a)) instance (Show a => Pretty (EndpointValue a))

data Notification =
    Notification
        { notificationContractID       :: ContractInstanceId
        , notificationContractEndpoint :: EndpointDescription
        , notificationContractArg      :: Aeson.Value
        }
    deriving stock (Eq, Show, Generic)
    deriving anyclass (ToJSON, FromJSON)

instance Pretty Notification where
    pretty Notification{notificationContractID,notificationContractEndpoint,notificationContractArg} =
        hang 2 $ vsep
            [ "Instance:" <+> pretty notificationContractID
            , "Endpoint:" <+> pretty notificationContractEndpoint
            , "Argument:" <+> viaShow notificationContractArg
            ]

data NotificationError =
    EndpointNotAvailable ContractInstanceId EndpointDescription
    | MoreThanOneEndpointAvailable ContractInstanceId EndpointDescription
    | InstanceDoesNotExist ContractInstanceId
    | OtherNotificationError ContractError
    | NotificationJSONDecodeError EndpointDescription Aeson.Value String -- ^ Indicates that the target contract does not have the expected schema
    deriving stock (Eq, Show, Generic)
    deriving anyclass (ToJSON, FromJSON)

instance Pretty NotificationError where
    pretty = \case
        EndpointNotAvailable i ep -> "Endpoint" <+> pretty ep <+> "not available on" <+> pretty i
        MoreThanOneEndpointAvailable i ep -> "Endpoint" <+> pretty ep <+> "is exposed more than once on" <+> pretty i
        InstanceDoesNotExist i -> "Instance does not exist:" <+> pretty i
        OtherNotificationError e -> "Other notification error:" <+> pretty e
        NotificationJSONDecodeError ep vv e ->
                "Notification JSON decoding error:"
                    <+> pretty e
                    <> colon
                    <+> pretty (BSL8.unpack (JSON.encodePretty vv))
                    <+> pretty ep

makeClassyPrisms ''NotificationError

-- | A payment with zero inputs and no change output
emptyPayment :: Payment
emptyPayment = Payment { paymentInputs = Set.empty, paymentChangeOutput = Nothing }

-- | Information about transactions that spend or produce an output at
--   an address in a slot range.
data AddressChangeResponse =
    AddressChangeResponse
<<<<<<< HEAD
        { acrAddress :: Address -- ^ The address
        , acrSlot    :: Slot -- ^ The slot
        , acrTxns    :: [OnChainTx] -- ^ Transactions that were validated in the slot and spent or produced at least one output at the address.
=======
        { acrAddress   :: Address -- ^ The address
        , acrSlotRange :: SlotRange -- ^ The slot range
        , acrTxns      :: [Tx] -- ^ Transactions that were validated in the slot range and spent or produced at least one output at the address.
>>>>>>> 4be1f414
        }
        deriving stock (Eq, Generic, Show)
        deriving anyclass (ToJSON, FromJSON)

instance Pretty AddressChangeResponse where
    pretty AddressChangeResponse{acrAddress, acrTxns, acrSlotRange} =
        hang 2 $ vsep
            [ "Address:" <+> pretty acrAddress
<<<<<<< HEAD
            , "Slot:" <+> pretty acrSlot
            , "Tx IDs:" <+> pretty (eitherTx txId txId <$> acrTxns)
=======
            , "Slot range:" <+> pretty acrSlotRange
            , "Tx IDs:" <+> pretty (txId <$> acrTxns)
>>>>>>> 4be1f414
            ]

-- | Request for information about transactions that spend or produce
--   outputs at a specific address in a slot range.
data AddressChangeRequest =
    AddressChangeRequest
        { acreqSlotRange :: SlotRange -- ^ The slot range
        , acreqAddress   :: Address -- ^ The address
        }
        deriving stock (Eq, Generic, Show, Ord)
        deriving anyclass (ToJSON, FromJSON)

instance Pretty AddressChangeRequest where
    pretty AddressChangeRequest{acreqSlotRange, acreqAddress} =
        hang 2 $ vsep
            [ "Slot range:" <+> pretty acreqSlotRange
            , "Address:" <+> pretty acreqAddress
            ]<|MERGE_RESOLUTION|>--- conflicted
+++ resolved
@@ -47,11 +47,7 @@
 import           GHC.Generics                     (Generic)
 import qualified Language.Haskell.TH.Syntax       as TH
 
-<<<<<<< HEAD
-import           Ledger                           (Address, OnChainTx, Slot, TxIn, TxOut, eitherTx, txId)
-=======
-import           Ledger                           (Address, SlotRange, Tx, TxIn, TxOut, txId)
->>>>>>> 4be1f414
+import           Ledger                           (Address, OnChainTx, SlotRange, TxIn, TxOut, txId)
 import           Ledger.Constraints.OffChain      (MkTxError)
 import           Plutus.Contract.Checkpoint       (AsCheckpointError (..), CheckpointError)
 import           Wallet.Emulator.Error            (WalletAPIError)
@@ -198,15 +194,9 @@
 --   an address in a slot range.
 data AddressChangeResponse =
     AddressChangeResponse
-<<<<<<< HEAD
-        { acrAddress :: Address -- ^ The address
-        , acrSlot    :: Slot -- ^ The slot
-        , acrTxns    :: [OnChainTx] -- ^ Transactions that were validated in the slot and spent or produced at least one output at the address.
-=======
         { acrAddress   :: Address -- ^ The address
         , acrSlotRange :: SlotRange -- ^ The slot range
-        , acrTxns      :: [Tx] -- ^ Transactions that were validated in the slot range and spent or produced at least one output at the address.
->>>>>>> 4be1f414
+        , acrTxns      :: [OnChainTx] -- ^ Transactions that were validated in the slot range and spent or produced at least one output at the address.
         }
         deriving stock (Eq, Generic, Show)
         deriving anyclass (ToJSON, FromJSON)
@@ -215,13 +205,8 @@
     pretty AddressChangeResponse{acrAddress, acrTxns, acrSlotRange} =
         hang 2 $ vsep
             [ "Address:" <+> pretty acrAddress
-<<<<<<< HEAD
-            , "Slot:" <+> pretty acrSlot
+            , "Slot range:" <+> pretty acrSlotRange
             , "Tx IDs:" <+> pretty (eitherTx txId txId <$> acrTxns)
-=======
-            , "Slot range:" <+> pretty acrSlotRange
-            , "Tx IDs:" <+> pretty (txId <$> acrTxns)
->>>>>>> 4be1f414
             ]
 
 -- | Request for information about transactions that spend or produce
