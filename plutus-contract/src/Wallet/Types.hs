{-# LANGUAGE DataKinds          #-}
{-# LANGUAGE DeriveAnyClass     #-}
{-# LANGUAGE DerivingStrategies #-}
{-# LANGUAGE DerivingVia        #-}
{-# LANGUAGE LambdaCase         #-}
{-# LANGUAGE NamedFieldPuns     #-}
{-# LANGUAGE OverloadedStrings  #-}
{-# LANGUAGE TemplateHaskell    #-}
-- | Defines a number of types that are used in Wallet.XXX modules
module Wallet.Types(
    ContractInstanceId(..)
    , contractInstanceIDs
    , randomID
    , Notification(..)
    , EndpointDescription(..)
    , EndpointValue(..)
    , Payment(..)
    , emptyPayment
    , AddressChangeRequest(..)
    , targetSlot
    , slotRange
    , AddressChangeResponse(..)
    -- * Error types
    , MatchingError(..)
    , AsMatchingError(..)
    , AssertionError(..)
    , AsAssertionError(..)
    , ContractError(..)
    , AsContractError(..)
    , NotificationError(..)
    , AsNotificationError(..)
    ) where

import           Control.Lens                     (prism')
import           Control.Lens.TH                  (makeClassyPrisms)
import           Data.Aeson                       (FromJSON, FromJSONKey, ToJSON, ToJSONKey)
import qualified Data.Aeson                       as Aeson
import qualified Data.Aeson.Encode.Pretty         as JSON
import qualified Data.ByteString.Lazy.Char8       as BSL8
import qualified Data.Set                         as Set
import           Data.String                      (IsString (..))
import           Data.Text                        (Text)
import qualified Data.Text                        as T
import           Data.Text.Prettyprint.Doc        (Pretty (..), colon, hang, viaShow, vsep, (<+>))
import           Data.Text.Prettyprint.Doc.Extras (PrettyShow (..), Tagged (..))
import           Data.UUID                        (UUID)
import qualified Data.UUID.Extras                 as UUID
import qualified Data.UUID.V4                     as UUID
import           GHC.Generics                     (Generic)
import qualified Language.Haskell.TH.Syntax       as TH

<<<<<<< HEAD
import           Ledger                           (Address, OnChainTx, SlotRange, TxIn, TxOut, eitherTx, txId)
=======
import           Ledger                           (Address, Slot, SlotRange, Tx, TxIn, TxOut, interval, txId)
>>>>>>> 72fdd24c
import           Ledger.Constraints.OffChain      (MkTxError)
import           Plutus.Contract.Checkpoint       (AsCheckpointError (..), CheckpointError)
import           Wallet.Emulator.Error            (WalletAPIError)


-- | A payment consisting of a set of inputs to be spent, and
--   an optional change output. The size of the payment is the
--   difference between the total value of the inputs and the
--   value of the output.
data Payment =
    Payment
        { paymentInputs       :: Set.Set TxIn
        , paymentChangeOutput :: Maybe TxOut
        } deriving stock (Eq, Show, Generic)
          deriving anyclass (ToJSON, FromJSON)

-- | An error
newtype MatchingError = WrongVariantError { unWrongVariantError :: Text }
    deriving stock (Eq, Ord, Show, Generic)
    deriving anyclass (Aeson.ToJSON, Aeson.FromJSON)
makeClassyPrisms ''MatchingError
instance Pretty MatchingError where
  pretty = \case
    WrongVariantError t -> "Wrong variant:" <+> pretty t

-- | An error emitted when an 'Assertion' fails.
newtype AssertionError = GenericAssertion { unAssertionError :: T.Text }
    deriving stock (Show, Eq, Generic)
    deriving anyclass (ToJSON, FromJSON)
makeClassyPrisms ''AssertionError

instance Pretty AssertionError where
    pretty = \case
        GenericAssertion t -> "Generic assertion:" <+> pretty t

-- | This lets people use 'T.Text' as their error type.
instance AsAssertionError T.Text where
    _AssertionError = prism' (T.pack . show) (const Nothing)

data ContractError =
    WalletError WalletAPIError
    | EmulatorAssertionError AssertionError -- TODO: Why do we need this constructor
    | OtherError T.Text
    | ConstraintResolutionError MkTxError
    | ResumableError MatchingError
    | CCheckpointError CheckpointError
    deriving stock (Show, Eq, Generic)
    deriving anyclass (Aeson.ToJSON, Aeson.FromJSON)
makeClassyPrisms ''ContractError

instance Pretty ContractError where
  pretty = \case
    WalletError e               -> "Wallet error:" <+> pretty e
    EmulatorAssertionError a    -> "Emulator assertion error:" <+> pretty a
    OtherError t                -> "Other error:" <+> pretty t
    ConstraintResolutionError e -> "Constraint resolution error:" <+> pretty e
    ResumableError e            -> "Resumable error:" <+> pretty e
    CCheckpointError e          -> "Checkpoint error:" <+> pretty e

-- | This lets people use 'T.Text' as their error type.
instance AsContractError T.Text where
    _ContractError = prism' (T.pack . show) (const Nothing)

instance IsString ContractError where
  fromString = OtherError . fromString

instance AsAssertionError ContractError where
    _AssertionError = _EmulatorAssertionError

instance AsCheckpointError ContractError where
  _CheckpointError = _CCheckpointError

-- | Unique ID for contract instance
newtype ContractInstanceId = ContractInstanceId { unContractInstanceId :: UUID }
    deriving (Eq, Ord, Show, Generic)
    deriving newtype (FromJSONKey, ToJSONKey)
    deriving anyclass (FromJSON, ToJSON)
    deriving Pretty via (PrettyShow UUID)

-- | A pure list of all 'ContractInstanceId' values. To be used in testing.
contractInstanceIDs :: [ContractInstanceId]
contractInstanceIDs = ContractInstanceId <$> UUID.mockUUIDs

randomID :: IO ContractInstanceId
randomID = ContractInstanceId <$> UUID.nextRandom

newtype EndpointDescription = EndpointDescription { getEndpointDescription :: String }
    deriving stock (Eq, Ord, Generic, Show, TH.Lift)
    deriving newtype (IsString, Pretty)
    deriving anyclass (ToJSON, FromJSON)

newtype EndpointValue a = EndpointValue { unEndpointValue :: a }
    deriving stock (Eq, Ord, Generic, Show)
    deriving anyclass (ToJSON, FromJSON)

deriving via (Tagged "EndpointValue:" (PrettyShow a)) instance (Show a => Pretty (EndpointValue a))

data Notification =
    Notification
        { notificationContractID       :: ContractInstanceId
        , notificationContractEndpoint :: EndpointDescription
        , notificationContractArg      :: Aeson.Value
        }
    deriving stock (Eq, Show, Generic)
    deriving anyclass (ToJSON, FromJSON)

instance Pretty Notification where
    pretty Notification{notificationContractID,notificationContractEndpoint,notificationContractArg} =
        hang 2 $ vsep
            [ "Instance:" <+> pretty notificationContractID
            , "Endpoint:" <+> pretty notificationContractEndpoint
            , "Argument:" <+> viaShow notificationContractArg
            ]

data NotificationError =
    EndpointNotAvailable ContractInstanceId EndpointDescription
    | MoreThanOneEndpointAvailable ContractInstanceId EndpointDescription
    | InstanceDoesNotExist ContractInstanceId
    | OtherNotificationError ContractError
    | NotificationJSONDecodeError EndpointDescription Aeson.Value String -- ^ Indicates that the target contract does not have the expected schema
    deriving stock (Eq, Show, Generic)
    deriving anyclass (ToJSON, FromJSON)

instance Pretty NotificationError where
    pretty = \case
        EndpointNotAvailable i ep -> "Endpoint" <+> pretty ep <+> "not available on" <+> pretty i
        MoreThanOneEndpointAvailable i ep -> "Endpoint" <+> pretty ep <+> "is exposed more than once on" <+> pretty i
        InstanceDoesNotExist i -> "Instance does not exist:" <+> pretty i
        OtherNotificationError e -> "Other notification error:" <+> pretty e
        NotificationJSONDecodeError ep vv e ->
                "Notification JSON decoding error:"
                    <+> pretty e
                    <> colon
                    <+> pretty (BSL8.unpack (JSON.encodePretty vv))
                    <+> pretty ep

makeClassyPrisms ''NotificationError

-- | A payment with zero inputs and no change output
emptyPayment :: Payment
emptyPayment = Payment { paymentInputs = Set.empty, paymentChangeOutput = Nothing }

-- | Information about transactions that spend or produce an output at
--   an address in a slot range.
data AddressChangeResponse =
    AddressChangeResponse
        { acrAddress   :: Address -- ^ The address
        , acrSlotRange :: SlotRange -- ^ The slot range
        , acrTxns      :: [OnChainTx] -- ^ Transactions that were validated in the slot range and spent or produced at least one output at the address.
        }
        deriving stock (Eq, Generic, Show)
        deriving anyclass (ToJSON, FromJSON)

instance Pretty AddressChangeResponse where
    pretty AddressChangeResponse{acrAddress, acrTxns, acrSlotRange} =
        hang 2 $ vsep
            [ "Address:" <+> pretty acrAddress
            , "Slot range:" <+> pretty acrSlotRange
            , "Tx IDs:" <+> pretty (eitherTx txId txId <$> acrTxns)
            ]

-- | Request for information about transactions that spend or produce
--   outputs at a specific address in a slot range.
data AddressChangeRequest =
    AddressChangeRequest
        { acreqSlotRangeFrom :: Slot
        , acreqSlotRangeTo   :: Slot
        , acreqAddress       :: Address -- ^ The address
        }
        deriving stock (Eq, Generic, Show, Ord)
        deriving anyclass (ToJSON, FromJSON)

-- | The earliest slot in which we can respond to an 'AddressChangeRequest'.
targetSlot :: AddressChangeRequest -> Slot
targetSlot = succ . acreqSlotRangeTo

-- | The slot range for this request
slotRange :: AddressChangeRequest -> SlotRange
slotRange AddressChangeRequest{acreqSlotRangeFrom, acreqSlotRangeTo} =
    interval acreqSlotRangeFrom acreqSlotRangeTo

instance Pretty AddressChangeRequest where
    pretty AddressChangeRequest{acreqSlotRangeFrom, acreqSlotRangeTo, acreqAddress} =
        hang 2 $ vsep
            [ "From " <+> pretty acreqSlotRangeFrom <+> "to" <+> pretty acreqSlotRangeTo
            , "Address:" <+> pretty acreqAddress
            ]<|MERGE_RESOLUTION|>--- conflicted
+++ resolved
@@ -49,11 +49,8 @@
 import           GHC.Generics                     (Generic)
 import qualified Language.Haskell.TH.Syntax       as TH
 
-<<<<<<< HEAD
-import           Ledger                           (Address, OnChainTx, SlotRange, TxIn, TxOut, eitherTx, txId)
-=======
-import           Ledger                           (Address, Slot, SlotRange, Tx, TxIn, TxOut, interval, txId)
->>>>>>> 72fdd24c
+import           Ledger                           (Address, OnChainTx, Slot, SlotRange, TxIn, TxOut, eitherTx, interval,
+                                                   txId)
 import           Ledger.Constraints.OffChain      (MkTxError)
 import           Plutus.Contract.Checkpoint       (AsCheckpointError (..), CheckpointError)
 import           Wallet.Emulator.Error            (WalletAPIError)
