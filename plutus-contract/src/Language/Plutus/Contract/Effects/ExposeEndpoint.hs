--- conflicted
+++ resolved
@@ -15,10 +15,7 @@
 module Language.Plutus.Contract.Effects.ExposeEndpoint where
 
 import           Data.Aeson                       (FromJSON, ToJSON)
-<<<<<<< HEAD
-=======
 import qualified Data.Aeson                       as JSON
->>>>>>> 068817f5
 import           Data.Maybe                       (isJust)
 import           Data.Proxy
 import           Data.Row
@@ -52,13 +49,6 @@
   , ContractRow s
   )
 
-<<<<<<< HEAD
-newtype ActiveEndpoint = ActiveEndpoint { unActiveEndpoints :: EndpointDescription }
-  deriving (Eq, Ord, Show, Generic)
-  deriving anyclass (ToJSON, FromJSON)
-  deriving Pretty via (Tagged "ActiveEndpoint:" EndpointDescription)
-
-=======
 data ActiveEndpoint = ActiveEndpoint
   { aeDescription :: EndpointDescription -- ^ The name of the endpoint
   , aeMetadata    :: Maybe JSON.Value -- ^ Data that should be shown to the user
@@ -73,7 +63,6 @@
       , "Metadata:" <+> viaShow aeMetadata
       ]
 
->>>>>>> 068817f5
 type Endpoint l a = l .== (EndpointValue a, ActiveEndpoint)
 
 -- | Expose an endpoint, return the data that was entered
@@ -84,9 +73,6 @@
      )
   => Contract s e a
 endpoint = unEndpointValue <$> request @l @_ @_ @s s where
-<<<<<<< HEAD
-  s = ActiveEndpoint $ EndpointDescription $ symbolVal (Proxy @l)
-=======
   s = ActiveEndpoint
         { aeDescription = EndpointDescription $ symbolVal (Proxy @l)
         , aeMetadata    = Nothing
@@ -106,7 +92,6 @@
         { aeDescription = EndpointDescription $ symbolVal (Proxy @l)
         , aeMetadata    = Just $ JSON.toJSON b
         }
->>>>>>> 068817f5
 
 event
   :: forall (l :: Symbol) a s. (KnownSymbol l, HasType l (EndpointValue a) (Input s), AllUniqueLabels (Input s))
