--- conflicted
+++ resolved
@@ -28,30 +28,17 @@
     event
     ) where
 
-<<<<<<< HEAD
-import           Control.Lens                               (at, view, (^.))
-=======
->>>>>>> 068817f5
 import           Data.Map                                   (Map)
 import qualified Data.Map                                   as Map
 import           Data.Row
-<<<<<<< HEAD
-import           Ledger                                     (Address, Slot, TxId, Value, txId)
-import           Ledger.AddressMap                          (AddressMap, UtxoMap, fundsAt)
-=======
 import           Ledger                                     (Address, Slot, Value)
 import           Ledger.AddressMap                          (AddressMap, UtxoMap)
->>>>>>> 068817f5
 import qualified Ledger.AddressMap                          as AM
 import           Ledger.Tx                                  (Tx, txOutTxOut, txOutValue)
 import qualified Ledger.Value                               as V
 
-<<<<<<< HEAD
-import           Language.Plutus.Contract.Effects.AwaitSlot
-=======
 import           Language.Plutus.Contract.Effects.AwaitSlot (HasAwaitSlot, awaitSlot, currentSlot)
 import           Language.Plutus.Contract.Effects.UtxoAt    (HasUtxoAt, utxoAt)
->>>>>>> 068817f5
 import           Language.Plutus.Contract.Request           (ContractRow, requestMaybe)
 import           Language.Plutus.Contract.Schema            (Event (..), Handlers (..), Input, Output)
 import           Language.Plutus.Contract.Types             (AsContractError, Contract)
@@ -61,30 +48,6 @@
 type AddressSymbol = "address"
 
 type HasWatchAddress s =
-<<<<<<< HEAD
-    ( HasType AddressSymbol (Address, Tx) (Input s)
-    , HasType AddressSymbol Address (Output s)
-    , ContractRow s)
-
-type WatchAddress = AddressSymbol .== ((Address, Tx), Address)
-
--- | Wait for the next transaction that changes an address.
-nextTransactionAt :: forall s e. (AsContractError e, HasWatchAddress s) => Address -> Contract s e Tx
-nextTransactionAt addr =
-    let check :: (Address, Tx) -> Maybe Tx
-        check (addr', tx) = if addr == addr' then Just tx else Nothing
-    in
-    requestMaybe @AddressSymbol @_ @_ @s addr check
-
--- | Watch an address until the given slot, then return all known outputs
---   at the address.
-watchAddressUntil
-    :: forall s e.
-       ( HasAwaitSlot s
-       , HasWatchAddress s
-       , AsContractError e
-       )
-=======
     ( HasType AddressSymbol AddressChangeResponse (Input s)
     , HasType AddressSymbol AddressChangeRequest (Output s)
     , ContractRow s)
@@ -115,7 +78,6 @@
     , AsContractError e
     , HasAwaitSlot s
     )
->>>>>>> 068817f5
     => Address
     -> Contract s e [Tx]
 nextTransactionsAt addr = do
@@ -132,14 +94,9 @@
 --   has surpassed the given value.
 fundsAtAddressGt
     :: forall s e.
-<<<<<<< HEAD
-       ( HasWatchAddress s
-       , AsContractError e
-=======
        ( AsContractError e
        , HasAwaitSlot s
        , HasUtxoAt s
->>>>>>> 068817f5
        )
     => Address
     -> Value
@@ -149,14 +106,9 @@
 
 fundsAtAddressCondition
     :: forall s e.
-<<<<<<< HEAD
-       ( HasWatchAddress s
-       , AsContractError e
-=======
        ( AsContractError e
        , HasAwaitSlot s
        , HasUtxoAt s
->>>>>>> 068817f5
        )
     => (Value -> Bool)
     -> Address
@@ -175,14 +127,9 @@
 --   has reached or surpassed the given value.
 fundsAtAddressGeq
     :: forall s e.
-<<<<<<< HEAD
-       ( HasWatchAddress s
-       , AsContractError e
-=======
        ( AsContractError e
        , HasAwaitSlot s
        , HasUtxoAt s
->>>>>>> 068817f5
        )
     => Address
     -> Value
@@ -190,30 +137,9 @@
 fundsAtAddressGeq addr vl =
     fundsAtAddressCondition (\presentVal -> presentVal `V.geq` vl) addr
 
-<<<<<<< HEAD
--- | Watch the address until the transaction with the given 'TxId' appears
---   on the ledger. Warning: If the transaction does not touch the address,
---   or is invalid, then 'awaitTransactionConfirmed' will not return.
-awaitTransactionConfirmed
-    :: forall s e.
-       ( HasWatchAddress s
-       , AsContractError e
-       )
-    => Address
-    -> TxId
-    -> Contract s e Tx
-awaitTransactionConfirmed addr txid =
-    flip loopM () $ \_ -> do
-        tx' <- nextTransactionAt addr
-        if txId tx' == txid
-        then pure $ Right tx'
-        else pure $ Left ()
-
-=======
 -- | The 'AddressChangeResponse' events for all addresses touched by the
 --   transaction. The 'AddressMap' is used to lookup the addresses of outputs
 --   spent by the transaction.
->>>>>>> 068817f5
 events
     :: forall s.
        ( HasType AddressSymbol AddressChangeResponse (Input s)
@@ -229,14 +155,6 @@
         (Event . IsJust (Label @AddressSymbol) . mkEvent)
         (AM.addressesTouched utxo tx)
 
-<<<<<<< HEAD
-watchedAddress
-    :: forall s.
-    ( HasType AddressSymbol Address (Output s))
-    => Handlers s
-    -> Maybe Address
-watchedAddress (Handlers r) = trial' r (Label @AddressSymbol)
-=======
 watchAddressRequest
     :: forall s.
     ( HasType AddressSymbol AddressChangeRequest (Output s))
@@ -258,5 +176,4 @@
        )
     => AddressChangeResponse
     -> Event s
-event = Event . IsJust (Label @AddressSymbol)
->>>>>>> 068817f5
+event = Event . IsJust (Label @AddressSymbol)