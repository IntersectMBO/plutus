{-# LANGUAGE AllowAmbiguousTypes #-}
{-# LANGUAGE ConstraintKinds     #-}
{-# LANGUAGE DataKinds           #-}
{-# LANGUAGE DeriveAnyClass      #-}
{-# LANGUAGE DeriveGeneric       #-}
{-# LANGUAGE DerivingStrategies  #-}
{-# LANGUAGE DerivingVia         #-}
{-# LANGUAGE FlexibleContexts    #-}
{-# LANGUAGE MonoLocalBinds      #-}
{-# LANGUAGE NamedFieldPuns      #-}
{-# LANGUAGE OverloadedLabels    #-}
{-# LANGUAGE OverloadedStrings   #-}
{-# LANGUAGE TypeApplications    #-}
{-# LANGUAGE TypeOperators       #-}
module Language.Plutus.Contract.Effects.AwaitTxConfirmed where

import           Data.Aeson                       (FromJSON, ToJSON)
import           Data.Row
import           Data.Text.Prettyprint.Doc
import           GHC.Generics                     (Generic)
import           Ledger                           (TxId)

import           IOTS                             (IotsType)
import           Language.Plutus.Contract.Request (ContractRow, requestMaybe)
import           Language.Plutus.Contract.Schema  (Event (..), Handlers (..), Input, Output)
import           Language.Plutus.Contract.Types   (AsContractError, Contract)

type TxConfirmationSym = "tx-confirmation"

type HasTxConfirmation s =
    ( HasType TxConfirmationSym TxConfirmed (Input s)
    , HasType TxConfirmationSym TxId (Output s)
    , ContractRow s)

newtype TxConfirmed =
    TxConfirmed { unTxConfirmed :: TxId }
        deriving stock (Eq, Ord, Generic, Show)
<<<<<<< HEAD
        deriving newtype (ToJSON, FromJSON)
        deriving anyclass IotsType
=======
        deriving anyclass (ToJSON, FromJSON, IotsType)
>>>>>>> 068817f5
        deriving Pretty via TxId

type TxConfirmation = TxConfirmationSym .== (TxConfirmed, TxId)

-- TODO: Configurable level of confirmation (for example, as soon as the tx is
--       included in a block, or only when it can't be rolled back anymore)
-- | Wait until a transaction is confirmed (added to the ledger).
awaitTxConfirmed :: forall s e. (AsContractError e, HasTxConfirmation s) => TxId -> Contract s e ()
awaitTxConfirmed i =
    let check :: TxConfirmed -> Maybe ()
        check (TxConfirmed txId') =
            if txId' == i then Just () else Nothing
    in
    requestMaybe @TxConfirmationSym @_ @_ @s i check

event
    :: forall s.
    ( HasTxConfirmation s )
    => TxId
    -> Event s
event = Event . IsJust (Label @TxConfirmationSym) . TxConfirmed

txId
    :: forall s.
    ( HasTxConfirmation s )
    => Handlers s
    -> Maybe TxId
txId (Handlers r) = trial' r (Label @TxConfirmationSym)<|MERGE_RESOLUTION|>--- conflicted
+++ resolved
@@ -35,12 +35,7 @@
 newtype TxConfirmed =
     TxConfirmed { unTxConfirmed :: TxId }
         deriving stock (Eq, Ord, Generic, Show)
-<<<<<<< HEAD
-        deriving newtype (ToJSON, FromJSON)
-        deriving anyclass IotsType
-=======
         deriving anyclass (ToJSON, FromJSON, IotsType)
->>>>>>> 068817f5
         deriving Pretty via TxId
 
 type TxConfirmation = TxConfirmationSym .== (TxConfirmed, TxId)
