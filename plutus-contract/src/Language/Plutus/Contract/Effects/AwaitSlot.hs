{-# LANGUAGE AllowAmbiguousTypes #-}
{-# LANGUAGE ConstraintKinds     #-}
{-# LANGUAGE DataKinds           #-}
{-# LANGUAGE DeriveAnyClass      #-}
{-# LANGUAGE DeriveGeneric       #-}
{-# LANGUAGE DerivingVia         #-}
{-# LANGUAGE FlexibleContexts    #-}
{-# LANGUAGE OverloadedLabels    #-}
{-# LANGUAGE ScopedTypeVariables #-}
{-# LANGUAGE TypeApplications    #-}
{-# LANGUAGE TypeFamilies        #-}
{-# LANGUAGE TypeOperators       #-}
module Language.Plutus.Contract.Effects.AwaitSlot where

import           Data.Aeson                       (FromJSON, ToJSON)
import           Data.Row
import           Data.Text.Prettyprint.Doc.Extras
import           GHC.Generics                     (Generic)
import           IOTS                             (IotsType)
import           Prelude                          hiding (until)

import           Language.Plutus.Contract.Request as Req
import           Language.Plutus.Contract.Schema  (Event (..), Handlers (..), Input, Output)
import           Language.Plutus.Contract.Types   (AsContractError, Contract, selectEither)
import           Language.Plutus.Contract.Util    (foldMaybe)

import           Ledger.Slot                      (Slot)

type SlotSymbol = "slot"

type HasAwaitSlot s =
  ( HasType SlotSymbol Slot (Input s)
  , HasType SlotSymbol WaitingForSlot (Output s)
  , ContractRow s
  )

newtype WaitingForSlot = WaitingForSlot { unWaitingForSlot :: Slot }
  deriving stock (Eq, Ord, Show, Generic)
  deriving Pretty via (Tagged "WaitingForSlot:" Slot)
  deriving anyclass (ToJSON, FromJSON, IotsType)

type AwaitSlot = SlotSymbol .== (Slot, WaitingForSlot)

-- | A contract that waits until the slot is reached, then returns the
--   current slot.
awaitSlot
    :: forall s e.
       ( HasAwaitSlot s
       , AsContractError e
       )
    => Slot
    -> Contract s e Slot
awaitSlot sl =
  let s = WaitingForSlot sl
      check :: Slot -> Maybe Slot
      check sl' = if sl' >= sl then Just sl' else Nothing
  in
  requestMaybe @SlotSymbol @_ @_ @s s check

event
    :: forall s.
    ( HasType SlotSymbol Slot (Input s)
    , AllUniqueLabels (Input s))
    => Slot
    -> Event s
event = Event . IsJust #slot

request
    :: forall s.
    ( HasType SlotSymbol WaitingForSlot (Output s))
    => Handlers s
    -> Maybe Slot
<<<<<<< HEAD
nextSlot (Handlers r) = unWaitingForSlot <$> trial' r (Label @SlotSymbol)
=======
request (Handlers r) = unWaitingForSlot <$> trial' r (Label @SlotSymbol)
>>>>>>> 068817f5

-- | Run a contract until the given slot has been reached.
until
  :: forall s e a.
     ( HasAwaitSlot s
     , AsContractError e
     )
  => Contract s e a
  -> Slot
  -> Contract s e (Maybe a)
until c sl =
  fmap (either (const Nothing) Just) (selectEither (awaitSlot @s sl) c)

-- | Run a contract when the given slot has been reached.
when
  :: forall s e a.
     ( HasAwaitSlot s
     , AsContractError e
     )
  => Slot
  -> Contract s e a
  -> Contract s e a
when s c = awaitSlot @s s >> c

-- | Run a contract until the given slot has been reached.
--   @timeout = flip until@
timeout
  :: forall s e a.
     ( HasAwaitSlot s
     , AsContractError e
     )
  => Slot
  -> Contract s e a
  -> Contract s e (Maybe a)
timeout = flip (until @s)

-- | Wait until the first slot is reached, then run the contract until
--   the second slot is reached.
between
  :: forall s e a.
     ( HasAwaitSlot s
     , AsContractError e
     )
  => Slot
  -> Slot
  -> Contract s e a
  -> Contract s e (Maybe a)
between a b = timeout @s b . when @s a

-- | Repeatedly run a contract until the slot is reached, then
--   return the last result.
collectUntil
  :: forall s e a b.
     ( HasAwaitSlot s
     , AsContractError e
     )
  => (a -> b -> b)
  -> b
  -> Contract s e a
  -> Slot
  -> Contract s e b
collectUntil f b con s = foldMaybe f b (until @s con s)

-- | The current slot number
currentSlot
  :: forall s e.
  ( HasAwaitSlot s
  , AsContractError e
  )
  => Contract s e Slot
currentSlot = awaitSlot 0<|MERGE_RESOLUTION|>--- conflicted
+++ resolved
@@ -70,11 +70,7 @@
     ( HasType SlotSymbol WaitingForSlot (Output s))
     => Handlers s
     -> Maybe Slot
-<<<<<<< HEAD
-nextSlot (Handlers r) = unWaitingForSlot <$> trial' r (Label @SlotSymbol)
-=======
 request (Handlers r) = unWaitingForSlot <$> trial' r (Label @SlotSymbol)
->>>>>>> 068817f5
 
 -- | Run a contract until the given slot has been reached.
 until
