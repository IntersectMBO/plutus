--- conflicted
+++ resolved
@@ -380,11 +380,7 @@
     -> Slot
     -> TracePredicate s e a
 waitingForSlot w sl = PredF $ \(_, r) ->
-<<<<<<< HEAD
-    case mapMaybe (\e -> AwaitSlot.nextSlot e >>= guard . (==) sl) (hooks w r) of
-=======
     case mapMaybe (\e -> AwaitSlot.request e >>= guard . (==) sl) (hooks w r) of
->>>>>>> 068817f5
         [] -> do
             tell $ pretty w <+> "not waiting for any slot notifications. Expected:" <+>  viaShow sl
             pure False
