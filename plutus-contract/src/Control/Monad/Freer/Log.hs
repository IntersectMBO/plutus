{-# LANGUAGE DataKinds          #-}
{-# LANGUAGE DeriveAnyClass     #-}
{-# LANGUAGE DerivingStrategies #-}
{-# LANGUAGE FlexibleContexts   #-}
{-# LANGUAGE GADTs              #-}
{-# LANGUAGE LambdaCase         #-}
{-# LANGUAGE NamedFieldPuns     #-}
{-# LANGUAGE OverloadedStrings  #-}
{-# LANGUAGE TypeOperators      #-}

module Control.Monad.Freer.Log(
    Log
    , LogLevel(..)
    , LogMessage(..)
    , logDebug
    , logWarn
    , logInfo
    , surround
    , surroundDebug
    , surroundInfo
    , surroundWarn
    -- * Handlers
    , writeToLog
    , ignoreLog
    , traceLog
    ) where

import           Control.Monad.Freer
import           Control.Monad.Freer.Writer              (Writer (..), tell)
import           Data.Aeson                              (FromJSON, ToJSON)
import           Data.Foldable                           (traverse_)
import           Data.Text                               (Text)
<<<<<<< HEAD
import           Data.Text.Prettyprint.Doc
=======
import           Data.Text.Prettyprint.Doc               hiding (surround)
>>>>>>> 068817f5
import qualified Data.Text.Prettyprint.Doc.Render.String as Render
import qualified Data.Text.Prettyprint.Doc.Render.Text   as Render
import qualified Debug.Trace                             as Trace
import           GHC.Generics                            (Generic)

type Log = Writer [LogMessage]

data LogLevel = Debug | Info | Warn
    deriving stock (Show, Eq, Ord, Generic)
    deriving anyclass (ToJSON, FromJSON)

data LogMessage = LogMessage { logLevel :: LogLevel, logMessageText :: Text }
    deriving stock (Show, Eq, Ord, Generic)
    deriving anyclass (ToJSON, FromJSON)

instance Pretty LogLevel where
    pretty = \case
        Debug -> "[DEBUG]"
        Info ->  "[INFO ]"
        Warn ->  "[WARN ]"

instance Pretty LogMessage where
    pretty LogMessage{logLevel, logMessageText} =
        pretty logLevel <+> pretty logMessageText

logDebug :: Member Log effs => Text -> Eff effs ()
logDebug m = tell [LogMessage Debug m]

logWarn :: Member Log effs => Text -> Eff effs ()
logWarn m = tell [LogMessage Warn m]

logInfo :: Member Log effs => Text -> Eff effs ()
logInfo m = tell [LogMessage Info m]

-- | Write a log message before and after an action.
surround :: Member Log effs => LogLevel -> Text -> Eff effs a -> Eff effs a
surround lvl txt action = do
    tell [LogMessage lvl (txt <> " start")]
    result <- action
    tell [LogMessage lvl (txt <> " end")]
    pure result

-- | @surroundInfo = surround Info@
surroundInfo :: Member Log effs => Text -> Eff effs a -> Eff effs a
surroundInfo = surround Info

-- | @surroundDebug = surround Debug@
surroundDebug :: Member Log effs => Text -> Eff effs a -> Eff effs a
surroundDebug = surround Debug

-- | @surroundWarn = surround Warn@
surroundWarn :: Member Log effs => Text -> Eff effs a -> Eff effs a
surroundWarn = surround Warn

-- | Re-interpret a 'Writer' effect by writing the events to the log
writeToLog ::
    ( Member Log effs
    , Pretty e
    , Traversable f
    )
    => Eff (Writer (f e) ': effs)
    ~> Eff effs
writeToLog = interpret $ \case
    Tell es -> traverse_ (logInfo . Render.renderStrict . layoutPretty defaultLayoutOptions . pretty) es

-- | Ignore all log messages.
ignoreLog :: Eff (Log ': effs) ~> Eff effs
ignoreLog = interpret $ \case
    Tell _ -> pure ()

-- | Write the log to stdout using 'Debug.Trace.trace'
traceLog :: Eff (Log ': effs) ~> Eff effs
traceLog = interpret $ \case
    Tell msg -> Trace.trace (Render.renderString . layoutPretty defaultLayoutOptions . pretty $ msg) (pure ())<|MERGE_RESOLUTION|>--- conflicted
+++ resolved
@@ -30,11 +30,7 @@
 import           Data.Aeson                              (FromJSON, ToJSON)
 import           Data.Foldable                           (traverse_)
 import           Data.Text                               (Text)
-<<<<<<< HEAD
-import           Data.Text.Prettyprint.Doc
-=======
 import           Data.Text.Prettyprint.Doc               hiding (surround)
->>>>>>> 068817f5
 import qualified Data.Text.Prettyprint.Doc.Render.String as Render
 import qualified Data.Text.Prettyprint.Doc.Render.Text   as Render
 import qualified Debug.Trace                             as Trace
