--- conflicted
+++ resolved
@@ -106,14 +106,9 @@
     | OwnPublicKeyResp PubKey
     | UtxoAtResp UtxoAtAddress
     | AddressChangeResp AddressChangeResponse
-<<<<<<< HEAD
-    | WriteTxResp WriteTxResponse
-    | ExposeEndpointResp EndpointDescription (Waited (EndpointValue JSON.Value))
-=======
     | BalanceTxResp BalanceTxResponse
     | WriteBalancedTxResp WriteBalancedTxResponse
-    | ExposeEndpointResp EndpointDescription (EndpointValue JSON.Value)
->>>>>>> fa9dab09
+    | ExposeEndpointResp EndpointDescription (Waited (EndpointValue JSON.Value))
     deriving stock (Eq, Show, Generic)
     deriving anyclass (ToJSON, FromJSON)
 
