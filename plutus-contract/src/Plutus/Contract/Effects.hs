{-# LANGUAGE DeriveAnyClass    #-}
{-# LANGUAGE DerivingVia       #-}
{-# LANGUAGE LambdaCase        #-}
{-# LANGUAGE NamedFieldPuns    #-}
{-# LANGUAGE OverloadedStrings #-}
{-# LANGUAGE RankNTypes        #-}
{-# LANGUAGE TemplateHaskell   #-}
module Plutus.Contract.Effects( -- TODO: Move to Requests.Internal
    -- * Plutus application backend request effect types
    PABReq(..),
    _AwaitSlotReq,
    _AwaitTimeReq,
    _AwaitUtxoSpentReq,
    _AwaitUtxoProducedReq,
    _CurrentSlotReq,
    _CurrentTimeReq,
    _AwaitTxStatusChangeReq,
    _OwnContractInstanceIdReq,
    _OwnPublicKeyReq,
    _ChainIndexQueryReq,
    _BalanceTxReq,
    _WriteBalancedTxReq,
    _ExposeEndpointReq,
    _PosixTimeRangeToContainedSlotRangeReq,
    -- ** Chain index query effect types
    _DatumFromHash,
    _ValidatorFromHash,
    _MintingPolicyFromHash,
    _RedeemerFromHash,
    _TxOutFromRef,
    _TxFromTxId,
    _UtxoSetMembership,
    _UtxoSetAtAddress,
    _GetTip,
    -- * Plutus application backend response effect types
    PABResp(..),
    _AwaitSlotResp,
    _AwaitTimeResp,
    _AwaitUtxoSpentResp,
    _AwaitUtxoProducedResp,
    _CurrentSlotResp,
    _CurrentTimeResp,
    _AwaitTxStatusChangeResp,
    _AwaitTxStatusChangeResp',
    _OwnContractInstanceIdResp,
    _OwnPublicKeyResp,
    _ChainIndexQueryResp,
    _BalanceTxResp,
    _WriteBalancedTxResp,
    _ExposeEndpointResp,
    _PosixTimeRangeToContainedSlotRangeResp,
    -- ** Chain index response effect types
    _DatumHashResponse,
    _ValidatorHashResponse,
    _MintingPolicyHashResponse,
    _RedeemerHashResponse,
    _TxOutRefResponse,
    _TxIdResponse,
    _UtxoSetMembershipResponse,
    _UtxoSetAtResponse,
    _GetTipResponse,
    -- * Etc.
    matches,
    ChainIndexQuery(..),
    ChainIndexResponse(..),
    BalanceTxResponse(..),
    balanceTxResponse,
    WriteBalancedTxResponse(..),
    writeBalancedTxResponse,
    ActiveEndpoint(..),
    ) where

<<<<<<< HEAD
import           Control.Lens                     (Iso', Prism', iso, makePrisms, prism')
import           Data.Aeson                       (FromJSON, ToJSON)
import qualified Data.Aeson                       as JSON
import           Data.List.NonEmpty               (NonEmpty)
import qualified Data.OpenApi.Schema              as OpenApi
import           Data.Text.Prettyprint.Doc        (Pretty (..), hsep, indent, viaShow, vsep, (<+>))
import           Data.Text.Prettyprint.Doc.Extras (PrettyShow (..))
import           GHC.Generics                     (Generic)
import           Ledger                           (Address, Datum, DatumHash, MintingPolicy, MintingPolicyHash,
                                                   OnChainTx, PubKey, Redeemer, RedeemerHash, StakeValidator,
                                                   StakeValidatorHash, Tx, TxId, TxOutRef, ValidatorHash, eitherTx,
                                                   txId)
import           Ledger.Constraints.OffChain      (UnbalancedTx)
import           Ledger.Credential                (Credential)
import           Ledger.Orphans                   ()
import           Ledger.Scripts                   (Validator)
import           Ledger.Slot                      (Slot (..), SlotRange)
import           Ledger.Time                      (POSIXTime (..), POSIXTimeRange)
import           Ledger.TimeSlot                  (SlotConversionError)
import           Ledger.Tx                        (ChainIndexTxOut)
import           Plutus.ChainIndex                (Tip)
import           Plutus.ChainIndex.Tx             (ChainIndexTx (_citxTxId))
import           Plutus.ChainIndex.Types          (Page (pageItems))
import           PlutusTx.Lattice                 (MeetSemiLattice (..))
import           Wallet.API                       (WalletAPIError)
import           Wallet.Types                     (ContractInstanceId, EndpointDescription, EndpointValue)
=======
import           Control.Lens                (Iso', Prism', iso, makePrisms, prism')
import           Data.Aeson                  (FromJSON, ToJSON)
import qualified Data.Aeson                  as JSON
import           Data.List.NonEmpty          (NonEmpty)
import           Data.Text.Prettyprint.Doc   (Pretty (..), hsep, indent, viaShow, vsep, (<+>))
import           GHC.Generics                (Generic)
import           Ledger                      (Address, Datum, DatumHash, MintingPolicy, MintingPolicyHash, PubKey,
                                              Redeemer, RedeemerHash, StakeValidator, StakeValidatorHash, Tx, TxId,
                                              TxOutRef, ValidatorHash, txId)
import           Ledger.Constraints.OffChain (UnbalancedTx)
import           Ledger.Credential           (Credential)
import           Ledger.Scripts              (Validator)
import           Ledger.Slot                 (Slot (..), SlotRange)
import           Ledger.Time                 (POSIXTime (..), POSIXTimeRange)
import           Ledger.TimeSlot             (SlotConversionError)
import           Ledger.Tx                   (ChainIndexTxOut)
import           Plutus.ChainIndex.Tx        (ChainIndexTx (_citxTxId))
import           Plutus.ChainIndex.Types     (Page (pageItems), Tip (..), TxStatus (..))
import           Wallet.API                  (WalletAPIError)
import           Wallet.Types                (ContractInstanceId, EndpointDescription, EndpointValue)
>>>>>>> d729dd65

-- | Requests that 'Contract's can make
data PABReq =
    AwaitSlotReq Slot
    | AwaitTimeReq POSIXTime
    | AwaitUtxoSpentReq TxOutRef
    | AwaitUtxoProducedReq Address
    | AwaitTxStatusChangeReq TxId
    | CurrentSlotReq
    | CurrentTimeReq
    | OwnContractInstanceIdReq
    | OwnPublicKeyReq
    | ChainIndexQueryReq ChainIndexQuery
    | BalanceTxReq UnbalancedTx
    | WriteBalancedTxReq Tx
    | ExposeEndpointReq ActiveEndpoint
    | PosixTimeRangeToContainedSlotRangeReq POSIXTimeRange
    deriving stock (Eq, Show, Generic)
    deriving anyclass (ToJSON, FromJSON, OpenApi.ToSchema)

instance Pretty PABReq where
  pretty = \case
    AwaitSlotReq s                          -> "Await slot:" <+> pretty s
    AwaitTimeReq s                          -> "Await time:" <+> pretty s
    AwaitUtxoSpentReq utxo                  -> "Await utxo spent:" <+> pretty utxo
    AwaitUtxoProducedReq a                  -> "Await utxo produced:" <+> pretty a
    CurrentSlotReq                          -> "Current slot"
    CurrentTimeReq                          -> "Current time"
    AwaitTxStatusChangeReq txid             -> "Await tx status change:" <+> pretty txid
    OwnContractInstanceIdReq                -> "Own contract instance ID"
    OwnPublicKeyReq                         -> "Own public key"
    ChainIndexQueryReq q                    -> "Chain index query:" <+> pretty q
    BalanceTxReq utx                        -> "Balance tx:" <+> pretty utx
    WriteBalancedTxReq tx                   -> "Write balanced tx:" <+> pretty tx
    ExposeEndpointReq ep                    -> "Expose endpoint:" <+> pretty ep
    PosixTimeRangeToContainedSlotRangeReq r -> "Posix time range to contained slot range:" <+> pretty r

-- | Responses that 'Contract's receive
data PABResp =
    AwaitSlotResp Slot
    | AwaitTimeResp POSIXTime
    | AwaitUtxoSpentResp ChainIndexTx
    | AwaitUtxoProducedResp (NonEmpty ChainIndexTx)
    | AwaitTxStatusChangeResp TxId TxStatus
    | CurrentSlotResp Slot
    | CurrentTimeResp POSIXTime
    | OwnContractInstanceIdResp ContractInstanceId
    | OwnPublicKeyResp PubKey
    | ChainIndexQueryResp ChainIndexResponse
    | BalanceTxResp BalanceTxResponse
    | WriteBalancedTxResp WriteBalancedTxResponse
    | ExposeEndpointResp EndpointDescription (EndpointValue JSON.Value)
    | PosixTimeRangeToContainedSlotRangeResp (Either SlotConversionError SlotRange)
    deriving stock (Eq, Show, Generic)
    deriving anyclass (ToJSON, FromJSON)

instance Pretty PABResp where
  pretty = \case
    AwaitSlotResp s                          -> "Slot:" <+> pretty s
    AwaitTimeResp s                          -> "Time:" <+> pretty s
    AwaitUtxoSpentResp utxo                  -> "Utxo spent:" <+> pretty utxo
    AwaitUtxoProducedResp addr               -> "Utxo produced:" <+> pretty addr
    CurrentSlotResp s                        -> "Current slot:" <+> pretty s
    CurrentTimeResp s                        -> "Current time:" <+> pretty s
    AwaitTxStatusChangeResp txid status      -> "Status of" <+> pretty txid <+> "changed to" <+> pretty status
    OwnContractInstanceIdResp i              -> "Own contract instance ID:" <+> pretty i
    OwnPublicKeyResp k                       -> "Own public key:" <+> pretty k
    ChainIndexQueryResp rsp                  -> pretty rsp
    BalanceTxResp r                          -> "Balance tx:" <+> pretty r
    WriteBalancedTxResp r                    -> "Write balanced tx:" <+> pretty r
    ExposeEndpointResp desc rsp              -> "Call endpoint" <+> pretty desc <+> "with" <+> pretty rsp
    PosixTimeRangeToContainedSlotRangeResp r -> "Slot range:" <+> pretty r

matches :: PABReq -> PABResp -> Bool
matches a b = case (a, b) of
  (AwaitSlotReq{}, AwaitSlotResp{})                        -> True
  (AwaitTimeReq{}, AwaitTimeResp{})                        -> True
  (AwaitUtxoSpentReq{}, AwaitUtxoSpentResp{})              -> True
  (AwaitUtxoProducedReq{}, AwaitUtxoProducedResp{})        -> True
  (CurrentSlotReq, CurrentSlotResp{})                      -> True
  (CurrentTimeReq, CurrentTimeResp{})                      -> True
  (AwaitTxStatusChangeReq i, AwaitTxStatusChangeResp i' _) -> i == i'
  (OwnContractInstanceIdReq, OwnContractInstanceIdResp{})  -> True
  (OwnPublicKeyReq, OwnPublicKeyResp{})                    -> True
  (ChainIndexQueryReq r, ChainIndexQueryResp r')           -> chainIndexMatches r r'
  (BalanceTxReq{}, BalanceTxResp{})                        -> True
  (WriteBalancedTxReq{}, WriteBalancedTxResp{})            -> True
  (ExposeEndpointReq ActiveEndpoint{aeDescription}, ExposeEndpointResp desc _)
    | aeDescription == desc -> True
  (PosixTimeRangeToContainedSlotRangeReq{}, PosixTimeRangeToContainedSlotRangeResp{}) -> True
  _                                                        -> False

chainIndexMatches :: ChainIndexQuery -> ChainIndexResponse -> Bool
chainIndexMatches q r = case (q, r) of
    (DatumFromHash{}, DatumHashResponse{})                   -> True
    (ValidatorFromHash{}, ValidatorHashResponse{})           -> True
    (MintingPolicyFromHash{}, MintingPolicyHashResponse{})   -> True
    (StakeValidatorFromHash{}, StakeValidatorHashResponse{}) -> True
    (RedeemerFromHash{}, RedeemerHashResponse{})             -> True
    (TxOutFromRef{}, TxOutRefResponse{})                     -> True
    (TxFromTxId{}, TxIdResponse{})                           -> True
    (UtxoSetMembership{}, UtxoSetMembershipResponse{})       -> True
    (UtxoSetAtAddress{}, UtxoSetAtResponse{})                -> True
    (GetTip{}, GetTipResponse{})                             -> True
    _                                                        -> False

-- | Represents all possible chain index queries. Each constructor contains the
-- input(s) needed for the query. These possible queries correspond to the
-- constructors of the data type 'Plutus.ChainIndex.Effects.ChainIndexQueryEffect'.
data ChainIndexQuery =
    DatumFromHash DatumHash
  | ValidatorFromHash ValidatorHash
  | MintingPolicyFromHash MintingPolicyHash
  | StakeValidatorFromHash StakeValidatorHash
  | RedeemerFromHash RedeemerHash
  | TxOutFromRef TxOutRef
  | TxFromTxId TxId
  | UtxoSetMembership TxOutRef
  | UtxoSetAtAddress Credential
  | GetTip
    deriving stock (Eq, Show, Generic)
    deriving anyclass (ToJSON, FromJSON, OpenApi.ToSchema)

instance Pretty ChainIndexQuery where
    pretty = \case
        DatumFromHash h            -> "requesting datum from hash" <+> pretty h
        ValidatorFromHash h        -> "requesting validator from hash" <+> pretty h
        MintingPolicyFromHash h    -> "requesting minting policy from hash" <+> pretty h
        StakeValidatorFromHash h   -> "requesting stake validator from hash" <+> pretty h
        RedeemerFromHash h         -> "requesting redeemer from hash" <+> pretty h
        TxOutFromRef r             -> "requesting utxo from utxo reference" <+> pretty r
        TxFromTxId i               -> "requesting chain index tx from id" <+> pretty i
        UtxoSetMembership txOutRef -> "whether tx output is part of the utxo set" <+> pretty txOutRef
        UtxoSetAtAddress c         -> "requesting utxos located at addresses with the credential" <+> pretty c
        GetTip                     -> "requesting the tip of the chain index"

-- | Represents all possible responses to chain index queries. Each constructor
-- contain the output resulting for the chain index query. These possible
-- responses come from the data type 'Plutus.ChainIndex.Effects.ChainIndexQueryEffect'.
data ChainIndexResponse =
    DatumHashResponse (Maybe Datum)
  | ValidatorHashResponse (Maybe Validator)
  | MintingPolicyHashResponse (Maybe MintingPolicy)
  | StakeValidatorHashResponse (Maybe StakeValidator)
  | TxOutRefResponse (Maybe ChainIndexTxOut)
  | RedeemerHashResponse (Maybe Redeemer)
  | TxIdResponse (Maybe ChainIndexTx)
  | UtxoSetMembershipResponse (Tip, Bool)
  | UtxoSetAtResponse (Tip, Page TxOutRef)
  | GetTipResponse Tip
    deriving stock (Eq, Show, Generic)
    deriving anyclass (ToJSON, FromJSON)

instance Pretty ChainIndexResponse where
    pretty = \case
        DatumHashResponse d -> "Chain index datum from hash response:" <+> pretty d
        ValidatorHashResponse v -> "Chain index validator from hash response:" <+> pretty v
        MintingPolicyHashResponse m -> "Chain index minting policy from hash response:" <+> pretty m
        StakeValidatorHashResponse m -> "Chain index stake validator from hash response:" <+> pretty m
        RedeemerHashResponse r -> "Chain index redeemer from hash response:" <+> pretty r
        TxOutRefResponse t -> "Chain index utxo from utxo ref response:" <+> pretty t
        TxIdResponse t -> "Chain index tx from tx id response:" <+> pretty (_citxTxId <$> t)
        UtxoSetMembershipResponse (tip, b) ->
                "Chain index response whether tx output ref is part of the UTxO set:"
            <+> pretty b
            <+> "with tip"
            <+> pretty tip
        UtxoSetAtResponse (tip, txOutRefPage) ->
                "Chain index UTxO set from address response:"
            <+> "Current tip is"
            <+> pretty tip
            <+> "and utxo refs are"
            <+> hsep (fmap pretty $ pageItems txOutRefPage)
        GetTipResponse tip -> "Chain index get tip response:" <+> pretty tip

data BalanceTxResponse =
  BalanceTxFailed WalletAPIError
  | BalanceTxSuccess Tx
  deriving stock (Eq, Show, Generic)
  deriving anyclass (ToJSON, FromJSON)

instance Pretty BalanceTxResponse where
  pretty = \case
    BalanceTxFailed e  -> "BalanceTxFailed:" <+> pretty e
    BalanceTxSuccess i -> "BalanceTxSuccess:" <+> pretty (txId i)

_AwaitTxStatusChangeResp' :: TxId -> Prism' PABResp TxStatus
_AwaitTxStatusChangeResp' i =
  prism'
    (AwaitTxStatusChangeResp i)
    (\case { AwaitTxStatusChangeResp i' s | i == i' -> Just s; _ -> Nothing })

balanceTxResponse :: Iso' BalanceTxResponse (Either WalletAPIError Tx)
balanceTxResponse = iso f g where
  f = \case { BalanceTxFailed w -> Left w; BalanceTxSuccess t -> Right t }
  g = either BalanceTxFailed BalanceTxSuccess

data WriteBalancedTxResponse =
  WriteBalancedTxFailed WalletAPIError
  | WriteBalancedTxSuccess Tx
  deriving stock (Eq, Show, Generic)
  deriving anyclass (ToJSON, FromJSON)

instance Pretty WriteBalancedTxResponse where
  pretty = \case
    WriteBalancedTxFailed e  -> "WriteBalancedTxFailed:" <+> pretty e
    WriteBalancedTxSuccess i -> "WriteBalancedTxSuccess:" <+> pretty (txId i)

writeBalancedTxResponse :: Iso' WriteBalancedTxResponse (Either WalletAPIError Tx)
writeBalancedTxResponse = iso f g where
  f = \case { WriteBalancedTxFailed w -> Left w; WriteBalancedTxSuccess t -> Right t }
  g = either WriteBalancedTxFailed WriteBalancedTxSuccess

data ActiveEndpoint = ActiveEndpoint
  { aeDescription :: EndpointDescription -- ^ The name of the endpoint
  , aeMetadata    :: Maybe JSON.Value -- ^ Data that should be shown to the user
  }
  deriving (Eq, Show, Generic)
  deriving anyclass (ToJSON, FromJSON, OpenApi.ToSchema)

instance Pretty ActiveEndpoint where
  pretty ActiveEndpoint{aeDescription, aeMetadata} =
    indent 2 $ vsep
      [ "Endpoint:" <+> pretty aeDescription
      , "Metadata:" <+> viaShow aeMetadata
      ]

makePrisms ''PABReq

makePrisms ''PABResp

makePrisms ''ChainIndexQuery

makePrisms ''ChainIndexResponse<|MERGE_RESOLUTION|>--- conflicted
+++ resolved
@@ -70,38 +70,11 @@
     ActiveEndpoint(..),
     ) where
 
-<<<<<<< HEAD
-import           Control.Lens                     (Iso', Prism', iso, makePrisms, prism')
-import           Data.Aeson                       (FromJSON, ToJSON)
-import qualified Data.Aeson                       as JSON
-import           Data.List.NonEmpty               (NonEmpty)
-import qualified Data.OpenApi.Schema              as OpenApi
-import           Data.Text.Prettyprint.Doc        (Pretty (..), hsep, indent, viaShow, vsep, (<+>))
-import           Data.Text.Prettyprint.Doc.Extras (PrettyShow (..))
-import           GHC.Generics                     (Generic)
-import           Ledger                           (Address, Datum, DatumHash, MintingPolicy, MintingPolicyHash,
-                                                   OnChainTx, PubKey, Redeemer, RedeemerHash, StakeValidator,
-                                                   StakeValidatorHash, Tx, TxId, TxOutRef, ValidatorHash, eitherTx,
-                                                   txId)
-import           Ledger.Constraints.OffChain      (UnbalancedTx)
-import           Ledger.Credential                (Credential)
-import           Ledger.Orphans                   ()
-import           Ledger.Scripts                   (Validator)
-import           Ledger.Slot                      (Slot (..), SlotRange)
-import           Ledger.Time                      (POSIXTime (..), POSIXTimeRange)
-import           Ledger.TimeSlot                  (SlotConversionError)
-import           Ledger.Tx                        (ChainIndexTxOut)
-import           Plutus.ChainIndex                (Tip)
-import           Plutus.ChainIndex.Tx             (ChainIndexTx (_citxTxId))
-import           Plutus.ChainIndex.Types          (Page (pageItems))
-import           PlutusTx.Lattice                 (MeetSemiLattice (..))
-import           Wallet.API                       (WalletAPIError)
-import           Wallet.Types                     (ContractInstanceId, EndpointDescription, EndpointValue)
-=======
 import           Control.Lens                (Iso', Prism', iso, makePrisms, prism')
 import           Data.Aeson                  (FromJSON, ToJSON)
 import qualified Data.Aeson                  as JSON
 import           Data.List.NonEmpty          (NonEmpty)
+import qualified Data.OpenApi.Schema         as OpenApi
 import           Data.Text.Prettyprint.Doc   (Pretty (..), hsep, indent, viaShow, vsep, (<+>))
 import           GHC.Generics                (Generic)
 import           Ledger                      (Address, Datum, DatumHash, MintingPolicy, MintingPolicyHash, PubKey,
@@ -109,6 +82,7 @@
                                               TxOutRef, ValidatorHash, txId)
 import           Ledger.Constraints.OffChain (UnbalancedTx)
 import           Ledger.Credential           (Credential)
+import           Ledger.Orphans              ()
 import           Ledger.Scripts              (Validator)
 import           Ledger.Slot                 (Slot (..), SlotRange)
 import           Ledger.Time                 (POSIXTime (..), POSIXTimeRange)
@@ -118,7 +92,6 @@
 import           Plutus.ChainIndex.Types     (Page (pageItems), Tip (..), TxStatus (..))
 import           Wallet.API                  (WalletAPIError)
 import           Wallet.Types                (ContractInstanceId, EndpointDescription, EndpointValue)
->>>>>>> d729dd65
 
 -- | Requests that 'Contract's can make
 data PABReq =
