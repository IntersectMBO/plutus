--- conflicted
+++ resolved
@@ -80,13 +80,9 @@
 import           Data.Aeson                       (FromJSON, ToJSON)
 import qualified Data.Aeson                       as JSON
 import           Data.List.NonEmpty               (NonEmpty)
-<<<<<<< HEAD
 import qualified Data.Map                         as Map
 import qualified Data.OpenApi.Schema              as OpenApi
-import           Data.Text.Prettyprint.Doc        (Pretty (..), colon, hsep, indent, viaShow, vsep, (<+>))
-=======
 import           Data.Text.Prettyprint.Doc        (Pretty (..), hsep, indent, viaShow, vsep, (<+>))
->>>>>>> 426ad89f
 import           Data.Text.Prettyprint.Doc.Extras (PrettyShow (..))
 import           GHC.Generics                     (Generic)
 import           Ledger                           (Address, Datum, DatumHash, MintingPolicy, MintingPolicyHash,
@@ -99,12 +95,8 @@
 import           Ledger.Slot                      (Slot (..), SlotRange)
 import           Ledger.Time                      (POSIXTime (..), POSIXTimeRange)
 import           Ledger.TimeSlot                  (SlotConversionError)
-<<<<<<< HEAD
-import           Ledger.Tx                        (TxOut)
+import           Ledger.Tx                        (ChainIndexTxOut)
 import           Orphans.OpenApi                  ()
-=======
-import           Ledger.Tx                        (ChainIndexTxOut)
->>>>>>> 426ad89f
 import           Plutus.ChainIndex                (Tip)
 import           Plutus.ChainIndex.Tx             (ChainIndexTx (_citxTxId))
 import           Plutus.ChainIndex.Types          (Page (pageItems))
