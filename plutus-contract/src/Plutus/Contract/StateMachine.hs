{-# LANGUAGE DataKinds              #-}
{-# LANGUAGE DeriveAnyClass         #-}
{-# LANGUAGE DeriveGeneric          #-}
{-# LANGUAGE DerivingStrategies     #-}
{-# LANGUAGE FlexibleContexts       #-}
{-# LANGUAGE FlexibleInstances      #-}
{-# LANGUAGE FunctionalDependencies #-}
{-# LANGUAGE LambdaCase             #-}
{-# LANGUAGE MonoLocalBinds         #-}
{-# LANGUAGE MultiParamTypeClasses  #-}
{-# LANGUAGE NamedFieldPuns         #-}
{-# LANGUAGE TemplateHaskell        #-}
{-# LANGUAGE TypeApplications       #-}
module Plutus.Contract.StateMachine(
    -- $statemachine
    StateMachineClient(..)
    , TxConstraints
    , SMContractError(..)
    , AsSMContractError(..)
    , SM.StateMachine(..)
    , SM.StateMachineInstance(..)
    , SM.State(..)
    , OnChainState
    , WaitingResult(..)
    , InvalidTransition(..)
    , TransitionResult(..)
    -- * Constructing the machine instance
    , SM.mkValidator
    , SM.mkStateMachine
    -- * Constructing the state machine client
    , mkStateMachineClient
    , defaultChooser
    , getStates
    -- * Running the state machine
    , runGuardedStep
    , runStep
    , runInitialise
    , getOnChainState
    , waitForUpdate
    , waitForUpdateUntil
    -- * Lower-level API
    , StateMachineTransition(..)
    , mkStep
    -- * Re-exports
    , Void
    ) where

import           Control.Lens
import           Control.Monad.Error.Lens
import           Data.Aeson                           (FromJSON, ToJSON)
import           Data.Either                          (rights)
import           Data.Map                             (Map)
import qualified Data.Map                             as Map
import           Data.Text                            (Text)
import qualified Data.Text                            as Text
import           Data.Void                            (Void, absurd)
import           GHC.Generics                         (Generic)
<<<<<<< HEAD

import           Ledger                               (OnChainTx (..), Slot, Value)
=======
import           Ledger                               (Slot, Value)
>>>>>>> 4be1f414
import qualified Ledger
import           Ledger.AddressMap                    (UtxoMap, outputsMapFromTxForAddress)
import           Ledger.Constraints                   (ScriptLookups, TxConstraints (..), mustPayToTheScript)
import           Ledger.Constraints.OffChain          (UnbalancedTx)
import qualified Ledger.Constraints.OffChain          as Constraints
import           Ledger.Constraints.TxConstraints     (InputConstraint (..), OutputConstraint (..))
import           Ledger.Crypto                        (pubKeyHash)
import qualified Ledger.Interval                      as Interval
import           Ledger.Tx                            as Tx
import qualified Ledger.Typed.Scripts                 as Scripts
import           Ledger.Typed.Tx                      (TypedScriptTxOut (..))
import qualified Ledger.Typed.Tx                      as Typed
import           Ledger.Value                         (AssetClass)
import qualified Ledger.Value                         as Value
import           Plutus.Contract
import           Plutus.Contract.StateMachine.OnChain (State (..), StateMachine (..), StateMachineInstance (..))
import qualified Plutus.Contract.StateMachine.OnChain as SM
import qualified PlutusTx                             as PlutusTx

-- $statemachine
-- To write your contract as a state machine you need
-- * Two types @state@ and @input@ for the state and inputs of the machine
-- * A 'SM.StateMachineInstance state input' describing the transitions and
--   checks of the state machine (this is the on-chain code)
-- * A 'StateMachineClient state input' with the state machine instance and
--   an allocation function
--
-- In many cases it is enough to define the transition function
-- @t :: (state, Value) -> input -> Maybe (TxConstraints state)@ and use
-- 'mkStateMachine' and 'mkStateMachineClient' to get the client.
-- You can then use 'runInitialise' and 'runStep' to initialise and transition
-- the state machine. 'runStep' gets the current state from the utxo set and
-- makes the transition to the next state using the given input and taking care
-- of all payments.

type OnChainState s i = (Typed.TypedScriptTxOut (SM.StateMachine s i), Typed.TypedScriptTxOutRef (SM.StateMachine s i))

getStates
    :: forall s i
    . (PlutusTx.IsData s)
    => SM.StateMachineInstance s i
    -> Map TxOutRef TxOutTx
    -> [OnChainState s i]
getStates (SM.StateMachineInstance _ si) refMap =
    let lkp (ref, out) = do
            tref <- Typed.typeScriptTxOutRef (\r -> Map.lookup r refMap) si ref
            tout <- Typed.typeScriptTxOut si out
            pure (tout, tref)
    in rights $ fmap lkp $ Map.toList refMap

-- | An invalid transition
data InvalidTransition s i =
    InvalidTransition
        { tfState :: Maybe (State s) -- ^ Current state. 'Nothing' indicates that there is no current state.
        , tfInput :: i -- ^ Transition that was attempted but failed
        }
        deriving stock (Eq, Show, Generic)
        deriving anyclass (ToJSON, FromJSON)

-- | Result of an attempted transition
data TransitionResult s i =
    TransitionFailure (InvalidTransition s i) -- ^ The transition is not allowed
    | TransitionSuccess s -- ^ The transition is allowed and results in a new state

data SMContractError =
    ChooserError Text
    | SMCContractError ContractError
    deriving stock (Show, Eq, Generic)
    deriving anyclass (ToJSON, FromJSON)

makeClassyPrisms ''SMContractError

instance AsContractError SMContractError where
    _ContractError = _SMCContractError

-- | Client-side definition of a state machine.
data StateMachineClient s i = StateMachineClient
    { scInstance :: SM.StateMachineInstance s i
    -- ^ The instance of the state machine, defining the machine's transitions,
    --   its final states and its check function.
    , scChooser  :: [OnChainState s i] -> Either SMContractError (OnChainState s i)
    -- ^ A function that chooses the relevant on-chain state, given a list of
    --   all potential on-chain states found at the contract address.
    }

-- | A state chooser function that fails if confronted with anything other
--   than exactly one output
defaultChooser ::
    forall state input
    . [OnChainState state input]
    -> Either SMContractError (OnChainState state input)
defaultChooser [x] = Right x
defaultChooser xs  =
    let msg = "Found " <> show (length xs) <> " outputs, expected 1"
    in Left (ChooserError (Text.pack msg))

-- | A state chooser function that searches for an output with the thread token
threadTokenChooser ::
    forall state input
    . AssetClass
    -> [OnChainState state input]
    -> Either SMContractError (OnChainState state input)
threadTokenChooser cur states =
    let flt (TypedScriptTxOut{tyTxOutTxOut=TxOut{txOutValue}},_) = Value.assetClassValue cur 1 `Value.leq` txOutValue in
    case filter flt states of
        [x] -> Right x
        xs ->
            let msg = unwords ["Found ", show (length xs), "outputs with thread token ", show cur, "expected 1"]
            in Left (ChooserError (Text.pack msg))

-- | A state machine client with the 'defaultChooser' function
mkStateMachineClient ::
    forall state input
    . SM.StateMachineInstance state input
    -> StateMachineClient state input
mkStateMachineClient inst =
    let scChooser = maybe defaultChooser threadTokenChooser $ SM.smThreadToken $ SM.stateMachine inst in
    StateMachineClient
        { scInstance = inst
        , scChooser
        }

{-| Get the current on-chain state of the state machine instance.
    Return Nothing if there is no state on chain.
    Throws an @SMContractError@ if the number of outputs at the machine address is greater than one.
-}
getOnChainState ::
    ( AsSMContractError e
    , PlutusTx.IsData state
    , HasUtxoAt schema)
    => StateMachineClient state i
    -> Contract w schema e (Maybe (OnChainState state i, UtxoMap))
getOnChainState StateMachineClient{scInstance, scChooser} = mapError (review _SMContractError) $ do
    utxo <- utxoAt (SM.machineAddress scInstance)
    let states = getStates scInstance utxo
    case states of
        [] -> pure Nothing
        _  -> case scChooser states of
                Left err    -> throwing _SMContractError err
                Right state -> pure $ Just (state, utxo)


data WaitingResult a
    = Timeout Slot
    | ContractEnded
    | WaitingResult a
  deriving (Show,Generic)
  deriving anyclass (ToJSON, FromJSON)


-- | Wait for the on-chain state of the state machine instance to change until timeoutSlot,
--   and return the new state, or return 'ContractEnded' if the instance has been
--   terminated. If 'waitForUpdate' is called before the instance has even
--   started then it returns the first state of the instance as soon as it
--   has started.
waitForUpdateUntil ::
    ( AsSMContractError e
    , AsContractError e
    , PlutusTx.IsData state
    , HasAwaitSlot schema
    , HasWatchAddress schema)
    => StateMachineClient state i
    -> Slot
    -> Contract w schema e (WaitingResult state)
waitForUpdateUntil StateMachineClient{scInstance, scChooser} timeoutSlot = do
    let addr = Scripts.scriptAddress $ validatorInstance scInstance
    let go sl = do
            txns <- acrTxns <$> addressChangeRequest AddressChangeRequest
                { acreqSlotRange = Interval.singleton sl
                , acreqAddress = addr
                }
            if null txns && sl < timeoutSlot
                then go (succ sl)
                else pure txns

    initial <- currentSlot
    txns <- go initial
    slot <- currentSlot -- current slot, can be after timeout
<<<<<<< HEAD
    let states = txns >>= getStates scInstance . outputsMap addr
=======
    let states = txns >>= getStates scInstance . outputsMapFromTxForAddress addr
>>>>>>> 4be1f414
    case states of
        [] | slot < timeoutSlot -> pure ContractEnded
        [] | slot >= timeoutSlot -> pure $ Timeout timeoutSlot
        xs -> case scChooser xs of
                Left err         -> throwing _SMContractError err
                Right (state, _) -> pure $ WaitingResult (tyTxOutData state)


-- | Wait until the on-chain state of the state machine instance has changed,
--   and return the new state, or return 'Nothing' if the instance has been
--   terminated. If 'waitForUpdate' is called before the instance has even
--   started then it returns the first state of the instance as soon as it
--   has started.
waitForUpdate ::
    ( AsSMContractError e
    , AsContractError e
    , PlutusTx.IsData state
    , HasAwaitSlot schema
    , HasWatchAddress schema)
    => StateMachineClient state i
    -> Contract w schema e (Maybe (OnChainState state i))
waitForUpdate StateMachineClient{scInstance, scChooser} = do
    let addr = Scripts.scriptAddress $ validatorInstance scInstance
    txns <- nextTransactionsAt addr
<<<<<<< HEAD
    let states = txns >>= getStates scInstance . outputsMap addr
=======
    let states = txns >>= getStates scInstance . outputsMapFromTxForAddress addr
>>>>>>> 4be1f414
    case states of
        [] -> pure Nothing
        xs -> either (throwing _SMContractError) (pure . Just) (scChooser xs)

outputsMap :: Address -> Ledger.OnChainTx -> Map TxOutRef TxOutTx
outputsMap addr (Valid t) =
        fmap (\txout -> TxOutTx{txOutTxTx=t, txOutTxOut = txout})
        $ Map.filter ((==) addr . Tx.txOutAddress)
        $ Tx.unspentOutputsTx t
outputsMap _ (Invalid _) = mempty

-- | Tries to run one step of a state machine: If the /guard/ (the last argument) returns @'Nothing'@ when given the
-- unbalanced transaction to be submitted, the old state and the new step, the step is run and @'Right'@ the new state is returned.
-- If the guard returns @'Just' a@, @'Left' a@ is returned instead.
runGuardedStep ::
    forall w a e state schema input.
    ( AsSMContractError e
    , PlutusTx.IsData state
    , PlutusTx.IsData input
    , HasUtxoAt schema
    , HasWriteTx schema
    , HasOwnPubKey schema
    , HasTxConfirmation schema
    )
    => StateMachineClient state input              -- ^ The state machine
    -> input                                       -- ^ The input to apply to the state machine
    -> (UnbalancedTx -> state -> state -> Maybe a) -- ^ The guard to check before running the step
    -> Contract w schema e (Either a (TransitionResult state input))
runGuardedStep smc input guard = mapError (review _SMContractError) $ mkStep smc input >>= \case
    Right (StateMachineTransition{smtConstraints,smtOldState=State{stateData=os}, smtNewState=State{stateData=ns}, smtLookups}) -> do
        pk <- ownPubKey
        let lookups = smtLookups { Constraints.slOwnPubkey = Just $ pubKeyHash pk }
        utx <- either (throwing _ConstraintResolutionError) pure (Constraints.mkTx lookups smtConstraints)
        case guard utx os ns of
            Nothing -> do
                submitTxConfirmed utx
                pure $ Right $ TransitionSuccess ns
            Just a  -> pure $ Left a
    Left e -> pure $ Right $ TransitionFailure e

-- | Run one step of a state machine, returning the new state.
runStep ::
    forall w e state schema input.
    ( AsSMContractError e
    , PlutusTx.IsData state
    , PlutusTx.IsData input
    , HasUtxoAt schema
    , HasWriteTx schema
    , HasOwnPubKey schema
    , HasTxConfirmation schema
    )
    => StateMachineClient state input
    -- ^ The state machine
    -> input
    -- ^ The input to apply to the state machine
    -> Contract w schema e (TransitionResult state input)
runStep smc input =
    runGuardedStep smc input (\_ _ _ -> Nothing) >>= pure . \case
        Left a  -> absurd a
        Right a -> a

-- | Initialise a state machine
runInitialise ::
    forall w e state schema input.
    ( PlutusTx.IsData state
    , PlutusTx.IsData input
    , HasTxConfirmation schema
    , HasWriteTx schema
    , AsSMContractError e
    )
    => StateMachineClient state input
    -- ^ The state machine
    -> state
    -- ^ The initial state
    -> Value
    -- ^ The value locked by the contract at the beginning
    -> Contract w schema e state
runInitialise StateMachineClient{scInstance} initialState initialValue = mapError (review _SMContractError) $ do
    let StateMachineInstance{validatorInstance, stateMachine} = scInstance
        tx = mustPayToTheScript initialState (initialValue <> SM.threadTokenValue stateMachine)
    let lookups = Constraints.scriptInstanceLookups validatorInstance
    utx <- either (throwing _ConstraintResolutionError) pure (Constraints.mkTx lookups tx)
    submitTxConfirmed utx
    pure initialState

-- | Constraints & lookups needed to transition a state machine instance
data StateMachineTransition state input =
    StateMachineTransition
        { smtConstraints :: TxConstraints (Scripts.RedeemerType (StateMachine state input)) (Scripts.DatumType (StateMachine state input))
        , smtOldState    :: State state
        , smtNewState    :: State state
        , smtLookups     :: ScriptLookups (StateMachine state input)
        }

-- | Given a state machine client and an input to apply to
--   the client's state machine instance, compute the 'StateMachineTransition'
--   that can produce an actual transaction performing the transition
mkStep ::
    forall w e state schema input.
    ( AsSMContractError e
    , HasUtxoAt schema
    , PlutusTx.IsData state
    )
    => StateMachineClient state input
    -> input
    -> Contract w schema e (Either (InvalidTransition state input) (StateMachineTransition state input))
mkStep client@StateMachineClient{scInstance} input = do
    let StateMachineInstance{stateMachine, validatorInstance} = scInstance
        StateMachine{smTransition} = stateMachine
    maybeState <- getOnChainState client
    case maybeState of
        Nothing -> pure $ Left $ InvalidTransition Nothing input
        Just (onChainState, utxo) -> do
            let (TypedScriptTxOut{tyTxOutData=currentState, tyTxOutTxOut}, txOutRef) = onChainState
                oldState = State{stateData = currentState, stateValue = Ledger.txOutValue tyTxOutTxOut}
                inputConstraints = [InputConstraint{icRedeemer=input, icTxOutRef = Typed.tyTxOutRefRef txOutRef }]

            case smTransition oldState input of
                Just (newConstraints, newState)  ->
                    let lookups =
                            Constraints.scriptInstanceLookups validatorInstance
                            <> Constraints.unspentOutputs utxo
                        outputConstraints =
                            if smFinal (SM.stateMachine scInstance) (stateData newState)
                                then []
                                else [OutputConstraint{ocDatum = stateData newState, ocValue = stateValue newState <> SM.threadTokenValue stateMachine }]
                    in pure
                        $ Right
                        $ StateMachineTransition
                            { smtConstraints =
                                newConstraints
                                    { txOwnInputs = inputConstraints
                                    , txOwnOutputs = outputConstraints
                                    }
                            , smtOldState = oldState
                            , smtNewState = newState
                            , smtLookups = lookups
                            }
                Nothing -> pure $ Left $ InvalidTransition (Just oldState) input<|MERGE_RESOLUTION|>--- conflicted
+++ resolved
@@ -55,12 +55,7 @@
 import qualified Data.Text                            as Text
 import           Data.Void                            (Void, absurd)
 import           GHC.Generics                         (Generic)
-<<<<<<< HEAD
-
 import           Ledger                               (OnChainTx (..), Slot, Value)
-=======
-import           Ledger                               (Slot, Value)
->>>>>>> 4be1f414
 import qualified Ledger
 import           Ledger.AddressMap                    (UtxoMap, outputsMapFromTxForAddress)
 import           Ledger.Constraints                   (ScriptLookups, TxConstraints (..), mustPayToTheScript)
@@ -239,11 +234,7 @@
     initial <- currentSlot
     txns <- go initial
     slot <- currentSlot -- current slot, can be after timeout
-<<<<<<< HEAD
-    let states = txns >>= getStates scInstance . outputsMap addr
-=======
     let states = txns >>= getStates scInstance . outputsMapFromTxForAddress addr
->>>>>>> 4be1f414
     case states of
         [] | slot < timeoutSlot -> pure ContractEnded
         [] | slot >= timeoutSlot -> pure $ Timeout timeoutSlot
@@ -268,11 +259,7 @@
 waitForUpdate StateMachineClient{scInstance, scChooser} = do
     let addr = Scripts.scriptAddress $ validatorInstance scInstance
     txns <- nextTransactionsAt addr
-<<<<<<< HEAD
-    let states = txns >>= getStates scInstance . outputsMap addr
-=======
     let states = txns >>= getStates scInstance . outputsMapFromTxForAddress addr
->>>>>>> 4be1f414
     case states of
         [] -> pure Nothing
         xs -> either (throwing _SMContractError) (pure . Just) (scChooser xs)
