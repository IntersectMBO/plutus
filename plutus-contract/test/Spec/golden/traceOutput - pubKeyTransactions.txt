Slot 00001: TxnValidate 4febabe136e65d5fb4683b378570e6f43f92056e489281ad2e6302a9fa127874
Slot 00001: SlotAdd Slot 1
<<<<<<< HEAD
Slot 00001: W1: TxSubmit: 98eb350e2ddc6c6a6042180429947383774b030b0075365369b39680de0e9c1d
Slot 00002: TxnValidate 98eb350e2ddc6c6a6042180429947383774b030b0075365369b39680de0e9c1d
Slot 00002: SlotAdd Slot 2
Slot 00002: W2: TxSubmit: 6d1f9b391af4072c3e8f0ff3dfa36d394c9babdab64c1ab80d504ecf51425adf
Slot 00003: TxnValidate 6d1f9b391af4072c3e8f0ff3dfa36d394c9babdab64c1ab80d504ecf51425adf
Slot 00003: SlotAdd Slot 3
Slot 00003: W3: TxSubmit: 359e0a5baa1824ba4919213be3bacb0cbc6a4387d3a208bb4b33d89581b3607e
Slot 00004: TxnValidate 359e0a5baa1824ba4919213be3bacb0cbc6a4387d3a208bb4b33d89581b3607e
=======
Slot 00001: W1: TxSubmit: 90439d196c23b4b8d1ad9525055d0d0b3ee727eeb23f791135a18eac71324b64
Slot 00002: TxnValidate 90439d196c23b4b8d1ad9525055d0d0b3ee727eeb23f791135a18eac71324b64
Slot 00002: SlotAdd Slot 2
Slot 00002: W2: TxSubmit: ad812d3671b51e884e1e62a66e0c7720a1cfd42dde7960d7add1ba19ab16a66f
Slot 00003: TxnValidate ad812d3671b51e884e1e62a66e0c7720a1cfd42dde7960d7add1ba19ab16a66f
Slot 00003: SlotAdd Slot 3
Slot 00003: W3: TxSubmit: 20cb12ca6afc94f89a7f62d03a1937fa91c85644c563e3f6addb0d301a5cc3f4
Slot 00004: TxnValidate 20cb12ca6afc94f89a7f62d03a1937fa91c85644c563e3f6addb0d301a5cc3f4
>>>>>>> d0080bce
Slot 00004: SlotAdd Slot 4
Slot 00005: SlotAdd Slot 5
Final balances
Wallet 1: 
    {, ""}: 99999990
Wallet 2: 
    {, ""}: 99999990
Wallet 3: 
    {, ""}: 99999990
Wallet 4: 
    {, ""}: 100000000
Wallet 5: 
    {, ""}: 100000000
Wallet 6: 
    {, ""}: 100000000
Wallet 7: 
    {, ""}: 100000000
Wallet 8: 
    {, ""}: 100000000
Wallet 9: 
    {, ""}: 100000000
Wallet 10: 
    {, ""}: 100000000<|MERGE_RESOLUTION|>--- conflicted
+++ resolved
@@ -1,15 +1,5 @@
 Slot 00001: TxnValidate 4febabe136e65d5fb4683b378570e6f43f92056e489281ad2e6302a9fa127874
 Slot 00001: SlotAdd Slot 1
-<<<<<<< HEAD
-Slot 00001: W1: TxSubmit: 98eb350e2ddc6c6a6042180429947383774b030b0075365369b39680de0e9c1d
-Slot 00002: TxnValidate 98eb350e2ddc6c6a6042180429947383774b030b0075365369b39680de0e9c1d
-Slot 00002: SlotAdd Slot 2
-Slot 00002: W2: TxSubmit: 6d1f9b391af4072c3e8f0ff3dfa36d394c9babdab64c1ab80d504ecf51425adf
-Slot 00003: TxnValidate 6d1f9b391af4072c3e8f0ff3dfa36d394c9babdab64c1ab80d504ecf51425adf
-Slot 00003: SlotAdd Slot 3
-Slot 00003: W3: TxSubmit: 359e0a5baa1824ba4919213be3bacb0cbc6a4387d3a208bb4b33d89581b3607e
-Slot 00004: TxnValidate 359e0a5baa1824ba4919213be3bacb0cbc6a4387d3a208bb4b33d89581b3607e
-=======
 Slot 00001: W1: TxSubmit: 90439d196c23b4b8d1ad9525055d0d0b3ee727eeb23f791135a18eac71324b64
 Slot 00002: TxnValidate 90439d196c23b4b8d1ad9525055d0d0b3ee727eeb23f791135a18eac71324b64
 Slot 00002: SlotAdd Slot 2
@@ -18,16 +8,15 @@
 Slot 00003: SlotAdd Slot 3
 Slot 00003: W3: TxSubmit: 20cb12ca6afc94f89a7f62d03a1937fa91c85644c563e3f6addb0d301a5cc3f4
 Slot 00004: TxnValidate 20cb12ca6afc94f89a7f62d03a1937fa91c85644c563e3f6addb0d301a5cc3f4
->>>>>>> d0080bce
 Slot 00004: SlotAdd Slot 4
 Slot 00005: SlotAdd Slot 5
 Final balances
 Wallet 1: 
-    {, ""}: 99999990
+    {, ""}: 100000000
 Wallet 2: 
-    {, ""}: 99999990
+    {, ""}: 100000000
 Wallet 3: 
-    {, ""}: 99999990
+    {, ""}: 100000000
 Wallet 4: 
     {, ""}: 100000000
 Wallet 5: 
