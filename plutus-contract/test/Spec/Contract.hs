--- conflicted
+++ resolved
@@ -11,11 +11,7 @@
 
 import           Control.Monad                                 (void)
 import           Control.Monad.Error.Lens
-<<<<<<< HEAD
-import           Control.Monad.Except                       (catchError, throwError)
-=======
 import           Control.Monad.Except                          (catchError, throwError)
->>>>>>> 068817f5
 import           Test.Tasty
 
 import           Language.Plutus.Contract                      as Con
@@ -61,11 +57,7 @@
         , cp "both (2)"
             (void $ Con.both (awaitSlot 10) (awaitSlot 20))
             (waitingForSlot w1 20)
-<<<<<<< HEAD
-            $ addEvent @AwaitSlot.SlotSymbol w1 (AwaitSlot.event 10)
-=======
             $ void $ respondToRequest w1 (maybeToHandler $ \_ -> Just $ AwaitSlot.event 10)
->>>>>>> 068817f5
 
         , cp "fundsAtAddressGt"
             (void $ fundsAtAddressGt someAddress (Ada.adaValueOf 10))
@@ -172,14 +164,6 @@
             (not (endpointAvailable @"2" w1) /\ (endpointAvailable @"1" w1))
             (callEndpoint @"1" @Int w1 1 >> callEndpoint @"2" @Int w1 1)
 
-<<<<<<< HEAD
-        , cp "checkpoint"
-            checkpointContract
-            (not (endpointAvailable @"2" w1) /\ (endpointAvailable @"1" w1))
-            (callEndpoint @"1" @Int w1 1 >> callEndpoint @"2" @Int w1 1)
-
-=======
->>>>>>> 068817f5
         , cp "error handling & checkpoints"
             errorContract
             (assertDone w1 (\i -> i == 11) "should finish")
