{
  "nodes": {
    "CHaP": {
      "flake": false,
      "locked": {
<<<<<<< HEAD
        "lastModified": 1717443429,
        "narHash": "sha256-5+LkyhERvcVanS91rAsri0W5oGCJDW7VVAY1Vo9GWVQ=",
        "owner": "IntersectMBO",
        "repo": "cardano-haskell-packages",
        "rev": "212e176e7c73853ebdfce11d62f78c4fcdd2dff2",
=======
        "lastModified": 1720157709,
        "narHash": "sha256-9GZS2x9ZcaMncOAdVtHi+bXIi3amdOOgGCFjRZuO9sw=",
        "owner": "IntersectMBO",
        "repo": "cardano-haskell-packages",
        "rev": "2bfd58f7293b0c66eafeab9b905ba5e680aeab41",
>>>>>>> d3cf1177
        "type": "github"
      },
      "original": {
        "owner": "IntersectMBO",
        "ref": "repo",
        "repo": "cardano-haskell-packages",
        "type": "github"
      }
    },
    "HTTP": {
      "flake": false,
      "locked": {
        "lastModified": 1451647621,
        "narHash": "sha256-oHIyw3x0iKBexEo49YeUDV1k74ZtyYKGR2gNJXXRxts=",
        "owner": "phadej",
        "repo": "HTTP",
        "rev": "9bc0996d412fef1787449d841277ef663ad9a915",
        "type": "github"
      },
      "original": {
        "owner": "phadej",
        "repo": "HTTP",
        "type": "github"
      }
    },
    "blst": {
      "flake": false,
      "locked": {
        "lastModified": 1691598027,
        "narHash": "sha256-oqljy+ZXJAXEB/fJtmB8rlAr4UXM+Z2OkDa20gpILNA=",
        "owner": "supranational",
        "repo": "blst",
        "rev": "3dd0f804b1819e5d03fb22ca2e6fac105932043a",
        "type": "github"
      },
      "original": {
        "owner": "supranational",
        "ref": "v0.3.11",
        "repo": "blst",
        "type": "github"
      }
    },
    "cabal-32": {
      "flake": false,
      "locked": {
        "lastModified": 1603716527,
        "narHash": "sha256-X0TFfdD4KZpwl0Zr6x+PLxUt/VyKQfX7ylXHdmZIL+w=",
        "owner": "haskell",
        "repo": "cabal",
        "rev": "48bf10787e27364730dd37a42b603cee8d6af7ee",
        "type": "github"
      },
      "original": {
        "owner": "haskell",
        "ref": "3.2",
        "repo": "cabal",
        "type": "github"
      }
    },
    "cabal-34": {
      "flake": false,
      "locked": {
        "lastModified": 1645834128,
        "narHash": "sha256-wG3d+dOt14z8+ydz4SL7pwGfe7SiimxcD/LOuPCV6xM=",
        "owner": "haskell",
        "repo": "cabal",
        "rev": "5ff598c67f53f7c4f48e31d722ba37172230c462",
        "type": "github"
      },
      "original": {
        "owner": "haskell",
        "ref": "3.4",
        "repo": "cabal",
        "type": "github"
      }
    },
    "cabal-36": {
      "flake": false,
      "locked": {
        "lastModified": 1669081697,
        "narHash": "sha256-I5or+V7LZvMxfbYgZATU4awzkicBwwok4mVoje+sGmU=",
        "owner": "haskell",
        "repo": "cabal",
        "rev": "8fd619e33d34924a94e691c5fea2c42f0fc7f144",
        "type": "github"
      },
      "original": {
        "owner": "haskell",
        "ref": "3.6",
        "repo": "cabal",
        "type": "github"
      }
    },
    "cardano-shell": {
      "flake": false,
      "locked": {
        "lastModified": 1608537748,
        "narHash": "sha256-PulY1GfiMgKVnBci3ex4ptk2UNYMXqGjJOxcPy2KYT4=",
        "owner": "input-output-hk",
        "repo": "cardano-shell",
        "rev": "9392c75087cb9a3d453998f4230930dea3a95725",
        "type": "github"
      },
      "original": {
        "owner": "input-output-hk",
        "repo": "cardano-shell",
        "type": "github"
      }
    },
    "easy-purescript-nix": {
      "inputs": {
        "flake-utils": "flake-utils"
      },
      "locked": {
        "lastModified": 1710161569,
        "narHash": "sha256-lcIRIOFCdIWEGyKyG/tB4KvxM9zoWuBRDxW+T+mvIb0=",
        "owner": "justinwoo",
        "repo": "easy-purescript-nix",
        "rev": "117fd96acb69d7d1727df95b6fde9d8715e031fc",
        "type": "github"
      },
      "original": {
        "owner": "justinwoo",
        "repo": "easy-purescript-nix",
        "type": "github"
      }
    },
    "flake-compat": {
      "flake": false,
      "locked": {
        "lastModified": 1672831974,
        "narHash": "sha256-z9k3MfslLjWQfnjBtEtJZdq3H7kyi2kQtUThfTgdRk0=",
        "owner": "input-output-hk",
        "repo": "flake-compat",
        "rev": "45f2638735f8cdc40fe302742b79f248d23eb368",
        "type": "github"
      },
      "original": {
        "owner": "input-output-hk",
        "ref": "hkm/gitlab-fix",
        "repo": "flake-compat",
        "type": "github"
      }
    },
    "flake-compat_2": {
      "locked": {
        "lastModified": 1696426674,
        "narHash": "sha256-kvjfFW7WAETZlt09AgDn1MrtKzP7t90Vf7vypd3OL1U=",
        "owner": "edolstra",
        "repo": "flake-compat",
        "rev": "0f9255e01c2351cc7d116c072cb317785dd33b33",
        "type": "github"
      },
      "original": {
        "owner": "edolstra",
        "repo": "flake-compat",
        "type": "github"
      }
    },
    "flake-compat_3": {
      "flake": false,
      "locked": {
        "lastModified": 1696426674,
        "narHash": "sha256-kvjfFW7WAETZlt09AgDn1MrtKzP7t90Vf7vypd3OL1U=",
        "owner": "edolstra",
        "repo": "flake-compat",
        "rev": "0f9255e01c2351cc7d116c072cb317785dd33b33",
        "type": "github"
      },
      "original": {
        "owner": "edolstra",
        "repo": "flake-compat",
        "type": "github"
      }
    },
    "flake-utils": {
      "inputs": {
        "systems": "systems"
      },
      "locked": {
        "lastModified": 1685518550,
        "narHash": "sha256-o2d0KcvaXzTrPRIo0kOLV0/QXHhDQ5DTi+OxcjO8xqY=",
        "owner": "numtide",
        "repo": "flake-utils",
        "rev": "a1720a10a6cfe8234c0e93907ffe81be440f4cef",
        "type": "github"
      },
      "original": {
        "owner": "numtide",
        "repo": "flake-utils",
        "type": "github"
      }
    },
    "flake-utils_2": {
      "inputs": {
        "systems": "systems_2"
      },
      "locked": {
        "lastModified": 1710146030,
        "narHash": "sha256-SZ5L6eA7HJ/nmkzGG7/ISclqe6oZdOZTNoesiInkXPQ=",
        "owner": "numtide",
        "repo": "flake-utils",
        "rev": "b1d9ab70662946ef0850d488da1c9019f3a9752a",
        "type": "github"
      },
      "original": {
        "owner": "numtide",
        "repo": "flake-utils",
        "type": "github"
      }
    },
    "flake-utils_3": {
      "inputs": {
        "systems": "systems_3"
      },
      "locked": {
        "lastModified": 1710146030,
        "narHash": "sha256-SZ5L6eA7HJ/nmkzGG7/ISclqe6oZdOZTNoesiInkXPQ=",
        "owner": "numtide",
        "repo": "flake-utils",
        "rev": "b1d9ab70662946ef0850d488da1c9019f3a9752a",
        "type": "github"
      },
      "original": {
        "owner": "numtide",
        "repo": "flake-utils",
        "type": "github"
      }
    },
    "ghc-8.6.5-iohk": {
      "flake": false,
      "locked": {
        "lastModified": 1600920045,
        "narHash": "sha256-DO6kxJz248djebZLpSzTGD6s8WRpNI9BTwUeOf5RwY8=",
        "owner": "input-output-hk",
        "repo": "ghc",
        "rev": "95713a6ecce4551240da7c96b6176f980af75cae",
        "type": "github"
      },
      "original": {
        "owner": "input-output-hk",
        "ref": "release/8.6.5-iohk",
        "repo": "ghc",
        "type": "github"
      }
    },
    "gitignore": {
      "inputs": {
        "nixpkgs": [
          "iogx",
          "pre-commit-hooks-nix",
          "nixpkgs"
        ]
      },
      "locked": {
        "lastModified": 1709087332,
        "narHash": "sha256-HG2cCnktfHsKV0s4XW83gU3F57gaTljL9KNSuG6bnQs=",
        "owner": "hercules-ci",
        "repo": "gitignore.nix",
        "rev": "637db329424fd7e46cf4185293b9cc8c88c95394",
        "type": "github"
      },
      "original": {
        "owner": "hercules-ci",
        "repo": "gitignore.nix",
        "type": "github"
      }
    },
    "hackage": {
      "flake": false,
      "locked": {
        "lastModified": 1720139837,
        "narHash": "sha256-sHzBEROaMR3fpBcajRh44FiaQf8F5+frPfgUMmslUkQ=",
        "owner": "input-output-hk",
        "repo": "hackage.nix",
        "rev": "b7a8cc3e5e94cd79ac8b52e46f85b4279e4d6c33",
        "type": "github"
      },
      "original": {
        "owner": "input-output-hk",
        "repo": "hackage.nix",
        "type": "github"
      }
    },
    "haskell-nix": {
      "inputs": {
        "HTTP": "HTTP",
        "cabal-32": "cabal-32",
        "cabal-34": "cabal-34",
        "cabal-36": "cabal-36",
        "cardano-shell": "cardano-shell",
        "flake-compat": "flake-compat",
        "ghc-8.6.5-iohk": "ghc-8.6.5-iohk",
        "hackage": [
          "hackage"
        ],
        "hls-1.10": "hls-1.10",
        "hls-2.0": "hls-2.0",
        "hls-2.2": "hls-2.2",
        "hls-2.3": "hls-2.3",
        "hls-2.4": "hls-2.4",
        "hls-2.5": "hls-2.5",
        "hls-2.6": "hls-2.6",
        "hls-2.7": "hls-2.7",
        "hls-2.8": "hls-2.8",
        "hls-2.9": "hls-2.9",
        "hpc-coveralls": "hpc-coveralls",
        "hydra": "hydra",
        "iserv-proxy": "iserv-proxy",
        "nixpkgs": [
          "haskell-nix",
          "nixpkgs-unstable"
        ],
        "nixpkgs-2003": "nixpkgs-2003",
        "nixpkgs-2105": "nixpkgs-2105",
        "nixpkgs-2111": "nixpkgs-2111",
        "nixpkgs-2205": "nixpkgs-2205",
        "nixpkgs-2211": "nixpkgs-2211",
        "nixpkgs-2305": "nixpkgs-2305",
        "nixpkgs-2311": "nixpkgs-2311",
        "nixpkgs-unstable": "nixpkgs-unstable",
        "old-ghc-nix": "old-ghc-nix",
        "stackage": "stackage"
      },
      "locked": {
        "lastModified": 1720140618,
        "narHash": "sha256-NUOHsXOoB+JBopuQpTTfn0zGfbfg49i3f5VlQIU0ATQ=",
        "owner": "input-output-hk",
        "repo": "haskell.nix",
        "rev": "eb6200ccc683803154f8d8226a12f26857275f2e",
        "type": "github"
      },
      "original": {
        "owner": "input-output-hk",
        "repo": "haskell.nix",
        "type": "github"
      }
    },
    "hls-1.10": {
      "flake": false,
      "locked": {
        "lastModified": 1680000865,
        "narHash": "sha256-rc7iiUAcrHxwRM/s0ErEsSPxOR3u8t7DvFeWlMycWgo=",
        "owner": "haskell",
        "repo": "haskell-language-server",
        "rev": "b08691db779f7a35ff322b71e72a12f6e3376fd9",
        "type": "github"
      },
      "original": {
        "owner": "haskell",
        "ref": "1.10.0.0",
        "repo": "haskell-language-server",
        "type": "github"
      }
    },
    "hls-2.0": {
      "flake": false,
      "locked": {
        "lastModified": 1687698105,
        "narHash": "sha256-OHXlgRzs/kuJH8q7Sxh507H+0Rb8b7VOiPAjcY9sM1k=",
        "owner": "haskell",
        "repo": "haskell-language-server",
        "rev": "783905f211ac63edf982dd1889c671653327e441",
        "type": "github"
      },
      "original": {
        "owner": "haskell",
        "ref": "2.0.0.1",
        "repo": "haskell-language-server",
        "type": "github"
      }
    },
    "hls-2.2": {
      "flake": false,
      "locked": {
        "lastModified": 1693064058,
        "narHash": "sha256-8DGIyz5GjuCFmohY6Fa79hHA/p1iIqubfJUTGQElbNk=",
        "owner": "haskell",
        "repo": "haskell-language-server",
        "rev": "b30f4b6cf5822f3112c35d14a0cba51f3fe23b85",
        "type": "github"
      },
      "original": {
        "owner": "haskell",
        "ref": "2.2.0.0",
        "repo": "haskell-language-server",
        "type": "github"
      }
    },
    "hls-2.3": {
      "flake": false,
      "locked": {
        "lastModified": 1695910642,
        "narHash": "sha256-tR58doOs3DncFehHwCLczJgntyG/zlsSd7DgDgMPOkI=",
        "owner": "haskell",
        "repo": "haskell-language-server",
        "rev": "458ccdb55c9ea22cd5d13ec3051aaefb295321be",
        "type": "github"
      },
      "original": {
        "owner": "haskell",
        "ref": "2.3.0.0",
        "repo": "haskell-language-server",
        "type": "github"
      }
    },
    "hls-2.4": {
      "flake": false,
      "locked": {
        "lastModified": 1699862708,
        "narHash": "sha256-YHXSkdz53zd0fYGIYOgLt6HrA0eaRJi9mXVqDgmvrjk=",
        "owner": "haskell",
        "repo": "haskell-language-server",
        "rev": "54507ef7e85fa8e9d0eb9a669832a3287ffccd57",
        "type": "github"
      },
      "original": {
        "owner": "haskell",
        "ref": "2.4.0.1",
        "repo": "haskell-language-server",
        "type": "github"
      }
    },
    "hls-2.5": {
      "flake": false,
      "locked": {
        "lastModified": 1701080174,
        "narHash": "sha256-fyiR9TaHGJIIR0UmcCb73Xv9TJq3ht2ioxQ2mT7kVdc=",
        "owner": "haskell",
        "repo": "haskell-language-server",
        "rev": "27f8c3d3892e38edaef5bea3870161815c4d014c",
        "type": "github"
      },
      "original": {
        "owner": "haskell",
        "ref": "2.5.0.0",
        "repo": "haskell-language-server",
        "type": "github"
      }
    },
    "hls-2.6": {
      "flake": false,
      "locked": {
        "lastModified": 1705325287,
        "narHash": "sha256-+P87oLdlPyMw8Mgoul7HMWdEvWP/fNlo8jyNtwME8E8=",
        "owner": "haskell",
        "repo": "haskell-language-server",
        "rev": "6e0b342fa0327e628610f2711f8c3e4eaaa08b1e",
        "type": "github"
      },
      "original": {
        "owner": "haskell",
        "ref": "2.6.0.0",
        "repo": "haskell-language-server",
        "type": "github"
      }
    },
    "hls-2.7": {
      "flake": false,
      "locked": {
        "lastModified": 1708965829,
        "narHash": "sha256-LfJ+TBcBFq/XKoiNI7pc4VoHg4WmuzsFxYJ3Fu+Jf+M=",
        "owner": "haskell",
        "repo": "haskell-language-server",
        "rev": "50322b0a4aefb27adc5ec42f5055aaa8f8e38001",
        "type": "github"
      },
      "original": {
        "owner": "haskell",
        "ref": "2.7.0.0",
        "repo": "haskell-language-server",
        "type": "github"
      }
    },
    "hls-2.8": {
      "flake": false,
      "locked": {
        "lastModified": 1715153580,
        "narHash": "sha256-Vi/iUt2pWyUJlo9VrYgTcbRviWE0cFO6rmGi9rmALw0=",
        "owner": "haskell",
        "repo": "haskell-language-server",
        "rev": "dd1be1beb16700de59e0d6801957290bcf956a0a",
        "type": "github"
      },
      "original": {
        "owner": "haskell",
        "ref": "2.8.0.0",
        "repo": "haskell-language-server",
        "type": "github"
      }
    },
    "hls-2.9": {
      "flake": false,
      "locked": {
        "lastModified": 1718469202,
        "narHash": "sha256-THXSz+iwB1yQQsr/PY151+2GvtoJnTIB2pIQ4OzfjD4=",
        "owner": "haskell",
        "repo": "haskell-language-server",
        "rev": "40891bccb235ebacce020b598b083eab9dda80f1",
        "type": "github"
      },
      "original": {
        "owner": "haskell",
        "ref": "2.9.0.0",
        "repo": "haskell-language-server",
        "type": "github"
      }
    },
    "hpc-coveralls": {
      "flake": false,
      "locked": {
        "lastModified": 1607498076,
        "narHash": "sha256-8uqsEtivphgZWYeUo5RDUhp6bO9j2vaaProQxHBltQk=",
        "owner": "sevanspowell",
        "repo": "hpc-coveralls",
        "rev": "14df0f7d229f4cd2e79f8eabb1a740097fdfa430",
        "type": "github"
      },
      "original": {
        "owner": "sevanspowell",
        "repo": "hpc-coveralls",
        "type": "github"
      }
    },
    "hydra": {
      "inputs": {
        "nix": "nix",
        "nixpkgs": [
          "haskell-nix",
          "hydra",
          "nix",
          "nixpkgs"
        ]
      },
      "locked": {
        "lastModified": 1671755331,
        "narHash": "sha256-hXsgJj0Cy0ZiCiYdW2OdBz5WmFyOMKuw4zyxKpgUKm4=",
        "owner": "NixOS",
        "repo": "hydra",
        "rev": "f48f00ee6d5727ae3e488cbf9ce157460853fea8",
        "type": "github"
      },
      "original": {
        "id": "hydra",
        "type": "indirect"
      }
    },
    "iogx": {
      "inputs": {
        "CHaP": [
          "CHaP"
        ],
        "easy-purescript-nix": "easy-purescript-nix",
        "flake-compat": "flake-compat_2",
        "flake-utils": "flake-utils_2",
        "hackage": [
          "hackage"
        ],
        "haskell-nix": [
          "haskell-nix"
        ],
        "iohk-nix": "iohk-nix",
        "nix2container": "nix2container",
        "nixpkgs": [
          "nixpkgs"
        ],
        "nixpkgs-stable": "nixpkgs-stable",
        "pre-commit-hooks-nix": "pre-commit-hooks-nix",
        "sphinxcontrib-haddock": "sphinxcontrib-haddock"
      },
      "locked": {
        "lastModified": 1720207747,
        "narHash": "sha256-ISZAoaeRMrTYmhkH96w2Ua/5SsVY+ja2MpW0ZKkHbWo=",
        "owner": "input-output-hk",
        "repo": "iogx",
        "rev": "a6ad5dc3a956cb17b0cbee308d5b1788eb42f431",
        "type": "github"
      },
      "original": {
        "owner": "input-output-hk",
        "repo": "iogx",
        "type": "github"
      }
    },
    "iohk-nix": {
      "inputs": {
        "blst": "blst",
        "nixpkgs": [
          "iogx",
          "nixpkgs"
        ],
        "secp256k1": "secp256k1",
        "sodium": "sodium"
      },
      "locked": {
        "lastModified": 1719443312,
        "narHash": "sha256-JNDuUSmV/o5ck1CfnBtX8GJE/Pli4zYE73LZZ7u0E2Q=",
        "owner": "input-output-hk",
        "repo": "iohk-nix",
        "rev": "b4025c38b609c6fb99762e2a6201e4e3488a39d3",
        "type": "github"
      },
      "original": {
        "owner": "input-output-hk",
        "repo": "iohk-nix",
        "type": "github"
      }
    },
    "iserv-proxy": {
      "flake": false,
      "locked": {
        "lastModified": 1717479972,
        "narHash": "sha256-7vE3RQycHI1YT9LHJ1/fUaeln2vIpYm6Mmn8FTpYeVo=",
        "owner": "stable-haskell",
        "repo": "iserv-proxy",
        "rev": "2ed34002247213fc435d0062350b91bab920626e",
        "type": "github"
      },
      "original": {
        "owner": "stable-haskell",
        "ref": "iserv-syms",
        "repo": "iserv-proxy",
        "type": "github"
      }
    },
    "lowdown-src": {
      "flake": false,
      "locked": {
        "lastModified": 1633514407,
        "narHash": "sha256-Dw32tiMjdK9t3ETl5fzGrutQTzh2rufgZV4A/BbxuD4=",
        "owner": "kristapsdz",
        "repo": "lowdown",
        "rev": "d2c2b44ff6c27b936ec27358a2653caaef8f73b8",
        "type": "github"
      },
      "original": {
        "owner": "kristapsdz",
        "repo": "lowdown",
        "type": "github"
      }
    },
    "nix": {
      "inputs": {
        "lowdown-src": "lowdown-src",
        "nixpkgs": "nixpkgs",
        "nixpkgs-regression": "nixpkgs-regression"
      },
      "locked": {
        "lastModified": 1661606874,
        "narHash": "sha256-9+rpYzI+SmxJn+EbYxjGv68Ucp22bdFUSy/4LkHkkDQ=",
        "owner": "NixOS",
        "repo": "nix",
        "rev": "11e45768b34fdafdcf019ddbd337afa16127ff0f",
        "type": "github"
      },
      "original": {
        "owner": "NixOS",
        "ref": "2.11.0",
        "repo": "nix",
        "type": "github"
      }
    },
    "nix2container": {
      "inputs": {
        "flake-utils": "flake-utils_3",
        "nixpkgs": "nixpkgs_2"
      },
      "locked": {
        "lastModified": 1712990762,
        "narHash": "sha256-hO9W3w7NcnYeX8u8cleHiSpK2YJo7ecarFTUlbybl7k=",
        "owner": "nlewo",
        "repo": "nix2container",
        "rev": "20aad300c925639d5d6cbe30013c8357ce9f2a2e",
        "type": "github"
      },
      "original": {
        "owner": "nlewo",
        "repo": "nix2container",
        "type": "github"
      }
    },
    "nixpkgs": {
      "locked": {
        "lastModified": 1657693803,
        "narHash": "sha256-G++2CJ9u0E7NNTAi9n5G8TdDmGJXcIjkJ3NF8cetQB8=",
        "owner": "NixOS",
        "repo": "nixpkgs",
        "rev": "365e1b3a859281cf11b94f87231adeabbdd878a2",
        "type": "github"
      },
      "original": {
        "owner": "NixOS",
        "ref": "nixos-22.05-small",
        "repo": "nixpkgs",
        "type": "github"
      }
    },
    "nixpkgs-2003": {
      "locked": {
        "lastModified": 1620055814,
        "narHash": "sha256-8LEHoYSJiL901bTMVatq+rf8y7QtWuZhwwpKE2fyaRY=",
        "owner": "NixOS",
        "repo": "nixpkgs",
        "rev": "1db42b7fe3878f3f5f7a4f2dc210772fd080e205",
        "type": "github"
      },
      "original": {
        "owner": "NixOS",
        "ref": "nixpkgs-20.03-darwin",
        "repo": "nixpkgs",
        "type": "github"
      }
    },
    "nixpkgs-2105": {
      "locked": {
        "lastModified": 1659914493,
        "narHash": "sha256-lkA5X3VNMKirvA+SUzvEhfA7XquWLci+CGi505YFAIs=",
        "owner": "NixOS",
        "repo": "nixpkgs",
        "rev": "022caabb5f2265ad4006c1fa5b1ebe69fb0c3faf",
        "type": "github"
      },
      "original": {
        "owner": "NixOS",
        "ref": "nixpkgs-21.05-darwin",
        "repo": "nixpkgs",
        "type": "github"
      }
    },
    "nixpkgs-2111": {
      "locked": {
        "lastModified": 1659446231,
        "narHash": "sha256-hekabNdTdgR/iLsgce5TGWmfIDZ86qjPhxDg/8TlzhE=",
        "owner": "NixOS",
        "repo": "nixpkgs",
        "rev": "eabc38219184cc3e04a974fe31857d8e0eac098d",
        "type": "github"
      },
      "original": {
        "owner": "NixOS",
        "ref": "nixpkgs-21.11-darwin",
        "repo": "nixpkgs",
        "type": "github"
      }
    },
    "nixpkgs-2205": {
      "locked": {
        "lastModified": 1685573264,
        "narHash": "sha256-Zffu01pONhs/pqH07cjlF10NnMDLok8ix5Uk4rhOnZQ=",
        "owner": "NixOS",
        "repo": "nixpkgs",
        "rev": "380be19fbd2d9079f677978361792cb25e8a3635",
        "type": "github"
      },
      "original": {
        "owner": "NixOS",
        "ref": "nixpkgs-22.05-darwin",
        "repo": "nixpkgs",
        "type": "github"
      }
    },
    "nixpkgs-2211": {
      "locked": {
        "lastModified": 1688392541,
        "narHash": "sha256-lHrKvEkCPTUO+7tPfjIcb7Trk6k31rz18vkyqmkeJfY=",
        "owner": "NixOS",
        "repo": "nixpkgs",
        "rev": "ea4c80b39be4c09702b0cb3b42eab59e2ba4f24b",
        "type": "github"
      },
      "original": {
        "owner": "NixOS",
        "ref": "nixpkgs-22.11-darwin",
        "repo": "nixpkgs",
        "type": "github"
      }
    },
    "nixpkgs-2305": {
      "locked": {
        "lastModified": 1701362232,
        "narHash": "sha256-GVdzxL0lhEadqs3hfRLuj+L1OJFGiL/L7gCcelgBlsw=",
        "owner": "NixOS",
        "repo": "nixpkgs",
        "rev": "d2332963662edffacfddfad59ff4f709dde80ffe",
        "type": "github"
      },
      "original": {
        "owner": "NixOS",
        "ref": "nixpkgs-23.05-darwin",
        "repo": "nixpkgs",
        "type": "github"
      }
    },
    "nixpkgs-2311": {
      "locked": {
        "lastModified": 1701386440,
        "narHash": "sha256-xI0uQ9E7JbmEy/v8kR9ZQan6389rHug+zOtZeZFiDJk=",
        "owner": "NixOS",
        "repo": "nixpkgs",
        "rev": "293822e55ec1872f715a66d0eda9e592dc14419f",
        "type": "github"
      },
      "original": {
        "owner": "NixOS",
        "ref": "nixpkgs-23.11-darwin",
        "repo": "nixpkgs",
        "type": "github"
      }
    },
    "nixpkgs-regression": {
      "locked": {
        "lastModified": 1643052045,
        "narHash": "sha256-uGJ0VXIhWKGXxkeNnq4TvV3CIOkUJ3PAoLZ3HMzNVMw=",
        "owner": "NixOS",
        "repo": "nixpkgs",
        "rev": "215d4d0fd80ca5163643b03a33fde804a29cc1e2",
        "type": "github"
      },
      "original": {
        "owner": "NixOS",
        "repo": "nixpkgs",
        "rev": "215d4d0fd80ca5163643b03a33fde804a29cc1e2",
        "type": "github"
      }
    },
    "nixpkgs-stable": {
      "locked": {
        "lastModified": 1690680713,
        "narHash": "sha256-NXCWA8N+GfSQyoN7ZNiOgq/nDJKOp5/BHEpiZP8sUZw=",
        "owner": "NixOS",
        "repo": "nixpkgs",
        "rev": "b81af66deb21f73a70c67e5ea189568af53b1e8c",
        "type": "github"
      },
      "original": {
        "owner": "NixOS",
        "repo": "nixpkgs",
        "rev": "b81af66deb21f73a70c67e5ea189568af53b1e8c",
        "type": "github"
      }
    },
    "nixpkgs-stable_2": {
      "locked": {
        "lastModified": 1718811006,
        "narHash": "sha256-0Y8IrGhRmBmT7HHXlxxepg2t8j1X90++qRN3lukGaIk=",
        "owner": "NixOS",
        "repo": "nixpkgs",
        "rev": "03d771e513ce90147b65fe922d87d3a0356fc125",
        "type": "github"
      },
      "original": {
        "owner": "NixOS",
        "ref": "nixos-23.11",
        "repo": "nixpkgs",
        "type": "github"
      }
    },
    "nixpkgs-unstable": {
      "locked": {
        "lastModified": 1694822471,
        "narHash": "sha256-6fSDCj++lZVMZlyqOe9SIOL8tYSBz1bI8acwovRwoX8=",
        "owner": "NixOS",
        "repo": "nixpkgs",
        "rev": "47585496bcb13fb72e4a90daeea2f434e2501998",
        "type": "github"
      },
      "original": {
        "owner": "NixOS",
        "repo": "nixpkgs",
        "rev": "47585496bcb13fb72e4a90daeea2f434e2501998",
        "type": "github"
      }
    },
    "nixpkgs_2": {
      "locked": {
        "lastModified": 1712920918,
        "narHash": "sha256-1yxFvUcJfUphK9V91KufIQom7gCsztza0H4Rz2VCWUU=",
        "owner": "NixOS",
        "repo": "nixpkgs",
        "rev": "92323443a56f4e9fc4e4b712e3119f66d0969297",
        "type": "github"
      },
      "original": {
        "owner": "NixOS",
        "repo": "nixpkgs",
        "type": "github"
      }
    },
    "nixpkgs_3": {
      "locked": {
        "lastModified": 1719082008,
        "narHash": "sha256-jHJSUH619zBQ6WdC21fFAlDxHErKVDJ5fpN0Hgx4sjs=",
        "owner": "NixOS",
        "repo": "nixpkgs",
        "rev": "9693852a2070b398ee123a329e68f0dab5526681",
        "type": "github"
      },
      "original": {
        "owner": "NixOS",
        "ref": "nixpkgs-unstable",
        "repo": "nixpkgs",
        "type": "github"
      }
    },
    "old-ghc-nix": {
      "flake": false,
      "locked": {
        "lastModified": 1631092763,
        "narHash": "sha256-sIKgO+z7tj4lw3u6oBZxqIhDrzSkvpHtv0Kki+lh9Fg=",
        "owner": "angerman",
        "repo": "old-ghc-nix",
        "rev": "af48a7a7353e418119b6dfe3cd1463a657f342b8",
        "type": "github"
      },
      "original": {
        "owner": "angerman",
        "ref": "master",
        "repo": "old-ghc-nix",
        "type": "github"
      }
    },
    "pre-commit-hooks-nix": {
      "inputs": {
        "flake-compat": "flake-compat_3",
        "gitignore": "gitignore",
        "nixpkgs": "nixpkgs_3",
        "nixpkgs-stable": "nixpkgs-stable_2"
      },
      "locked": {
        "lastModified": 1719259945,
        "narHash": "sha256-F1h+XIsGKT9TkGO3omxDLEb/9jOOsI6NnzsXFsZhry4=",
        "owner": "cachix",
        "repo": "pre-commit-hooks.nix",
        "rev": "0ff4381bbb8f7a52ca4a851660fc7a437a4c6e07",
        "type": "github"
      },
      "original": {
        "owner": "cachix",
        "repo": "pre-commit-hooks.nix",
        "type": "github"
      }
    },
    "root": {
      "inputs": {
        "CHaP": "CHaP",
        "hackage": "hackage",
        "haskell-nix": "haskell-nix",
        "iogx": "iogx",
        "nixpkgs": [
          "haskell-nix",
          "nixpkgs"
        ]
      }
    },
    "secp256k1": {
      "flake": false,
      "locked": {
        "lastModified": 1683999695,
        "narHash": "sha256-9nJJVENMXjXEJZzw8DHzin1DkFkF8h9m/c6PuM7Uk4s=",
        "owner": "bitcoin-core",
        "repo": "secp256k1",
        "rev": "acf5c55ae6a94e5ca847e07def40427547876101",
        "type": "github"
      },
      "original": {
        "owner": "bitcoin-core",
        "ref": "v0.3.2",
        "repo": "secp256k1",
        "type": "github"
      }
    },
    "sodium": {
      "flake": false,
      "locked": {
        "lastModified": 1675156279,
        "narHash": "sha256-0uRcN5gvMwO7MCXVYnoqG/OmeBFi8qRVnDWJLnBb9+Y=",
        "owner": "input-output-hk",
        "repo": "libsodium",
        "rev": "dbb48cce5429cb6585c9034f002568964f1ce567",
        "type": "github"
      },
      "original": {
        "owner": "input-output-hk",
        "repo": "libsodium",
        "rev": "dbb48cce5429cb6585c9034f002568964f1ce567",
        "type": "github"
      }
    },
    "sphinxcontrib-haddock": {
      "flake": false,
      "locked": {
        "lastModified": 1594136664,
        "narHash": "sha256-O9YT3iCUBHP3CEF88VDLLCO2HSP3HqkNA2q2939RnVY=",
        "owner": "michaelpj",
        "repo": "sphinxcontrib-haddock",
        "rev": "f3956b3256962b2d27d5a4e96edb7951acf5de34",
        "type": "github"
      },
      "original": {
        "owner": "michaelpj",
        "repo": "sphinxcontrib-haddock",
        "type": "github"
      }
    },
    "stackage": {
      "flake": false,
      "locked": {
        "lastModified": 1720138986,
        "narHash": "sha256-+A0QV5ttTNRhlLD/o2l8VjVYE6Xk3X+I2r9b9mlrgw8=",
        "owner": "input-output-hk",
        "repo": "stackage.nix",
        "rev": "0cfa5e0a9804966c8feb8227d57149348ff79f2c",
        "type": "github"
      },
      "original": {
        "owner": "input-output-hk",
        "repo": "stackage.nix",
        "type": "github"
      }
    },
    "systems": {
      "locked": {
        "lastModified": 1681028828,
        "narHash": "sha256-Vy1rq5AaRuLzOxct8nz4T6wlgyUR7zLU309k9mBC768=",
        "owner": "nix-systems",
        "repo": "default",
        "rev": "da67096a3b9bf56a91d16901293e51ba5b49a27e",
        "type": "github"
      },
      "original": {
        "owner": "nix-systems",
        "repo": "default",
        "type": "github"
      }
    },
    "systems_2": {
      "locked": {
        "lastModified": 1681028828,
        "narHash": "sha256-Vy1rq5AaRuLzOxct8nz4T6wlgyUR7zLU309k9mBC768=",
        "owner": "nix-systems",
        "repo": "default",
        "rev": "da67096a3b9bf56a91d16901293e51ba5b49a27e",
        "type": "github"
      },
      "original": {
        "owner": "nix-systems",
        "repo": "default",
        "type": "github"
      }
    },
    "systems_3": {
      "locked": {
        "lastModified": 1681028828,
        "narHash": "sha256-Vy1rq5AaRuLzOxct8nz4T6wlgyUR7zLU309k9mBC768=",
        "owner": "nix-systems",
        "repo": "default",
        "rev": "da67096a3b9bf56a91d16901293e51ba5b49a27e",
        "type": "github"
      },
      "original": {
        "owner": "nix-systems",
        "repo": "default",
        "type": "github"
      }
    }
  },
  "root": "root",
  "version": 7
}<|MERGE_RESOLUTION|>--- conflicted
+++ resolved
@@ -3,19 +3,11 @@
     "CHaP": {
       "flake": false,
       "locked": {
-<<<<<<< HEAD
-        "lastModified": 1717443429,
-        "narHash": "sha256-5+LkyhERvcVanS91rAsri0W5oGCJDW7VVAY1Vo9GWVQ=",
-        "owner": "IntersectMBO",
-        "repo": "cardano-haskell-packages",
-        "rev": "212e176e7c73853ebdfce11d62f78c4fcdd2dff2",
-=======
         "lastModified": 1720157709,
         "narHash": "sha256-9GZS2x9ZcaMncOAdVtHi+bXIi3amdOOgGCFjRZuO9sw=",
         "owner": "IntersectMBO",
         "repo": "cardano-haskell-packages",
         "rev": "2bfd58f7293b0c66eafeab9b905ba5e680aeab41",
->>>>>>> d3cf1177
         "type": "github"
       },
       "original": {
