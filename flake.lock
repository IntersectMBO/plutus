{
  "nodes": {
    "CHaP": {
      "flake": false,
      "locked": {
<<<<<<< HEAD
        "lastModified": 1756133969,
        "narHash": "sha256-8riBLoqCEobFtV+y6QS7PUxIE+As1vCbeLnarTqwJLs=",
        "owner": "IntersectMBO",
        "repo": "cardano-haskell-packages",
        "rev": "e4566fa4ab7af21a5b2bb5116020d8698ac0a48f",
=======
        "lastModified": 1756312114,
        "narHash": "sha256-FZSEC/I8JIgLFS01WTcSOOtfzUr2dHrNTuBfDWCL2dg=",
        "owner": "IntersectMBO",
        "repo": "cardano-haskell-packages",
        "rev": "8668deda6ff4c91896a2422f80fabd1450170cf6",
>>>>>>> 13ff9940
        "type": "github"
      },
      "original": {
        "owner": "IntersectMBO",
        "ref": "repo",
        "repo": "cardano-haskell-packages",
        "type": "github"
      }
    },
    "HTTP": {
      "flake": false,
      "locked": {
        "lastModified": 1451647621,
        "narHash": "sha256-oHIyw3x0iKBexEo49YeUDV1k74ZtyYKGR2gNJXXRxts=",
        "owner": "phadej",
        "repo": "HTTP",
        "rev": "9bc0996d412fef1787449d841277ef663ad9a915",
        "type": "github"
      },
      "original": {
        "owner": "phadej",
        "repo": "HTTP",
        "type": "github"
      }
    },
    "blst": {
      "flake": false,
      "locked": {
        "lastModified": 1739372843,
        "narHash": "sha256-IlbNMLBjs/dvGogcdbWQIL+3qwy7EXJbIDpo4xBd4bY=",
        "owner": "supranational",
        "repo": "blst",
        "rev": "8c7db7fe8d2ce6e76dc398ebd4d475c0ec564355",
        "type": "github"
      },
      "original": {
        "owner": "supranational",
        "ref": "v0.3.14",
        "repo": "blst",
        "type": "github"
      }
    },
    "cabal-32": {
      "flake": false,
      "locked": {
        "lastModified": 1603716527,
        "narHash": "sha256-X0TFfdD4KZpwl0Zr6x+PLxUt/VyKQfX7ylXHdmZIL+w=",
        "owner": "haskell",
        "repo": "cabal",
        "rev": "48bf10787e27364730dd37a42b603cee8d6af7ee",
        "type": "github"
      },
      "original": {
        "owner": "haskell",
        "ref": "3.2",
        "repo": "cabal",
        "type": "github"
      }
    },
    "cabal-34": {
      "flake": false,
      "locked": {
        "lastModified": 1645834128,
        "narHash": "sha256-wG3d+dOt14z8+ydz4SL7pwGfe7SiimxcD/LOuPCV6xM=",
        "owner": "haskell",
        "repo": "cabal",
        "rev": "5ff598c67f53f7c4f48e31d722ba37172230c462",
        "type": "github"
      },
      "original": {
        "owner": "haskell",
        "ref": "3.4",
        "repo": "cabal",
        "type": "github"
      }
    },
    "cabal-36": {
      "flake": false,
      "locked": {
        "lastModified": 1669081697,
        "narHash": "sha256-I5or+V7LZvMxfbYgZATU4awzkicBwwok4mVoje+sGmU=",
        "owner": "haskell",
        "repo": "cabal",
        "rev": "8fd619e33d34924a94e691c5fea2c42f0fc7f144",
        "type": "github"
      },
      "original": {
        "owner": "haskell",
        "ref": "3.6",
        "repo": "cabal",
        "type": "github"
      }
    },
    "cardano-shell": {
      "flake": false,
      "locked": {
        "lastModified": 1608537748,
        "narHash": "sha256-PulY1GfiMgKVnBci3ex4ptk2UNYMXqGjJOxcPy2KYT4=",
        "owner": "input-output-hk",
        "repo": "cardano-shell",
        "rev": "9392c75087cb9a3d453998f4230930dea3a95725",
        "type": "github"
      },
      "original": {
        "owner": "input-output-hk",
        "repo": "cardano-shell",
        "type": "github"
      }
    },
    "flake-compat": {
      "flake": false,
      "locked": {
        "lastModified": 1672831974,
        "narHash": "sha256-z9k3MfslLjWQfnjBtEtJZdq3H7kyi2kQtUThfTgdRk0=",
        "owner": "input-output-hk",
        "repo": "flake-compat",
        "rev": "45f2638735f8cdc40fe302742b79f248d23eb368",
        "type": "github"
      },
      "original": {
        "owner": "input-output-hk",
        "ref": "hkm/gitlab-fix",
        "repo": "flake-compat",
        "type": "github"
      }
    },
    "flake-compat_2": {
      "flake": false,
      "locked": {
        "lastModified": 1696426674,
        "narHash": "sha256-kvjfFW7WAETZlt09AgDn1MrtKzP7t90Vf7vypd3OL1U=",
        "owner": "edolstra",
        "repo": "flake-compat",
        "rev": "0f9255e01c2351cc7d116c072cb317785dd33b33",
        "type": "github"
      },
      "original": {
        "owner": "edolstra",
        "repo": "flake-compat",
        "type": "github"
      }
    },
    "flake-utils": {
      "inputs": {
        "systems": "systems"
      },
      "locked": {
        "lastModified": 1731533236,
        "narHash": "sha256-l0KFg5HjrsfsO/JpG+r7fRrqm12kzFHyUHqHCVpMMbI=",
        "owner": "numtide",
        "repo": "flake-utils",
        "rev": "11707dc2f618dd54ca8739b309ec4fc024de578b",
        "type": "github"
      },
      "original": {
        "owner": "numtide",
        "repo": "flake-utils",
        "type": "github"
      }
    },
    "gitignore": {
      "inputs": {
        "nixpkgs": [
          "pre-commit-hooks",
          "nixpkgs"
        ]
      },
      "locked": {
        "lastModified": 1709087332,
        "narHash": "sha256-HG2cCnktfHsKV0s4XW83gU3F57gaTljL9KNSuG6bnQs=",
        "owner": "hercules-ci",
        "repo": "gitignore.nix",
        "rev": "637db329424fd7e46cf4185293b9cc8c88c95394",
        "type": "github"
      },
      "original": {
        "owner": "hercules-ci",
        "repo": "gitignore.nix",
        "type": "github"
      }
    },
    "hackage": {
      "flake": false,
      "locked": {
        "lastModified": 1756844684,
        "narHash": "sha256-/zjKxmmRG9eq44+cc0AP181w+PlAqFANvISokEs+y/U=",
        "owner": "input-output-hk",
        "repo": "hackage.nix",
        "rev": "a85c23bf9fddcd7c8765f27ad36881bc617a5ee8",
        "type": "github"
      },
      "original": {
        "owner": "input-output-hk",
        "repo": "hackage.nix",
        "type": "github"
      }
    },
    "hackage-for-stackage": {
      "flake": false,
      "locked": {
        "lastModified": 1756772734,
        "narHash": "sha256-kot2lTSCBuWIuJAm28n9PSbrIqrOn92u83kVWFBtZtI=",
        "owner": "input-output-hk",
        "repo": "hackage.nix",
        "rev": "0dabf399347c164d6309843a0fe84460cbc008ec",
        "type": "github"
      },
      "original": {
        "owner": "input-output-hk",
        "ref": "for-stackage",
        "repo": "hackage.nix",
        "type": "github"
      }
    },
    "hackage-internal": {
      "flake": false,
      "locked": {
        "lastModified": 1750307553,
        "narHash": "sha256-iiafNoeLHwlSLQTyvy8nPe2t6g5AV4PPcpMeH/2/DLs=",
        "owner": "input-output-hk",
        "repo": "hackage.nix",
        "rev": "f7867baa8817fab296528f4a4ec39d1c7c4da4f3",
        "type": "github"
      },
      "original": {
        "owner": "input-output-hk",
        "repo": "hackage.nix",
        "type": "github"
      }
    },
    "haskell-nix": {
      "inputs": {
        "HTTP": "HTTP",
        "cabal-32": "cabal-32",
        "cabal-34": "cabal-34",
        "cabal-36": "cabal-36",
        "cardano-shell": "cardano-shell",
        "flake-compat": "flake-compat",
        "hackage": [
          "hackage"
        ],
        "hackage-for-stackage": "hackage-for-stackage",
        "hackage-internal": "hackage-internal",
        "hls": "hls",
        "hls-1.10": "hls-1.10",
        "hls-2.0": "hls-2.0",
        "hls-2.10": "hls-2.10",
        "hls-2.11": "hls-2.11",
        "hls-2.2": "hls-2.2",
        "hls-2.3": "hls-2.3",
        "hls-2.4": "hls-2.4",
        "hls-2.5": "hls-2.5",
        "hls-2.6": "hls-2.6",
        "hls-2.7": "hls-2.7",
        "hls-2.8": "hls-2.8",
        "hls-2.9": "hls-2.9",
        "hpc-coveralls": "hpc-coveralls",
        "iserv-proxy": "iserv-proxy",
        "nixpkgs": [
          "haskell-nix",
          "nixpkgs-unstable"
        ],
        "nixpkgs-2305": "nixpkgs-2305",
        "nixpkgs-2311": "nixpkgs-2311",
        "nixpkgs-2405": "nixpkgs-2405",
        "nixpkgs-2411": "nixpkgs-2411",
        "nixpkgs-2505": "nixpkgs-2505",
        "nixpkgs-unstable": "nixpkgs-unstable",
        "old-ghc-nix": "old-ghc-nix",
        "stackage": "stackage"
      },
      "locked": {
        "lastModified": 1756774299,
        "narHash": "sha256-sHqFfSIi0ghs7xsS/033rUYzNU6DYSsMze+oxIS2hc4=",
        "owner": "input-output-hk",
        "repo": "haskell.nix",
        "rev": "ac987ef18ca39c612dc08a80ee4550c99b66fd9a",
        "type": "github"
      },
      "original": {
        "owner": "input-output-hk",
        "repo": "haskell.nix",
        "type": "github"
      }
    },
    "hls": {
      "flake": false,
      "locked": {
        "lastModified": 1741604408,
        "narHash": "sha256-tuq3+Ip70yu89GswZ7DSINBpwRprnWnl6xDYnS4GOsc=",
        "owner": "haskell",
        "repo": "haskell-language-server",
        "rev": "682d6894c94087da5e566771f25311c47e145359",
        "type": "github"
      },
      "original": {
        "owner": "haskell",
        "repo": "haskell-language-server",
        "type": "github"
      }
    },
    "hls-1.10": {
      "flake": false,
      "locked": {
        "lastModified": 1680000865,
        "narHash": "sha256-rc7iiUAcrHxwRM/s0ErEsSPxOR3u8t7DvFeWlMycWgo=",
        "owner": "haskell",
        "repo": "haskell-language-server",
        "rev": "b08691db779f7a35ff322b71e72a12f6e3376fd9",
        "type": "github"
      },
      "original": {
        "owner": "haskell",
        "ref": "1.10.0.0",
        "repo": "haskell-language-server",
        "type": "github"
      }
    },
    "hls-2.0": {
      "flake": false,
      "locked": {
        "lastModified": 1687698105,
        "narHash": "sha256-OHXlgRzs/kuJH8q7Sxh507H+0Rb8b7VOiPAjcY9sM1k=",
        "owner": "haskell",
        "repo": "haskell-language-server",
        "rev": "783905f211ac63edf982dd1889c671653327e441",
        "type": "github"
      },
      "original": {
        "owner": "haskell",
        "ref": "2.0.0.1",
        "repo": "haskell-language-server",
        "type": "github"
      }
    },
    "hls-2.10": {
      "flake": false,
      "locked": {
        "lastModified": 1743069404,
        "narHash": "sha256-q4kDFyJDDeoGqfEtrZRx4iqMVEC2MOzCToWsFY+TOzY=",
        "owner": "haskell",
        "repo": "haskell-language-server",
        "rev": "2318c61db3a01e03700bd4b05665662929b7fe8b",
        "type": "github"
      },
      "original": {
        "owner": "haskell",
        "ref": "2.10.0.0",
        "repo": "haskell-language-server",
        "type": "github"
      }
    },
    "hls-2.11": {
      "flake": false,
      "locked": {
        "lastModified": 1747306193,
        "narHash": "sha256-/MmtpF8+FyQlwfKHqHK05BdsxC9LHV70d/FiMM7pzBM=",
        "owner": "haskell",
        "repo": "haskell-language-server",
        "rev": "46ef4523ea4949f47f6d2752476239f1c6d806fe",
        "type": "github"
      },
      "original": {
        "owner": "haskell",
        "ref": "2.11.0.0",
        "repo": "haskell-language-server",
        "type": "github"
      }
    },
    "hls-2.2": {
      "flake": false,
      "locked": {
        "lastModified": 1693064058,
        "narHash": "sha256-8DGIyz5GjuCFmohY6Fa79hHA/p1iIqubfJUTGQElbNk=",
        "owner": "haskell",
        "repo": "haskell-language-server",
        "rev": "b30f4b6cf5822f3112c35d14a0cba51f3fe23b85",
        "type": "github"
      },
      "original": {
        "owner": "haskell",
        "ref": "2.2.0.0",
        "repo": "haskell-language-server",
        "type": "github"
      }
    },
    "hls-2.3": {
      "flake": false,
      "locked": {
        "lastModified": 1695910642,
        "narHash": "sha256-tR58doOs3DncFehHwCLczJgntyG/zlsSd7DgDgMPOkI=",
        "owner": "haskell",
        "repo": "haskell-language-server",
        "rev": "458ccdb55c9ea22cd5d13ec3051aaefb295321be",
        "type": "github"
      },
      "original": {
        "owner": "haskell",
        "ref": "2.3.0.0",
        "repo": "haskell-language-server",
        "type": "github"
      }
    },
    "hls-2.4": {
      "flake": false,
      "locked": {
        "lastModified": 1699862708,
        "narHash": "sha256-YHXSkdz53zd0fYGIYOgLt6HrA0eaRJi9mXVqDgmvrjk=",
        "owner": "haskell",
        "repo": "haskell-language-server",
        "rev": "54507ef7e85fa8e9d0eb9a669832a3287ffccd57",
        "type": "github"
      },
      "original": {
        "owner": "haskell",
        "ref": "2.4.0.1",
        "repo": "haskell-language-server",
        "type": "github"
      }
    },
    "hls-2.5": {
      "flake": false,
      "locked": {
        "lastModified": 1701080174,
        "narHash": "sha256-fyiR9TaHGJIIR0UmcCb73Xv9TJq3ht2ioxQ2mT7kVdc=",
        "owner": "haskell",
        "repo": "haskell-language-server",
        "rev": "27f8c3d3892e38edaef5bea3870161815c4d014c",
        "type": "github"
      },
      "original": {
        "owner": "haskell",
        "ref": "2.5.0.0",
        "repo": "haskell-language-server",
        "type": "github"
      }
    },
    "hls-2.6": {
      "flake": false,
      "locked": {
        "lastModified": 1705325287,
        "narHash": "sha256-+P87oLdlPyMw8Mgoul7HMWdEvWP/fNlo8jyNtwME8E8=",
        "owner": "haskell",
        "repo": "haskell-language-server",
        "rev": "6e0b342fa0327e628610f2711f8c3e4eaaa08b1e",
        "type": "github"
      },
      "original": {
        "owner": "haskell",
        "ref": "2.6.0.0",
        "repo": "haskell-language-server",
        "type": "github"
      }
    },
    "hls-2.7": {
      "flake": false,
      "locked": {
        "lastModified": 1708965829,
        "narHash": "sha256-LfJ+TBcBFq/XKoiNI7pc4VoHg4WmuzsFxYJ3Fu+Jf+M=",
        "owner": "haskell",
        "repo": "haskell-language-server",
        "rev": "50322b0a4aefb27adc5ec42f5055aaa8f8e38001",
        "type": "github"
      },
      "original": {
        "owner": "haskell",
        "ref": "2.7.0.0",
        "repo": "haskell-language-server",
        "type": "github"
      }
    },
    "hls-2.8": {
      "flake": false,
      "locked": {
        "lastModified": 1715153580,
        "narHash": "sha256-Vi/iUt2pWyUJlo9VrYgTcbRviWE0cFO6rmGi9rmALw0=",
        "owner": "haskell",
        "repo": "haskell-language-server",
        "rev": "dd1be1beb16700de59e0d6801957290bcf956a0a",
        "type": "github"
      },
      "original": {
        "owner": "haskell",
        "ref": "2.8.0.0",
        "repo": "haskell-language-server",
        "type": "github"
      }
    },
    "hls-2.9": {
      "flake": false,
      "locked": {
        "lastModified": 1719993701,
        "narHash": "sha256-wy348++MiMm/xwtI9M3vVpqj2qfGgnDcZIGXw8sF1sA=",
        "owner": "haskell",
        "repo": "haskell-language-server",
        "rev": "90319a7e62ab93ab65a95f8f2bcf537e34dae76a",
        "type": "github"
      },
      "original": {
        "owner": "haskell",
        "ref": "2.9.0.1",
        "repo": "haskell-language-server",
        "type": "github"
      }
    },
    "hpc-coveralls": {
      "flake": false,
      "locked": {
        "lastModified": 1607498076,
        "narHash": "sha256-8uqsEtivphgZWYeUo5RDUhp6bO9j2vaaProQxHBltQk=",
        "owner": "sevanspowell",
        "repo": "hpc-coveralls",
        "rev": "14df0f7d229f4cd2e79f8eabb1a740097fdfa430",
        "type": "github"
      },
      "original": {
        "owner": "sevanspowell",
        "repo": "hpc-coveralls",
        "type": "github"
      }
    },
    "iohk-nix": {
      "inputs": {
        "blst": "blst",
        "nixpkgs": [
          "nixpkgs"
        ],
        "secp256k1": "secp256k1",
        "sodium": "sodium"
      },
      "locked": {
        "lastModified": 1751421193,
        "narHash": "sha256-rklXDo12dfukaSqcEyiYbze3ffRtTl2/WAAQCWfkGiw=",
        "owner": "input-output-hk",
        "repo": "iohk-nix",
        "rev": "64ca6f4c0c6db283e2ec457c775bce75173fb319",
        "type": "github"
      },
      "original": {
        "owner": "input-output-hk",
        "repo": "iohk-nix",
        "type": "github"
      }
    },
    "iserv-proxy": {
      "flake": false,
      "locked": {
        "lastModified": 1755243078,
        "narHash": "sha256-GLbl1YaohKdpzZVJFRdcI1O1oE3F3uBer4lFv3Yy0l8=",
        "owner": "stable-haskell",
        "repo": "iserv-proxy",
        "rev": "150605195cb7183a6fb7bed82f23fedf37c6f52a",
        "type": "github"
      },
      "original": {
        "owner": "stable-haskell",
        "ref": "iserv-syms",
        "repo": "iserv-proxy",
        "type": "github"
      }
    },
    "nixpkgs": {
      "locked": {
        "lastModified": 1730768919,
        "narHash": "sha256-8AKquNnnSaJRXZxc5YmF/WfmxiHX6MMZZasRP6RRQkE=",
        "owner": "NixOS",
        "repo": "nixpkgs",
        "rev": "a04d33c0c3f1a59a2c1cb0c6e34cd24500e5a1dc",
        "type": "github"
      },
      "original": {
        "owner": "NixOS",
        "ref": "nixpkgs-unstable",
        "repo": "nixpkgs",
        "type": "github"
      }
    },
    "nixpkgs-2305": {
      "locked": {
        "lastModified": 1705033721,
        "narHash": "sha256-K5eJHmL1/kev6WuqyqqbS1cdNnSidIZ3jeqJ7GbrYnQ=",
        "owner": "NixOS",
        "repo": "nixpkgs",
        "rev": "a1982c92d8980a0114372973cbdfe0a307f1bdea",
        "type": "github"
      },
      "original": {
        "owner": "NixOS",
        "ref": "nixpkgs-23.05-darwin",
        "repo": "nixpkgs",
        "type": "github"
      }
    },
    "nixpkgs-2311": {
      "locked": {
        "lastModified": 1719957072,
        "narHash": "sha256-gvFhEf5nszouwLAkT9nWsDzocUTqLWHuL++dvNjMp9I=",
        "owner": "NixOS",
        "repo": "nixpkgs",
        "rev": "7144d6241f02d171d25fba3edeaf15e0f2592105",
        "type": "github"
      },
      "original": {
        "owner": "NixOS",
        "ref": "nixpkgs-23.11-darwin",
        "repo": "nixpkgs",
        "type": "github"
      }
    },
    "nixpkgs-2405": {
      "locked": {
        "lastModified": 1735564410,
        "narHash": "sha256-HB/FA0+1gpSs8+/boEavrGJH+Eq08/R2wWNph1sM1Dg=",
        "owner": "NixOS",
        "repo": "nixpkgs",
        "rev": "1e7a8f391f1a490460760065fa0630b5520f9cf8",
        "type": "github"
      },
      "original": {
        "owner": "NixOS",
        "ref": "nixpkgs-24.05-darwin",
        "repo": "nixpkgs",
        "type": "github"
      }
    },
    "nixpkgs-2411": {
      "locked": {
        "lastModified": 1748037224,
        "narHash": "sha256-92vihpZr6dwEMV6g98M5kHZIttrWahb9iRPBm1atcPk=",
        "owner": "NixOS",
        "repo": "nixpkgs",
        "rev": "f09dede81861f3a83f7f06641ead34f02f37597f",
        "type": "github"
      },
      "original": {
        "owner": "NixOS",
        "ref": "nixpkgs-24.11-darwin",
        "repo": "nixpkgs",
        "type": "github"
      }
    },
    "nixpkgs-2505": {
      "locked": {
        "lastModified": 1754477006,
        "narHash": "sha256-suIgZZHXdb4ca9nN4MIcmdjeN+ZWsTwCtYAG4HExqAo=",
        "owner": "NixOS",
        "repo": "nixpkgs",
        "rev": "4896699973299bffae27d0d9828226983544d9e9",
        "type": "github"
      },
      "original": {
        "owner": "NixOS",
        "ref": "nixpkgs-25.05-darwin",
        "repo": "nixpkgs",
        "type": "github"
      }
    },
    "nixpkgs-unstable": {
      "locked": {
        "lastModified": 1754393734,
        "narHash": "sha256-fbnmAwTQkuXHKBlcL5Nq1sMAzd3GFqCOQgEQw6Hy0Ak=",
        "owner": "NixOS",
        "repo": "nixpkgs",
        "rev": "a683adc19ff5228af548c6539dbc3440509bfed3",
        "type": "github"
      },
      "original": {
        "owner": "NixOS",
        "ref": "nixpkgs-unstable",
        "repo": "nixpkgs",
        "type": "github"
      }
    },
    "old-ghc-nix": {
      "flake": false,
      "locked": {
        "lastModified": 1631092763,
        "narHash": "sha256-sIKgO+z7tj4lw3u6oBZxqIhDrzSkvpHtv0Kki+lh9Fg=",
        "owner": "angerman",
        "repo": "old-ghc-nix",
        "rev": "af48a7a7353e418119b6dfe3cd1463a657f342b8",
        "type": "github"
      },
      "original": {
        "owner": "angerman",
        "ref": "master",
        "repo": "old-ghc-nix",
        "type": "github"
      }
    },
    "pre-commit-hooks": {
      "inputs": {
        "flake-compat": "flake-compat_2",
        "gitignore": "gitignore",
        "nixpkgs": "nixpkgs"
      },
      "locked": {
        "lastModified": 1737043064,
        "narHash": "sha256-I/OuxGwXwRi5gnFPsyCvVR+IfFstA+QXEpHu1hvsgD8=",
        "owner": "cachix",
        "repo": "git-hooks.nix",
        "rev": "94ee657f6032d913fe0ef49adaa743804635b0bb",
        "type": "github"
      },
      "original": {
        "owner": "cachix",
        "repo": "git-hooks.nix",
        "type": "github"
      }
    },
    "root": {
      "inputs": {
        "CHaP": "CHaP",
        "flake-utils": "flake-utils",
        "hackage": "hackage",
        "haskell-nix": "haskell-nix",
        "iohk-nix": "iohk-nix",
        "nixpkgs": [
          "haskell-nix",
          "nixpkgs"
        ],
        "nixpkgs-2405": [
          "haskell-nix",
          "nixpkgs-2405"
        ],
        "pre-commit-hooks": "pre-commit-hooks"
      }
    },
    "secp256k1": {
      "flake": false,
      "locked": {
        "lastModified": 1683999695,
        "narHash": "sha256-9nJJVENMXjXEJZzw8DHzin1DkFkF8h9m/c6PuM7Uk4s=",
        "owner": "bitcoin-core",
        "repo": "secp256k1",
        "rev": "acf5c55ae6a94e5ca847e07def40427547876101",
        "type": "github"
      },
      "original": {
        "owner": "bitcoin-core",
        "ref": "v0.3.2",
        "repo": "secp256k1",
        "type": "github"
      }
    },
    "sodium": {
      "flake": false,
      "locked": {
        "lastModified": 1675156279,
        "narHash": "sha256-0uRcN5gvMwO7MCXVYnoqG/OmeBFi8qRVnDWJLnBb9+Y=",
        "owner": "input-output-hk",
        "repo": "libsodium",
        "rev": "dbb48cce5429cb6585c9034f002568964f1ce567",
        "type": "github"
      },
      "original": {
        "owner": "input-output-hk",
        "repo": "libsodium",
        "rev": "dbb48cce5429cb6585c9034f002568964f1ce567",
        "type": "github"
      }
    },
    "stackage": {
      "flake": false,
      "locked": {
        "lastModified": 1756771957,
        "narHash": "sha256-4gpnaFvpLwD+jk1BGkGcNPWPy0pKHCLd0suGPrP9tJk=",
        "owner": "input-output-hk",
        "repo": "stackage.nix",
        "rev": "ad1a53a776a6e1a9e106898d88df9920a6e80d4a",
        "type": "github"
      },
      "original": {
        "owner": "input-output-hk",
        "repo": "stackage.nix",
        "type": "github"
      }
    },
    "systems": {
      "locked": {
        "lastModified": 1681028828,
        "narHash": "sha256-Vy1rq5AaRuLzOxct8nz4T6wlgyUR7zLU309k9mBC768=",
        "owner": "nix-systems",
        "repo": "default",
        "rev": "da67096a3b9bf56a91d16901293e51ba5b49a27e",
        "type": "github"
      },
      "original": {
        "owner": "nix-systems",
        "repo": "default",
        "type": "github"
      }
    }
  },
  "root": "root",
  "version": 7
}<|MERGE_RESOLUTION|>--- conflicted
+++ resolved
@@ -3,19 +3,11 @@
     "CHaP": {
       "flake": false,
       "locked": {
-<<<<<<< HEAD
-        "lastModified": 1756133969,
-        "narHash": "sha256-8riBLoqCEobFtV+y6QS7PUxIE+As1vCbeLnarTqwJLs=",
-        "owner": "IntersectMBO",
-        "repo": "cardano-haskell-packages",
-        "rev": "e4566fa4ab7af21a5b2bb5116020d8698ac0a48f",
-=======
         "lastModified": 1756312114,
         "narHash": "sha256-FZSEC/I8JIgLFS01WTcSOOtfzUr2dHrNTuBfDWCL2dg=",
         "owner": "IntersectMBO",
         "repo": "cardano-haskell-packages",
         "rev": "8668deda6ff4c91896a2422f80fabd1450170cf6",
->>>>>>> 13ff9940
         "type": "github"
       },
       "original": {
