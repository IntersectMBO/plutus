{
  "nodes": {
    "CHaP": {
      "flake": false,
      "locked": {
        "lastModified": 1683730200,
        "narHash": "sha256-F2jCz8dFEpdEz0J6t7cqfHuL4zfRzgIKKubkYxpsWWc=",
        "owner": "input-output-hk",
        "repo": "cardano-haskell-packages",
        "rev": "8132844c9956a00d27838b7fec2a1f7adea47504",
        "type": "github"
      },
      "original": {
        "owner": "input-output-hk",
        "ref": "repo",
        "repo": "cardano-haskell-packages",
        "type": "github"
      }
    },
    "HTTP": {
      "flake": false,
      "locked": {
        "lastModified": 1451647621,
        "narHash": "sha256-oHIyw3x0iKBexEo49YeUDV1k74ZtyYKGR2gNJXXRxts=",
        "owner": "phadej",
        "repo": "HTTP",
        "rev": "9bc0996d412fef1787449d841277ef663ad9a915",
        "type": "github"
      },
      "original": {
        "owner": "phadej",
        "repo": "HTTP",
        "type": "github"
      }
    },
    "blank": {
      "locked": {
        "lastModified": 1625557891,
        "narHash": "sha256-O8/MWsPBGhhyPoPLHZAuoZiiHo9q6FLlEeIDEXuj6T4=",
        "owner": "divnix",
        "repo": "blank",
        "rev": "5a5d2684073d9f563072ed07c871d577a6c614a8",
        "type": "github"
      },
      "original": {
        "owner": "divnix",
        "repo": "blank",
        "type": "github"
      }
    },
    "blank_2": {
      "locked": {
        "lastModified": 1625557891,
        "narHash": "sha256-O8/MWsPBGhhyPoPLHZAuoZiiHo9q6FLlEeIDEXuj6T4=",
        "owner": "divnix",
        "repo": "blank",
        "rev": "5a5d2684073d9f563072ed07c871d577a6c614a8",
        "type": "github"
      },
      "original": {
        "owner": "divnix",
        "repo": "blank",
        "type": "github"
      }
    },
    "cabal-32": {
      "flake": false,
      "locked": {
        "lastModified": 1603716527,
        "narHash": "sha256-X0TFfdD4KZpwl0Zr6x+PLxUt/VyKQfX7ylXHdmZIL+w=",
        "owner": "haskell",
        "repo": "cabal",
        "rev": "48bf10787e27364730dd37a42b603cee8d6af7ee",
        "type": "github"
      },
      "original": {
        "owner": "haskell",
        "ref": "3.2",
        "repo": "cabal",
        "type": "github"
      }
    },
    "cabal-34": {
      "flake": false,
      "locked": {
        "lastModified": 1645834128,
        "narHash": "sha256-wG3d+dOt14z8+ydz4SL7pwGfe7SiimxcD/LOuPCV6xM=",
        "owner": "haskell",
        "repo": "cabal",
        "rev": "5ff598c67f53f7c4f48e31d722ba37172230c462",
        "type": "github"
      },
      "original": {
        "owner": "haskell",
        "ref": "3.4",
        "repo": "cabal",
        "type": "github"
      }
    },
    "cabal-36": {
      "flake": false,
      "locked": {
        "lastModified": 1669081697,
        "narHash": "sha256-I5or+V7LZvMxfbYgZATU4awzkicBwwok4mVoje+sGmU=",
        "owner": "haskell",
        "repo": "cabal",
        "rev": "8fd619e33d34924a94e691c5fea2c42f0fc7f144",
        "type": "github"
      },
      "original": {
        "owner": "haskell",
        "ref": "3.6",
        "repo": "cabal",
        "type": "github"
      }
    },
    "cardano-shell": {
      "flake": false,
      "locked": {
        "lastModified": 1608537748,
        "narHash": "sha256-PulY1GfiMgKVnBci3ex4ptk2UNYMXqGjJOxcPy2KYT4=",
        "owner": "input-output-hk",
        "repo": "cardano-shell",
        "rev": "9392c75087cb9a3d453998f4230930dea3a95725",
        "type": "github"
      },
      "original": {
        "owner": "input-output-hk",
        "repo": "cardano-shell",
        "type": "github"
      }
    },
    "devshell": {
      "inputs": {
        "flake-utils": [
          "haskell-nix",
          "tullia",
          "std",
          "flake-utils"
        ],
        "nixpkgs": [
          "haskell-nix",
          "tullia",
          "std",
          "nixpkgs"
        ]
      },
      "locked": {
        "lastModified": 1663445644,
        "narHash": "sha256-+xVlcK60x7VY1vRJbNUEAHi17ZuoQxAIH4S4iUFUGBA=",
        "owner": "numtide",
        "repo": "devshell",
        "rev": "e3dc3e21594fe07bdb24bdf1c8657acaa4cb8f66",
        "type": "github"
      },
      "original": {
        "owner": "numtide",
        "repo": "devshell",
        "type": "github"
      }
    },
    "devshell_2": {
      "inputs": {
        "flake-utils": [
          "std",
          "flake-utils"
        ],
        "nixpkgs": [
          "std",
          "nixpkgs"
        ]
      },
      "locked": {
        "lastModified": 1663445644,
        "narHash": "sha256-+xVlcK60x7VY1vRJbNUEAHi17ZuoQxAIH4S4iUFUGBA=",
        "owner": "numtide",
        "repo": "devshell",
        "rev": "e3dc3e21594fe07bdb24bdf1c8657acaa4cb8f66",
        "type": "github"
      },
      "original": {
        "owner": "numtide",
        "repo": "devshell",
        "type": "github"
      }
    },
    "dmerge": {
      "inputs": {
        "nixlib": [
          "haskell-nix",
          "tullia",
          "std",
          "nixpkgs"
        ],
        "yants": [
          "haskell-nix",
          "tullia",
          "std",
          "yants"
        ]
      },
      "locked": {
        "lastModified": 1659548052,
        "narHash": "sha256-fzI2gp1skGA8mQo/FBFrUAtY0GQkAIAaV/V127TJPyY=",
        "owner": "divnix",
        "repo": "data-merge",
        "rev": "d160d18ce7b1a45b88344aa3f13ed1163954b497",
        "type": "github"
      },
      "original": {
        "owner": "divnix",
        "repo": "data-merge",
        "type": "github"
      }
    },
    "dmerge_2": {
      "inputs": {
        "nixlib": [
          "std",
          "nixpkgs"
        ],
        "yants": [
          "std",
          "yants"
        ]
      },
      "locked": {
        "lastModified": 1659548052,
        "narHash": "sha256-fzI2gp1skGA8mQo/FBFrUAtY0GQkAIAaV/V127TJPyY=",
        "owner": "divnix",
        "repo": "data-merge",
        "rev": "d160d18ce7b1a45b88344aa3f13ed1163954b497",
        "type": "github"
      },
      "original": {
        "owner": "divnix",
        "repo": "data-merge",
        "type": "github"
      }
    },
    "flake-compat": {
      "flake": false,
      "locked": {
        "lastModified": 1672831974,
        "narHash": "sha256-z9k3MfslLjWQfnjBtEtJZdq3H7kyi2kQtUThfTgdRk0=",
        "owner": "input-output-hk",
        "repo": "flake-compat",
        "rev": "45f2638735f8cdc40fe302742b79f248d23eb368",
        "type": "github"
      },
      "original": {
        "owner": "input-output-hk",
        "ref": "hkm/gitlab-fix",
        "repo": "flake-compat",
        "type": "github"
      }
    },
    "flake-compat_2": {
      "flake": false,
      "locked": {
        "lastModified": 1650374568,
        "narHash": "sha256-Z+s0J8/r907g149rllvwhb4pKi8Wam5ij0st8PwAh+E=",
        "owner": "edolstra",
        "repo": "flake-compat",
        "rev": "b4a34015c698c7793d592d66adbab377907a2be8",
        "type": "github"
      },
      "original": {
        "owner": "edolstra",
        "repo": "flake-compat",
        "type": "github"
      }
    },
    "flake-utils": {
      "locked": {
        "lastModified": 1679360468,
        "narHash": "sha256-LGnza3cfXF10Biw3ZTg0u9o9t7s680Ww200t5KkHTh8=",
        "owner": "hamishmack",
        "repo": "flake-utils",
        "rev": "e1ea268ff47ad475443dbabcd54744b4e5b9d4f5",
        "type": "github"
      },
      "original": {
        "owner": "hamishmack",
        "ref": "hkm/nested-hydraJobs",
        "repo": "flake-utils",
        "type": "github"
      }
    },
    "flake-utils_2": {
      "locked": {
        "lastModified": 1653893745,
        "narHash": "sha256-0jntwV3Z8//YwuOjzhV2sgJJPt+HY6KhU7VZUL0fKZQ=",
        "owner": "numtide",
        "repo": "flake-utils",
        "rev": "1ed9fb1935d260de5fe1c2f7ee0ebaae17ed2fa1",
        "type": "github"
      },
      "original": {
        "owner": "numtide",
        "repo": "flake-utils",
        "type": "github"
      }
    },
    "flake-utils_3": {
      "locked": {
        "lastModified": 1659877975,
        "narHash": "sha256-zllb8aq3YO3h8B/U0/J1WBgAL8EX5yWf5pMj3G0NAmc=",
        "owner": "numtide",
        "repo": "flake-utils",
        "rev": "c0e246b9b83f637f4681389ecabcb2681b4f3af0",
        "type": "github"
      },
      "original": {
        "owner": "numtide",
        "repo": "flake-utils",
        "type": "github"
      }
    },
    "flake-utils_4": {
      "locked": {
        "lastModified": 1644229661,
        "narHash": "sha256-1YdnJAsNy69bpcjuoKdOYQX0YxZBiCYZo4Twxerqv7k=",
        "owner": "numtide",
        "repo": "flake-utils",
        "rev": "3cecb5b042f7f209c56ffd8371b2711a290ec797",
        "type": "github"
      },
      "original": {
        "owner": "numtide",
        "repo": "flake-utils",
        "type": "github"
      }
    },
    "flake-utils_5": {
      "locked": {
        "lastModified": 1659877975,
        "narHash": "sha256-zllb8aq3YO3h8B/U0/J1WBgAL8EX5yWf5pMj3G0NAmc=",
        "owner": "numtide",
        "repo": "flake-utils",
        "rev": "c0e246b9b83f637f4681389ecabcb2681b4f3af0",
        "type": "github"
      },
      "original": {
        "owner": "numtide",
        "repo": "flake-utils",
        "type": "github"
      }
    },
    "flake-utils_6": {
      "locked": {
        "lastModified": 1653893745,
        "narHash": "sha256-0jntwV3Z8//YwuOjzhV2sgJJPt+HY6KhU7VZUL0fKZQ=",
        "owner": "numtide",
        "repo": "flake-utils",
        "rev": "1ed9fb1935d260de5fe1c2f7ee0ebaae17ed2fa1",
        "type": "github"
      },
      "original": {
        "owner": "numtide",
        "repo": "flake-utils",
        "type": "github"
      }
    },
    "ghc-8.6.5-iohk": {
      "flake": false,
      "locked": {
        "lastModified": 1600920045,
        "narHash": "sha256-DO6kxJz248djebZLpSzTGD6s8WRpNI9BTwUeOf5RwY8=",
        "owner": "input-output-hk",
        "repo": "ghc",
        "rev": "95713a6ecce4551240da7c96b6176f980af75cae",
        "type": "github"
      },
      "original": {
        "owner": "input-output-hk",
        "ref": "release/8.6.5-iohk",
        "repo": "ghc",
        "type": "github"
      }
    },
    "gitignore-nix": {
      "inputs": {
        "nixpkgs": [
          "nixpkgs"
        ]
      },
      "locked": {
        "lastModified": 1660459072,
        "narHash": "sha256-8DFJjXG8zqoONA1vXtgeKXy68KdJL5UaXR8NtVMUbx8=",
        "owner": "hercules-ci",
        "repo": "gitignore.nix",
        "rev": "a20de23b925fd8264fd7fad6454652e142fd7f73",
        "type": "github"
      },
      "original": {
        "owner": "hercules-ci",
        "repo": "gitignore.nix",
        "type": "github"
      }
    },
    "gomod2nix": {
      "inputs": {
        "nixpkgs": "nixpkgs_2",
        "utils": "utils"
      },
      "locked": {
        "lastModified": 1655245309,
        "narHash": "sha256-d/YPoQ/vFn1+GTmSdvbSBSTOai61FONxB4+Lt6w/IVI=",
        "owner": "tweag",
        "repo": "gomod2nix",
        "rev": "40d32f82fc60d66402eb0972e6e368aeab3faf58",
        "type": "github"
      },
      "original": {
        "owner": "tweag",
        "repo": "gomod2nix",
        "type": "github"
      }
    },
    "hackage-nix": {
      "flake": false,
      "locked": {
        "lastModified": 1683159976,
        "narHash": "sha256-bEfhRqQjRvYzaNu8vvHZAa31u+8DNYoRlPpQZPrnqbk=",
        "owner": "input-output-hk",
        "repo": "hackage.nix",
        "rev": "525f5a74cbaacd76cf8e005de2ee99f1d544568a",
        "type": "github"
      },
      "original": {
        "owner": "input-output-hk",
        "repo": "hackage.nix",
        "type": "github"
      }
    },
    "haskell-language-server": {
      "flake": false,
      "locked": {
        "lastModified": 1672051165,
        "narHash": "sha256-j3XRQTWa7jsVlimaxFZNnlE9IzWII9Prj1/+otks5FQ=",
        "owner": "haskell",
        "repo": "haskell-language-server",
        "rev": "1916b5782d9f3204d25a1d8f94da4cfd83ae2607",
        "type": "github"
      },
      "original": {
        "owner": "haskell",
        "ref": "1.9.0.0",
        "repo": "haskell-language-server",
        "type": "github"
      }
    },
    "haskell-nix": {
      "inputs": {
        "HTTP": "HTTP",
        "cabal-32": "cabal-32",
        "cabal-34": "cabal-34",
        "cabal-36": "cabal-36",
        "cardano-shell": "cardano-shell",
        "flake-compat": "flake-compat",
        "flake-utils": "flake-utils",
        "ghc-8.6.5-iohk": "ghc-8.6.5-iohk",
        "hackage": [
          "hackage-nix"
        ],
        "hls-1.10": "hls-1.10",
        "hpc-coveralls": "hpc-coveralls",
        "hydra": "hydra",
        "iserv-proxy": "iserv-proxy",
        "nixpkgs": [
          "haskell-nix",
          "nixpkgs-unstable"
        ],
        "nixpkgs-2003": "nixpkgs-2003",
        "nixpkgs-2105": "nixpkgs-2105",
        "nixpkgs-2111": "nixpkgs-2111",
        "nixpkgs-2205": "nixpkgs-2205",
        "nixpkgs-2211": "nixpkgs-2211",
        "nixpkgs-unstable": "nixpkgs-unstable",
        "old-ghc-nix": "old-ghc-nix",
        "stackage": "stackage",
        "tullia": "tullia"
      },
      "locked": {
<<<<<<< HEAD
        "lastModified": 1683766395,
        "narHash": "sha256-WdfPYe21CInYVH07oWaf4LEUA6lfwF2dqK7ZhgwL1LM=",
        "owner": "input-output-hk",
        "repo": "haskell.nix",
        "rev": "78bfce6053192dea0ff9a3a03b0b7e4f6c1e1fdb",
=======
        "lastModified": 1683195635,
        "narHash": "sha256-1mXduNH0Fc/1jEIhy/UaAp7IOe5XwicoYC2GTkUfsp8=",
        "owner": "input-output-hk",
        "repo": "haskell.nix",
        "rev": "e491253ba13b8145bcaa8f9af6e41b7ff2c96087",
>>>>>>> a3235659
        "type": "github"
      },
      "original": {
        "owner": "input-output-hk",
        "repo": "haskell.nix",
        "type": "github"
      }
    },
    "hls-1.10": {
      "flake": false,
      "locked": {
        "lastModified": 1680000865,
        "narHash": "sha256-rc7iiUAcrHxwRM/s0ErEsSPxOR3u8t7DvFeWlMycWgo=",
        "owner": "haskell",
        "repo": "haskell-language-server",
        "rev": "b08691db779f7a35ff322b71e72a12f6e3376fd9",
        "type": "github"
      },
      "original": {
        "owner": "haskell",
        "ref": "1.10.0.0",
        "repo": "haskell-language-server",
        "type": "github"
      }
    },
    "hpc-coveralls": {
      "flake": false,
      "locked": {
        "lastModified": 1607498076,
        "narHash": "sha256-8uqsEtivphgZWYeUo5RDUhp6bO9j2vaaProQxHBltQk=",
        "owner": "sevanspowell",
        "repo": "hpc-coveralls",
        "rev": "14df0f7d229f4cd2e79f8eabb1a740097fdfa430",
        "type": "github"
      },
      "original": {
        "owner": "sevanspowell",
        "repo": "hpc-coveralls",
        "type": "github"
      }
    },
    "hydra": {
      "inputs": {
        "nix": "nix",
        "nixpkgs": [
          "haskell-nix",
          "hydra",
          "nix",
          "nixpkgs"
        ]
      },
      "locked": {
        "lastModified": 1671755331,
        "narHash": "sha256-hXsgJj0Cy0ZiCiYdW2OdBz5WmFyOMKuw4zyxKpgUKm4=",
        "owner": "NixOS",
        "repo": "hydra",
        "rev": "f48f00ee6d5727ae3e488cbf9ce157460853fea8",
        "type": "github"
      },
      "original": {
        "id": "hydra",
        "type": "indirect"
      }
    },
    "incl": {
      "inputs": {
        "nixlib": [
          "haskell-nix",
          "tullia",
          "std",
          "nixpkgs"
        ]
      },
      "locked": {
        "lastModified": 1669263024,
        "narHash": "sha256-E/+23NKtxAqYG/0ydYgxlgarKnxmDbg6rCMWnOBqn9Q=",
        "owner": "divnix",
        "repo": "incl",
        "rev": "ce7bebaee048e4cd7ebdb4cee7885e00c4e2abca",
        "type": "github"
      },
      "original": {
        "owner": "divnix",
        "repo": "incl",
        "type": "github"
      }
    },
    "iohk-nix": {
      "inputs": {
        "nixpkgs": [
          "nixpkgs"
        ]
      },
      "locked": {
        "lastModified": 1683264256,
        "narHash": "sha256-5ddG5PDwSPFdrtyxhzBZFh/10YEAHRqeD8ts6NJamVg=",
        "owner": "input-output-hk",
        "repo": "iohk-nix",
        "rev": "18d9bc9d09ab73df58efa13a3d470b211c92f2ee",
        "type": "github"
      },
      "original": {
        "owner": "input-output-hk",
        "repo": "iohk-nix",
        "type": "github"
      }
    },
    "iserv-proxy": {
      "flake": false,
      "locked": {
        "lastModified": 1670983692,
        "narHash": "sha256-avLo34JnI9HNyOuauK5R69usJm+GfW3MlyGlYxZhTgY=",
        "ref": "hkm/remote-iserv",
        "rev": "50d0abb3317ac439a4e7495b185a64af9b7b9300",
        "revCount": 10,
        "type": "git",
        "url": "https://gitlab.haskell.org/hamishmack/iserv-proxy.git"
      },
      "original": {
        "ref": "hkm/remote-iserv",
        "type": "git",
        "url": "https://gitlab.haskell.org/hamishmack/iserv-proxy.git"
      }
    },
    "lowdown-src": {
      "flake": false,
      "locked": {
        "lastModified": 1633514407,
        "narHash": "sha256-Dw32tiMjdK9t3ETl5fzGrutQTzh2rufgZV4A/BbxuD4=",
        "owner": "kristapsdz",
        "repo": "lowdown",
        "rev": "d2c2b44ff6c27b936ec27358a2653caaef8f73b8",
        "type": "github"
      },
      "original": {
        "owner": "kristapsdz",
        "repo": "lowdown",
        "type": "github"
      }
    },
    "mdbook-kroki-preprocessor": {
      "flake": false,
      "locked": {
        "lastModified": 1661755005,
        "narHash": "sha256-1TJuUzfyMycWlOQH67LR63/ll2GDZz25I3JfScy/Jnw=",
        "owner": "JoelCourtney",
        "repo": "mdbook-kroki-preprocessor",
        "rev": "93adb5716d035829efed27f65f2f0833a7d3e76f",
        "type": "github"
      },
      "original": {
        "owner": "JoelCourtney",
        "repo": "mdbook-kroki-preprocessor",
        "type": "github"
      }
    },
    "n2c": {
      "inputs": {
        "flake-utils": [
          "haskell-nix",
          "tullia",
          "std",
          "flake-utils"
        ],
        "nixpkgs": [
          "haskell-nix",
          "tullia",
          "std",
          "nixpkgs"
        ]
      },
      "locked": {
        "lastModified": 1665039323,
        "narHash": "sha256-SAh3ZjFGsaCI8FRzXQyp56qcGdAqgKEfJWPCQ0Sr7tQ=",
        "owner": "nlewo",
        "repo": "nix2container",
        "rev": "b008fe329ffb59b67bf9e7b08ede6ee792f2741a",
        "type": "github"
      },
      "original": {
        "owner": "nlewo",
        "repo": "nix2container",
        "type": "github"
      }
    },
    "n2c_2": {
      "inputs": {
        "flake-utils": "flake-utils_6",
        "nixpkgs": [
          "std",
          "nixpkgs"
        ]
      },
      "locked": {
        "lastModified": 1665039323,
        "narHash": "sha256-SAh3ZjFGsaCI8FRzXQyp56qcGdAqgKEfJWPCQ0Sr7tQ=",
        "owner": "nlewo",
        "repo": "nix2container",
        "rev": "b008fe329ffb59b67bf9e7b08ede6ee792f2741a",
        "type": "github"
      },
      "original": {
        "owner": "nlewo",
        "repo": "nix2container",
        "type": "github"
      }
    },
    "nix": {
      "inputs": {
        "lowdown-src": "lowdown-src",
        "nixpkgs": "nixpkgs",
        "nixpkgs-regression": "nixpkgs-regression"
      },
      "locked": {
        "lastModified": 1661606874,
        "narHash": "sha256-9+rpYzI+SmxJn+EbYxjGv68Ucp22bdFUSy/4LkHkkDQ=",
        "owner": "NixOS",
        "repo": "nix",
        "rev": "11e45768b34fdafdcf019ddbd337afa16127ff0f",
        "type": "github"
      },
      "original": {
        "owner": "NixOS",
        "ref": "2.11.0",
        "repo": "nix",
        "type": "github"
      }
    },
    "nix-nomad": {
      "inputs": {
        "flake-compat": "flake-compat_2",
        "flake-utils": [
          "haskell-nix",
          "tullia",
          "nix2container",
          "flake-utils"
        ],
        "gomod2nix": "gomod2nix",
        "nixpkgs": [
          "haskell-nix",
          "tullia",
          "nixpkgs"
        ],
        "nixpkgs-lib": [
          "haskell-nix",
          "tullia",
          "nixpkgs"
        ]
      },
      "locked": {
        "lastModified": 1658277770,
        "narHash": "sha256-T/PgG3wUn8Z2rnzfxf2VqlR1CBjInPE0l1yVzXxPnt0=",
        "owner": "tristanpemble",
        "repo": "nix-nomad",
        "rev": "054adcbdd0a836ae1c20951b67ed549131fd2d70",
        "type": "github"
      },
      "original": {
        "owner": "tristanpemble",
        "repo": "nix-nomad",
        "type": "github"
      }
    },
    "nix2container": {
      "inputs": {
        "flake-utils": "flake-utils_2",
        "nixpkgs": "nixpkgs_3"
      },
      "locked": {
        "lastModified": 1658567952,
        "narHash": "sha256-XZ4ETYAMU7XcpEeAFP3NOl9yDXNuZAen/aIJ84G+VgA=",
        "owner": "nlewo",
        "repo": "nix2container",
        "rev": "60bb43d405991c1378baf15a40b5811a53e32ffa",
        "type": "github"
      },
      "original": {
        "owner": "nlewo",
        "repo": "nix2container",
        "type": "github"
      }
    },
    "nixago": {
      "inputs": {
        "flake-utils": [
          "haskell-nix",
          "tullia",
          "std",
          "flake-utils"
        ],
        "nixago-exts": [
          "haskell-nix",
          "tullia",
          "std",
          "blank"
        ],
        "nixpkgs": [
          "haskell-nix",
          "tullia",
          "std",
          "nixpkgs"
        ]
      },
      "locked": {
        "lastModified": 1661824785,
        "narHash": "sha256-/PnwdWoO/JugJZHtDUioQp3uRiWeXHUdgvoyNbXesz8=",
        "owner": "nix-community",
        "repo": "nixago",
        "rev": "8c1f9e5f1578d4b2ea989f618588d62a335083c3",
        "type": "github"
      },
      "original": {
        "owner": "nix-community",
        "repo": "nixago",
        "type": "github"
      }
    },
    "nixago_2": {
      "inputs": {
        "flake-utils": [
          "std",
          "flake-utils"
        ],
        "nixago-exts": [
          "std",
          "blank"
        ],
        "nixpkgs": [
          "std",
          "nixpkgs"
        ]
      },
      "locked": {
        "lastModified": 1661824785,
        "narHash": "sha256-/PnwdWoO/JugJZHtDUioQp3uRiWeXHUdgvoyNbXesz8=",
        "owner": "nix-community",
        "repo": "nixago",
        "rev": "8c1f9e5f1578d4b2ea989f618588d62a335083c3",
        "type": "github"
      },
      "original": {
        "owner": "nix-community",
        "repo": "nixago",
        "type": "github"
      }
    },
    "nixpkgs": {
      "locked": {
        "lastModified": 1657693803,
        "narHash": "sha256-G++2CJ9u0E7NNTAi9n5G8TdDmGJXcIjkJ3NF8cetQB8=",
        "owner": "NixOS",
        "repo": "nixpkgs",
        "rev": "365e1b3a859281cf11b94f87231adeabbdd878a2",
        "type": "github"
      },
      "original": {
        "owner": "NixOS",
        "ref": "nixos-22.05-small",
        "repo": "nixpkgs",
        "type": "github"
      }
    },
    "nixpkgs-2003": {
      "locked": {
        "lastModified": 1620055814,
        "narHash": "sha256-8LEHoYSJiL901bTMVatq+rf8y7QtWuZhwwpKE2fyaRY=",
        "owner": "NixOS",
        "repo": "nixpkgs",
        "rev": "1db42b7fe3878f3f5f7a4f2dc210772fd080e205",
        "type": "github"
      },
      "original": {
        "owner": "NixOS",
        "ref": "nixpkgs-20.03-darwin",
        "repo": "nixpkgs",
        "type": "github"
      }
    },
    "nixpkgs-2105": {
      "locked": {
        "lastModified": 1659914493,
        "narHash": "sha256-lkA5X3VNMKirvA+SUzvEhfA7XquWLci+CGi505YFAIs=",
        "owner": "NixOS",
        "repo": "nixpkgs",
        "rev": "022caabb5f2265ad4006c1fa5b1ebe69fb0c3faf",
        "type": "github"
      },
      "original": {
        "owner": "NixOS",
        "ref": "nixpkgs-21.05-darwin",
        "repo": "nixpkgs",
        "type": "github"
      }
    },
    "nixpkgs-2111": {
      "locked": {
        "lastModified": 1659446231,
        "narHash": "sha256-hekabNdTdgR/iLsgce5TGWmfIDZ86qjPhxDg/8TlzhE=",
        "owner": "NixOS",
        "repo": "nixpkgs",
        "rev": "eabc38219184cc3e04a974fe31857d8e0eac098d",
        "type": "github"
      },
      "original": {
        "owner": "NixOS",
        "ref": "nixpkgs-21.11-darwin",
        "repo": "nixpkgs",
        "type": "github"
      }
    },
    "nixpkgs-2205": {
      "locked": {
        "lastModified": 1682600000,
        "narHash": "sha256-ha4BehR1dh8EnXSoE1m/wyyYVvHI9txjW4w5/oxsW5Y=",
        "owner": "NixOS",
        "repo": "nixpkgs",
        "rev": "50fc86b75d2744e1ab3837ef74b53f103a9b55a0",
        "type": "github"
      },
      "original": {
        "owner": "NixOS",
        "ref": "nixpkgs-22.05-darwin",
        "repo": "nixpkgs",
        "type": "github"
      }
    },
    "nixpkgs-2211": {
      "locked": {
        "lastModified": 1682682915,
        "narHash": "sha256-haR0u/j/nUvlMloYlaOYq1FMXTvkNHw+wGxc+0qXisM=",
        "owner": "NixOS",
        "repo": "nixpkgs",
        "rev": "09f1b33fcc0f59263137e23e935c1bb03ec920e4",
        "type": "github"
      },
      "original": {
        "owner": "NixOS",
        "ref": "nixpkgs-22.11-darwin",
        "repo": "nixpkgs",
        "type": "github"
      }
    },
    "nixpkgs-regression": {
      "locked": {
        "lastModified": 1643052045,
        "narHash": "sha256-uGJ0VXIhWKGXxkeNnq4TvV3CIOkUJ3PAoLZ3HMzNVMw=",
        "owner": "NixOS",
        "repo": "nixpkgs",
        "rev": "215d4d0fd80ca5163643b03a33fde804a29cc1e2",
        "type": "github"
      },
      "original": {
        "owner": "NixOS",
        "repo": "nixpkgs",
        "rev": "215d4d0fd80ca5163643b03a33fde804a29cc1e2",
        "type": "github"
      }
    },
    "nixpkgs-unstable": {
      "locked": {
        "lastModified": 1682656005,
        "narHash": "sha256-fYplYo7so1O+rSQ2/aS+SbTPwLTeoUXk4ekKNtSl4P8=",
        "owner": "NixOS",
        "repo": "nixpkgs",
        "rev": "6806b63e824f84b0f0e60b6d660d4ae753de0477",
        "type": "github"
      },
      "original": {
        "owner": "NixOS",
        "ref": "nixpkgs-unstable",
        "repo": "nixpkgs",
        "type": "github"
      }
    },
    "nixpkgs_2": {
      "locked": {
        "lastModified": 1653581809,
        "narHash": "sha256-Uvka0V5MTGbeOfWte25+tfRL3moECDh1VwokWSZUdoY=",
        "owner": "NixOS",
        "repo": "nixpkgs",
        "rev": "83658b28fe638a170a19b8933aa008b30640fbd1",
        "type": "github"
      },
      "original": {
        "owner": "NixOS",
        "ref": "nixos-unstable",
        "repo": "nixpkgs",
        "type": "github"
      }
    },
    "nixpkgs_3": {
      "locked": {
        "lastModified": 1654807842,
        "narHash": "sha256-ADymZpr6LuTEBXcy6RtFHcUZdjKTBRTMYwu19WOx17E=",
        "owner": "NixOS",
        "repo": "nixpkgs",
        "rev": "fc909087cc3386955f21b4665731dbdaceefb1d8",
        "type": "github"
      },
      "original": {
        "owner": "NixOS",
        "repo": "nixpkgs",
        "type": "github"
      }
    },
    "nixpkgs_4": {
      "locked": {
        "lastModified": 1665087388,
        "narHash": "sha256-FZFPuW9NWHJteATOf79rZfwfRn5fE0wi9kRzvGfDHPA=",
        "owner": "nixos",
        "repo": "nixpkgs",
        "rev": "95fda953f6db2e9496d2682c4fc7b82f959878f7",
        "type": "github"
      },
      "original": {
        "owner": "nixos",
        "ref": "nixpkgs-unstable",
        "repo": "nixpkgs",
        "type": "github"
      }
    },
    "nosys": {
      "locked": {
        "lastModified": 1667881534,
        "narHash": "sha256-FhwJ15uPLRsvaxtt/bNuqE/ykMpNAPF0upozFKhTtXM=",
        "owner": "divnix",
        "repo": "nosys",
        "rev": "2d0d5207f6a230e9d0f660903f8db9807b54814f",
        "type": "github"
      },
      "original": {
        "owner": "divnix",
        "repo": "nosys",
        "type": "github"
      }
    },
    "nosys": {
      "locked": {
        "lastModified": 1667881534,
        "narHash": "sha256-FhwJ15uPLRsvaxtt/bNuqE/ykMpNAPF0upozFKhTtXM=",
        "owner": "divnix",
        "repo": "nosys",
        "rev": "2d0d5207f6a230e9d0f660903f8db9807b54814f",
        "type": "github"
      },
      "original": {
        "owner": "divnix",
        "repo": "nosys",
        "type": "github"
      }
    },
    "old-ghc-nix": {
      "flake": false,
      "locked": {
        "lastModified": 1631092763,
        "narHash": "sha256-sIKgO+z7tj4lw3u6oBZxqIhDrzSkvpHtv0Kki+lh9Fg=",
        "owner": "angerman",
        "repo": "old-ghc-nix",
        "rev": "af48a7a7353e418119b6dfe3cd1463a657f342b8",
        "type": "github"
      },
      "original": {
        "owner": "angerman",
        "ref": "master",
        "repo": "old-ghc-nix",
        "type": "github"
      }
    },
    "pre-commit-hooks-nix": {
      "inputs": {
        "flake-utils": "flake-utils_4",
        "nixpkgs": [
          "nixpkgs"
        ]
      },
      "locked": {
        "lastModified": 1663082609,
        "narHash": "sha256-lmCCIu4dj59qbzkGKHQtolhpIEQMeAd2XUbXVPqgPYo=",
        "owner": "cachix",
        "repo": "pre-commit-hooks.nix",
        "rev": "60cad1a326df17a8c6cf2bb23436609fdd83024e",
        "type": "github"
      },
      "original": {
        "owner": "cachix",
        "repo": "pre-commit-hooks.nix",
        "type": "github"
      }
    },
    "root": {
      "inputs": {
        "CHaP": "CHaP",
        "gitignore-nix": "gitignore-nix",
        "hackage-nix": "hackage-nix",
        "haskell-language-server": "haskell-language-server",
        "haskell-nix": "haskell-nix",
        "iohk-nix": "iohk-nix",
        "nixpkgs": [
          "haskell-nix",
          "nixpkgs"
        ],
        "pre-commit-hooks-nix": "pre-commit-hooks-nix",
        "sphinxcontrib-haddock": "sphinxcontrib-haddock",
        "std": "std_2"
      }
    },
    "sphinxcontrib-haddock": {
      "flake": false,
      "locked": {
        "lastModified": 1594136664,
        "narHash": "sha256-O9YT3iCUBHP3CEF88VDLLCO2HSP3HqkNA2q2939RnVY=",
        "owner": "michaelpj",
        "repo": "sphinxcontrib-haddock",
        "rev": "f3956b3256962b2d27d5a4e96edb7951acf5de34",
        "type": "github"
      },
      "original": {
        "owner": "michaelpj",
        "repo": "sphinxcontrib-haddock",
        "type": "github"
      }
    },
    "stackage": {
      "flake": false,
      "locked": {
<<<<<<< HEAD
        "lastModified": 1683763750,
        "narHash": "sha256-eysJP2NgxjAK/4fez79QI3+7fEh9ppvLWA22K+C0Ff8=",
        "owner": "input-output-hk",
        "repo": "stackage.nix",
        "rev": "46d658a580a9d3ae7a7eaafc666989c752f773a2",
=======
        "lastModified": 1683072567,
        "narHash": "sha256-kDkNkFaSIaEmqrxxZK+d7CGHfXzrL6xHqJsU4QjTNkU=",
        "owner": "input-output-hk",
        "repo": "stackage.nix",
        "rev": "ed8c3c6c0346de0d62671abafb5977ab48a48266",
>>>>>>> a3235659
        "type": "github"
      },
      "original": {
        "owner": "input-output-hk",
        "repo": "stackage.nix",
        "type": "github"
      }
    },
    "std": {
      "inputs": {
        "arion": [
          "haskell-nix",
          "tullia",
          "std",
          "blank"
        ],
        "blank": "blank",
        "devshell": "devshell",
        "dmerge": "dmerge",
        "flake-utils": "flake-utils_3",
        "incl": "incl",
        "makes": [
          "haskell-nix",
          "tullia",
          "std",
          "blank"
        ],
        "microvm": [
          "haskell-nix",
          "tullia",
          "std",
          "blank"
        ],
        "n2c": "n2c",
        "nixago": "nixago",
        "nixpkgs": "nixpkgs_4",
        "nosys": "nosys",
        "yants": "yants"
      },
      "locked": {
        "lastModified": 1674526466,
        "narHash": "sha256-tMTaS0bqLx6VJ+K+ZT6xqsXNpzvSXJTmogkraBGzymg=",
        "owner": "divnix",
        "repo": "std",
        "rev": "516387e3d8d059b50e742a2ff1909ed3c8f82826",
        "type": "github"
      },
      "original": {
        "owner": "divnix",
        "repo": "std",
        "type": "github"
      }
    },
    "std_2": {
      "inputs": {
        "blank": "blank_2",
        "devshell": "devshell_2",
        "dmerge": "dmerge_2",
        "flake-utils": "flake-utils_5",
        "makes": [
          "std",
          "blank"
        ],
        "mdbook-kroki-preprocessor": "mdbook-kroki-preprocessor",
        "microvm": [
          "std",
          "blank"
        ],
        "n2c": "n2c_2",
        "nixago": "nixago_2",
        "nixpkgs": [
          "nixpkgs"
        ],
        "yants": "yants_2"
      },
      "locked": {
        "lastModified": 1665252656,
        "narHash": "sha256-RHktFB35O/KjK2P21E+TtCR8sIpoowGFGZPC0KOT0rg=",
        "owner": "divnix",
        "repo": "std",
        "rev": "2240a587e19e1610d967a72e5409176bc6908244",
        "type": "github"
      },
      "original": {
        "owner": "divnix",
        "repo": "std",
        "type": "github"
      }
    },
    "tullia": {
      "inputs": {
        "nix-nomad": "nix-nomad",
        "nix2container": "nix2container",
        "nixpkgs": [
          "haskell-nix",
          "nixpkgs"
        ],
        "std": "std"
      },
      "locked": {
        "lastModified": 1675695930,
        "narHash": "sha256-B7rEZ/DBUMlK1AcJ9ajnAPPxqXY6zW2SBX+51bZV0Ac=",
        "owner": "input-output-hk",
        "repo": "tullia",
        "rev": "621365f2c725608f381b3ad5b57afef389fd4c31",
        "type": "github"
      },
      "original": {
        "owner": "input-output-hk",
        "repo": "tullia",
        "type": "github"
      }
    },
    "utils": {
      "locked": {
        "lastModified": 1653893745,
        "narHash": "sha256-0jntwV3Z8//YwuOjzhV2sgJJPt+HY6KhU7VZUL0fKZQ=",
        "owner": "numtide",
        "repo": "flake-utils",
        "rev": "1ed9fb1935d260de5fe1c2f7ee0ebaae17ed2fa1",
        "type": "github"
      },
      "original": {
        "owner": "numtide",
        "repo": "flake-utils",
        "type": "github"
      }
    },
    "yants": {
      "inputs": {
        "nixpkgs": [
          "haskell-nix",
          "tullia",
          "std",
          "nixpkgs"
        ]
      },
      "locked": {
        "lastModified": 1667096281,
        "narHash": "sha256-wRRec6ze0gJHmGn6m57/zhz/Kdvp9HS4Nl5fkQ+uIuA=",
        "owner": "divnix",
        "repo": "yants",
        "rev": "d18f356ec25cb94dc9c275870c3a7927a10f8c3c",
        "type": "github"
      },
      "original": {
        "owner": "divnix",
        "repo": "yants",
        "type": "github"
      }
    },
    "yants_2": {
      "inputs": {
        "nixpkgs": [
          "std",
          "nixpkgs"
        ]
      },
      "locked": {
        "lastModified": 1660507851,
        "narHash": "sha256-BKjq7JnVuUR/xDtcv6Vm9GYGKAblisXrAgybor9hT/s=",
        "owner": "divnix",
        "repo": "yants",
        "rev": "0b895ca02a8fa72bad50b454cb3e7d8a66407c96",
        "type": "github"
      },
      "original": {
        "owner": "divnix",
        "repo": "yants",
        "type": "github"
      }
    }
  },
  "root": "root",
  "version": 7
}<|MERGE_RESOLUTION|>--- conflicted
+++ resolved
@@ -483,19 +483,11 @@
         "tullia": "tullia"
       },
       "locked": {
-<<<<<<< HEAD
         "lastModified": 1683766395,
         "narHash": "sha256-WdfPYe21CInYVH07oWaf4LEUA6lfwF2dqK7ZhgwL1LM=",
         "owner": "input-output-hk",
         "repo": "haskell.nix",
         "rev": "78bfce6053192dea0ff9a3a03b0b7e4f6c1e1fdb",
-=======
-        "lastModified": 1683195635,
-        "narHash": "sha256-1mXduNH0Fc/1jEIhy/UaAp7IOe5XwicoYC2GTkUfsp8=",
-        "owner": "input-output-hk",
-        "repo": "haskell.nix",
-        "rev": "e491253ba13b8145bcaa8f9af6e41b7ff2c96087",
->>>>>>> a3235659
         "type": "github"
       },
       "original": {
@@ -1121,19 +1113,11 @@
     "stackage": {
       "flake": false,
       "locked": {
-<<<<<<< HEAD
         "lastModified": 1683763750,
         "narHash": "sha256-eysJP2NgxjAK/4fez79QI3+7fEh9ppvLWA22K+C0Ff8=",
         "owner": "input-output-hk",
         "repo": "stackage.nix",
         "rev": "46d658a580a9d3ae7a7eaafc666989c752f773a2",
-=======
-        "lastModified": 1683072567,
-        "narHash": "sha256-kDkNkFaSIaEmqrxxZK+d7CGHfXzrL6xHqJsU4QjTNkU=",
-        "owner": "input-output-hk",
-        "repo": "stackage.nix",
-        "rev": "ed8c3c6c0346de0d62671abafb5977ab48a48266",
->>>>>>> a3235659
         "type": "github"
       },
       "original": {
